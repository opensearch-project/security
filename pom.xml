<?xml version="1.0" encoding="UTF-8"?><!-- Copyright 2015 floragunn UG (haftungsbeschränkt) 
  Licensed under the Apache License, Version 2.0 (the "License"); you may not 
  use this file except in compliance with the License. You may obtain a copy 
  of the License at http://www.apache.org/licenses/LICENSE-2.0 Unless required 
  by applicable law or agreed to in writing, software distributed under the 
  License is distributed on an "AS IS" BASIS, WITHOUT WARRANTIES OR CONDITIONS 
  OF ANY KIND, either express or implied. See the License for the specific 
  language governing permissions and limitations under the License. -->

<project xmlns="http://maven.apache.org/POM/4.0.0" xmlns:xsi="http://www.w3.org/2001/XMLSchema-instance" xsi:schemaLocation="http://maven.apache.org/POM/4.0.0 http://maven.apache.org/xsd/maven-4.0.0.xsd">
  <modelVersion>4.0.0</modelVersion>

  <parent>
    <groupId>org.elasticsearch.plugin</groupId>
    <artifactId>plugins</artifactId>
    <version>2.4.1</version>
  </parent>

  <groupId>com.floragunn</groupId>
  <artifactId>search-guard-2</artifactId>
  <packaging>jar</packaging>
  <version>2.4.1.9-SNAPSHOT</version>
  <name>Search Guard</name>
  <description>Provide access control related features for Elasticsearch 2</description>
  <url>https://github.com/floragunncom/search-guard</url>
  <inceptionYear>2015</inceptionYear>

  <licenses>
    <license>
      <name>The Apache Software License, Version 2.0</name>
      <url>http://www.apache.org/licenses/LICENSE-2.0.txt</url>
      <distribution>repo</distribution>
    </license>
  </licenses>

  <properties>
    <sgssl.version>2.4.1.19</sgssl.version>
    <elasticsearch.version>2.4.1</elasticsearch.version>
    <elasticsearch.plugin.isolated>false</elasticsearch.plugin.isolated>
    <dependency.locations.enabled>false</dependency.locations.enabled>
    <elasticsearch.plugin.classname>com.floragunn.searchguard.SearchGuardPlugin</elasticsearch.plugin.classname>
    <tests.ifNoTests>warn</tests.ifNoTests>
    <elasticsearch.assembly.descriptor>${basedir}/src/main/assemblies/plugin.xml</elasticsearch.assembly.descriptor>
    <sgstandalone.descriptor>${basedir}/src/main/assemblies/sgadmin-standalone.xml</sgstandalone.descriptor>
    <skip.integ.tests>true</skip.integ.tests>
    <skip.unit.tests>false</skip.unit.tests>
    <elasticsearch.license.header>build/license-check/elasticsearch_license_header.txt</elasticsearch.license.header>
    <elasticsearch.license.headerDefinition>build/license-check/license_header_definition.xml</elasticsearch.license.headerDefinition>
    <tests.security.manager>false</tests.security.manager>
  </properties>

  <distributionManagement>
    <snapshotRepository>
      <id>ossrh-fg</id>
      <url>https://oss.sonatype.org/content/repositories/snapshots</url>
    </snapshotRepository>
    <repository>
      <id>ossrh-fg</id>
      <url>https://oss.sonatype.org/service/local/staging/deploy/maven2/</url>
    </repository>
  </distributionManagement>

  <scm>
    <url>https://github.com/floragunncom/search-guard</url>
    <connection>scm:git:git@github.com:floragunncom/search-guard.git</connection>
    <developerConnection>scm:git:git@github.com:floragunncom/search-guard.git</developerConnection>
    <tag>HEAD</tag>
  </scm>

  <issueManagement>
    <system>GitHub</system>
    <url>https://github.com/floragunncom/search-guard/issues</url>
  </issueManagement>

  <developers>
    <developer>
      <email>info (at) search-guard (dot) com</email>
      <name>floragunn UG (haftungsbeschränkt)</name>
      <url>http://www.floragunn.com</url>
      <id>floragunncom</id>
    </developer>
  </developers>

  <dependencies>
    <dependency>
      <groupId>com.floragunn</groupId>
      <artifactId>search-guard-ssl</artifactId>
      <version>${sgssl.version}</version>
      <scope>provided</scope>
    </dependency>
    
    <dependency>
      <groupId>com.twitter</groupId>
      <artifactId>jsr166e</artifactId>
      <scope>provided</scope>
    </dependency>
    
    <!-- Only test scoped dependencies hereafter -->
<<<<<<< HEAD
<!-- 
=======
<!--  
>>>>>>> 96fd4606
    <dependency>
       <groupId>com.floragunn</groupId>
       <artifactId>dlic-search-guard-module-dlsfls</artifactId>
       <version>2.4-4-SNAPSHOT</version>
       <scope>test</scope>
    </dependency>  
<<<<<<< HEAD
 
=======

>>>>>>> 96fd4606
    <dependency>
      <groupId>com.floragunn</groupId>
      <artifactId>dlic-search-guard-authbackend-ldap</artifactId>
      <version>2.0.0.0-SNAPSHOT</version>
      <scope>test</scope>
    </dependency>
  
    <dependency>
      <groupId>com.floragunn</groupId>
      <artifactId>dlic-search-guard-authbackend-ldap</artifactId>
      <version>2.0.0.0-SNAPSHOT</version>
      <type>test-jar</type>
      <scope>test</scope>
    </dependency>
    
    
    <dependency>
      <groupId>org.apache.directory.server</groupId>
      <artifactId>apacheds-all</artifactId>
      <version>${apache.ds.version}</version>
      <scope>test</scope>
    </dependency>
    
    -->
    <dependency>
      <groupId>commons-io</groupId>
      <artifactId>commons-io</artifactId>
      <version>2.4</version>
      <scope>test</scope>
    </dependency>  
    <dependency>
      <groupId>org.apache.httpcomponents</groupId>
      <artifactId>fluent-hc</artifactId>
      <version>4.3.4</version>
      <scope>test</scope>
    </dependency>   
    <dependency>
      <groupId>io.netty</groupId>
      <artifactId>netty-tcnative</artifactId>
      <version>1.1.33.Fork17</version>
      <classifier>${os.detected.classifier}</classifier>
      <scope>test</scope>
    </dependency>    
  </dependencies>

  <build>
    <plugins>
      <plugin>
        <groupId>org.apache.maven.plugins</groupId>
        <artifactId>maven-jar-plugin</artifactId>
        <executions>
          <execution>
            <goals>
              <goal>test-jar</goal>
            </goals>
          </execution>
        </executions>
      </plugin>
            <plugin>
        <groupId>org.apache.maven.plugins</groupId>
        <artifactId>maven-assembly-plugin</artifactId>
        <executions>
          <execution>
            <id>plugin</id>
            <phase>package</phase>
            <configuration>
              <appendAssemblyId>${elasticsearch.assembly.appendId}</appendAssemblyId>
              <outputDirectory>${project.build.directory}/releases/</outputDirectory>
              <descriptors>
                <descriptor>${elasticsearch.assembly.descriptor}</descriptor>
              </descriptors>
            </configuration>
            <goals>
              <goal>single</goal>
            </goals>
          </execution>
          <execution>
            <id>sgadmin</id>
            <phase>package</phase>
            <configuration>
              <appendAssemblyId>true</appendAssemblyId>
              <!-- <finalName>sgadmin-standalone-${project.version}</finalName> -->
              <outputDirectory>${project.build.directory}/releases/</outputDirectory>
              <descriptors>
                <descriptor>${sgstandalone.descriptor}</descriptor>
              </descriptors>
            </configuration>
            <goals>
              <goal>single</goal>
            </goals>
          </execution>
        </executions>
      </plugin>
      <plugin>
        <artifactId>maven-release-plugin</artifactId>
        <configuration>
          <tagNameFormat>v@{project.version}</tagNameFormat>
          <pushChanges>false</pushChanges>
          <localCheckout>true</localCheckout>
          <useReleaseProfile>false</useReleaseProfile>
          <arguments>-Pdev,prerelease</arguments>
        </configuration>
      </plugin>
      <plugin>
        <groupId>org.apache.maven.plugins</groupId>
        <artifactId>maven-javadoc-plugin</artifactId>
        <configuration>
          <encoding>${project.build.sourceEncoding}</encoding>
          <locale>en</locale>
          <additionalparam>-Xdoclint:none</additionalparam>
        </configuration>
        <executions>
          <execution>
            <id>attach-javadocs</id>
            <goals>
              <goal>jar</goal>
            </goals>
            <configuration>
                <additionalparam>-Xdoclint:none</additionalparam>
            </configuration>
          </execution>
        </executions>
      </plugin>
      <!-- skip validation -->
      <plugin>
        <groupId>de.thetaphi</groupId>
        <artifactId>forbiddenapis</artifactId>
        <executions>
          <execution>
            <id>check-forbidden-apis</id>
            <phase>none</phase>
          </execution>
          <execution>
            <id>check-forbidden-test-apis</id>
            <phase>none</phase>
          </execution>
        </executions>
      </plugin>
      <plugin>
        <groupId>com.mycila</groupId>
        <artifactId>license-maven-plugin</artifactId>
        <executions>
          <execution>
            <id>check-license-headers</id>
            <phase>none</phase>
          </execution>
        </executions>
      </plugin>
      <plugin>
        <groupId>org.apache.maven.plugins</groupId>
        <artifactId>maven-antrun-plugin</artifactId>
        <executions>
          <execution>
            <id>check-invalid-patterns</id>
            <phase>none</phase>
          </execution>
        </executions>
      </plugin>
      <plugin>
          <groupId>org.codehaus.mojo</groupId>
          <artifactId>cobertura-maven-plugin</artifactId>
          <version>2.7</version>
          <configuration>
              <formats>
                  <format>xml</format>
              </formats>
              <aggregate>true</aggregate>
              <maxmem>256m</maxmem>
          </configuration>
      </plugin>
      <plugin>
          <groupId>org.eluder.coveralls</groupId>
          <artifactId>coveralls-maven-plugin</artifactId>
          <version>3.1.0</version>
      </plugin>
      <plugin>
          <groupId>com.carrotsearch.randomizedtesting</groupId>
          <artifactId>junit4-maven-plugin</artifactId>
          <executions>
            <execution>
              <id>tests</id>
              <phase>none</phase>
              <goals>
                <goal>junit4</goal>
              </goals>
            </execution>
          </executions>
      </plugin>
      <plugin>
          <groupId>org.apache.maven.plugins</groupId>
          <artifactId>maven-surefire-plugin</artifactId>
          <version>2.19.1</version>
          <configuration>
              <includes>
                  <include>**/*Test*.java</include>
              </includes>
              <forkCount>0</forkCount>
              <reuseForks>false</reuseForks>
              <skip>false</skip>
          </configuration>
       </plugin>
    </plugins>
    <extensions>
        <extension>
          <groupId>kr.motd.maven</groupId>
          <artifactId>os-maven-plugin</artifactId>
          <version>1.4.0.Final</version>
        </extension>
    </extensions>
  </build>

  <profiles>
    <profile>
      <id>prerelease</id>
      <build>
        <plugins>
          <plugin>
            <groupId>org.apache.maven.plugins</groupId>
            <artifactId>maven-gpg-plugin</artifactId>
            <version>1.6</version>
            <configuration>
              <keyname>51EDB2FE</keyname>
            </configuration>
            <executions>
              <execution>
                <id>sign-artifacts</id>
                <phase>verify</phase>
                <goals>
                  <goal>sign</goal>
                </goals>
              </execution>
            </executions>
          </plugin>
        </plugins>
      </build>
    </profile>
  </profiles>
</project><|MERGE_RESOLUTION|>--- conflicted
+++ resolved
@@ -96,22 +96,15 @@
     </dependency>
     
     <!-- Only test scoped dependencies hereafter -->
-<<<<<<< HEAD
-<!-- 
-=======
 <!--  
->>>>>>> 96fd4606
+
     <dependency>
        <groupId>com.floragunn</groupId>
        <artifactId>dlic-search-guard-module-dlsfls</artifactId>
        <version>2.4-4-SNAPSHOT</version>
        <scope>test</scope>
     </dependency>  
-<<<<<<< HEAD
- 
-=======
-
->>>>>>> 96fd4606
+
     <dependency>
       <groupId>com.floragunn</groupId>
       <artifactId>dlic-search-guard-authbackend-ldap</artifactId>
