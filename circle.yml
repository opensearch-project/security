machine:
  java:
<<<<<<< HEAD
    version: oraclejdk8
=======
    version: oraclejdk8

deployment:
  deploysnap:
    branch:
      - master
      # 5.0.0 or 5.3.0 etc
      - '/^([0-9]{1})\.([0-9]{1})\.([0-9]{1})$/'
    commands:
      - mvn deploy -DskipTests -s settings.xml
>>>>>>> fac6e0a1
<|MERGE_RESOLUTION|>--- conflicted
+++ resolved
@@ -1,8 +1,5 @@
 machine:
   java:
-<<<<<<< HEAD
-    version: oraclejdk8
-=======
     version: oraclejdk8
 
 deployment:
@@ -12,5 +9,4 @@
       # 5.0.0 or 5.3.0 etc
       - '/^([0-9]{1})\.([0-9]{1})\.([0-9]{1})$/'
     commands:
-      - mvn deploy -DskipTests -s settings.xml
->>>>>>> fac6e0a1
+      - mvn deploy -DskipTests -s settings.xml