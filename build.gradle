/*
 * SPDX-License-Identifier: Apache-2.0
 *
 * The OpenSearch Contributors require contributions made to
 * this file be licensed under the Apache-2.0 license or a
 * compatible open source license.
 *
 * Modifications Copyright OpenSearch Contributors. See
 * GitHub history for details.
 */


import com.diffplug.gradle.spotless.JavaExtension
import org.opensearch.gradle.test.RestIntegTestTask
import groovy.json.JsonBuilder

buildscript {
    ext {
        opensearch_version = System.getProperty("opensearch.version", "3.0.0-beta1-SNAPSHOT")
        isSnapshot = "true" == System.getProperty("build.snapshot", "true")
        buildVersionQualifier = System.getProperty("build.version_qualifier", "beta1")

        // 2.0.0-rc1-SNAPSHOT -> 2.0.0.0-rc1-SNAPSHOT
        version_tokens = opensearch_version.tokenize('-')
        opensearch_build = version_tokens[0] + '.0'

        common_utils_version = System.getProperty("common_utils.version", '3.0.0.0-beta1-SNAPSHOT')

        kafka_version  = '3.7.1'
        open_saml_version = '5.1.4'
        open_saml_shib_version = "9.1.4"
        one_login_java_saml = '2.9.0'
        jjwt_version = '0.12.6'
        guava_version = '33.4.6-jre'
        jaxb_version = '2.3.9'
        spring_version = '6.2.5'
        bouncycastle_version = '1.80'

        if (buildVersionQualifier) {
            opensearch_build += "-${buildVersionQualifier}"
        }
        if (isSnapshot) {
            opensearch_build += "-SNAPSHOT"
        }
    }

    repositories {
        mavenLocal()
        mavenCentral()
        maven { url "https://plugins.gradle.org/m2/" }
        maven { url "https://aws.oss.sonatype.org/content/repositories/snapshots" }
        maven { url "https://artifacts.opensearch.org/snapshots/lucene/" }
        maven { url "https://build.shibboleth.net/nexus/content/groups/public" }
        maven { url "https://build.shibboleth.net/nexus/content/repositories/releases" }
    }

    dependencies {
        classpath "org.opensearch.gradle:build-tools:${opensearch_version}"
    }
}

plugins {
    id 'java'
    id 'idea'
    id 'jacoco'
    id 'maven-publish'
    id 'com.diffplug.spotless' version '6.25.0'
    id 'checkstyle'
    id 'com.netflix.nebula.ospackage' version "11.11.2"
    id "org.gradle.test-retry" version "1.6.2"
    id 'eclipse'
    id "com.github.spotbugs" version "5.2.5"
    id "com.google.osdetector" version "1.7.3"
}

allprojects {
    group = "org.opensearch"
    version = opensearch_build
}

apply plugin: 'opensearch.opensearchplugin'
apply plugin: 'opensearch.pluginzip'
apply plugin: 'opensearch.rest-test'
apply plugin: 'opensearch.testclusters'
apply from: 'gradle/formatting.gradle'

licenseFile = rootProject.file('LICENSE.txt')
noticeFile = rootProject.file('NOTICE.txt')

spotbugs {
    includeFilter = file('spotbugs-include.xml')
}

spotbugsTest {
    enabled = false
}

java.sourceCompatibility = JavaVersion.VERSION_21
java.targetCompatibility = JavaVersion.VERSION_21


compileJava {
    options.compilerArgs = [
            '-Xlint:auxiliaryclass',
            '-Xlint:cast',
            '-Xlint:classfile',
            '-Xlint:dep-ann',
            '-Xlint:divzero',
            '-Xlint:empty',
            '-Xlint:exports',
            '-Xlint:fallthrough',
            '-Xlint:finally',
            '-Xlint:module',
            '-Xlint:opens',
            '-Xlint:overloads',
            '-Xlint:overrides',
            '-Xlint:-processing',
            '-Xlint:rawtypes',
            '-Xlint:removal',
            '-Xlint:requires-automatic',
            '-Xlint:requires-transitive-automatic',
            '-Xlint:static',
            '-Xlint:unchecked',
            '-Xlint:varargs',
            '-Xlint:preview',
            '-Werror']
    options.encoding = 'UTF-8'
}

compileTestJava {
    options.compilerArgs = [
            '-Xlint:auxiliaryclass',
            '-Xlint:cast',
            '-Xlint:classfile',
            '-Xlint:dep-ann',
            '-Xlint:divzero',
            '-Xlint:empty',
            '-Xlint:exports',
            '-Xlint:fallthrough',
            '-Xlint:finally',
            '-Xlint:module',
            '-Xlint:opens',
            '-Xlint:overloads',
            '-Xlint:overrides',
            '-Xlint:-processing',
            '-Xlint:rawtypes',
            '-Xlint:removal',
            '-Xlint:requires-automatic',
            '-Xlint:requires-transitive-automatic',
            '-Xlint:static',
            '-Xlint:unchecked',
            '-Xlint:varargs',
            '-Xlint:preview',
            '-Werror']
    options.encoding = 'UTF-8'
}


licenseHeaders.enabled = true

// The following check that have never be enabled in security
dependencyLicenses.enabled = false
thirdPartyAudit.enabled = false
loggerUsageCheck.enabled = false
forbiddenApisMain.enabled = false
forbiddenApisTest.enabled = false
filepermissions.enabled = false
forbiddenPatterns.enabled = false
testingConventions.enabled = false
jarHell.enabled = true
tasks.whenTaskAdded {task ->
    if(task.name.contains("forbiddenApisIntegrationTest")) {
        task.enabled = false
    }
}

def splitTestConfig = [
    ciSecurityIntegrationTest: [
        description: "Runs integration tests from all classes.",
        filters: [
            includeTestsMatching: [
                "org.opensearch.security.*Integ*"
            ],
            excludeTestsMatching: [
                "org.opensearch.security.sanity.tests.*"
            ]
        ]
    ],
    crossClusterTest: [
        description: "Runs cross-cluster tests.",
        filters: [
            includeTestsMatching: [
                    "org.opensearch.security.ccstest.*"
            ]
        ]
    ],
    dlicDlsflsTest: [
        description: "Runs Document- and Field-Level Security tests.",
        filters: [
            includeTestsMatching: [
                "org.opensearch.security.dlic.dlsfls.*"
            ]
        ]
    ],
    dlicRestApiTest: [
        description: "Runs REST Management API tests.",
        filters: [
            includeTestsMatching: [
                "org.opensearch.security.dlic.rest.*"
            ]
        ]
    ],
    indicesTest: [
        description: "Runs indices tests from all classes.",
        filters: [
            includeTestsMatching: [
                "org.opensearch.security.*indices*"
            ],
            excludeTestsMatching: [
                "org.opensearch.security.sanity.tests.*"
            ]
        ]
    ],
    sslTest: [
        description: "Runs most of the SSL tests.",
        filters: [
            includeTestsMatching: [
                "org.opensearch.security.ssl.*"
            ]
        ]
    ]
] as ConfigObject

List<String> taskNames = splitTestConfig.keySet() as List

task listTasksAsJSON {
    // We are using `doLast` to explicitly specify when we
    // want this action to be started. Without it the output
    // is not shown at all or can be mixed with other outputs.
    doLast {
        System.out.println(new JsonBuilder(["citest"] + taskNames))
    }
}

task copyExtraTestResources(dependsOn: testClasses) {

    copy {
        from 'src/test/resources'
        into 'build/testrun/test/src/test/resources'
    }

    taskNames.each { testName ->
        copy {
            from 'src/test/resources'
            into "build/testrun/${testName}/src/test/resources"
        }
    }

    copy {
        from 'src/test/resources'
        into 'build/testrun/citest/src/test/resources'
    }
}

def setCommonTestConfig(Test task) {
    task.maxParallelForks = 8
    task.jvmArgs += "-Xmx3072m"
    // this is needed to reflect access system env map.
    task.jvmArgs += "--add-opens=java.base/java.io=ALL-UNNAMED"
    task.jvmArgs += "--add-opens=java.base/java.util=ALL-UNNAMED"
    task.retry {
        failOnPassedAfterRetry = false
        maxRetries = 5
    }
    task.jacoco {
        excludes = [
                "com.sun.jndi.dns.*",
                "com.sun.security.sasl.gsskerb.*",
                "java.sql.*",
                "javax.script.*",
                "org.jcp.xml.dsig.internal.dom.*",
                "sun.nio.cs.ext.*",
                "sun.security.ec.*",
                "sun.security.jgss.*",
                "sun.security.pkcs11.*",
                "sun.security.smartcardio.*",
                "sun.util.resources.provider.*"
        ]
    }
    task.dependsOn copyExtraTestResources
    task.finalizedBy jacocoTestReport
}

test {
    include '**/*.class'
    filter {
        excludeTestsMatching "org.opensearch.security.sanity.tests.*"
    }
    maxParallelForks = 8
    jvmArgs += "-Xmx3072m"
    // this is needed to reflect access system env map.
    jvmArgs += "--add-opens=java.base/java.io=ALL-UNNAMED"
    jvmArgs += "--add-opens=java.base/java.util=ALL-UNNAMED"
    retry {
        failOnPassedAfterRetry = false
        maxRetries = 5
    }
    jacoco {
        excludes = [
                "com.sun.jndi.dns.*",
                "com.sun.security.sasl.gsskerb.*",
                "java.sql.*",
                "javax.script.*",
                "org.jcp.xml.dsig.internal.dom.*",
                "sun.nio.cs.ext.*",
                "sun.security.ec.*",
                "sun.security.jgss.*",
                "sun.security.pkcs11.*",
                "sun.security.smartcardio.*",
                "sun.util.resources.provider.*"
        ]
    }
    setCommonTestConfig(it)
}

task citest(type: Test) {
    group = "Github Actions tests"
    description = "Runs the test suite on classes not covered by rest of the task in this group."
    include '**/*.class'
    filter {
        excludeTestsMatching "org.opensearch.security.sanity.tests.*"
        splitTestConfig.each { entry ->
            entry.value.filters.each{ test ->
                if (test.key == "includeTestsMatching") {
                    test.value.each{
                        excludeTestsMatching "${it}"
                    }
                } else if (test.key == "includeTest") {
                    test.value.each{
                        excludeTest "${it}"
                    }
                }
            }
        }
    }
    setCommonTestConfig(it)
}

splitTestConfig.each{ testName, testCfg ->
    task "${testName}"(type: Test) {
        group = testCfg.group ?: "Github Actions tests"
        description = testCfg.description
        include testCfg.include ?: '**/*.class'
        filter {
            testCfg.filters.each{ filter, values ->
                values.each{ value ->
                    "${filter}" "${value}"
                }
            }
        }
        setCommonTestConfig(it)
    }
}

tasks.test.dependsOn(copyExtraTestResources)

jacoco {
    reportsDirectory = file("$buildDir/reports/jacoco")
}

jacocoTestReport {
    getExecutionData().setFrom(fileTree(buildDir).include("/jacoco/*.exec"))
    reports {
        xml.required = true
    }
}

checkstyle {
    toolVersion "10.3.3"
    showViolations true
    configDirectory.set(rootProject.file("checkstyle/"))
}

tasks.withType(Checkstyle) {
    dependsOn(':precommit')
    reports {
        ignoreFailures = false
    }
}


opensearchplugin {
    name 'opensearch-security'
    description 'Provide access control related features for OpenSearch'
    classname 'org.opensearch.security.OpenSearchSecurityPlugin'
}

// This requires an additional Jar not published as part of build-tools
loggerUsageCheck.enabled = false

publishing {
    publications {
        pluginZip(MavenPublication) { publication ->
            pom {
                name = "opensearch-security"
                description = "Provide access control related features for OpenSearch"
                groupId = "org.opensearch.plugin"
                licenses {
                    license {
                        name = "The Apache License, Version 2.0"
                        url = "http://www.apache.org/licenses/LICENSE-2.0.txt"
                    }
                }
                developers {
                    developer {
                        name = "OpenSearch"
                        url = "https://github.com/opensearch-project/security"
                    }
                }
            }
        }
    }
    repositories {
        maven {
            name = "Snapshots" //  optional target repository name
            url = "https://aws.oss.sonatype.org/content/repositories/snapshots"
            credentials {
                username "$System.env.SONATYPE_USERNAME"
                password "$System.env.SONATYPE_PASSWORD"
            }
        }
    }
}


tasks.test.finalizedBy(jacocoTestReport)  // report is always generated after tests run

allprojects {
    tasks.withType(Javadoc).all { enabled = false }
}

bundlePlugin {
    from('plugin-security.policy')
    from('config') {
        into 'config'
    }
    from('tools') {
        into 'tools'
    }
}

configurations {
    all {
        resolutionStrategy {
            force 'commons-codec:commons-codec:1.18.0'
            force 'org.slf4j:slf4j-api:1.7.36'
            force 'org.scala-lang:scala-library:2.13.16'
            force "com.fasterxml.jackson:jackson-bom:${versions.jackson}"
            force "com.fasterxml.jackson.core:jackson-core:${versions.jackson}"
            force "com.fasterxml.jackson.datatype:jackson-datatype-jdk8:${versions.jackson}"
            force "com.fasterxml.jackson.core:jackson-databind:${versions.jackson_databind}"
            force "io.netty:netty-buffer:${versions.netty}"
            force "io.netty:netty-common:${versions.netty}"
            force "io.netty:netty-handler:${versions.netty}"
            force "io.netty:netty-transport:${versions.netty}"
            force "io.netty:netty-transport-native-unix-common:${versions.netty}"
            force "com.github.luben:zstd-jni:${versions.zstd}"
            force "org.xerial.snappy:snappy-java:1.1.10.7"
            force "com.google.guava:guava:${guava_version}"

            // for spotbugs dependency conflict
            force "org.apache.commons:commons-lang3:${versions.commonslang}"

            // for spotless transitive dependency CVE
            force "org.eclipse.platform:org.eclipse.core.runtime:3.33.0"
            force "org.eclipse.platform:org.eclipse.equinox.common:3.20.0"

            // For integrationTest
            force "org.apache.httpcomponents:httpclient:4.5.14"
            force "org.apache.httpcomponents:httpcore:4.4.16"
            force "com.google.errorprone:error_prone_annotations:2.37.0"
            force "org.checkerframework:checker-qual:3.49.2"
            force "ch.qos.logback:logback-classic:1.5.18"
<<<<<<< HEAD
            force "commons-io:commons-io:2.18.0"
            force "com.carrotsearch.randomizedtesting:randomizedtesting-runner:2.8.2"
            force "org.hamcrest:hamcrest:2.2"
            force "org.mockito:mockito-core:5.16.1"
            force "net.bytebuddy:byte-buddy:1.15.11"
            force "org.ow2.asm:asm:9.7.1"
            force "com.google.j2objc:j2objc-annotations:3.0.0"
=======
            force "commons-io:commons-io:2.19.0"
            force "com.carrotsearch.randomizedtesting:randomizedtesting-runner:2.8.2"
            force "org.hamcrest:hamcrest:2.2"
            force "org.mockito:mockito-core:5.17.0"
            force "net.bytebuddy:byte-buddy:1.15.11"
            force "org.ow2.asm:asm:9.7.1"
>>>>>>> adf96f1d
        }
    }

    integrationTestImplementation.extendsFrom implementation
    integrationTestRuntimeOnly.extendsFrom runtimeOnly
}

allprojects {
<<<<<<< HEAD
=======
    repositories {
        mavenLocal()
        mavenCentral()
        maven { url "https://plugins.gradle.org/m2/" }
        maven { url "https://aws.oss.sonatype.org/content/repositories/snapshots" }
        maven { url "https://artifacts.opensearch.org/snapshots/lucene/" }
        maven { url "https://build.shibboleth.net/nexus/content/repositories/releases" }
    }

>>>>>>> adf96f1d
    configurations {
        integrationTestImplementation.extendsFrom implementation
        compile.extendsFrom compileOnly
        compile.extendsFrom testImplementation
    }
    dependencies {
        // unit test framework
        testImplementation 'org.hamcrest:hamcrest:2.2'
        testImplementation 'junit:junit:4.13.2'
        testImplementation "org.opensearch:opensearch:${opensearch_version}"
<<<<<<< HEAD
        testImplementation "org.mockito:mockito-core:5.16.1"
=======
        testImplementation "org.mockito:mockito-core:5.17.0"
>>>>>>> adf96f1d

        //integration test framework:
        integrationTestImplementation('com.carrotsearch.randomizedtesting:randomizedtesting-runner:2.8.2') {
            exclude(group: 'junit', module: 'junit')
        }
        integrationTestImplementation 'junit:junit:4.13.2'
        integrationTestImplementation("org.opensearch.plugin:reindex-client:${opensearch_version}"){
            exclude(group: 'org.slf4j', module: 'slf4j-api')
        }
        integrationTestImplementation "org.opensearch.plugin:percolator-client:${opensearch_version}"
        integrationTestImplementation 'commons-io:commons-io:2.18.0'
        integrationTestImplementation "org.apache.logging.log4j:log4j-core:${versions.log4j}"
        integrationTestImplementation "org.apache.logging.log4j:log4j-jul:${versions.log4j}"
        integrationTestImplementation 'org.hamcrest:hamcrest:2.2'
        integrationTestImplementation "org.bouncycastle:bcpkix-jdk18on:${bouncycastle_version}"
        integrationTestImplementation "org.bouncycastle:bcutil-jdk18on:${bouncycastle_version}"
        integrationTestImplementation('org.awaitility:awaitility:4.2.2') {
            exclude(group: 'org.hamcrest', module: 'hamcrest')
        }
        integrationTestImplementation 'com.unboundid:unboundid-ldapsdk:4.0.14'
        integrationTestImplementation "org.opensearch.plugin:mapper-size:${opensearch_version}"
        integrationTestImplementation "org.apache.httpcomponents:httpclient-cache:4.5.14"
        integrationTestImplementation "org.apache.httpcomponents:httpclient:4.5.14"
        integrationTestImplementation "org.apache.httpcomponents:fluent-hc:4.5.14"
        integrationTestImplementation "org.apache.httpcomponents:httpcore:4.4.16"
        integrationTestImplementation "org.apache.httpcomponents:httpasyncclient:4.1.5"
<<<<<<< HEAD
        integrationTestImplementation "org.mockito:mockito-core:5.16.1"
=======
        integrationTestImplementation "org.mockito:mockito-core:5.17.0"
>>>>>>> adf96f1d
        integrationTestImplementation "org.passay:passay:1.6.6"
        integrationTestImplementation "org.opensearch:opensearch:${opensearch_version}"
        integrationTestImplementation "org.opensearch.plugin:transport-netty4-client:${opensearch_version}"
        integrationTestImplementation "org.opensearch.plugin:aggs-matrix-stats-client:${opensearch_version}"
        integrationTestImplementation "org.opensearch.plugin:parent-join-client:${opensearch_version}"
        integrationTestImplementation 'com.password4j:password4j:1.8.2'
        integrationTestImplementation "com.google.guava:guava:${guava_version}"
        integrationTestImplementation "org.apache.commons:commons-lang3:${versions.commonslang}"
        integrationTestImplementation "com.fasterxml.jackson.core:jackson-databind:${versions.jackson_databind}"
        integrationTestImplementation 'org.greenrobot:eventbus-java:3.3.1'
        integrationTestImplementation('com.flipkart.zjsonpatch:zjsonpatch:0.4.16'){
            exclude(group:'com.fasterxml.jackson.core')
        }
        integrationTestImplementation 'org.slf4j:slf4j-api:2.0.12'
        integrationTestImplementation 'com.selectivem.collections:special-collections-complete:1.4.0'
        integrationTestImplementation "org.opensearch.plugin:lang-painless:${opensearch_version}"
<<<<<<< HEAD
        integrationTestImplementation project(path:":opensearch-resource-sharing-spi", configuration: 'shadow')
        integrationTestImplementation project(path: ":${rootProject.name}-common", configuration: 'shadow')
        integrationTestImplementation project(path: ":${rootProject.name}-client", configuration: 'shadow')
=======
        integrationTestImplementation group: 'org.opensearch', name:'opensearch-security-spi', version:"${opensearch_build}"

>>>>>>> adf96f1d
    }
}

//create source set 'integrationTest'
//add classes from the main source set to the compilation and runtime classpaths of the integrationTest
sourceSets {
    integrationTest {
        java {
            srcDir file ('src/integrationTest/java')
            compileClasspath += sourceSets.main.output
            runtimeClasspath += sourceSets.main.output
        }
        resources {
            srcDir file('src/integrationTest/resources')
        }
        processIntegrationTestResources {
            duplicatesStrategy(DuplicatesStrategy.INCLUDE)
        }
    }
}

//add new task that runs integration tests
task integrationTest(type: Test) {
    filter {
<<<<<<< HEAD
        excludeTestsMatching 'org.opensearch.sample.*Resource*'
=======
        excludeTestsMatching 'org.opensearch.sample.*ResourcePlugin*'
>>>>>>> adf96f1d
    }
    doFirst {
        // Only run resources tests on resource-test CI environments or locally
        if (System.getenv('CI_ENVIRONMENT') != 'resource-test' && System.getenv('CI_ENVIRONMENT') != null) {
            exclude '**/ResourceFocusedTests.class'
        }
        if (System.getenv('DISABLE_RETRY') != 'true') {
            retry {
                failOnPassedAfterRetry = false
                maxRetries = 2
                maxFailures = 10
            }
        }
    }
    description = 'Run integration tests.'
    group = 'verification'
    systemProperty "java.util.logging.manager", "org.apache.logging.log4j.jul.LogManager"
    testClassesDirs = sourceSets.integrationTest.output.classesDirs
    classpath = sourceSets.integrationTest.runtimeClasspath
    //run the integrationTest task after the test task
    shouldRunAfter test
    jacoco {
        excludes = [
                "com.sun.jndi.dns.*",
                "com.sun.security.sasl.gsskerb.*",
                "java.sql.*",
                "javax.script.*",
                "org.jcp.xml.dsig.internal.dom.*",
                "sun.nio.cs.ext.*",
                "sun.security.ec.*",
                "sun.security.jgss.*",
                "sun.security.pkcs11.*",
                "sun.security.smartcardio.*",
                "sun.util.resources.provider.*"
        ]
    }
}

tasks.named("integrationTest") {
    minHeapSize = "512m"
    maxHeapSize = "2g"
}

tasks.integrationTest.finalizedBy(jacocoTestReport) // report is always generated after integration tests run

//run the integrationTest task before the check task
check.dependsOn integrationTest

configurations.all {
    exclude group:"org.bouncycastle", module: "bc-fips"
    exclude group:"org.bouncycastle", module:"bctls-fips"
    exclude group:"org.bouncycastle", module:"bcutil-fips"
    exclude group:"org.bouncycastle", module:"bcpkix-fips"
}

dependencies {
<<<<<<< HEAD
    implementation project(path: ":${rootProject.name}-common", configuration: 'shadow')
=======
    implementation project(path: ":opensearch-security-spi", configuration: 'shadow')
>>>>>>> adf96f1d
    implementation "org.opensearch.plugin:transport-netty4-client:${opensearch_version}"
    implementation "org.opensearch.client:opensearch-rest-high-level-client:${opensearch_version}"
    implementation "org.apache.httpcomponents.client5:httpclient5-cache:${versions.httpclient5}"
    implementation "org.apache.httpcomponents:httpclient:${versions.httpclient}"
    implementation "org.apache.httpcomponents:httpcore:${versions.httpcore}"
    implementation "org.apache.httpcomponents:httpasyncclient:${versions.httpasyncclient}"
    implementation "com.google.guava:guava:${guava_version}"
    implementation 'org.greenrobot:eventbus-java:3.3.1'
    implementation 'commons-cli:commons-cli:1.9.0'
    implementation "org.bouncycastle:bcprov-jdk18on:${bouncycastle_version}"
    implementation 'org.ldaptive:ldaptive:1.2.3'
    implementation 'com.nimbusds:nimbus-jose-jwt:9.48'
    implementation 'com.rfksystems:blake2b:2.0.0'
    implementation 'com.password4j:password4j:1.8.2'
    implementation "com.github.seancfoley:ipaddress:5.5.1"

    // Action privileges: check tables and compact collections
    implementation 'com.selectivem.collections:special-collections-complete:1.4.0'

    //JWT
    implementation "io.jsonwebtoken:jjwt-api:${jjwt_version}"
    implementation "io.jsonwebtoken:jjwt-impl:${jjwt_version}"
    implementation "io.jsonwebtoken:jjwt-jackson:${jjwt_version}"
    // JSON patch
    implementation 'com.flipkart.zjsonpatch:zjsonpatch:0.4.16'
    implementation 'org.apache.commons:commons-collections4:4.4'

    //Password generation
    implementation 'org.passay:passay:1.6.6'

    implementation "org.apache.kafka:kafka-clients:${kafka_version}"

    runtimeOnly 'net.minidev:accessors-smart:2.5.2'

    runtimeOnly 'com.sun.activation:jakarta.activation:1.2.2'
    runtimeOnly 'com.eclipsesource.minimal-json:minimal-json:0.9.5'
    runtimeOnly 'commons-codec:commons-codec:1.18.0'
    runtimeOnly 'org.cryptacular:cryptacular:1.2.7'
    compileOnly 'com.google.errorprone:error_prone_annotations:2.37.0'
    runtimeOnly 'com.sun.istack:istack-commons-runtime:4.2.0'
    runtimeOnly 'jakarta.xml.bind:jakarta.xml.bind-api:4.0.2'
    runtimeOnly 'org.ow2.asm:asm:9.8'

    testImplementation 'org.apache.camel:camel-xmlsecurity:3.22.4'

    //Onelogin OpenSaml
    implementation "com.onelogin:java-saml:${one_login_java_saml}"
    implementation "com.onelogin:java-saml-core:${one_login_java_saml}"
    //OpenSAML
    runtimeOnly "io.dropwizard.metrics:metrics-core:4.2.30"
    implementation "net.shibboleth:shib-support:${open_saml_shib_version}"
    implementation "net.shibboleth:shib-security:${open_saml_shib_version}"
    implementation "net.shibboleth:shib-networking:${open_saml_shib_version}"
    implementation "org.opensaml:opensaml-core-api:${open_saml_version}"
    implementation "org.opensaml:opensaml-core-impl:${open_saml_version}"
    implementation "org.opensaml:opensaml-security-api:${open_saml_version}"
    implementation "org.opensaml:opensaml-security-impl:${open_saml_version}"
    implementation "org.opensaml:opensaml-xmlsec-api:${open_saml_version}"
    implementation "org.opensaml:opensaml-xmlsec-impl:${open_saml_version}"

    implementation "org.opensaml:opensaml-saml-api:${open_saml_version}"
    implementation ("org.opensaml:opensaml-saml-impl:${open_saml_version}") {
        exclude(group: 'org.apache.velocity', module: 'velocity')
    }
    implementation "org.opensaml:opensaml-messaging-api:${open_saml_version}"
    runtimeOnly "org.opensaml:opensaml-profile-api:${open_saml_version}"
    runtimeOnly "org.opensaml:opensaml-soap-api:${open_saml_version}"
    runtimeOnly "org.opensaml:opensaml-soap-impl:${open_saml_version}"
    implementation "org.opensaml:opensaml-storage-api:${open_saml_version}"


    implementation "com.nulab-inc:zxcvbn:1.9.0"

    runtimeOnly 'com.google.guava:failureaccess:1.0.3'
    runtimeOnly 'org.apache.commons:commons-text:1.13.1'
    runtimeOnly "org.glassfish.jaxb:jaxb-runtime:${jaxb_version}"
    runtimeOnly 'com.google.j2objc:j2objc-annotations:3.0.0'
    compileOnly 'com.google.code.findbugs:jsr305:3.0.2'
    runtimeOnly 'org.lz4:lz4-java:1.8.0'
    runtimeOnly 'org.slf4j:slf4j-api:1.7.36'
    runtimeOnly "org.apache.logging.log4j:log4j-slf4j-impl:${versions.log4j}"
    runtimeOnly 'org.xerial.snappy:snappy-java:1.1.10.7'
    runtimeOnly 'org.codehaus.woodstox:stax2-api:4.2.2'
    runtimeOnly "org.glassfish.jaxb:txw2:${jaxb_version}"
    runtimeOnly 'com.fasterxml.woodstox:woodstox-core:6.7.0'
    runtimeOnly 'org.apache.ws.xmlschema:xmlschema-core:2.3.1'
    runtimeOnly 'org.apache.santuario:xmlsec:2.3.5'
    runtimeOnly "com.github.luben:zstd-jni:${versions.zstd}"
    runtimeOnly 'org.checkerframework:checker-qual:3.49.2'
    runtimeOnly "org.bouncycastle:bcpkix-jdk18on:${bouncycastle_version}"
    runtimeOnly 'org.scala-lang.modules:scala-java8-compat_3:1.0.2'


    testImplementation "org.opensaml:opensaml-messaging-impl:${open_saml_version}"
    testImplementation "jakarta.servlet:jakarta.servlet-api:6.1.0"
    implementation "org.apache.commons:commons-lang3:${versions.commonslang}"
    testImplementation "org.opensearch:common-utils:${common_utils_version}"
    testImplementation "org.opensearch.plugin:reindex-client:${opensearch_version}"
    testImplementation "org.opensearch:opensearch-ssl-config:${opensearch_version}"
    testImplementation "org.opensearch.plugin:percolator-client:${opensearch_version}"
    testImplementation "org.opensearch.plugin:lang-mustache-client:${opensearch_version}"
    testImplementation "org.opensearch.plugin:parent-join-client:${opensearch_version}"
    testImplementation "org.opensearch.plugin:aggs-matrix-stats-client:${opensearch_version}"
    testImplementation "org.opensearch.plugin:search-pipeline-common:${opensearch_version}"
    testImplementation "org.apache.logging.log4j:log4j-core:${versions.log4j}"
    testImplementation 'com.unboundid:unboundid-ldapsdk:4.0.14'
    testImplementation 'com.github.stephenc.jcip:jcip-annotations:1.0-1'
    testImplementation 'com.unboundid:unboundid-ldapsdk:4.0.14'
    testImplementation 'org.apache.httpcomponents:fluent-hc:4.5.14'
    testImplementation "org.apache.httpcomponents.client5:httpclient5-fluent:${versions.httpclient5}"
    testImplementation "org.apache.kafka:kafka_2.13:${kafka_version}"
    testImplementation "org.apache.kafka:kafka-server:${kafka_version}"
    testImplementation "org.apache.kafka:kafka-server-common:${kafka_version}"
    testImplementation "org.apache.kafka:kafka-server-common:${kafka_version}:test"
    testImplementation "org.apache.kafka:kafka-group-coordinator:${kafka_version}"
    testImplementation "org.apache.kafka:kafka_2.13:${kafka_version}:test"
    testImplementation "org.apache.kafka:kafka-clients:${kafka_version}:test"
    testImplementation 'commons-validator:commons-validator:1.9.0'
    testImplementation 'org.springframework.kafka:spring-kafka-test:3.3.4'
    testImplementation "org.springframework:spring-beans:${spring_version}"
    testImplementation 'org.junit.jupiter:junit-jupiter:5.12.2'
    testImplementation 'org.junit.jupiter:junit-jupiter-api:5.12.2'
    testImplementation('org.awaitility:awaitility:4.3.0') {
        exclude(group: 'org.hamcrest', module: 'hamcrest')
    }
    testImplementation "org.bouncycastle:bcpkix-jdk18on:${bouncycastle_version}"
    testImplementation "org.bouncycastle:bcutil-jdk18on:${bouncycastle_version}"

    // JUnit build requirement
    testCompileOnly 'org.apiguardian:apiguardian-api:1.1.2'
    // Kafka test execution
    testRuntimeOnly 'org.springframework.retry:spring-retry:1.3.4'
    testRuntimeOnly ("org.springframework:spring-core:${spring_version}") {
        exclude(group:'org.springframework', module: 'spring-jcl' )
    }
    testRuntimeOnly 'org.scala-lang:scala-library:2.13.16'
    testRuntimeOnly 'com.typesafe.scala-logging:scala-logging_3:3.9.5'
    testRuntimeOnly('org.apache.zookeeper:zookeeper:3.9.3') {
        exclude(group:'ch.qos.logback', module: 'logback-classic' )
        exclude(group:'ch.qos.logback', module: 'logback-core' )
    }
    testRuntimeOnly 'com.yammer.metrics:metrics-core:2.2.0'
    testRuntimeOnly "org.apache.kafka:kafka-metadata:${kafka_version}"
    testRuntimeOnly "org.apache.kafka:kafka-storage:${kafka_version}"

    implementation "com.fasterxml.jackson.core:jackson-annotations:${versions.jackson}"
    implementation "com.fasterxml.jackson.core:jackson-databind:${versions.jackson_databind}"

    compileOnly "org.opensearch:opensearch:${opensearch_version}"

    //spotless
    implementation('com.google.googlejavaformat:google-java-format:1.26.0') {
        exclude group: 'com.google.guava'
    }
}

jar {
    libsDirName = '.'
    into '', {
        from 'NOTICE.txt', "THIRD-PARTY.txt", "LICENSE"
    }
    processResources {
        exclude("KEYS")
    }
}

tasks.register('testsJar', Jar) {
    archiveClassifier = 'tests'
    from(sourceSets.test.output)
}

testsJar {
    libsDirName = '.'
}

task bundleSecurityAdminStandalone(dependsOn: jar, type: Zip) {
    archiveClassifier = 'securityadmin-standalone'
    from(configurations.runtimeClasspath) {
        into 'deps/'
    }
    from(project.jar) {
        into 'deps/'
    }
    from('tools') {
        into 'tools/'
    }
    from('config') {
        into 'deps/securityconfig'
    }
}

task bundleSecurityAdminStandaloneTarGz(dependsOn: jar, type: Tar) {
    archiveClassifier = 'securityadmin-standalone'
    archiveExtension = 'tar.gz'
    compression = Compression.GZIP
    from(configurations.runtimeClasspath) {
        into 'deps/'
    }
    from(project.jar) {
        into 'deps/'
    }
    from('tools') {
        into 'tools/'
    }
    from('config') {
        into 'deps/securityconfig'
    }
}

buildRpm {
    arch = 'NOARCH'
    addParentDirs = false
    archiveFileName = "${packageName}-${version}.rpm"
}

buildDeb {
    arch = 'all'
    archiveFileName = "${packageName}-${version}.deb"
}

publishing {
    publications {
        maven(MavenPublication) {
            from(components.java)
            artifact(testsJar)
        }
    }
}

task integTestRemote(type: RestIntegTestTask) {

    systemProperty "tests.security.manager", "false"
    systemProperty "user", System.getProperty("user")
    systemProperty "password", System.getProperty("password")
    systemProperty "https", System.getProperty("https")
    systemProperty "security.enabled", "true"

    filter {
        setIncludePatterns("org.opensearch.security.sanity.tests.*IT")
    }
}

integTestRemote.enabled = System.getProperty("tests.rest.cluster") != null

tasks.integTestRemote.finalizedBy(jacocoTestReport) // report is always generated after integration tests run

// should be updated appropriately, when we add integTests in future
integTest.enabled = false

// This is afterEvaluate because the bundlePlugin ZIP task is updated afterEvaluate and changes the ZIP name to match the plugin name
afterEvaluate {
    ospackage {
        packageName = "${name}"
        release = isSnapshot ? "0.1" : '1'
        version = "${project.version}" - "-SNAPSHOT"

        into '/usr/share/opensearch/plugins'
        from(zipTree(bundlePlugin.archivePath)) {
            into opensearchplugin.name
        }

        user 'root'
        permissionGroup 'root'
        fileMode 0644
        dirMode 0755

        requires('opensearch', versions.opensearch, EQUAL)
        packager = 'Amazon'
        vendor = 'Amazon'
        os = 'LINUX'
        prefix '/usr'

        license 'ASL-2.0'
        maintainer 'OpenSearch <opensearch@amazon.com>'
        url 'https://opensearch.org/downloads.html'
        summary '''
         Security plugin for OpenSearch.
         Reference documentation can be found at https://opensearch.org/docs/latest/.
    '''.stripIndent().replace('\n', ' ').trim()
    }

    buildRpm {
        arch = 'NOARCH'
        dependsOn 'assemble'
        finalizedBy 'renameRpm'
        task renameRpm(type: Copy) {
            from("$buildDir/distributions")
            into("$buildDir/distributions")
            rename "$archiveFileName", "${packageName}-${version}.rpm"
            doLast { delete file("$buildDir/distributions/$archiveFileName") }
        }
    }

    buildDeb {
        arch = 'all'
        dependsOn 'assemble'
        finalizedBy 'renameDeb'
        task renameDeb(type: Copy) {
            from("$buildDir/distributions")
            into("$buildDir/distributions")
            rename "$archiveFileName", "${packageName}-${version}.deb"
            doLast { delete file("$buildDir/distributions/$archiveFileName") }
        }
    }

    task buildPackages(type: GradleBuild) {
        tasks = ['build', 'buildRpm', 'buildDeb']
    }
}

// updateVersion: Task to auto increment to the next development iteration
task updateVersion {
    onlyIf { System.getProperty('newVersion') }
    doLast {
        ext.newVersion = System.getProperty('newVersion')
        println "Setting version to ${newVersion}."
        // String tokenization to support -SNAPSHOT
        ant.replaceregexp(match: opensearch_version.tokenize('-')[0], replace: newVersion.tokenize('-')[0], flags:'g', byline:true) {
            fileset(dir: projectDir) {
                // Include the required files that needs to be updated with new Version
                include(name: "bwc-test/build.gradle")
                include(name: ".github/workflows/plugin_install.yml")
            }
        }
        ant.replaceregexp(file:'build.gradle', match: '"opensearch.version", "\\d.*"', replace: '"opensearch.version", "' + newVersion.tokenize('-')[0] + '-SNAPSHOT"', flags:'g', byline:true)
    }
}<|MERGE_RESOLUTION|>--- conflicted
+++ resolved
@@ -481,22 +481,13 @@
             force "com.google.errorprone:error_prone_annotations:2.37.0"
             force "org.checkerframework:checker-qual:3.49.2"
             force "ch.qos.logback:logback-classic:1.5.18"
-<<<<<<< HEAD
-            force "commons-io:commons-io:2.18.0"
-            force "com.carrotsearch.randomizedtesting:randomizedtesting-runner:2.8.2"
-            force "org.hamcrest:hamcrest:2.2"
-            force "org.mockito:mockito-core:5.16.1"
-            force "net.bytebuddy:byte-buddy:1.15.11"
-            force "org.ow2.asm:asm:9.7.1"
-            force "com.google.j2objc:j2objc-annotations:3.0.0"
-=======
             force "commons-io:commons-io:2.19.0"
             force "com.carrotsearch.randomizedtesting:randomizedtesting-runner:2.8.2"
             force "org.hamcrest:hamcrest:2.2"
             force "org.mockito:mockito-core:5.17.0"
             force "net.bytebuddy:byte-buddy:1.15.11"
             force "org.ow2.asm:asm:9.7.1"
->>>>>>> adf96f1d
+            force "com.google.j2objc:j2objc-annotations:3.0.0"
         }
     }
 
@@ -505,8 +496,6 @@
 }
 
 allprojects {
-<<<<<<< HEAD
-=======
     repositories {
         mavenLocal()
         mavenCentral()
@@ -516,7 +505,6 @@
         maven { url "https://build.shibboleth.net/nexus/content/repositories/releases" }
     }
 
->>>>>>> adf96f1d
     configurations {
         integrationTestImplementation.extendsFrom implementation
         compile.extendsFrom compileOnly
@@ -527,11 +515,7 @@
         testImplementation 'org.hamcrest:hamcrest:2.2'
         testImplementation 'junit:junit:4.13.2'
         testImplementation "org.opensearch:opensearch:${opensearch_version}"
-<<<<<<< HEAD
-        testImplementation "org.mockito:mockito-core:5.16.1"
-=======
         testImplementation "org.mockito:mockito-core:5.17.0"
->>>>>>> adf96f1d
 
         //integration test framework:
         integrationTestImplementation('com.carrotsearch.randomizedtesting:randomizedtesting-runner:2.8.2') {
@@ -558,11 +542,7 @@
         integrationTestImplementation "org.apache.httpcomponents:fluent-hc:4.5.14"
         integrationTestImplementation "org.apache.httpcomponents:httpcore:4.4.16"
         integrationTestImplementation "org.apache.httpcomponents:httpasyncclient:4.1.5"
-<<<<<<< HEAD
-        integrationTestImplementation "org.mockito:mockito-core:5.16.1"
-=======
         integrationTestImplementation "org.mockito:mockito-core:5.17.0"
->>>>>>> adf96f1d
         integrationTestImplementation "org.passay:passay:1.6.6"
         integrationTestImplementation "org.opensearch:opensearch:${opensearch_version}"
         integrationTestImplementation "org.opensearch.plugin:transport-netty4-client:${opensearch_version}"
@@ -579,14 +559,8 @@
         integrationTestImplementation 'org.slf4j:slf4j-api:2.0.12'
         integrationTestImplementation 'com.selectivem.collections:special-collections-complete:1.4.0'
         integrationTestImplementation "org.opensearch.plugin:lang-painless:${opensearch_version}"
-<<<<<<< HEAD
-        integrationTestImplementation project(path:":opensearch-resource-sharing-spi", configuration: 'shadow')
-        integrationTestImplementation project(path: ":${rootProject.name}-common", configuration: 'shadow')
-        integrationTestImplementation project(path: ":${rootProject.name}-client", configuration: 'shadow')
-=======
         integrationTestImplementation group: 'org.opensearch', name:'opensearch-security-spi', version:"${opensearch_build}"
 
->>>>>>> adf96f1d
     }
 }
 
@@ -611,11 +585,7 @@
 //add new task that runs integration tests
 task integrationTest(type: Test) {
     filter {
-<<<<<<< HEAD
         excludeTestsMatching 'org.opensearch.sample.*Resource*'
-=======
-        excludeTestsMatching 'org.opensearch.sample.*ResourcePlugin*'
->>>>>>> adf96f1d
     }
     doFirst {
         // Only run resources tests on resource-test CI environments or locally
@@ -672,11 +642,7 @@
 }
 
 dependencies {
-<<<<<<< HEAD
-    implementation project(path: ":${rootProject.name}-common", configuration: 'shadow')
-=======
     implementation project(path: ":opensearch-security-spi", configuration: 'shadow')
->>>>>>> adf96f1d
     implementation "org.opensearch.plugin:transport-netty4-client:${opensearch_version}"
     implementation "org.opensearch.client:opensearch-rest-high-level-client:${opensearch_version}"
     implementation "org.apache.httpcomponents.client5:httpclient5-cache:${versions.httpclient5}"
