--- conflicted
+++ resolved
@@ -488,13 +488,8 @@
             force "com.carrotsearch.randomizedtesting:randomizedtesting-runner:2.8.3"
             force "org.hamcrest:hamcrest:2.2"
             force "org.mockito:mockito-core:5.20.0"
-<<<<<<< HEAD
-            force "net.bytebuddy:byte-buddy:1.17.7"
+            force "net.bytebuddy:byte-buddy:1.17.8"
             force "org.ow2.asm:asm:9.9"
-=======
-            force "net.bytebuddy:byte-buddy:1.17.8"
-            force "org.ow2.asm:asm:9.8"
->>>>>>> e6508c80
             force "com.google.j2objc:j2objc-annotations:3.1"
 
             // For org.opensearch.plugin:transport-grpc
