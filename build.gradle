/*
 * SPDX-License-Identifier: Apache-2.0
 *
 * The OpenSearch Contributors require contributions made to
 * this file be licensed under the Apache-2.0 license or a
 * compatible open source license.
 *
 * Modifications Copyright OpenSearch Contributors. See
 * GitHub history for details.
 */

/*
 * Licensed to Elasticsearch under one or more contributor
 * license agreements. See the NOTICE file distributed with
 * this work for additional information regarding copyright
 * ownership. Elasticsearch licenses this file to you under
 * the Apache License, Version 2.0 (the "License"); you may
 * not use this file except in compliance with the License.
 * You may obtain a copy of the License at
 *
 *    http://www.apache.org/licenses/LICENSE-2.0
 *
 * Unless required by applicable law or agreed to in writing,
 * software distributed under the License is distributed on an
 * "AS IS" BASIS, WITHOUT WARRANTIES OR CONDITIONS OF ANY
 * KIND, either express or implied.  See the License for the
 * specific language governing permissions and limitations
 * under the License.
 */

plugins {
    id 'java'
    id 'maven-publish'
    id 'jacoco'
    id 'checkstyle'
    id "com.gorylenko.gradle-git-properties" version "2.3.2"
    id 'org.gradle.crypto.checksum' version '1.1.0'

    // Plugin prints gradle task graph, use following command: ./gradlew tiTree build
    id 'org.barfuin.gradle.taskinfo' version '1.0.5'

    id "nebula.ospackage" version "9.0.0"
    id "com.google.osdetector" version "1.7.0"
    id "org.gradle.test-retry" version "1.3.1"
}
import org.gradle.crypto.checksum.Checksum

import java.text.SimpleDateFormat


repositories {
    mavenLocal()
    maven { url "https://aws.oss.sonatype.org/content/repositories/snapshots" }
    mavenCentral()
    maven { url "https://plugins.gradle.org/m2/" }
}

ext {
<<<<<<< HEAD
    isSnapshot = "true" == System.getProperty("build.snapshot", "true")
    opensearch_version = System.getProperty("opensearch.version", "1.3.5-SNAPSHOT")
    buildVersionQualifier = System.getProperty("build.version_qualifier", "")
    version_tokens = opensearch_version.tokenize('-')
    opensearch_build = version_tokens[0] + '.0'
    if (buildVersionQualifier) {
        opensearch_build += "-${buildVersionQualifier}"
        opensearch_build_nosnapshot = opensearch_build
    }
    if (isSnapshot) {
        opensearch_build += "-SNAPSHOT"
    }
=======
    opensearch_version = System.getProperty("opensearch.version", "1.3.6-SNAPSHOT")
>>>>>>> 5829eaa1
}

configurations.all {
    resolutionStrategy {
        force 'commons-codec:commons-codec:1.14'
        force 'org.apache.santuario:xmlsec:2.2.3'
        force 'org.cryptacular:cryptacular:1.2.4'
        force 'net.minidev:json-smart:2.4.7'
        force 'commons-cli:commons-cli:1.3.1'
        force 'org.apache.httpcomponents:httpcore:4.4.12'
        force "org.apache.commons:commons-lang3:3.4"
        force "org.springframework:spring-core:5.3.20"
        force "com.google.guava:guava:30.0-jre"
    }
}

dependencies {
    implementation 'jakarta.annotation:jakarta.annotation-api:1.3.5'
    implementation "org.opensearch.plugin:transport-netty4-client:${opensearch_version}"
    implementation "org.opensearch.client:opensearch-rest-high-level-client:${opensearch_version}"
    implementation 'com.google.guava:guava:30.0-jre'
    implementation 'org.greenrobot:eventbus:3.2.0'
    implementation 'commons-cli:commons-cli:1.3.1'
    implementation 'org.bouncycastle:bcprov-jdk15on:1.67'
    implementation 'com.fasterxml.jackson.core:jackson-databind:2.13.2.2'
    implementation 'org.ldaptive:ldaptive:1.2.3'
    implementation 'org.apache.httpcomponents:httpclient-cache:4.5.13'
    implementation 'io.jsonwebtoken:jjwt-api:0.10.8'
    implementation("org.apache.cxf:cxf-rt-rs-security-jose:3.4.5") {
        exclude(group: 'jakarta.activation', module: 'jakarta.activation-api')
    }
    implementation 'com.github.wnameless:json-flattener:0.5.0'
    implementation 'com.flipkart.zjsonpatch:zjsonpatch:0.4.4'
    implementation 'org.apache.kafka:kafka-clients:3.0.1'
    implementation 'com.onelogin:java-saml:2.5.0'
    implementation ('org.opensaml:opensaml-saml-impl:3.4.5') {
        exclude(group: 'org.apache.velocity', module: 'velocity')
    }
    implementation 'commons-lang:commons-lang:2.4'
    implementation 'commons-collections:commons-collections:3.2.2'
    implementation 'com.jayway.jsonpath:json-path:2.4.0'
    implementation 'org.apache.httpcomponents:httpclient:4.5.13'
    runtimeOnly 'io.jsonwebtoken:jjwt-impl:0.10.8'
    runtimeOnly 'io.jsonwebtoken:jjwt-jackson:0.10.8'
    testImplementation "org.opensearch.plugin:reindex-client:${opensearch_version}"
    testImplementation "org.opensearch:opensearch-ssl-config:${opensearch_version}"
    testImplementation "org.opensearch.plugin:percolator-client:${opensearch_version}"
    testImplementation "org.opensearch.plugin:lang-mustache-client:${opensearch_version}"
    testImplementation "org.opensearch.plugin:parent-join-client:${opensearch_version}"
    testImplementation "org.opensearch.plugin:aggs-matrix-stats-client:${opensearch_version}"
    testImplementation 'org.apache.logging.log4j:log4j-core:2.17.1'
    testImplementation 'commons-io:commons-io:2.7'
    testImplementation 'org.hamcrest:hamcrest-all:1.3'
    testImplementation 'junit:junit:4.13.1'
    testImplementation 'org.apache.httpcomponents:fluent-hc:4.5.13'
    testImplementation 'org.mockito:mockito-core:2.23.0'
    testImplementation 'org.springframework.kafka:spring-kafka-test:2.8.6'
    testImplementation 'javax.servlet:servlet-api:2.5'
    testImplementation 'com.unboundid:unboundid-ldapsdk:4.0.9'
    testImplementation 'com.github.stephenc.jcip:jcip-annotations:1.0-1'
    testImplementation 'org.apache.kafka:kafka_2.13:3.0.1'
    testImplementation 'org.apache.kafka:kafka_2.13:3.0.1:test'
    testImplementation 'org.apache.kafka:kafka-clients:3.0.1:test'
    compileOnly "org.opensearch:opensearch:${opensearch_version}"
}

<<<<<<< HEAD
=======
ext {
    securityPluginVersion = '1.3.6.0'
    isSnapshot = "true" == System.getProperty("build.snapshot", "true")
}

>>>>>>> 5829eaa1
group = 'org.opensearch'
version = opensearch_build
description = 'OpenSearch Security'


java.sourceCompatibility = JavaVersion.VERSION_1_8
java.targetCompatibility = JavaVersion.VERSION_1_8

tasks.register('testsJar', Jar) {
    archiveClassifier = 'tests'
    from(sourceSets.test.output)
}

publishing {
    publications {
        maven(MavenPublication) {
            from(components.java)
            artifact(testsJar)
        }
    }
}

tasks.withType(JavaCompile) {
    options.encoding = 'UTF-8'
}

static def getTimestamp() {
    def df = new SimpleDateFormat("yyyy-MM-dd'T'HH:mm:ss'Z'")
    df.setTimeZone(TimeZone.getTimeZone("UTC"))
    return df.format(new Date())
}

static def gitCommitId() {
    def cmd = "git rev-parse HEAD"
    def proc = cmd.execute()
    return proc.text.trim()
}

jar {
    manifest {
        attributes(
                "Manifest-Version": "1.0",
                "Created-By": "Gradle ${gradle.gradleVersion}",
                "Build-Jdk": "${System.properties['java.version']}",
                "Implementation-Title": "OpenSearch Security",
                "Implementation-Version": archiveVersion,
                "Implementation-Vendor-Id": "org.opensearch",
                "Implementation-URL": "https://github.com/opensearch-project/security",
                "Build-Time": getTimestamp(),
                "Built-By": "OpenSearch Security Plugin",
                "git-sha1": gitCommitId()
        )
    }

    libsDirName = '.'
    into '', {
        from 'NOTICE.txt', "THIRD-PARTY.txt", "LICENSE"
    }
    processResources {
        exclude("KEYS")
    }

}

testsJar {
    manifest {
        attributes(
                "Manifest-Version": "1.0",
                "Created-By": "Gradle ${gradle.gradleVersion}",
                "Build-Jdk": "${System.properties['java.version']}",
                "Implementation-Title": "OpenSearch Security",
                "Implementation-Version": archiveVersion,
                "Implementation-Vendor-Id": "org.opensearch",
                "Implementation-URL": "https://github.com/opensearch-project/security",
                "Build-Time": getTimestamp(),
                "Built-By": "OpenSearch Security Plugin",
                "git-sha1": gitCommitId()
        )
    }

    libsDirName = '.'
}


test {
    maxParallelForks = 3
    jvmArgs += "-Xmx3072m"
    if (JavaVersion.current() > JavaVersion.VERSION_1_8) {
        jvmArgs += "--add-opens=java.base/java.io=ALL-UNNAMED"
    }
    retry {
        failOnPassedAfterRetry = false
        maxFailures = 30
        maxRetries = 5
    }
}

gitProperties {
    keys = [
            'git.branch',
            'git.build.version',
            'git.closest.tag.commit.count',
            'git.closest.tag.name',
            'git.commit.id',
            'git.commit.id.abbrev',
            'git.commit.id.describe',
            'git.commit.message.full',
            'git.commit.message.short',
            'git.commit.time',
            'git.dirty',
            'git.remote.origin.url',
            'git.tags',
            'git.total.commit.count'
    ]
}

// copied from: org.opensearch.gradle.dependencies.CompileOnlyResolvePlugin
project.getConfigurations().all(configuration -> {
    if (configuration.getName().equals(JavaPlugin.COMPILE_ONLY_CONFIGURATION_NAME)) {
        NamedDomainObjectProvider<Configuration> resolvableCompileOnly = project.getConfigurations().register('resolveableCompileOnly');
        resolvableCompileOnly.configure((c) -> {
            c.setCanBeResolved(true);
            c.setCanBeConsumed(false);
            c.extendsFrom(configuration);
        });
    }
});


task bundle(dependsOn: jar, type: Zip) {
    from configurations.runtimeClasspath - project.configurations.getByName('resolveableCompileOnly')
    from project.jar
    from 'plugin-security.policy'
    from 'plugin-descriptor.properties'
    from('securityconfig') {
        into 'securityconfig/'
    }
    from('tools') {
        into 'tools/'
    }
}

task bundleSecurityAdminStandalone(dependsOn: jar, type: Zip) {
    archiveClassifier = 'securityadmin-standalone'
    from(configurations.runtimeClasspath) {
        into 'deps/'
    }
    from(project.jar) {
        into 'deps/'
    }
    from('tools') {
        into 'tools/'
    }
    from('securityconfig') {
        into 'deps/securityconfig'
    }
}
task bundleSecurityAdminStandaloneTarGz(dependsOn: jar, type: Tar) {
    archiveClassifier = 'securityadmin-standalone'
    archiveExtension = 'tar.gz'
    compression = Compression.GZIP
    from(configurations.runtimeClasspath) {
        into 'deps/'
    }
    from(project.jar) {
        into 'deps/'
    }
    from('tools') {
        into 'tools/'
    }
    from('securityconfig') {
        into 'deps/securityconfig'
    }
}

task createPluginDescriptor() {
    List<String> descriptorProperties = [
        "description=Provide access control related features for OpenSearch",
        "version=${version}",
        "name=opensearch-security",
        "classname=org.opensearch.security.OpenSearchSecurityPlugin",
        "java.version=${java.targetCompatibility}",
        "opensearch.version=${version_tokens[0]}",
    ]

    new File("plugin-descriptor.properties").text = descriptorProperties.join ("\n")
}
bundle.doLast() {
    new File("plugin-descriptor.properties").delete()
}

tasks.assemble.dependsOn(bundle)
tasks.bundle.dependsOn(createPluginDescriptor)
tasks.assemble.dependsOn(bundleSecurityAdminStandalone)
tasks.assemble.dependsOn(bundleSecurityAdminStandaloneTarGz)

clean {
    delete 'data/'
}


task createChecksums(type: Checksum) {
    files = bundle.outputs.files
    outputDir = new File(project.buildDir, "distributions")
    algorithm = Checksum.Algorithm.SHA512
}
tasks.assemble.finalizedBy(createChecksums)


jacoco {
    reportsDirectory = file("$buildDir/jacoco")
}
jacocoTestReport {
    reports {
        xml.required = true
    }
}

tasks.test.finalizedBy(jacocoTestReport)  // report is always generated after tests run
tasks.jacocoTestReport.dependsOn(test) // tests are required to run before generating the report

checkstyle {
    configFile file("config/checkstyle/sun_checks.xml")
}

tasks.withType(Checkstyle) {
    reports {
        showViolations false
        ignoreFailures = true
        xml.required = true
        html.required = true
    }
}

buildRpm {
    arch = 'NOARCH'
    addParentDirs = false
    archiveName "${packageName}-${version}.rpm"
}
buildDeb {
    arch = 'all'
    archiveName "${packageName}-${version}.deb"
}

// updateVersion: Task to auto increment to the next development iteration
task updateVersion {
    onlyIf { System.getProperty('newVersion') }
    doLast {
        ext.newVersion = System.getProperty('newVersion')
        println "Setting version to ${newVersion}."
        // String tokenization to support -SNAPSHOT
        ant.replaceregexp(match: opensearch_version.tokenize('-')[0], replace: newVersion.tokenize('-')[0], flags:'g', byline:true) {
            fileset(dir: projectDir) {
                // Include the required files that needs to be updated with new Version
                // No BWC tests in this major release
            }
        }
        ant.replaceregexp(file:'build.gradle', match: '"opensearch.version", "\\d.*"', replace: '"opensearch.version", "' + newVersion.tokenize('-')[0] + '-SNAPSHOT"', flags:'g', byline:true)
    }
} <|MERGE_RESOLUTION|>--- conflicted
+++ resolved
@@ -56,9 +56,8 @@
 }
 
 ext {
-<<<<<<< HEAD
     isSnapshot = "true" == System.getProperty("build.snapshot", "true")
-    opensearch_version = System.getProperty("opensearch.version", "1.3.5-SNAPSHOT")
+    opensearch_version = System.getProperty("opensearch.version", "1.3.6-SNAPSHOT")
     buildVersionQualifier = System.getProperty("build.version_qualifier", "")
     version_tokens = opensearch_version.tokenize('-')
     opensearch_build = version_tokens[0] + '.0'
@@ -69,9 +68,6 @@
     if (isSnapshot) {
         opensearch_build += "-SNAPSHOT"
     }
-=======
-    opensearch_version = System.getProperty("opensearch.version", "1.3.6-SNAPSHOT")
->>>>>>> 5829eaa1
 }
 
 configurations.all {
@@ -138,14 +134,6 @@
     compileOnly "org.opensearch:opensearch:${opensearch_version}"
 }
 
-<<<<<<< HEAD
-=======
-ext {
-    securityPluginVersion = '1.3.6.0'
-    isSnapshot = "true" == System.getProperty("build.snapshot", "true")
-}
-
->>>>>>> 5829eaa1
 group = 'org.opensearch'
 version = opensearch_build
 description = 'OpenSearch Security'
