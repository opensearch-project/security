/*
 * SPDX-License-Identifier: Apache-2.0
 *
 * The OpenSearch Contributors require contributions made to
 * this file be licensed under the Apache-2.0 license or a
 * compatible open source license.
 *
 * Modifications Copyright OpenSearch Contributors. See
 * GitHub history for details.
 */


import com.diffplug.gradle.spotless.JavaExtension
import org.opensearch.gradle.test.RestIntegTestTask
import groovy.json.JsonBuilder

buildscript {
    ext {
        opensearch_version = System.getProperty("opensearch.version", "3.0.0-alpha1-SNAPSHOT")
        isSnapshot = "true" == System.getProperty("build.snapshot", "true")
        buildVersionQualifier = System.getProperty("build.version_qualifier", "alpha1")

        // 2.0.0-rc1-SNAPSHOT -> 2.0.0.0-rc1-SNAPSHOT
        version_tokens = opensearch_version.tokenize('-')
        opensearch_build = version_tokens[0] + '.0'

        common_utils_version = System.getProperty("common_utils.version", '3.0.0.0-SNAPSHOT')

        kafka_version  = '3.7.1'
        open_saml_version = '5.1.3'
        open_saml_shib_version = "9.1.3"
        one_login_java_saml = '2.9.0'
        jjwt_version = '0.12.6'
        guava_version = '33.4.0-jre'
        jaxb_version = '2.3.9'
        spring_version = '5.3.39'

        if (buildVersionQualifier) {
            opensearch_build += "-${buildVersionQualifier}"
        }
        if (isSnapshot) {
            opensearch_build += "-SNAPSHOT"
        }
    }

    repositories {
        mavenLocal()
        mavenCentral()
        maven { url "https://plugins.gradle.org/m2/" }
        maven { url "https://aws.oss.sonatype.org/content/repositories/snapshots" }
        maven { url "https://artifacts.opensearch.org/snapshots/lucene/" }
        maven { url "https://build.shibboleth.net/nexus/content/groups/public" }
        maven { url "https://build.shibboleth.net/nexus/content/repositories/releases" }
    }

    dependencies {
        classpath "org.opensearch.gradle:build-tools:${opensearch_version}"
    }
}

plugins {
    id 'java'
    id 'idea'
    id 'jacoco'
    id 'maven-publish'
    id 'com.diffplug.spotless' version '6.25.0'
    id 'checkstyle'
    id 'com.netflix.nebula.ospackage' version "11.11.1"
    id "org.gradle.test-retry" version "1.6.2"
    id 'eclipse'
    id "com.github.spotbugs" version "5.2.5"
    id "com.google.osdetector" version "1.7.3"
}

allprojects {
    group = "org.opensearch"
    version = opensearch_build
}

apply plugin: 'opensearch.opensearchplugin'
apply plugin: 'opensearch.pluginzip'
apply plugin: 'opensearch.rest-test'
apply plugin: 'opensearch.testclusters'
apply from: 'gradle/formatting.gradle'

licenseFile = rootProject.file('LICENSE.txt')
noticeFile = rootProject.file('NOTICE.txt')

spotbugs {
    includeFilter = file('spotbugs-include.xml')
}

spotbugsTest {
    enabled = false
}

java.sourceCompatibility = JavaVersion.VERSION_21
java.targetCompatibility = JavaVersion.VERSION_21


compileJava {
    options.compilerArgs = [
            '-Xlint:auxiliaryclass',
            '-Xlint:cast',
            '-Xlint:classfile',
            '-Xlint:dep-ann',
            '-Xlint:divzero',
            '-Xlint:empty',
            '-Xlint:exports',
            '-Xlint:fallthrough',
            '-Xlint:finally',
            '-Xlint:module',
            '-Xlint:opens',
            '-Xlint:overloads',
            '-Xlint:overrides',
            '-Xlint:-processing',
            '-Xlint:rawtypes',
            '-Xlint:removal',
            '-Xlint:requires-automatic',
            '-Xlint:requires-transitive-automatic',
            '-Xlint:static',
            '-Xlint:unchecked',
            '-Xlint:varargs',
            '-Xlint:preview',
            '-Werror']
    options.encoding = 'UTF-8'
}

compileTestJava {
    options.compilerArgs = [
            '-Xlint:auxiliaryclass',
            '-Xlint:cast',
            '-Xlint:classfile',
            '-Xlint:dep-ann',
            '-Xlint:divzero',
            '-Xlint:empty',
            '-Xlint:exports',
            '-Xlint:fallthrough',
            '-Xlint:finally',
            '-Xlint:module',
            '-Xlint:opens',
            '-Xlint:overloads',
            '-Xlint:overrides',
            '-Xlint:-processing',
            '-Xlint:rawtypes',
            '-Xlint:removal',
            '-Xlint:requires-automatic',
            '-Xlint:requires-transitive-automatic',
            '-Xlint:static',
            '-Xlint:unchecked',
            '-Xlint:varargs',
            '-Xlint:preview',
            '-Werror']
    options.encoding = 'UTF-8'
}


licenseHeaders.enabled = true

// The following check that have never be enabled in security
dependencyLicenses.enabled = false
thirdPartyAudit.enabled = false
loggerUsageCheck.enabled = false
forbiddenApisMain.enabled = false
forbiddenApisTest.enabled = false
filepermissions.enabled = false
forbiddenPatterns.enabled = false
testingConventions.enabled = false
jarHell.enabled = true
tasks.whenTaskAdded {task ->
    if(task.name.contains("forbiddenApisIntegrationTest")) {
        task.enabled = false
    }
}

def splitTestConfig = [
    ciSecurityIntegrationTest: [
        description: "Runs integration tests from all classes.",
        filters: [
            includeTestsMatching: [
                "org.opensearch.security.*Integ*"
            ],
            excludeTestsMatching: [
                "org.opensearch.security.sanity.tests.*"
            ]
        ]
    ],
    crossClusterTest: [
        description: "Runs cross-cluster tests.",
        filters: [
            includeTestsMatching: [
                    "org.opensearch.security.ccstest.*"
            ]
        ]
    ],
    dlicDlsflsTest: [
        description: "Runs Document- and Field-Level Security tests.",
        filters: [
            includeTestsMatching: [
                "org.opensearch.security.dlic.dlsfls.*"
            ]
        ]
    ],
    dlicRestApiTest: [
        description: "Runs REST Management API tests.",
        filters: [
            includeTestsMatching: [
                "org.opensearch.security.dlic.rest.*"
            ]
        ]
    ],
    indicesTest: [
        description: "Runs indices tests from all classes.",
        filters: [
            includeTestsMatching: [
                "org.opensearch.security.*indices*"
            ],
            excludeTestsMatching: [
                "org.opensearch.security.sanity.tests.*"
            ]
        ]
    ],
    opensslCITest: [
        description: "Runs portion of SSL tests related to OpenSSL. Explained in https://github.com/opensearch-project/security/pull/2301",
        include: '**/OpenSSL*.class'
    ],
    sslTest: [
        description: "Runs most of the SSL tests.",
        filters: [
            includeTestsMatching: [
                "org.opensearch.security.ssl.*"
            ],
            excludeTestsMatching: [
                "org.opensearch.security.ssl.OpenSSL*"
            ]
        ]
    ]
] as ConfigObject

List<String> taskNames = splitTestConfig.keySet() as List

task listTasksAsJSON {
    // We are using `doLast` to explicitly specify when we
    // want this action to be started. Without it the output
    // is not shown at all or can be mixed with other outputs.
    doLast {
        System.out.println(new JsonBuilder(["citest"] + taskNames))
    }
}

test {
    include '**/*.class'
    filter {
        excludeTestsMatching "org.opensearch.security.sanity.tests.*"
    }
    maxParallelForks = 8
    jvmArgs += "-Xmx3072m"
    if (JavaVersion.current() > JavaVersion.VERSION_1_8) {
        jvmArgs += "--add-opens=java.base/java.io=ALL-UNNAMED"
        // this is needed to reflect access system env map.
        jvmArgs += "--add-opens=java.base/java.util=ALL-UNNAMED"
    }
    retry {
        failOnPassedAfterRetry = false
        maxRetries = 5
    }
    jacoco {
        excludes = [
                "com.sun.jndi.dns.*",
                "com.sun.security.sasl.gsskerb.*",
                "java.sql.*",
                "javax.script.*",
                "org.jcp.xml.dsig.internal.dom.*",
                "sun.nio.cs.ext.*",
                "sun.security.ec.*",
                "sun.security.jgss.*",
                "sun.security.pkcs11.*",
                "sun.security.smartcardio.*",
                "sun.util.resources.provider.*"
        ]
    }
}

task copyExtraTestResources(dependsOn: testClasses) {

    copy {
        from 'src/test/resources'
        into 'build/testrun/test/src/test/resources'
    }

    taskNames.each { testName ->
        copy {
            from 'src/test/resources'
            into "build/testrun/${testName}/src/test/resources"
        }
    }

    copy {
        from 'src/test/resources'
        into 'build/testrun/citest/src/test/resources'
    }
}

def setCommonTestConfig(Test task) {
    task.maxParallelForks = 8
    task.jvmArgs += "-Xmx3072m"
    if (JavaVersion.current() > JavaVersion.VERSION_1_8) {
        task.jvmArgs += "--add-opens=java.base/java.io=ALL-UNNAMED"
        // this is needed to reflect access system env map.
        task.jvmArgs += "--add-opens=java.base/java.util=ALL-UNNAMED"
    }
    task.retry {
        failOnPassedAfterRetry = false
        maxRetries = 5
    }
    task.jacoco {
        excludes = [
                "com.sun.jndi.dns.*",
                "com.sun.security.sasl.gsskerb.*",
                "java.sql.*",
                "javax.script.*",
                "org.jcp.xml.dsig.internal.dom.*",
                "sun.nio.cs.ext.*",
                "sun.security.ec.*",
                "sun.security.jgss.*",
                "sun.security.pkcs11.*",
                "sun.security.smartcardio.*",
                "sun.util.resources.provider.*"
        ]
    }
    task.dependsOn copyExtraTestResources
    task.finalizedBy jacocoTestReport
}

task citest(type: Test) {
    group = "Github Actions tests"
    description = "Runs the test suite on classes not covered by rest of the task in this group."
    include '**/*.class'
    filter {
        excludeTestsMatching "org.opensearch.security.sanity.tests.*"
        excludeTestsMatching "org.opensearch.security.ssl.OpenSSL*"
        splitTestConfig.each { entry ->
            entry.value.filters.each{ test ->
                if (test.key == "includeTestsMatching") {
                    test.value.each{
                        excludeTestsMatching "${it}"
                    }
                } else if (test.key == "includeTest") {
                    test.value.each{
                        excludeTest "${it}"
                    }
                }
            }
        }
    }
    setCommonTestConfig(it)
}

splitTestConfig.each{ testName, testCfg ->
    task "${testName}"(type: Test) {
        group = testCfg.group ?: "Github Actions tests"
        description = testCfg.description
        include testCfg.include ?: '**/*.class'
        filter {
            testCfg.filters.each{ filter, values ->
                values.each{ value ->
                    "${filter}" "${value}"
                }
            }
        }
        setCommonTestConfig(it)
    }
}

tasks.test.dependsOn(copyExtraTestResources)

jacoco {
    reportsDirectory = file("$buildDir/reports/jacoco")
}

jacocoTestReport {
    getExecutionData().setFrom(fileTree(buildDir).include("/jacoco/*.exec"))
    reports {
        xml.required = true
    }
}

checkstyle {
    toolVersion "10.3.3"
    showViolations true
    configDirectory.set(rootProject.file("checkstyle/"))
}

tasks.withType(Checkstyle) {
    dependsOn(':precommit')
    reports {
        ignoreFailures = false
    }
}


opensearchplugin {
    name 'opensearch-security'
    description 'Provide access control related features for OpenSearch'
    classname 'org.opensearch.security.OpenSearchSecurityPlugin'
}

// This requires an additional Jar not published as part of build-tools
loggerUsageCheck.enabled = false

publishing {
    publications {
        pluginZip(MavenPublication) { publication ->
            pom {
                name = "opensearch-security"
                description = "Provide access control related features for OpenSearch"
                groupId = "org.opensearch.plugin"
                licenses {
                    license {
                        name = "The Apache License, Version 2.0"
                        url = "http://www.apache.org/licenses/LICENSE-2.0.txt"
                    }
                }
                developers {
                    developer {
                        name = "OpenSearch"
                        url = "https://github.com/opensearch-project/security"
                    }
                }
            }
        }
    }
    repositories {
        maven {
            name = "Snapshots" //  optional target repository name
            url = "https://aws.oss.sonatype.org/content/repositories/snapshots"
            credentials {
                username "$System.env.SONATYPE_USERNAME"
                password "$System.env.SONATYPE_PASSWORD"
            }
        }
    }
}

repositories {
    mavenLocal()
    mavenCentral()
    maven { url "https://plugins.gradle.org/m2/" }
    maven { url "https://aws.oss.sonatype.org/content/repositories/snapshots" }
    maven { url "https://artifacts.opensearch.org/snapshots/lucene/" }
    maven { url "https://build.shibboleth.net/nexus/content/repositories/releases" }
}

tasks.test.finalizedBy(jacocoTestReport)  // report is always generated after tests run

allprojects {
    tasks.withType(Javadoc).all { enabled = false }
}

bundlePlugin {
    from('plugin-security.policy')
    from('config') {
        into 'config'
    }
    from('tools') {
        into 'tools'
    }
}

configurations {
    all {
        resolutionStrategy {
            force 'commons-codec:commons-codec:1.18.0'
            force 'org.slf4j:slf4j-api:1.7.36'
            force 'org.scala-lang:scala-library:2.13.16'
            force "com.fasterxml.jackson:jackson-bom:${versions.jackson}"
            force "com.fasterxml.jackson.core:jackson-core:${versions.jackson}"
            force "com.fasterxml.jackson.datatype:jackson-datatype-jdk8:${versions.jackson}"
            force "com.fasterxml.jackson.core:jackson-databind:${versions.jackson_databind}"
            force "io.netty:netty-buffer:${versions.netty}"
            force "io.netty:netty-common:${versions.netty}"
            force "io.netty:netty-handler:${versions.netty}"
            force "io.netty:netty-transport:${versions.netty}"
            force "io.netty:netty-transport-native-unix-common:${versions.netty}"
            force "com.github.luben:zstd-jni:${versions.zstd}"
            force "org.xerial.snappy:snappy-java:1.1.10.7"
            force "com.google.guava:guava:${guava_version}"

            // for spotbugs dependency conflict
            force "org.apache.commons:commons-lang3:${versions.commonslang}"

            // for spotless transitive dependency CVE
            force "org.eclipse.platform:org.eclipse.core.runtime:3.32.0"
            force "org.eclipse.platform:org.eclipse.equinox.common:3.19.200"

            // For integrationTest
            force "org.apache.httpcomponents:httpclient:4.5.14"
            force "org.apache.httpcomponents:httpcore:4.4.16"
            force "com.google.errorprone:error_prone_annotations:2.36.0"
            force "org.checkerframework:checker-qual:3.49.0"
            force "ch.qos.logback:logback-classic:1.5.16"
            force "commons-io:commons-io:2.18.0"
        }
    }

    integrationTestImplementation.extendsFrom implementation
    integrationTestRuntimeOnly.extendsFrom runtimeOnly
}

//create source set 'integrationTest'
//add classes from the main source set to the compilation and runtime classpaths of the integrationTest
sourceSets {
    integrationTest {
        java {
            srcDir file ('src/integrationTest/java')
            compileClasspath += sourceSets.main.output
            runtimeClasspath += sourceSets.main.output
        }
        resources {
            srcDir file('src/integrationTest/resources')
        }
        processIntegrationTestResources {
            duplicatesStrategy(DuplicatesStrategy.INCLUDE)
        }
    }
}

//add new task that runs integration tests
task integrationTest(type: Test) {
    doFirst {
        // Only run resources tests on resource-test CI environments or locally
        if (System.getenv('CI_ENVIRONMENT') != 'resource-test' && System.getenv('CI_ENVIRONMENT') != null) {
            exclude '**/ResourceFocusedTests.class'
        }
        if (System.getenv('DISABLE_RETRY') != 'true') {
            retry {
                failOnPassedAfterRetry = false
                maxRetries = 2
                maxFailures = 10
            }
        }
    }
    description = 'Run integration tests.'
    group = 'verification'
    systemProperty "java.util.logging.manager", "org.apache.logging.log4j.jul.LogManager"
    testClassesDirs = sourceSets.integrationTest.output.classesDirs
    classpath = sourceSets.integrationTest.runtimeClasspath
    //run the integrationTest task after the test task
    shouldRunAfter test
    jacoco {
        excludes = [
                "com.sun.jndi.dns.*",
                "com.sun.security.sasl.gsskerb.*",
                "java.sql.*",
                "javax.script.*",
                "org.jcp.xml.dsig.internal.dom.*",
                "sun.nio.cs.ext.*",
                "sun.security.ec.*",
                "sun.security.jgss.*",
                "sun.security.pkcs11.*",
                "sun.security.smartcardio.*",
                "sun.util.resources.provider.*"
        ]
    }
}

tasks.named("integrationTest") {
    minHeapSize = "512m"
    maxHeapSize = "2g"
}

tasks.integrationTest.finalizedBy(jacocoTestReport) // report is always generated after integration tests run

//run the integrationTest task before the check task
check.dependsOn integrationTest

dependencies {
    implementation "org.opensearch.plugin:transport-netty4-client:${opensearch_version}"
    implementation "org.opensearch.client:opensearch-rest-high-level-client:${opensearch_version}"
    implementation "org.apache.httpcomponents.client5:httpclient5-cache:${versions.httpclient5}"
    implementation "org.apache.httpcomponents:httpclient:${versions.httpclient}"
    implementation "org.apache.httpcomponents:httpcore:${versions.httpcore}"
    implementation "org.apache.httpcomponents:httpasyncclient:${versions.httpasyncclient}"
    implementation "com.google.guava:guava:${guava_version}"
    implementation 'org.greenrobot:eventbus-java:3.3.1'
    implementation 'commons-cli:commons-cli:1.9.0'
    implementation "org.bouncycastle:bcprov-jdk18on:${versions.bouncycastle}"
    implementation 'org.ldaptive:ldaptive:1.2.3'
    implementation 'com.nimbusds:nimbus-jose-jwt:9.48'
    implementation 'com.rfksystems:blake2b:2.0.0'
    implementation 'com.password4j:password4j:1.8.2'

    // Action privileges: check tables and compact collections
    implementation 'com.selectivem.collections:special-collections-complete:1.4.0'

    //JWT
    implementation "io.jsonwebtoken:jjwt-api:${jjwt_version}"
    implementation "io.jsonwebtoken:jjwt-impl:${jjwt_version}"
    implementation "io.jsonwebtoken:jjwt-jackson:${jjwt_version}"
    // JSON patch
    implementation 'com.flipkart.zjsonpatch:zjsonpatch:0.4.16'
    implementation 'org.apache.commons:commons-collections4:4.4'

    //Password generation
    implementation 'org.passay:passay:1.6.6'

    implementation "org.apache.kafka:kafka-clients:${kafka_version}"

    runtimeOnly 'net.minidev:accessors-smart:2.5.2'

    runtimeOnly 'com.sun.activation:jakarta.activation:1.2.2'
    runtimeOnly 'com.eclipsesource.minimal-json:minimal-json:0.9.5'
    runtimeOnly 'commons-codec:commons-codec:1.18.0'
    runtimeOnly 'org.cryptacular:cryptacular:1.2.7'
    compileOnly 'com.google.errorprone:error_prone_annotations:2.36.0'
    runtimeOnly 'com.sun.istack:istack-commons-runtime:4.2.0'
    runtimeOnly 'jakarta.xml.bind:jakarta.xml.bind-api:4.0.2'
    runtimeOnly 'org.ow2.asm:asm:9.7.1'

    testImplementation 'org.apache.camel:camel-xmlsecurity:3.22.3'

    //Onelogin OpenSaml
    implementation "com.onelogin:java-saml:${one_login_java_saml}"
    implementation "com.onelogin:java-saml-core:${one_login_java_saml}"
    //OpenSAML
    runtimeOnly "io.dropwizard.metrics:metrics-core:4.2.30"
    implementation "net.shibboleth:shib-support:${open_saml_shib_version}"
    implementation "net.shibboleth:shib-security:${open_saml_shib_version}"
    implementation "net.shibboleth:shib-networking:${open_saml_shib_version}"
    implementation "org.opensaml:opensaml-core-api:${open_saml_version}"
    implementation "org.opensaml:opensaml-core-impl:${open_saml_version}"
    implementation "org.opensaml:opensaml-security-api:${open_saml_version}"
    implementation "org.opensaml:opensaml-security-impl:${open_saml_version}"
    implementation "org.opensaml:opensaml-xmlsec-api:${open_saml_version}"
    implementation "org.opensaml:opensaml-xmlsec-impl:${open_saml_version}"

    implementation "org.opensaml:opensaml-saml-api:${open_saml_version}"
    implementation ("org.opensaml:opensaml-saml-impl:${open_saml_version}") {
        exclude(group: 'org.apache.velocity', module: 'velocity')
    }
    implementation "org.opensaml:opensaml-messaging-api:${open_saml_version}"
    runtimeOnly "org.opensaml:opensaml-profile-api:${open_saml_version}"
    runtimeOnly "org.opensaml:opensaml-soap-api:${open_saml_version}"
    runtimeOnly "org.opensaml:opensaml-soap-impl:${open_saml_version}"
    implementation "org.opensaml:opensaml-storage-api:${open_saml_version}"


    implementation "com.nulab-inc:zxcvbn:1.9.0"

    runtimeOnly 'com.google.guava:failureaccess:1.0.2'
    runtimeOnly 'org.apache.commons:commons-text:1.13.0'
    runtimeOnly "org.glassfish.jaxb:jaxb-runtime:${jaxb_version}"
    runtimeOnly 'com.google.j2objc:j2objc-annotations:2.8'
    compileOnly 'com.google.code.findbugs:jsr305:3.0.2'
    runtimeOnly 'org.lz4:lz4-java:1.8.0'
    runtimeOnly 'org.slf4j:slf4j-api:1.7.36'
    runtimeOnly "org.apache.logging.log4j:log4j-slf4j-impl:${versions.log4j}"
    runtimeOnly 'org.xerial.snappy:snappy-java:1.1.10.7'
    runtimeOnly 'org.codehaus.woodstox:stax2-api:4.2.2'
    runtimeOnly "org.glassfish.jaxb:txw2:${jaxb_version}"
    runtimeOnly 'com.fasterxml.woodstox:woodstox-core:6.7.0'
    runtimeOnly 'org.apache.ws.xmlschema:xmlschema-core:2.3.1'
    runtimeOnly 'org.apache.santuario:xmlsec:2.3.5'
    runtimeOnly "com.github.luben:zstd-jni:${versions.zstd}"
    runtimeOnly 'org.checkerframework:checker-qual:3.49.0'
    runtimeOnly "org.bouncycastle:bcpkix-jdk18on:${versions.bouncycastle}"
    runtimeOnly 'org.scala-lang.modules:scala-java8-compat_3:1.0.2'


    testImplementation "org.opensaml:opensaml-messaging-impl:${open_saml_version}"
    testImplementation "jakarta.servlet:jakarta.servlet-api:6.1.0"
    implementation "org.apache.commons:commons-lang3:${versions.commonslang}"
    testImplementation "org.opensearch:common-utils:${common_utils_version}"
    testImplementation "org.opensearch.plugin:reindex-client:${opensearch_version}"
    testImplementation "org.opensearch:opensearch-ssl-config:${opensearch_version}"
    testImplementation "org.opensearch.plugin:percolator-client:${opensearch_version}"
    testImplementation "org.opensearch.plugin:lang-mustache-client:${opensearch_version}"
    testImplementation "org.opensearch.plugin:parent-join-client:${opensearch_version}"
    testImplementation "org.opensearch.plugin:aggs-matrix-stats-client:${opensearch_version}"
    testImplementation "org.opensearch.plugin:search-pipeline-common:${opensearch_version}"
    testImplementation "org.apache.logging.log4j:log4j-core:${versions.log4j}"
    testImplementation 'com.unboundid:unboundid-ldapsdk:4.0.14'
    testImplementation 'com.github.stephenc.jcip:jcip-annotations:1.0-1'
    testImplementation 'com.unboundid:unboundid-ldapsdk:4.0.14'
    testImplementation 'org.apache.httpcomponents:fluent-hc:4.5.14'
    testImplementation "org.apache.httpcomponents.client5:httpclient5-fluent:${versions.httpclient5}"
    testImplementation "org.apache.kafka:kafka_2.13:${kafka_version}"
    testImplementation "org.apache.kafka:kafka-server:${kafka_version}"
    testImplementation "org.apache.kafka:kafka-server-common:${kafka_version}"
    testImplementation "org.apache.kafka:kafka-server-common:${kafka_version}:test"
    testImplementation "org.apache.kafka:kafka-group-coordinator:${kafka_version}"
    testImplementation "org.apache.kafka:kafka_2.13:${kafka_version}:test"
    testImplementation "org.apache.kafka:kafka-clients:${kafka_version}:test"
    testImplementation 'commons-validator:commons-validator:1.9.0'
    testImplementation 'org.springframework.kafka:spring-kafka-test:3.3.3'
    testImplementation "org.springframework:spring-beans:${spring_version}"
<<<<<<< HEAD
    testImplementation 'org.junit.jupiter:junit-jupiter:5.11.4'
=======
    testImplementation 'org.junit.jupiter:junit-jupiter:5.12.0'
>>>>>>> eede7f07
    testImplementation 'org.junit.jupiter:junit-jupiter-api:5.12.0'
    testImplementation('org.awaitility:awaitility:4.2.2') {
        exclude(group: 'org.hamcrest', module: 'hamcrest')
    }
    testImplementation "org.bouncycastle:bcpkix-jdk18on:${versions.bouncycastle}"
    testImplementation "org.bouncycastle:bcutil-jdk18on:${versions.bouncycastle}"

    // Only osx-x86_64, osx-aarch_64, linux-x86_64, linux-aarch_64, windows-x86_64 are available
    if (osdetector.classifier in ["osx-x86_64", "osx-aarch_64", "linux-x86_64", "linux-aarch_64", "windows-x86_64"]) {
        testImplementation "io.netty:netty-tcnative-classes:2.0.66.Final"
        testImplementation "io.netty:netty-tcnative-boringssl-static:2.0.66.Final:${osdetector.classifier}"
    }
    // JUnit build requirement
    testCompileOnly 'org.apiguardian:apiguardian-api:1.1.2'
    // Kafka test execution
    testRuntimeOnly 'org.springframework.retry:spring-retry:1.3.4'
    testRuntimeOnly ("org.springframework:spring-core:${spring_version}") {
        exclude(group:'org.springframework', module: 'spring-jcl' )
    }
    testRuntimeOnly 'org.scala-lang:scala-library:2.13.16'
    testRuntimeOnly 'com.typesafe.scala-logging:scala-logging_3:3.9.5'
    testRuntimeOnly('org.apache.zookeeper:zookeeper:3.9.3') {
        exclude(group:'ch.qos.logback', module: 'logback-classic' )
        exclude(group:'ch.qos.logback', module: 'logback-core' )
    }
    testRuntimeOnly 'com.yammer.metrics:metrics-core:2.2.0'
    testRuntimeOnly "org.apache.kafka:kafka-metadata:${kafka_version}"
    testRuntimeOnly "org.apache.kafka:kafka-storage:${kafka_version}"

    implementation "com.fasterxml.jackson.core:jackson-annotations:${versions.jackson}"
    implementation "com.fasterxml.jackson.core:jackson-databind:${versions.jackson_databind}"

    compileOnly "org.opensearch:opensearch:${opensearch_version}"

    //integration test framework:
    integrationTestImplementation('com.carrotsearch.randomizedtesting:randomizedtesting-runner:2.8.2') {
        exclude(group: 'junit', module: 'junit')
    }
    integrationTestImplementation 'junit:junit:4.13.2'
    integrationTestImplementation "org.opensearch.plugin:reindex-client:${opensearch_version}"
    integrationTestImplementation "org.opensearch.plugin:percolator-client:${opensearch_version}"
    integrationTestImplementation 'commons-io:commons-io:2.18.0'
    integrationTestImplementation "org.apache.logging.log4j:log4j-core:${versions.log4j}"
    integrationTestImplementation "org.apache.logging.log4j:log4j-jul:${versions.log4j}"
    integrationTestImplementation 'org.hamcrest:hamcrest:2.2'
    integrationTestImplementation "org.bouncycastle:bcpkix-jdk18on:${versions.bouncycastle}"
    integrationTestImplementation "org.bouncycastle:bcutil-jdk18on:${versions.bouncycastle}"
    integrationTestImplementation('org.awaitility:awaitility:4.2.2') {
        exclude(group: 'org.hamcrest', module: 'hamcrest')
    }
    integrationTestImplementation 'com.unboundid:unboundid-ldapsdk:4.0.14'
    integrationTestImplementation "org.opensearch.plugin:mapper-size:${opensearch_version}"
    integrationTestImplementation "org.apache.httpcomponents:httpclient-cache:4.5.14"
    integrationTestImplementation "org.apache.httpcomponents:httpclient:4.5.14"
    integrationTestImplementation "org.apache.httpcomponents:fluent-hc:4.5.14"
    integrationTestImplementation "org.apache.httpcomponents:httpcore:4.4.16"
    integrationTestImplementation "org.apache.httpcomponents:httpasyncclient:4.1.5"
    integrationTestImplementation "org.mockito:mockito-core:5.15.2"

    //spotless
    implementation('com.google.googlejavaformat:google-java-format:1.25.2') {
        exclude group: 'com.google.guava'
    }
}

jar {
    libsDirName = '.'
    into '', {
        from 'NOTICE.txt', "THIRD-PARTY.txt", "LICENSE"
    }
    processResources {
        exclude("KEYS")
    }
}

tasks.register('testsJar', Jar) {
    archiveClassifier = 'tests'
    from(sourceSets.test.output)
}

testsJar {
    libsDirName = '.'
}

task bundleSecurityAdminStandalone(dependsOn: jar, type: Zip) {
    archiveClassifier = 'securityadmin-standalone'
    from(configurations.runtimeClasspath) {
        into 'deps/'
    }
    from(project.jar) {
        into 'deps/'
    }
    from('tools') {
        into 'tools/'
    }
    from('config') {
        into 'deps/securityconfig'
    }
}

task bundleSecurityAdminStandaloneTarGz(dependsOn: jar, type: Tar) {
    archiveClassifier = 'securityadmin-standalone'
    archiveExtension = 'tar.gz'
    compression = Compression.GZIP
    from(configurations.runtimeClasspath) {
        into 'deps/'
    }
    from(project.jar) {
        into 'deps/'
    }
    from('tools') {
        into 'tools/'
    }
    from('config') {
        into 'deps/securityconfig'
    }
}

buildRpm {
    arch = 'NOARCH'
    addParentDirs = false
    archiveFileName = "${packageName}-${version}.rpm"
}

buildDeb {
    arch = 'all'
    archiveFileName = "${packageName}-${version}.deb"
}

publishing {
    publications {
        maven(MavenPublication) {
            from(components.java)
            artifact(testsJar)
        }
    }
}

task integTestRemote(type: RestIntegTestTask) {

    systemProperty "tests.security.manager", "false"
    systemProperty "user", System.getProperty("user")
    systemProperty "password", System.getProperty("password")
    systemProperty "https", System.getProperty("https")
    systemProperty "security.enabled", "true"

    filter {
        setIncludePatterns("org.opensearch.security.sanity.tests.*IT")
    }
}

integTestRemote.enabled = System.getProperty("tests.rest.cluster") != null

tasks.integTestRemote.finalizedBy(jacocoTestReport) // report is always generated after integration tests run

// should be updated appropriately, when we add integTests in future
integTest.enabled = false

// This is afterEvaluate because the bundlePlugin ZIP task is updated afterEvaluate and changes the ZIP name to match the plugin name
afterEvaluate {
    ospackage {
        packageName = "${name}"
        release = isSnapshot ? "0.1" : '1'
        version = "${project.version}" - "-SNAPSHOT"

        into '/usr/share/opensearch/plugins'
        from(zipTree(bundlePlugin.archivePath)) {
            into opensearchplugin.name
        }

        user 'root'
        permissionGroup 'root'
        fileMode 0644
        dirMode 0755

        requires('opensearch', versions.opensearch, EQUAL)
        packager = 'Amazon'
        vendor = 'Amazon'
        os = 'LINUX'
        prefix '/usr'

        license 'ASL-2.0'
        maintainer 'OpenSearch <opensearch@amazon.com>'
        url 'https://opensearch.org/downloads.html'
        summary '''
         Security plugin for OpenSearch.
         Reference documentation can be found at https://opensearch.org/docs/latest/.
    '''.stripIndent().replace('\n', ' ').trim()
    }

    buildRpm {
        arch = 'NOARCH'
        dependsOn 'assemble'
        finalizedBy 'renameRpm'
        task renameRpm(type: Copy) {
            from("$buildDir/distributions")
            into("$buildDir/distributions")
            rename "$archiveFileName", "${packageName}-${version}.rpm"
            doLast { delete file("$buildDir/distributions/$archiveFileName") }
        }
    }

    buildDeb {
        arch = 'all'
        dependsOn 'assemble'
        finalizedBy 'renameDeb'
        task renameDeb(type: Copy) {
            from("$buildDir/distributions")
            into("$buildDir/distributions")
            rename "$archiveFileName", "${packageName}-${version}.deb"
            doLast { delete file("$buildDir/distributions/$archiveFileName") }
        }
    }

    task buildPackages(type: GradleBuild) {
        tasks = ['build', 'buildRpm', 'buildDeb']
    }
}

// updateVersion: Task to auto increment to the next development iteration
task updateVersion {
    onlyIf { System.getProperty('newVersion') }
    doLast {
        ext.newVersion = System.getProperty('newVersion')
        println "Setting version to ${newVersion}."
        // String tokenization to support -SNAPSHOT
        ant.replaceregexp(match: opensearch_version.tokenize('-')[0], replace: newVersion.tokenize('-')[0], flags:'g', byline:true) {
            fileset(dir: projectDir) {
                // Include the required files that needs to be updated with new Version
                include(name: "bwc-test/build.gradle")
                include(name: ".github/workflows/plugin_install.yml")
            }
        }
        ant.replaceregexp(file:'build.gradle', match: '"opensearch.version", "\\d.*"', replace: '"opensearch.version", "' + newVersion.tokenize('-')[0] + '-SNAPSHOT"', flags:'g', byline:true)
    }
}<|MERGE_RESOLUTION|>--- conflicted
+++ resolved
@@ -694,11 +694,7 @@
     testImplementation 'commons-validator:commons-validator:1.9.0'
     testImplementation 'org.springframework.kafka:spring-kafka-test:3.3.3'
     testImplementation "org.springframework:spring-beans:${spring_version}"
-<<<<<<< HEAD
-    testImplementation 'org.junit.jupiter:junit-jupiter:5.11.4'
-=======
     testImplementation 'org.junit.jupiter:junit-jupiter:5.12.0'
->>>>>>> eede7f07
     testImplementation 'org.junit.jupiter:junit-jupiter-api:5.12.0'
     testImplementation('org.awaitility:awaitility:4.2.2') {
         exclude(group: 'org.hamcrest', module: 'hamcrest')
