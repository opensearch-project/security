/*
 * SPDX-License-Identifier: Apache-2.0
 *
 * The OpenSearch Contributors require contributions made to
 * this file be licensed under the Apache-2.0 license or a
 * compatible open source license.
 *
 * Modifications Copyright OpenSearch Contributors. See
 * GitHub history for details.
 */

/*
 * Licensed to Elasticsearch under one or more contributor
 * license agreements. See the NOTICE file distributed with
 * this work for additional information regarding copyright
 * ownership. Elasticsearch licenses this file to you under
 * the Apache License, Version 2.0 (the "License"); you may
 * not use this file except in compliance with the License.
 * You may obtain a copy of the License at
 *
 *    http://www.apache.org/licenses/LICENSE-2.0
 *
 * Unless required by applicable law or agreed to in writing,
 * software distributed under the License is distributed on an
 * "AS IS" BASIS, WITHOUT WARRANTIES OR CONDITIONS OF ANY
 * KIND, either express or implied.  See the License for the
 * specific language governing permissions and limitations
 * under the License.
 */

plugins {
    id 'java'
    id 'maven-publish'
    id 'jacoco'
    id 'checkstyle'
    id "com.gorylenko.gradle-git-properties" version "2.3.2"
    id 'org.gradle.crypto.checksum' version '1.1.0'

    // Plugin prints gradle task graph, use following command: ./gradlew tiTree build
    id 'org.barfuin.gradle.taskinfo' version '1.0.5'

    id "nebula.ospackage" version "9.0.0"
    id "com.google.osdetector" version "1.7.0"
    id "org.gradle.test-retry" version "1.3.1"
    id "com.github.spotbugs" version "5.0.13"
}
import org.gradle.crypto.checksum.Checksum

import java.text.SimpleDateFormat


repositories {
    mavenLocal()
    maven { url "https://aws.oss.sonatype.org/content/repositories/snapshots" }
    mavenCentral()
    maven { url "https://plugins.gradle.org/m2/" }
}

ext {
<<<<<<< HEAD
    opensearch_version = System.getProperty("opensearch.version", "1.4.0-SNAPSHOT")
=======
    isSnapshot = "true" == System.getProperty("build.snapshot", "true")
    opensearch_version = System.getProperty("opensearch.version", "1.3.7-SNAPSHOT")
    buildVersionQualifier = System.getProperty("build.version_qualifier", "")
    version_tokens = opensearch_version.tokenize('-')
    opensearch_build = version_tokens[0] + '.0'
    kafka_version  = '3.0.2'

    if (buildVersionQualifier) {
        opensearch_build += "-${buildVersionQualifier}"
        opensearch_build_nosnapshot = opensearch_build
    }
    if (isSnapshot) {
        opensearch_build += "-SNAPSHOT"
    }
>>>>>>> 9c209902
}

configurations.all {
    resolutionStrategy {
        force 'commons-codec:commons-codec:1.14'
        force 'org.apache.santuario:xmlsec:2.2.3'
        force 'org.cryptacular:cryptacular:1.2.4'
        force 'net.minidev:json-smart:2.4.7'
        force 'commons-cli:commons-cli:1.3.1'
        force 'org.apache.httpcomponents:httpcore:4.4.12'
        force "org.apache.commons:commons-lang3:3.4"
        force "org.springframework:spring-core:5.3.20"
        force "com.google.guava:guava:30.0-jre"
        force "com.fasterxml.woodstox:woodstox-core:6.4.0"
        force "org.scala-lang:scala-library:2.13.9"
<<<<<<< HEAD
=======
        force "org.apache.bcel:bcel:6.6.0" // This line should be removed once Spotbugs is upgraded to 4.7.4
>>>>>>> 9c209902
    }
}

dependencies {
    implementation 'jakarta.annotation:jakarta.annotation-api:1.3.5'
    implementation "org.opensearch.plugin:transport-netty4-client:${opensearch_version}"
    implementation "org.opensearch.client:opensearch-rest-high-level-client:${opensearch_version}"
    implementation 'com.google.guava:guava:30.0-jre'
    implementation 'org.greenrobot:eventbus:3.2.0'
    implementation 'commons-cli:commons-cli:1.3.1'
    implementation 'org.bouncycastle:bcprov-jdk15on:1.67'
    implementation 'com.fasterxml.jackson.core:jackson-databind:2.14.1'
<<<<<<< HEAD
    implementation 'org.slf4j:slf4j-api:1.7.32'
=======
>>>>>>> 9c209902
    implementation 'org.ldaptive:ldaptive:1.2.3'
    implementation 'org.apache.httpcomponents:httpclient-cache:4.5.13'
    implementation 'io.jsonwebtoken:jjwt-api:0.10.8'
    implementation("org.apache.cxf:cxf-rt-rs-security-jose:3.5.5") {
        exclude(group: 'jakarta.activation', module: 'jakarta.activation-api')
    }
    implementation 'com.github.wnameless:json-flattener:0.5.0'
    implementation 'com.flipkart.zjsonpatch:zjsonpatch:0.4.4'
<<<<<<< HEAD
    implementation 'org.apache.kafka:kafka-clients:3.0.2'
=======
    implementation "org.apache.kafka:kafka-clients:${kafka_version}"
>>>>>>> 9c209902
    implementation 'com.onelogin:java-saml:2.5.0'
    implementation ('org.opensaml:opensaml-saml-impl:3.4.5') {
        exclude(group: 'org.apache.velocity', module: 'velocity')
    }
    implementation 'commons-lang:commons-lang:2.4'
    implementation 'commons-collections:commons-collections:3.2.2'
    implementation 'com.jayway.jsonpath:json-path:2.4.0'
    implementation 'org.apache.httpcomponents:httpclient:4.5.13'
    runtimeOnly 'io.jsonwebtoken:jjwt-impl:0.10.8'
    runtimeOnly 'io.jsonwebtoken:jjwt-jackson:0.10.8'
    runtimeOnly 'org.apache.commons:commons-text:1.10.0'

    testImplementation "org.opensearch.plugin:reindex-client:${opensearch_version}"
    testImplementation "org.opensearch:opensearch-ssl-config:${opensearch_version}"
    testImplementation "org.opensearch.plugin:percolator-client:${opensearch_version}"
    testImplementation "org.opensearch.plugin:lang-mustache-client:${opensearch_version}"
    testImplementation "org.opensearch.plugin:parent-join-client:${opensearch_version}"
    testImplementation "org.opensearch.plugin:aggs-matrix-stats-client:${opensearch_version}"
    testImplementation 'org.apache.logging.log4j:log4j-core:2.17.1'
    testImplementation 'commons-io:commons-io:2.7'
    testImplementation 'org.hamcrest:hamcrest-all:1.3'
    testImplementation 'junit:junit:4.13.1'
    testImplementation 'org.apache.httpcomponents:fluent-hc:4.5.13'
    testImplementation 'org.mockito:mockito-core:2.23.0'
    testImplementation 'org.springframework.kafka:spring-kafka-test:2.8.6'
    testImplementation 'javax.servlet:servlet-api:2.5'
    testImplementation 'com.unboundid:unboundid-ldapsdk:4.0.9'
    testImplementation 'com.github.stephenc.jcip:jcip-annotations:1.0-1'
<<<<<<< HEAD
    testImplementation 'org.apache.kafka:kafka_2.13:3.0.1'
    testImplementation 'org.apache.kafka:kafka_2.13:3.0.1:test'
    testImplementation 'org.apache.kafka:kafka-clients:3.0.1:test'
    compileOnly "org.opensearch:opensearch:${opensearch_version}"
}

ext {
    securityPluginVersion = '1.4.0.0'
    isSnapshot = "true" == System.getProperty("build.snapshot", "true")
}

=======
    testImplementation "org.apache.kafka:kafka_2.13:${kafka_version}"
    testImplementation "org.apache.kafka:kafka_2.13:${kafka_version}:test"
    testImplementation "org.apache.kafka:kafka-clients:${kafka_version}:test"
    compileOnly "org.opensearch:opensearch:${opensearch_version}"
}

>>>>>>> 9c209902
group = 'org.opensearch'
version = opensearch_build
description = 'OpenSearch Security'


java.sourceCompatibility = JavaVersion.VERSION_1_8
java.targetCompatibility = JavaVersion.VERSION_1_8

tasks.register('testsJar', Jar) {
    archiveClassifier = 'tests'
    from(sourceSets.test.output)
}

publishing {
    publications {
        maven(MavenPublication) {
            from(components.java)
            artifact(testsJar)
        }
    }
}

tasks.withType(JavaCompile) {
    options.encoding = 'UTF-8'
    options.warnings = false
}

static def getTimestamp() {
    def df = new SimpleDateFormat("yyyy-MM-dd'T'HH:mm:ss'Z'")
    df.setTimeZone(TimeZone.getTimeZone("UTC"))
    return df.format(new Date())
}

static def gitCommitId() {
    def cmd = "git rev-parse HEAD"
    def proc = cmd.execute()
    return proc.text.trim()
}

jar {
    manifest {
        attributes(
                "Manifest-Version": "1.0",
                "Created-By": "Gradle ${gradle.gradleVersion}",
                "Build-Jdk": "${System.properties['java.version']}",
                "Implementation-Title": "OpenSearch Security",
                "Implementation-Version": archiveVersion,
                "Implementation-Vendor-Id": "org.opensearch",
                "Implementation-URL": "https://github.com/opensearch-project/security",
                "Build-Time": getTimestamp(),
                "Built-By": "OpenSearch Security Plugin",
                "git-sha1": gitCommitId()
        )
    }

    libsDirName = '.'
    into '', {
        from 'NOTICE.txt', "THIRD-PARTY.txt", "LICENSE"
    }
    processResources {
        exclude("KEYS")
    }

}

testsJar {
    manifest {
        attributes(
                "Manifest-Version": "1.0",
                "Created-By": "Gradle ${gradle.gradleVersion}",
                "Build-Jdk": "${System.properties['java.version']}",
                "Implementation-Title": "OpenSearch Security",
                "Implementation-Version": archiveVersion,
                "Implementation-Vendor-Id": "org.opensearch",
                "Implementation-URL": "https://github.com/opensearch-project/security",
                "Build-Time": getTimestamp(),
                "Built-By": "OpenSearch Security Plugin",
                "git-sha1": gitCommitId()
        )
    }

    libsDirName = '.'
}

spotbugs {
    includeFilter = file('spotbugs-include.xml')
}

spotbugsTest {
    enabled = false
}

test {
    maxParallelForks = 3
    jvmArgs += "-Xmx3072m"
    if (JavaVersion.current() > JavaVersion.VERSION_1_8) {
        jvmArgs += "--add-opens=java.base/java.io=ALL-UNNAMED"
    }
    retry {
        failOnPassedAfterRetry = false
        maxFailures = 30
        maxRetries = 5
    }
}

gitProperties {
    keys = [
            'git.branch',
            'git.build.version',
            'git.closest.tag.commit.count',
            'git.closest.tag.name',
            'git.commit.id',
            'git.commit.id.abbrev',
            'git.commit.id.describe',
            'git.commit.message.full',
            'git.commit.message.short',
            'git.commit.time',
            'git.dirty',
            'git.remote.origin.url',
            'git.tags',
            'git.total.commit.count'
    ]
}

// copied from: org.opensearch.gradle.dependencies.CompileOnlyResolvePlugin
project.getConfigurations().all(configuration -> {
    if (configuration.getName().equals(JavaPlugin.COMPILE_ONLY_CONFIGURATION_NAME)) {
        NamedDomainObjectProvider<Configuration> resolvableCompileOnly = project.getConfigurations().register('resolveableCompileOnly');
        resolvableCompileOnly.configure((c) -> {
            c.setCanBeResolved(true);
            c.setCanBeConsumed(false);
            c.extendsFrom(configuration);
        });
    }
});


task bundle(dependsOn: jar, type: Zip) {
    from configurations.runtimeClasspath - project.configurations.getByName('resolveableCompileOnly')
    from project.jar
    from 'plugin-security.policy'
    from 'plugin-descriptor.properties'
    from('securityconfig') {
        into 'securityconfig/'
    }
    from('tools') {
        into 'tools/'
    }
}

task bundleSecurityAdminStandalone(dependsOn: jar, type: Zip) {
    archiveClassifier = 'securityadmin-standalone'
    from(configurations.runtimeClasspath) {
        into 'deps/'
    }
    from(project.jar) {
        into 'deps/'
    }
    from('tools') {
        into 'tools/'
    }
    from('securityconfig') {
        into 'deps/securityconfig'
    }
}
task bundleSecurityAdminStandaloneTarGz(dependsOn: jar, type: Tar) {
    archiveClassifier = 'securityadmin-standalone'
    archiveExtension = 'tar.gz'
    compression = Compression.GZIP
    from(configurations.runtimeClasspath) {
        into 'deps/'
    }
    from(project.jar) {
        into 'deps/'
    }
    from('tools') {
        into 'tools/'
    }
    from('securityconfig') {
        into 'deps/securityconfig'
    }
}

task createPluginDescriptor() {
    List<String> descriptorProperties = [
        "description=Provide access control related features for OpenSearch",
        "version=${version}",
        "name=opensearch-security",
        "classname=org.opensearch.security.OpenSearchSecurityPlugin",
        "java.version=${java.targetCompatibility}",
        "opensearch.version=${version_tokens[0]}",
    ]

    new File("plugin-descriptor.properties").text = descriptorProperties.join ("\n")
}
bundle.doLast() {
    new File("plugin-descriptor.properties").delete()
}

tasks.assemble.dependsOn(bundle)
tasks.bundle.dependsOn(createPluginDescriptor)
tasks.assemble.dependsOn(bundleSecurityAdminStandalone)
tasks.assemble.dependsOn(bundleSecurityAdminStandaloneTarGz)

clean {
    delete 'data/'
}


task createChecksums(type: Checksum) {
    files = bundle.outputs.files
    outputDir = new File(project.buildDir, "distributions")
    algorithm = Checksum.Algorithm.SHA512
}
tasks.assemble.finalizedBy(createChecksums)


jacoco {
    reportsDirectory = file("$buildDir/jacoco")
}
jacocoTestReport {
    reports {
        xml.required = true
    }
}

tasks.test.finalizedBy(jacocoTestReport)  // report is always generated after tests run
tasks.jacocoTestReport.dependsOn(test) // tests are required to run before generating the report

checkstyle {
    configFile file("config/checkstyle/sun_checks.xml")
}

tasks.withType(Checkstyle) {
    reports {
        showViolations false
        ignoreFailures = true
        xml.required = true
        html.required = true
    }
}

buildRpm {
    arch = 'NOARCH'
    addParentDirs = false
    archiveName "${packageName}-${version}.rpm"
}
buildDeb {
    arch = 'all'
    archiveName "${packageName}-${version}.deb"
}

// updateVersion: Task to auto increment to the next development iteration
task updateVersion {
    onlyIf { System.getProperty('newVersion') }
    doLast {
        ext.newVersion = System.getProperty('newVersion')
        println "Setting version to ${newVersion}."
        ant.replaceregexp(file:'build.gradle', match: '"opensearch.version", "\\d.*"', replace: '"opensearch.version", "' + newVersion.tokenize('-')[0] + '-SNAPSHOT"', flags:'g', byline:true)
    }
} <|MERGE_RESOLUTION|>--- conflicted
+++ resolved
@@ -57,11 +57,8 @@
 }
 
 ext {
-<<<<<<< HEAD
+    isSnapshot = "true" == System.getProperty("build.snapshot", "true")
     opensearch_version = System.getProperty("opensearch.version", "1.4.0-SNAPSHOT")
-=======
-    isSnapshot = "true" == System.getProperty("build.snapshot", "true")
-    opensearch_version = System.getProperty("opensearch.version", "1.3.7-SNAPSHOT")
     buildVersionQualifier = System.getProperty("build.version_qualifier", "")
     version_tokens = opensearch_version.tokenize('-')
     opensearch_build = version_tokens[0] + '.0'
@@ -74,7 +71,6 @@
     if (isSnapshot) {
         opensearch_build += "-SNAPSHOT"
     }
->>>>>>> 9c209902
 }
 
 configurations.all {
@@ -90,10 +86,7 @@
         force "com.google.guava:guava:30.0-jre"
         force "com.fasterxml.woodstox:woodstox-core:6.4.0"
         force "org.scala-lang:scala-library:2.13.9"
-<<<<<<< HEAD
-=======
         force "org.apache.bcel:bcel:6.6.0" // This line should be removed once Spotbugs is upgraded to 4.7.4
->>>>>>> 9c209902
     }
 }
 
@@ -106,10 +99,6 @@
     implementation 'commons-cli:commons-cli:1.3.1'
     implementation 'org.bouncycastle:bcprov-jdk15on:1.67'
     implementation 'com.fasterxml.jackson.core:jackson-databind:2.14.1'
-<<<<<<< HEAD
-    implementation 'org.slf4j:slf4j-api:1.7.32'
-=======
->>>>>>> 9c209902
     implementation 'org.ldaptive:ldaptive:1.2.3'
     implementation 'org.apache.httpcomponents:httpclient-cache:4.5.13'
     implementation 'io.jsonwebtoken:jjwt-api:0.10.8'
@@ -118,11 +107,7 @@
     }
     implementation 'com.github.wnameless:json-flattener:0.5.0'
     implementation 'com.flipkart.zjsonpatch:zjsonpatch:0.4.4'
-<<<<<<< HEAD
-    implementation 'org.apache.kafka:kafka-clients:3.0.2'
-=======
     implementation "org.apache.kafka:kafka-clients:${kafka_version}"
->>>>>>> 9c209902
     implementation 'com.onelogin:java-saml:2.5.0'
     implementation ('org.opensaml:opensaml-saml-impl:3.4.5') {
         exclude(group: 'org.apache.velocity', module: 'velocity')
@@ -151,26 +136,12 @@
     testImplementation 'javax.servlet:servlet-api:2.5'
     testImplementation 'com.unboundid:unboundid-ldapsdk:4.0.9'
     testImplementation 'com.github.stephenc.jcip:jcip-annotations:1.0-1'
-<<<<<<< HEAD
-    testImplementation 'org.apache.kafka:kafka_2.13:3.0.1'
-    testImplementation 'org.apache.kafka:kafka_2.13:3.0.1:test'
-    testImplementation 'org.apache.kafka:kafka-clients:3.0.1:test'
-    compileOnly "org.opensearch:opensearch:${opensearch_version}"
-}
-
-ext {
-    securityPluginVersion = '1.4.0.0'
-    isSnapshot = "true" == System.getProperty("build.snapshot", "true")
-}
-
-=======
     testImplementation "org.apache.kafka:kafka_2.13:${kafka_version}"
     testImplementation "org.apache.kafka:kafka_2.13:${kafka_version}:test"
     testImplementation "org.apache.kafka:kafka-clients:${kafka_version}:test"
     compileOnly "org.opensearch:opensearch:${opensearch_version}"
 }
 
->>>>>>> 9c209902
 group = 'org.opensearch'
 version = opensearch_build
 description = 'OpenSearch Security'
