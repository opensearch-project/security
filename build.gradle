--- conflicted
+++ resolved
@@ -26,15 +26,9 @@
 
         common_utils_version = System.getProperty("common_utils.version", '3.1.0.0-SNAPSHOT')
 
-<<<<<<< HEAD
         kafka_version  = '3.9.0'
-        open_saml_version = '5.1.3'
-        open_saml_shib_version = "9.1.3"
-=======
-        kafka_version  = '3.7.1'
         open_saml_version = '5.1.4'
         open_saml_shib_version = "9.1.4"
->>>>>>> d7435f02
         one_login_java_saml = '2.9.0'
         jjwt_version = '0.12.6'
         guava_version = '33.4.8-jre'
