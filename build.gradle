/*
 * SPDX-License-Identifier: Apache-2.0
 *
 * The OpenSearch Contributors require contributions made to
 * this file be licensed under the Apache-2.0 license or a
 * compatible open source license.
 *
 * Modifications Copyright OpenSearch Contributors. See
 * GitHub history for details.
 */


import com.diffplug.gradle.spotless.JavaExtension
import org.opensearch.gradle.test.RestIntegTestTask

buildscript {
    ext {
        opensearch_version = System.getProperty("opensearch.version", "3.0.0-SNAPSHOT")
        isSnapshot = "true" == System.getProperty("build.snapshot", "true")
        buildVersionQualifier = System.getProperty("build.version_qualifier", "")

        // 2.0.0-rc1-SNAPSHOT -> 2.0.0.0-rc1-SNAPSHOT
        version_tokens = opensearch_version.tokenize('-')
        opensearch_build = version_tokens[0] + '.0'

        common_utils_version = System.getProperty("common_utils.version", '3.0.0.0-SNAPSHOT')
        kafka_version  = '3.5.0'

        if (buildVersionQualifier) {
            opensearch_build += "-${buildVersionQualifier}"
        }
        if (isSnapshot) {
            opensearch_build += "-SNAPSHOT"
        }
    }

    repositories {
        mavenCentral()
        mavenLocal()
        maven { url "https://plugins.gradle.org/m2/" }
        maven { url "https://aws.oss.sonatype.org/content/repositories/snapshots" }
        maven { url "https://d1nvenhzbhpy0q.cloudfront.net/snapshots/lucene/" }
    }

    dependencies {
        classpath "org.opensearch.gradle:build-tools:${opensearch_version}"
    }
}

plugins {
    id 'java'
    id 'idea'
    id 'jacoco'
    id 'maven-publish'
    id 'com.diffplug.spotless' version '6.19.0'
    id 'checkstyle'
    id 'com.netflix.nebula.ospackage' version "11.1.0"
    id "org.gradle.test-retry" version "1.5.2"
    id 'eclipse'
    id "com.github.spotbugs" version "5.0.14"
    id "com.google.osdetector" version "1.7.3"
}

allprojects {
    group = "org.opensearch"
    version = opensearch_build
}

apply plugin: 'opensearch.opensearchplugin'
apply plugin: 'opensearch.pluginzip'
apply plugin: 'opensearch.rest-test'
apply plugin: 'opensearch.testclusters'
apply from: 'gradle/formatting.gradle'

licenseFile = rootProject.file('LICENSE.txt')
noticeFile = rootProject.file('NOTICE.txt')

spotbugs {
    includeFilter = file('spotbugs-include.xml')
}

spotbugsTest {
    enabled = false
}

java.sourceCompatibility = JavaVersion.VERSION_11
java.targetCompatibility = JavaVersion.VERSION_11

licenseHeaders.enabled = true

// The following check that have never be enabled in security
dependencyLicenses.enabled = false
thirdPartyAudit.enabled = false
loggerUsageCheck.enabled = false
forbiddenApisMain.enabled = false
forbiddenApisTest.enabled = false
filepermissions.enabled = false
forbiddenPatterns.enabled = false
testingConventions.enabled = false
// Conflicts between runtime kafka-clients:x.y.z & testRuntime kafka-clients:x.y.z:test
jarHell.enabled = false
tasks.whenTaskAdded {task ->
    if(task.name.contains("forbiddenApisIntegrationTest")) {
        task.enabled = false
    }
}


test {
    include '**/*.class'
    filter {
        excludeTestsMatching "org.opensearch.security.sanity.tests.*"
        excludeTestsMatching "org.opensearch.security.ssl.OpenSSL*"
    }
    maxParallelForks = 8
    jvmArgs += "-Xmx3072m"
    if (JavaVersion.current() > JavaVersion.VERSION_1_8) {
        jvmArgs += "--add-opens=java.base/java.io=ALL-UNNAMED"
    }
    retry {
        failOnPassedAfterRetry = false
        maxRetries = 5
    }
    jacoco {
        excludes = [
                "com.sun.jndi.dns.*",
                "com.sun.security.sasl.gsskerb.*",
                "java.sql.*",
                "javax.script.*",
                "org.jcp.xml.dsig.internal.dom.*",
                "sun.nio.cs.ext.*",
                "sun.security.ec.*",
                "sun.security.jgss.*",
                "sun.security.pkcs11.*",
                "sun.security.smartcardio.*",
                "sun.util.resources.provider.*"
        ]
    }
}

//add new task that runs OpenSSL tests
task opensslTest(type: Test) {
    include '**/OpenSSL*.class'
    retry {
        failOnPassedAfterRetry = false
        maxRetries = 5
    }
    jacoco {
        excludes = [
                "com.sun.jndi.dns.*",
                "com.sun.security.sasl.gsskerb.*",
                "java.sql.*",
                "javax.script.*",
                "org.jcp.xml.dsig.internal.dom.*",
                "sun.nio.cs.ext.*",
                "sun.security.ec.*",
                "sun.security.jgss.*",
                "sun.security.pkcs11.*",
                "sun.security.smartcardio.*",
                "sun.util.resources.provider.*"
        ]
    }
}

task copyExtraTestResources(dependsOn: testClasses) {
    copy {
        from 'src/test/resources'
        into 'build/testrun/test/src/test/resources'
    }
}
tasks.test.dependsOn(copyExtraTestResources, opensslTest)

jacoco {
    reportsDirectory = file("$buildDir/reports/jacoco")
}

jacocoTestReport {
    reports {
        xml.required = true
    }
}

checkstyle {
    configFile file("checkstyle/sun_checks.xml")
}

opensearchplugin {
    name 'opensearch-security'
    description 'Provide access control related features for OpenSearch'
    classname 'org.opensearch.security.OpenSearchSecurityPlugin'
}

// This requires an additional Jar not published as part of build-tools
loggerUsageCheck.enabled = false

// No need to validate pom, as we do not upload to maven/sonatype
tasks.matching {it.path in [":validateMavenPom", ":validateNebulaPom", ":validatePluginZipPom"]}.all { task ->
    task.dependsOn ':generatePomFileForNebulaPublication', ':generatePomFileForPluginZipPublication', ':generatePomFileForMavenPublication'
}

publishing {
    publications {
        pluginZip(MavenPublication) { publication ->
            pom {
                name = "opensearch-security"
                description = "Provide access control related features for OpenSearch"
                groupId = "org.opensearch.plugin"
                licenses {
                    license {
                        name = "The Apache License, Version 2.0"
                        url = "http://www.apache.org/licenses/LICENSE-2.0.txt"
                    }
                }
                developers {
                    developer {
                        name = "OpenSearch"
                        url = "https://github.com/opensearch-project/security"
                    }
                }
            }
        }
    }
    repositories {
        maven {
            name = "Snapshots" //  optional target repository name
            url = "https://aws.oss.sonatype.org/content/repositories/snapshots"
            credentials {
                username "$System.env.SONATYPE_USERNAME"
                password "$System.env.SONATYPE_PASSWORD"
            }
        }
    }
}

repositories {
    mavenCentral()
    mavenLocal()
    maven { url "https://plugins.gradle.org/m2/" }
    maven { url "https://aws.oss.sonatype.org/content/repositories/snapshots" }
    maven { url "https://d1nvenhzbhpy0q.cloudfront.net/snapshots/lucene/" }
}

tasks.withType(Checkstyle) {
    showViolations true
    reports {
        ignoreFailures = false
    }
}

tasks.withType(JavaCompile) {
    configure(options) {
        options.encoding = 'UTF-8'
        options.compilerArgs << '-Xlint:removal' << '-Werror'
    }
}

tasks.test.finalizedBy(jacocoTestReport)  // report is always generated after tests run
tasks.jacocoTestReport.dependsOn(test) // tests are required to run before generating the report


allprojects {
    tasks.withType(Javadoc).all { enabled = false }
}

bundlePlugin {
    from('plugin-security.policy')
    from('config') {
        into 'config'
    }
    from('tools') {
        into 'tools'
    }
}

configurations {
    all {
        resolutionStrategy {
            force 'commons-codec:commons-codec:1.14'
            force 'org.slf4j:slf4j-api:1.7.30'
            force 'org.scala-lang:scala-library:2.13.9'
            force 'commons-io:commons-io:2.11.0'
            force "com.fasterxml.jackson:jackson-bom:${versions.jackson}"
            force "com.fasterxml.jackson.core:jackson-core:${versions.jackson}"
            force "com.fasterxml.jackson.datatype:jackson-datatype-jdk8:${versions.jackson}"
            force "com.fasterxml.jackson.core:jackson-databind:${versions.jackson_databind}"
            force "io.netty:netty-buffer:${versions.netty}"
            force "io.netty:netty-common:${versions.netty}"
            force "io.netty:netty-handler:${versions.netty}"
            force "io.netty:netty-transport:${versions.netty}"
            force "io.netty:netty-transport-native-unix-common:${versions.netty}"
            force "org.apache.bcel:bcel:6.6.0" // This line should be removed once Spotbugs is upgraded to 4.7.4
<<<<<<< HEAD
            force "com.github.luben:zstd-jni:1.5.5-3"
=======
            force "com.github.luben:zstd-jni:${versions.zstd}"
            force "org.xerial.snappy:snappy-java:1.1.10.1"
>>>>>>> d871af35
        }
    }

    integrationTestImplementation.extendsFrom implementation
    integrationTestRuntimeOnly.extendsFrom runtimeOnly
}

//create source set 'integrationTest'
//add classes from the main source set to the compilation and runtime classpaths of the integrationTest
sourceSets {
    integrationTest {
        java {
            srcDir file ('src/integrationTest/java')
            compileClasspath += sourceSets.main.output
            runtimeClasspath += sourceSets.main.output
        }
        resources {
            srcDir file('src/integrationTest/resources')
        }
        processIntegrationTestResources {
            duplicatesStrategy(DuplicatesStrategy.INCLUDE)
        }
    }
}

//add new task that runs integration tests
task integrationTest(type: Test) {
    description = 'Run integration tests.'
    group = 'verification'
    systemProperty "java.util.logging.manager", "org.apache.logging.log4j.jul.LogManager"
    testClassesDirs = sourceSets.integrationTest.output.classesDirs
    classpath = sourceSets.integrationTest.runtimeClasspath
    retry {
        failOnPassedAfterRetry = false
        maxRetries = 2
        maxFailures = 10
    }
    //run the integrationTest task after the test task
    shouldRunAfter test
}

//run the integrationTest task before the check task
check.dependsOn integrationTest

dependencies {
    implementation "org.opensearch.plugin:transport-netty4-client:${opensearch_version}"
    implementation "org.opensearch.client:opensearch-rest-high-level-client:${opensearch_version}"
    implementation "org.apache.httpcomponents.client5:httpclient5-cache:${versions.httpclient5}"
    implementation "org.apache.httpcomponents:httpclient:${versions.httpclient}"
    implementation "org.apache.httpcomponents:httpcore:${versions.httpcore}"
    implementation "org.apache.httpcomponents:httpasyncclient:${versions.httpasyncclient}"
    implementation 'com.google.guava:guava:32.0.1-jre'
    implementation 'org.greenrobot:eventbus:3.2.0'
    implementation 'commons-cli:commons-cli:1.3.1'
    implementation "org.bouncycastle:bcprov-jdk15on:${versions.bouncycastle}"
    implementation 'org.ldaptive:ldaptive:1.2.3'
    implementation 'io.jsonwebtoken:jjwt-api:0.10.8'
    implementation('org.apache.cxf:cxf-rt-rs-security-jose:3.5.5') {
        exclude(group: 'jakarta.activation', module: 'jakarta.activation-api')
    }
    implementation 'com.github.wnameless:json-flattener:0.5.0'
    implementation 'com.flipkart.zjsonpatch:zjsonpatch:0.4.4'
    implementation "org.apache.kafka:kafka-clients:${kafka_version}"
    implementation 'com.onelogin:java-saml:2.5.0'
    implementation 'com.onelogin:java-saml-core:2.5.0'

    runtimeOnly 'net.minidev:accessors-smart:2.4.7'

    runtimeOnly 'org.apache.cxf:cxf-core:3.5.5'
    implementation 'org.apache.cxf:cxf-rt-rs-json-basic:3.5.5'
    runtimeOnly 'org.apache.cxf:cxf-rt-security:3.5.5'

    runtimeOnly 'com.sun.activation:jakarta.activation:1.2.2'
    runtimeOnly 'com.eclipsesource.minimal-json:minimal-json:0.9.5'
    runtimeOnly 'commons-codec:commons-codec:1.14'
    runtimeOnly 'org.cryptacular:cryptacular:1.2.4'
    runtimeOnly 'com.google.errorprone:error_prone_annotations:2.3.4'
    runtimeOnly 'com.sun.istack:istack-commons-runtime:3.0.12'
    runtimeOnly 'jakarta.xml.bind:jakarta.xml.bind-api:2.3.3'
    runtimeOnly 'org.ow2.asm:asm:9.1'

    testImplementation 'org.apache.camel:camel-xmlsecurity:3.14.2'

    implementation 'net.shibboleth.utilities:java-support:7.5.1'
    implementation 'org.opensaml:opensaml-core:3.4.5'
    implementation 'org.opensaml:opensaml-security-impl:3.4.5'
    implementation 'org.opensaml:opensaml-security-api:3.4.5'
    implementation 'org.opensaml:opensaml-xmlsec-api:3.4.5'
    implementation 'org.opensaml:opensaml-xmlsec-impl:3.4.5'
    implementation 'org.opensaml:opensaml-saml-api:3.4.5'
    implementation ('org.opensaml:opensaml-saml-impl:3.4.5') {
        exclude(group: 'org.apache.velocity', module: 'velocity')
    }
    implementation "com.nulab-inc:zxcvbn:1.7.0"
    testImplementation 'org.opensaml:opensaml-messaging-impl:3.4.5'
    implementation 'org.opensaml:opensaml-messaging-api:3.4.5'
    runtimeOnly 'org.opensaml:opensaml-profile-api:3.4.5'
    runtimeOnly 'org.opensaml:opensaml-soap-api:3.4.5'
    runtimeOnly 'org.opensaml:opensaml-soap-impl:3.4.5'
    implementation 'org.opensaml:opensaml-storage-api:3.4.5'
    implementation 'commons-lang:commons-lang:2.4'
    implementation 'commons-collections:commons-collections:3.2.2'
    implementation 'com.jayway.jsonpath:json-path:2.4.0'
    implementation 'net.minidev:json-smart:2.4.10'
    runtimeOnly 'io.jsonwebtoken:jjwt-impl:0.10.8'
    runtimeOnly 'io.jsonwebtoken:jjwt-jackson:0.10.8'
    runtimeOnly 'com.google.guava:failureaccess:1.0.1'
    runtimeOnly 'org.apache.commons:commons-text:1.10.0'
    runtimeOnly 'org.glassfish.jaxb:jaxb-runtime:2.3.4'
    runtimeOnly 'com.google.j2objc:j2objc-annotations:1.3'
    runtimeOnly 'com.google.code.findbugs:jsr305:3.0.2'
    runtimeOnly 'com.google.guava:listenablefuture:9999.0-empty-to-avoid-conflict-with-guava'
    runtimeOnly 'org.lz4:lz4-java:1.8.0'
    runtimeOnly 'io.dropwizard.metrics:metrics-core:3.1.2'
    runtimeOnly 'org.slf4j:slf4j-api:1.7.30'
    runtimeOnly 'org.apache.logging.log4j:log4j-slf4j-impl:2.17.1'
    runtimeOnly 'org.xerial.snappy:snappy-java:1.1.10.1'
    runtimeOnly 'org.codehaus.woodstox:stax2-api:4.2.1'
    runtimeOnly 'org.glassfish.jaxb:txw2:2.3.4'
    runtimeOnly 'com.fasterxml.woodstox:woodstox-core:6.4.0'
    runtimeOnly 'org.apache.ws.xmlschema:xmlschema-core:2.2.5'
    runtimeOnly 'org.apache.santuario:xmlsec:2.2.3'
    runtimeOnly "com.github.luben:zstd-jni:1.5.5-3"
    runtimeOnly 'org.checkerframework:checker-qual:3.5.0'
    runtimeOnly "org.bouncycastle:bcpkix-jdk15on:${versions.bouncycastle}"
    runtimeOnly 'org.scala-lang.modules:scala-java8-compat_3:1.0.2'


    implementation 'org.apache.commons:commons-lang3:3.4'
    testImplementation "org.opensearch:common-utils:${common_utils_version}"
    testImplementation "org.opensearch.plugin:reindex-client:${opensearch_version}"
    testImplementation "org.opensearch:opensearch-ssl-config:${opensearch_version}"
    testImplementation "org.opensearch.plugin:percolator-client:${opensearch_version}"
    testImplementation "org.opensearch.plugin:lang-mustache-client:${opensearch_version}"
    testImplementation "org.opensearch.plugin:parent-join-client:${opensearch_version}"
    testImplementation "org.opensearch.plugin:aggs-matrix-stats-client:${opensearch_version}"
    testImplementation 'org.apache.logging.log4j:log4j-core:2.17.1'
    testImplementation 'commons-io:commons-io:2.11.0'
    testImplementation 'javax.servlet:servlet-api:2.5'
    testImplementation 'com.unboundid:unboundid-ldapsdk:4.0.9'
    testImplementation 'com.github.stephenc.jcip:jcip-annotations:1.0-1'
    testImplementation 'com.unboundid:unboundid-ldapsdk:4.0.9'
    testImplementation 'javax.servlet:servlet-api:2.5'
    testImplementation 'org.apache.httpcomponents:fluent-hc:4.5.13'
    testImplementation "org.apache.httpcomponents.client5:httpclient5-fluent:${versions.httpclient5}"
    testImplementation "org.apache.kafka:kafka_2.13:${kafka_version}"
    testImplementation "org.apache.kafka:kafka-group-coordinator:${kafka_version}"
    testImplementation "org.apache.kafka:kafka_2.13:${kafka_version}:test"
    testImplementation "org.apache.kafka:kafka-clients:${kafka_version}:test"
    testImplementation 'org.springframework.kafka:spring-kafka-test:2.9.6'
    testImplementation 'org.springframework:spring-beans:5.3.20'
    testImplementation 'org.junit.jupiter:junit-jupiter:5.8.2'
    testImplementation 'org.junit.jupiter:junit-jupiter-api:5.8.2'
    // Only osx-x86_64, osx-aarch_64, linux-x86_64, linux-aarch_64, windows-x86_64 are available
    if (osdetector.classifier in ["osx-x86_64", "osx-aarch_64", "linux-x86_64", "linux-aarch_64", "windows-x86_64"]) {
        testImplementation "io.netty:netty-tcnative-classes:2.0.54.Final"
        testImplementation "io.netty:netty-tcnative-boringssl-static:2.0.54.Final:${osdetector.classifier}"
    }
    // JUnit build requirement
    testCompileOnly 'org.apiguardian:apiguardian-api:1.0.0'
    // Kafka test execution
    testRuntimeOnly 'org.springframework.retry:spring-retry:1.3.3'
    testRuntimeOnly ('org.springframework:spring-core:5.3.27') {
        exclude(group:'org.springframework', module: 'spring-jcl' )
    }
    testRuntimeOnly 'org.scala-lang:scala-library:2.13.9'
    testRuntimeOnly 'com.yammer.metrics:metrics-core:2.2.0'
    testRuntimeOnly 'com.typesafe.scala-logging:scala-logging_3:3.9.5'
    testRuntimeOnly 'org.apache.zookeeper:zookeeper:3.7.1'
    testRuntimeOnly "org.apache.kafka:kafka-metadata:${kafka_version}"
    testRuntimeOnly "org.apache.kafka:kafka-storage:${kafka_version}"

    implementation "com.fasterxml.jackson.core:jackson-annotations:${versions.jackson}"
    implementation "com.fasterxml.jackson.core:jackson-databind:${versions.jackson_databind}"

    compileOnly "org.opensearch:opensearch:${opensearch_version}"

    //integration test framework:
    integrationTestImplementation('com.carrotsearch.randomizedtesting:randomizedtesting-runner:2.7.1') {
        exclude(group: 'junit', module: 'junit')
    }
    integrationTestImplementation 'junit:junit:4.13.2'
    integrationTestImplementation "org.opensearch.plugin:reindex-client:${opensearch_version}"
    integrationTestImplementation "org.opensearch.plugin:percolator-client:${opensearch_version}"
    integrationTestImplementation 'commons-io:commons-io:2.11.0'
    integrationTestImplementation 'org.apache.logging.log4j:log4j-core:2.17.1'
    integrationTestImplementation 'org.apache.logging.log4j:log4j-jul:2.17.1'
    integrationTestImplementation 'org.hamcrest:hamcrest:2.2'
    integrationTestImplementation "org.bouncycastle:bcpkix-jdk15on:${versions.bouncycastle}"
    integrationTestImplementation "org.bouncycastle:bcutil-jdk15on:${versions.bouncycastle}"
    integrationTestImplementation('org.awaitility:awaitility:4.2.0') {
        exclude(group: 'org.hamcrest', module: 'hamcrest')
    }
    integrationTestImplementation 'com.unboundid:unboundid-ldapsdk:4.0.9'
}

jar {
    libsDirName = '.'
    into '', {
        from 'NOTICE.txt', "THIRD-PARTY.txt", "LICENSE"
    }
    processResources {
        exclude("KEYS")
    }
}

tasks.register('testsJar', Jar) {
    archiveClassifier = 'tests'
    from(sourceSets.test.output)
}

testsJar {
    libsDirName = '.'
}

task bundleSecurityAdminStandalone(dependsOn: jar, type: Zip) {
    archiveClassifier = 'securityadmin-standalone'
    from(configurations.runtimeClasspath) {
        into 'deps/'
    }
    from(project.jar) {
        into 'deps/'
    }
    from('tools') {
        into 'tools/'
    }
    from('config') {
        into 'deps/securityconfig'
    }
}

task bundleSecurityAdminStandaloneTarGz(dependsOn: jar, type: Tar) {
    archiveClassifier = 'securityadmin-standalone'
    archiveExtension = 'tar.gz'
    compression = Compression.GZIP
    from(configurations.runtimeClasspath) {
        into 'deps/'
    }
    from(project.jar) {
        into 'deps/'
    }
    from('tools') {
        into 'tools/'
    }
    from('config') {
        into 'deps/securityconfig'
    }
}

buildRpm {
    arch = 'NOARCH'
    addParentDirs = false
    archiveFileName = "${packageName}-${version}.rpm"
}

buildDeb {
    arch = 'all'
    archiveFileName = "${packageName}-${version}.deb"
}

publishing {
    publications {
        maven(MavenPublication) {
            from(components.java)
            artifact(testsJar)
        }
    }
}

task integTestRemote(type: RestIntegTestTask) {

    systemProperty "tests.security.manager", "false"
    systemProperty "user", System.getProperty("user")
    systemProperty "password", System.getProperty("password")
    systemProperty "https", System.getProperty("https")
    systemProperty "security.enabled", "true"

    filter {
        setIncludePatterns("org.opensearch.security.sanity.tests.*IT")
    }
}

integTestRemote.enabled = System.getProperty("tests.rest.cluster") != null
// should be updated appropriately, when we add integTests in future
integTest.enabled = false

// This is afterEvaluate because the bundlePlugin ZIP task is updated afterEvaluate and changes the ZIP name to match the plugin name
afterEvaluate {
    ospackage {
        packageName = "${name}"
        release = isSnapshot ? "0.1" : '1'
        version = "${project.version}" - "-SNAPSHOT"

        into '/usr/share/opensearch/plugins'
        from(zipTree(bundlePlugin.archivePath)) {
            into opensearchplugin.name
        }

        user 'root'
        permissionGroup 'root'
        fileMode 0644
        dirMode 0755

        requires('opensearch', versions.opensearch, EQUAL)
        packager = 'Amazon'
        vendor = 'Amazon'
        os = 'LINUX'
        prefix '/usr'

        license 'ASL-2.0'
        maintainer 'OpenSearch <opensearch@amazon.com>'
        url 'https://opensearch.org/downloads.html'
        summary '''
         Security plugin for OpenSearch.
         Reference documentation can be found at https://opensearch.org/docs/latest/.
    '''.stripIndent().replace('\n', ' ').trim()
    }

    buildRpm {
        arch = 'NOARCH'
        dependsOn 'assemble'
        finalizedBy 'renameRpm'
        task renameRpm(type: Copy) {
            from("$buildDir/distributions")
            into("$buildDir/distributions")
            rename "$archiveFileName", "${packageName}-${version}.rpm"
            doLast { delete file("$buildDir/distributions/$archiveFileName") }
        }
    }

    buildDeb {
        arch = 'all'
        dependsOn 'assemble'
        finalizedBy 'renameDeb'
        task renameDeb(type: Copy) {
            from("$buildDir/distributions")
            into("$buildDir/distributions")
            rename "$archiveFileName", "${packageName}-${version}.deb"
            doLast { delete file("$buildDir/distributions/$archiveFileName") }
        }
    }

    task buildPackages(type: GradleBuild) {
        tasks = ['build', 'buildRpm', 'buildDeb']
    }
}

// updateVersion: Task to auto increment to the next development iteration
task updateVersion {
    onlyIf { System.getProperty('newVersion') }
    doLast {
        ext.newVersion = System.getProperty('newVersion')
        println "Setting version to ${newVersion}."
        // String tokenization to support -SNAPSHOT
        ant.replaceregexp(match: opensearch_version.tokenize('-')[0], replace: newVersion.tokenize('-')[0], flags:'g', byline:true) {
            fileset(dir: projectDir) {
                // Include the required files that needs to be updated with new Version
                include(name: "bwc-test/build.gradle")
                include(name: ".github/workflows/plugin_install.yml")
            }
        }
        ant.replaceregexp(file:'build.gradle', match: '"opensearch.version", "\\d.*"', replace: '"opensearch.version", "' + newVersion.tokenize('-')[0] + '-SNAPSHOT"', flags:'g', byline:true)
    }
}<|MERGE_RESOLUTION|>--- conflicted
+++ resolved
@@ -289,12 +289,8 @@
             force "io.netty:netty-transport:${versions.netty}"
             force "io.netty:netty-transport-native-unix-common:${versions.netty}"
             force "org.apache.bcel:bcel:6.6.0" // This line should be removed once Spotbugs is upgraded to 4.7.4
-<<<<<<< HEAD
-            force "com.github.luben:zstd-jni:1.5.5-3"
-=======
             force "com.github.luben:zstd-jni:${versions.zstd}"
             force "org.xerial.snappy:snappy-java:1.1.10.1"
->>>>>>> d871af35
         }
     }
 
@@ -417,7 +413,7 @@
     runtimeOnly 'com.fasterxml.woodstox:woodstox-core:6.4.0'
     runtimeOnly 'org.apache.ws.xmlschema:xmlschema-core:2.2.5'
     runtimeOnly 'org.apache.santuario:xmlsec:2.2.3'
-    runtimeOnly "com.github.luben:zstd-jni:1.5.5-3"
+    runtimeOnly "com.github.luben:zstd-jni:${versions.zstd}"
     runtimeOnly 'org.checkerframework:checker-qual:3.5.0'
     runtimeOnly "org.bouncycastle:bcpkix-jdk15on:${versions.bouncycastle}"
     runtimeOnly 'org.scala-lang.modules:scala-java8-compat_3:1.0.2'
