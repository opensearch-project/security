/*
 * SPDX-License-Identifier: Apache-2.0
 *
 * The OpenSearch Contributors require contributions made to
 * this file be licensed under the Apache-2.0 license or a
 * compatible open source license.
 *
 * Modifications Copyright OpenSearch Contributors. See
 * GitHub history for details.
 */


import com.diffplug.gradle.spotless.JavaExtension
import org.opensearch.gradle.test.RestIntegTestTask
import groovy.json.JsonBuilder

buildscript {
    ext {
        opensearch_version = System.getProperty("opensearch.version", "2.17.0-SNAPSHOT")
        isSnapshot = "true" == System.getProperty("build.snapshot", "true")
        buildVersionQualifier = System.getProperty("build.version_qualifier", "")

        // 2.0.0-rc1-SNAPSHOT -> 2.0.0.0-rc1-SNAPSHOT
        version_tokens = opensearch_version.tokenize('-')
        opensearch_build = version_tokens[0] + '.0'

        common_utils_version = System.getProperty("common_utils.version", '2.9.0.0-SNAPSHOT')
        kafka_version  = '3.7.1'
        open_saml_version = '4.3.2'
        one_login_java_saml = '2.9.0'
        jjwt_version = '0.12.6'
        guava_version = '32.1.3-jre'
        jaxb_version = '2.3.9'
        spring_version = '5.3.37'

        if (buildVersionQualifier) {
            opensearch_build += "-${buildVersionQualifier}"
        }
        if (isSnapshot) {
            opensearch_build += "-SNAPSHOT"
        }
    }

    repositories {
        mavenLocal()
        mavenCentral()
        maven { url "https://plugins.gradle.org/m2/" }
        maven { url "https://aws.oss.sonatype.org/content/repositories/snapshots" }
        maven { url "https://artifacts.opensearch.org/snapshots/lucene/" }
        maven { url "https://build.shibboleth.net/nexus/content/groups/public" }
        maven { url "https://build.shibboleth.net/nexus/content/repositories/releases" }
    }

    dependencies {
        classpath "org.opensearch.gradle:build-tools:${opensearch_version}"
    }
}

plugins {
    id 'java'
    id 'idea'
    id 'jacoco'
    id 'maven-publish'
    id 'com.diffplug.spotless' version '6.25.0'
    id 'checkstyle'
    id 'com.netflix.nebula.ospackage' version "11.9.1"
    id "org.gradle.test-retry" version "1.5.10"
    id 'eclipse'
    id "com.github.spotbugs" version "5.2.5"
    id "com.google.osdetector" version "1.7.3"
}

allprojects {
    group = "org.opensearch"
    version = opensearch_build
}

apply plugin: 'opensearch.opensearchplugin'
apply plugin: 'opensearch.pluginzip'
apply plugin: 'opensearch.rest-test'
apply plugin: 'opensearch.testclusters'
apply from: 'gradle/formatting.gradle'

licenseFile = rootProject.file('LICENSE.txt')
noticeFile = rootProject.file('NOTICE.txt')

spotbugs {
    includeFilter = file('spotbugs-include.xml')
}

spotbugsTest {
    enabled = false
}

java.sourceCompatibility = JavaVersion.VERSION_11
java.targetCompatibility = JavaVersion.VERSION_11

compileJava {
    options.compilerArgs = [
            '-Xlint:auxiliaryclass',
            '-Xlint:cast',
            '-Xlint:classfile',
            '-Xlint:dep-ann',
            '-Xlint:divzero',
            '-Xlint:empty',
            '-Xlint:exports',
            '-Xlint:fallthrough',
            '-Xlint:finally',
            '-Xlint:module',
            '-Xlint:opens',
            '-Xlint:overloads',
            '-Xlint:overrides',
            '-Xlint:-processing',
            '-Xlint:rawtypes',
            '-Xlint:removal',
            '-Xlint:requires-automatic',
            '-Xlint:requires-transitive-automatic',
            '-Xlint:static',
            '-Xlint:unchecked',
            '-Xlint:varargs',
            '-Xlint:preview',
            '-Werror']
    options.encoding = 'UTF-8'
}

compileTestJava {
    options.compilerArgs = [
            '-Xlint:auxiliaryclass',
            '-Xlint:cast',
            '-Xlint:classfile',
            '-Xlint:dep-ann',
            '-Xlint:divzero',
            '-Xlint:empty',
            '-Xlint:exports',
            '-Xlint:fallthrough',
            '-Xlint:finally',
            '-Xlint:module',
            '-Xlint:opens',
            '-Xlint:overloads',
            '-Xlint:overrides',
            '-Xlint:-processing',
            '-Xlint:rawtypes',
            '-Xlint:removal',
            '-Xlint:requires-automatic',
            '-Xlint:requires-transitive-automatic',
            '-Xlint:static',
            '-Xlint:unchecked',
            '-Xlint:varargs',
            '-Xlint:preview',
            '-Werror']
    options.encoding = 'UTF-8'
}

licenseHeaders.enabled = true

// The following check that have never be enabled in security
dependencyLicenses.enabled = false
thirdPartyAudit.enabled = false
loggerUsageCheck.enabled = false
forbiddenApisMain.enabled = false
forbiddenApisTest.enabled = false
filepermissions.enabled = false
forbiddenPatterns.enabled = false
testingConventions.enabled = false
jarHell.enabled = true
tasks.whenTaskAdded {task ->
    if(task.name.contains("forbiddenApisIntegrationTest")) {
        task.enabled = false
    }
}

def splitTestConfig = [
    ciSecurityIntegrationTest: [
        description: "Runs integration tests from all classes.",
        filters: [
            includeTestsMatching: [
                "org.opensearch.security.*Integ*"
            ],
            excludeTestsMatching: [
                "org.opensearch.security.sanity.tests.*"
            ]
        ]
    ],
    crossClusterTest: [
        description: "Runs cross-cluster tests.",
        filters: [
            includeTestsMatching: [
                    "org.opensearch.security.ccstest.*"
            ]
        ]
    ],
    dlicDlsflsTest: [
        description: "Runs Document- and Field-Level Security tests.",
        filters: [
            includeTestsMatching: [
                "org.opensearch.security.dlic.dlsfls.*"
            ]
        ]
    ],
    dlicRestApiTest: [
        description: "Runs REST Management API tests.",
        filters: [
            includeTestsMatching: [
                "org.opensearch.security.dlic.rest.*"
            ]
        ]
    ],
    indicesTest: [
        description: "Runs indices tests from all classes.",
        filters: [
            includeTestsMatching: [
                "org.opensearch.security.*indices*"
            ],
            excludeTestsMatching: [
                "org.opensearch.security.sanity.tests.*"
            ]
        ]
    ],
    opensslCITest: [
        description: "Runs portion of SSL tests related to OpenSSL. Explained in https://github.com/opensearch-project/security/pull/2301",
        include: '**/OpenSSL*.class'
    ],
    sslTest: [
        description: "Runs most of the SSL tests.",
        filters: [
            includeTestsMatching: [
                "org.opensearch.security.ssl.*"
            ],
            excludeTestsMatching: [
                "org.opensearch.security.ssl.OpenSSL*"
            ]
        ]
    ]
] as ConfigObject

List<String> taskNames = splitTestConfig.keySet() as List

task listTasksAsJSON {
    // We are using `doLast` to explicitly specify when we
    // want this action to be started. Without it the output
    // is not shown at all or can be mixed with other outputs.
    doLast {
        System.out.println(new JsonBuilder(["citest"] + taskNames))
    }
}

test {
    include '**/*.class'
    filter {
        excludeTestsMatching "org.opensearch.security.sanity.tests.*"
    }
    maxParallelForks = 8
    jvmArgs += "-Xmx3072m"
    if (JavaVersion.current() > JavaVersion.VERSION_1_8) {
        jvmArgs += "--add-opens=java.base/java.io=ALL-UNNAMED"
        // this is needed to reflect access system env map.
        jvmArgs += "--add-opens=java.base/java.util=ALL-UNNAMED"
    }
    retry {
        failOnPassedAfterRetry = false
        maxRetries = 5
    }
    jacoco {
        excludes = [
                "com.sun.jndi.dns.*",
                "com.sun.security.sasl.gsskerb.*",
                "java.sql.*",
                "javax.script.*",
                "org.jcp.xml.dsig.internal.dom.*",
                "sun.nio.cs.ext.*",
                "sun.security.ec.*",
                "sun.security.jgss.*",
                "sun.security.pkcs11.*",
                "sun.security.smartcardio.*",
                "sun.util.resources.provider.*"
        ]
    }
}

task copyExtraTestResources(dependsOn: testClasses) {

    copy {
        from 'src/test/resources'
        into 'build/testrun/test/src/test/resources'
    }

    taskNames.each { testName ->
        copy {
            from 'src/test/resources'
            into "build/testrun/${testName}/src/test/resources"
        }
    }

    copy {
        from 'src/test/resources'
        into 'build/testrun/citest/src/test/resources'
    }
}

def setCommonTestConfig(Test task) {
    task.maxParallelForks = 8
    task.jvmArgs += "-Xmx3072m"
    if (JavaVersion.current() > JavaVersion.VERSION_1_8) {
        task.jvmArgs += "--add-opens=java.base/java.io=ALL-UNNAMED"
        // this is needed to reflect access system env map.
        task.jvmArgs += "--add-opens=java.base/java.util=ALL-UNNAMED"
    }
    task.retry {
        failOnPassedAfterRetry = false
        maxRetries = 5
    }
    task.jacoco {
        excludes = [
                "com.sun.jndi.dns.*",
                "com.sun.security.sasl.gsskerb.*",
                "java.sql.*",
                "javax.script.*",
                "org.jcp.xml.dsig.internal.dom.*",
                "sun.nio.cs.ext.*",
                "sun.security.ec.*",
                "sun.security.jgss.*",
                "sun.security.pkcs11.*",
                "sun.security.smartcardio.*",
                "sun.util.resources.provider.*"
        ]
    }
    task.dependsOn copyExtraTestResources
    task.finalizedBy jacocoTestReport
}

task citest(type: Test) {
    group = "Github Actions tests"
    description = "Runs the test suite on classes not covered by rest of the task in this group."
    include '**/*.class'
    filter {
        excludeTestsMatching "org.opensearch.security.sanity.tests.*"
        excludeTestsMatching "org.opensearch.security.ssl.OpenSSL*"
        splitTestConfig.each { entry ->
            entry.value.filters.each{ test ->
                if (test.key == "includeTestsMatching") {
                    test.value.each{
                        excludeTestsMatching "${it}"
                    }
                } else if (test.key == "includeTest") {
                    test.value.each{
                        excludeTest "${it}"
                    }
                }
            }
        }
    }
    setCommonTestConfig(it)
}

splitTestConfig.each{ testName, testCfg ->
    task "${testName}"(type: Test) {
        group = testCfg.group ?: "Github Actions tests"
        description = testCfg.description
        include testCfg.include ?: '**/*.class'
        filter {
            testCfg.filters.each{ filter, values ->
                values.each{ value ->
                    "${filter}" "${value}"
                }
            }
        }
        setCommonTestConfig(it)
    }
}

tasks.test.dependsOn(copyExtraTestResources)

jacoco {
    reportsDirectory = file("$buildDir/reports/jacoco")
}

jacocoTestReport {
    getExecutionData().setFrom(fileTree(buildDir).include("/jacoco/*.exec"))
    reports {
        xml.required = true
    }
}

checkstyle {
    toolVersion "10.3.3"
    showViolations true
    configDirectory.set(rootProject.file("checkstyle/"))
}

tasks.withType(Checkstyle) {
    dependsOn(':precommit')
    reports {
        ignoreFailures = false
    }
}


opensearchplugin {
    name 'opensearch-security'
    description 'Provide access control related features for OpenSearch'
    classname 'org.opensearch.security.OpenSearchSecurityPlugin'
}

// This requires an additional Jar not published as part of build-tools
loggerUsageCheck.enabled = false

publishing {
    publications {
        pluginZip(MavenPublication) { publication ->
            pom {
                name = "opensearch-security"
                description = "Provide access control related features for OpenSearch"
                groupId = "org.opensearch.plugin"
                licenses {
                    license {
                        name = "The Apache License, Version 2.0"
                        url = "http://www.apache.org/licenses/LICENSE-2.0.txt"
                    }
                }
                developers {
                    developer {
                        name = "OpenSearch"
                        url = "https://github.com/opensearch-project/security"
                    }
                }
            }
        }
    }
    repositories {
        maven {
            name = "Snapshots" //  optional target repository name
            url = "https://aws.oss.sonatype.org/content/repositories/snapshots"
            credentials {
                username "$System.env.SONATYPE_USERNAME"
                password "$System.env.SONATYPE_PASSWORD"
            }
        }
    }
}

repositories {
    mavenLocal()
    mavenCentral()
    maven { url "https://plugins.gradle.org/m2/" }
    maven { url "https://aws.oss.sonatype.org/content/repositories/snapshots" }
    maven { url "https://artifacts.opensearch.org/snapshots/lucene/" }
    maven { url "https://build.shibboleth.net/nexus/content/repositories/releases" }
}

tasks.test.finalizedBy(jacocoTestReport)  // report is always generated after tests run

allprojects {
    tasks.withType(Javadoc).all { enabled = false }
}

bundlePlugin {
    from('plugin-security.policy')
    from('config') {
        into 'config'
    }
    from('tools') {
        into 'tools'
    }
}

configurations {
    all {
        resolutionStrategy {
            force 'commons-codec:commons-codec:1.17.1'
            force 'org.slf4j:slf4j-api:1.7.36'
            force 'org.scala-lang:scala-library:2.13.14'
            force "com.fasterxml.jackson:jackson-bom:${versions.jackson}"
            force "com.fasterxml.jackson.core:jackson-core:${versions.jackson}"
            force "com.fasterxml.jackson.datatype:jackson-datatype-jdk8:${versions.jackson}"
            force "com.fasterxml.jackson.core:jackson-databind:${versions.jackson_databind}"
            force "io.netty:netty-buffer:${versions.netty}"
            force "io.netty:netty-common:${versions.netty}"
            force "io.netty:netty-handler:${versions.netty}"
            force "io.netty:netty-transport:${versions.netty}"
            force "io.netty:netty-transport-native-unix-common:${versions.netty}"
            force "com.github.luben:zstd-jni:${versions.zstd}"
            force "org.xerial.snappy:snappy-java:1.1.10.5"
            force "com.google.guava:guava:${guava_version}"

            // for spotbugs dependency conflict
            force "org.apache.commons:commons-lang3:${versions.commonslang}"

            // for spotless transitive dependency CVE
            force "org.eclipse.platform:org.eclipse.core.runtime:3.31.100"
            force "org.eclipse.platform:org.eclipse.equinox.common:3.19.100"

            // For integrationTest
            force "org.apache.httpcomponents:httpclient:4.5.14"
            force "org.apache.httpcomponents:httpcore:4.4.16"
            force "org.apache.httpcomponents:httpcore-nio:4.4.16"
<<<<<<< HEAD
            force "com.google.errorprone:error_prone_annotations:2.29.2"
            force "org.checkerframework:checker-qual:3.45.0"
=======
            force "org.apache.httpcomponents:httpasyncclient:4.1.5"
            force 'org.checkerframework:checker-qual:3.46.0'
            force "com.google.errorprone:error_prone_annotations:2.28.0"
>>>>>>> 16327261
            force "ch.qos.logback:logback-classic:1.5.6"
        }
    }

    integrationTestImplementation.extendsFrom implementation
    integrationTestRuntimeOnly.extendsFrom runtimeOnly
}

//create source set 'integrationTest'
//add classes from the main source set to the compilation and runtime classpaths of the integrationTest
sourceSets {
    integrationTest {
        java {
            srcDir file ('src/integrationTest/java')
            compileClasspath += sourceSets.main.output
            runtimeClasspath += sourceSets.main.output
        }
        resources {
            srcDir file('src/integrationTest/resources')
        }
        processIntegrationTestResources {
            duplicatesStrategy(DuplicatesStrategy.INCLUDE)
        }
    }
}

//add new task that runs integration tests
task integrationTest(type: Test) {
    doFirst {
        // Only run resources tests on resource-test CI environments or locally
        if (System.getenv('CI_ENVIRONMENT') != 'resource-test' && System.getenv('CI_ENVIRONMENT') != null) {
            exclude '**/ResourceFocusedTests.class'
        }
        // Only run with retries while in CI systems
        if (System.getenv('CI_ENVIRONMENT') == 'normal') {
            retry {
                failOnPassedAfterRetry = false
                maxRetries = 2
                maxFailures = 10
            }
        }
    }
    description = 'Run integration tests.'
    group = 'verification'
    systemProperty "java.util.logging.manager", "org.apache.logging.log4j.jul.LogManager"
    testClassesDirs = sourceSets.integrationTest.output.classesDirs
    classpath = sourceSets.integrationTest.runtimeClasspath
    //run the integrationTest task after the test task
    shouldRunAfter test
    jacoco {
        excludes = [
                "com.sun.jndi.dns.*",
                "com.sun.security.sasl.gsskerb.*",
                "java.sql.*",
                "javax.script.*",
                "org.jcp.xml.dsig.internal.dom.*",
                "sun.nio.cs.ext.*",
                "sun.security.ec.*",
                "sun.security.jgss.*",
                "sun.security.pkcs11.*",
                "sun.security.smartcardio.*",
                "sun.util.resources.provider.*"
        ]
    }
}

tasks.integrationTest.finalizedBy(jacocoTestReport) // report is always generated after integration tests run

//run the integrationTest task before the check task
check.dependsOn integrationTest

dependencies {
    implementation "org.opensearch.plugin:transport-netty4-client:${opensearch_version}"
    implementation "org.opensearch.client:opensearch-rest-high-level-client:${opensearch_version}"
    implementation "org.apache.httpcomponents:httpclient-cache:${versions.httpclient}"
    implementation "org.apache.httpcomponents:httpclient:${versions.httpclient}"
    implementation "org.apache.httpcomponents:httpcore:${versions.httpcore}"
    implementation "org.apache.httpcomponents:httpasyncclient:${versions.httpasyncclient}"
    implementation "com.google.guava:guava:${guava_version}"
    implementation 'org.greenrobot:eventbus-java:3.3.1'
    implementation 'commons-cli:commons-cli:1.8.0'
    implementation "org.bouncycastle:bcprov-jdk18on:${versions.bouncycastle}"
    implementation 'org.ldaptive:ldaptive:1.2.3'
    implementation 'com.nimbusds:nimbus-jose-jwt:9.40'
    implementation 'com.rfksystems:blake2b:2.0.0'
    implementation 'com.password4j:password4j:1.8.2'
    //JWT
    implementation "io.jsonwebtoken:jjwt-api:${jjwt_version}"
    implementation "io.jsonwebtoken:jjwt-impl:${jjwt_version}"
    implementation "io.jsonwebtoken:jjwt-jackson:${jjwt_version}"
    // JSON patch
    implementation 'com.flipkart.zjsonpatch:zjsonpatch:0.4.16'
    implementation 'org.apache.commons:commons-collections4:4.4'

    //Password generation
    implementation 'org.passay:passay:1.6.4'

    implementation "org.apache.kafka:kafka-clients:${kafka_version}"

    runtimeOnly 'net.minidev:accessors-smart:2.5.1'

    runtimeOnly 'com.sun.activation:jakarta.activation:1.2.2'
    runtimeOnly 'com.eclipsesource.minimal-json:minimal-json:0.9.5'
    runtimeOnly 'commons-codec:commons-codec:1.17.1'
    runtimeOnly 'org.cryptacular:cryptacular:1.2.6'
    compileOnly 'com.google.errorprone:error_prone_annotations:2.29.2'
    runtimeOnly 'com.sun.istack:istack-commons-runtime:4.2.0'
    runtimeOnly 'jakarta.xml.bind:jakarta.xml.bind-api:4.0.2'
    runtimeOnly 'org.ow2.asm:asm:9.7'

    testImplementation 'org.apache.camel:camel-xmlsecurity:3.22.2'

    //OpenSAML
    implementation 'net.shibboleth.utilities:java-support:8.4.2'
    runtimeOnly "io.dropwizard.metrics:metrics-core:4.2.26"
    implementation "com.onelogin:java-saml:${one_login_java_saml}"
    implementation "com.onelogin:java-saml-core:${one_login_java_saml}"
    implementation "org.opensaml:opensaml-core:${open_saml_version}"
    implementation "org.opensaml:opensaml-security-impl:${open_saml_version}"
    implementation "org.opensaml:opensaml-security-api:${open_saml_version}"
    implementation "org.opensaml:opensaml-xmlsec-api:${open_saml_version}"
    implementation "org.opensaml:opensaml-xmlsec-impl:${open_saml_version}"
    implementation "org.opensaml:opensaml-saml-api:${open_saml_version}"
    implementation ("org.opensaml:opensaml-saml-impl:${open_saml_version}") {
        exclude(group: 'org.apache.velocity', module: 'velocity')
    }
    implementation "org.opensaml:opensaml-messaging-api:${open_saml_version}"
    runtimeOnly "org.opensaml:opensaml-profile-api:${open_saml_version}"
    runtimeOnly "org.opensaml:opensaml-soap-api:${open_saml_version}"
    runtimeOnly "org.opensaml:opensaml-soap-impl:${open_saml_version}"
    implementation "org.opensaml:opensaml-storage-api:${open_saml_version}"

    implementation "com.nulab-inc:zxcvbn:1.9.0"

    runtimeOnly 'com.google.guava:failureaccess:1.0.2'
    runtimeOnly 'org.apache.commons:commons-text:1.12.0'
    runtimeOnly "org.glassfish.jaxb:jaxb-runtime:${jaxb_version}"
    runtimeOnly 'com.google.j2objc:j2objc-annotations:2.8'
    compileOnly 'com.google.code.findbugs:jsr305:3.0.2'
    runtimeOnly 'org.lz4:lz4-java:1.8.0'
    runtimeOnly 'org.slf4j:slf4j-api:1.7.36'
    runtimeOnly "org.apache.logging.log4j:log4j-slf4j-impl:${versions.log4j}"
    runtimeOnly 'org.xerial.snappy:snappy-java:1.1.10.5'
    runtimeOnly 'org.codehaus.woodstox:stax2-api:4.2.2'
    runtimeOnly "org.glassfish.jaxb:txw2:${jaxb_version}"
    runtimeOnly 'com.fasterxml.woodstox:woodstox-core:6.7.0'
    runtimeOnly 'org.apache.ws.xmlschema:xmlschema-core:2.3.1'
    runtimeOnly 'org.apache.santuario:xmlsec:2.3.4'
    runtimeOnly "com.github.luben:zstd-jni:${versions.zstd}"
<<<<<<< HEAD
    runtimeOnly 'org.checkerframework:checker-qual:3.45.0'
    runtimeOnly "org.bouncycastle:bcpkix-jdk18on:${versions.bouncycastle}"
=======
    runtimeOnly 'org.checkerframework:checker-qual:3.46.0'
    runtimeOnly "org.bouncycastle:bcpkix-jdk15to18:${versions.bouncycastle}"
>>>>>>> 16327261
    runtimeOnly 'org.scala-lang.modules:scala-java8-compat_3:1.0.2'


    testImplementation "org.opensaml:opensaml-messaging-impl:${open_saml_version}"
    implementation "org.apache.commons:commons-lang3:${versions.commonslang}"
    testImplementation "org.opensearch:common-utils:${common_utils_version}"
    testImplementation "org.opensearch.plugin:reindex-client:${opensearch_version}"
    testImplementation "org.opensearch:opensearch-ssl-config:${opensearch_version}"
    testImplementation "org.opensearch.plugin:percolator-client:${opensearch_version}"
    testImplementation "org.opensearch.plugin:lang-mustache-client:${opensearch_version}"
    testImplementation "org.opensearch.plugin:parent-join-client:${opensearch_version}"
    testImplementation "org.opensearch.plugin:aggs-matrix-stats-client:${opensearch_version}"
    testImplementation "org.opensearch.plugin:search-pipeline-common:${opensearch_version}"
    testImplementation 'org.apache.httpcomponents:fluent-hc:4.5.14'
    testImplementation "org.apache.logging.log4j:log4j-core:${versions.log4j}"
    testImplementation 'javax.servlet:servlet-api:2.5'
    testImplementation 'com.unboundid:unboundid-ldapsdk:4.0.14'
    testImplementation 'com.github.stephenc.jcip:jcip-annotations:1.0-1'
    testImplementation 'com.unboundid:unboundid-ldapsdk:4.0.14'
    testImplementation 'javax.servlet:servlet-api:2.5'
    testImplementation 'org.apache.httpcomponents:fluent-hc:4.5.14'
    testImplementation "org.apache.kafka:kafka_2.13:${kafka_version}"
    testImplementation "org.apache.kafka:kafka-server:${kafka_version}"
    testImplementation "org.apache.kafka:kafka-server-common:${kafka_version}"
    testImplementation "org.apache.kafka:kafka-server-common:${kafka_version}:test"
    testImplementation "org.apache.kafka:kafka-group-coordinator:${kafka_version}"
    testImplementation "org.apache.kafka:kafka_2.13:${kafka_version}:test"
    testImplementation "org.apache.kafka:kafka-clients:${kafka_version}:test"
    testImplementation 'commons-validator:commons-validator:1.9.0'
    testImplementation 'org.springframework.kafka:spring-kafka-test:2.9.13'
    testImplementation "org.springframework:spring-beans:${spring_version}"
    testImplementation 'org.junit.jupiter:junit-jupiter:5.10.3'
    testImplementation 'org.junit.jupiter:junit-jupiter-api:5.10.3'
    testImplementation('org.awaitility:awaitility:4.2.1') {
        exclude(group: 'org.hamcrest', module: 'hamcrest')
    }
    // Only osx-x86_64, osx-aarch_64, linux-x86_64, linux-aarch_64, windows-x86_64 are available
    if (osdetector.classifier in ["osx-x86_64", "osx-aarch_64", "linux-x86_64", "linux-aarch_64", "windows-x86_64"]) {
        testImplementation "io.netty:netty-tcnative-classes:2.0.61.Final"
        testImplementation "io.netty:netty-tcnative-boringssl-static:2.0.61.Final:${osdetector.classifier}"
    }
    // JUnit build requirement
    testCompileOnly 'org.apiguardian:apiguardian-api:1.1.2'
    // Kafka test execution
    testRuntimeOnly 'org.springframework.retry:spring-retry:1.3.4'
    testRuntimeOnly ("org.springframework:spring-core:${spring_version}") {
        exclude(group:'org.springframework', module: 'spring-jcl' )
    }
    testRuntimeOnly 'org.scala-lang:scala-library:2.13.14'
    testRuntimeOnly 'com.typesafe.scala-logging:scala-logging_3:3.9.5'
    testRuntimeOnly('org.apache.zookeeper:zookeeper:3.9.2') {
        exclude(group:'ch.qos.logback', module: 'logback-classic' )
        exclude(group:'ch.qos.logback', module: 'logback-core' )
    }
    testRuntimeOnly 'com.yammer.metrics:metrics-core:2.2.0'
    testRuntimeOnly "org.apache.kafka:kafka-metadata:${kafka_version}"
    testRuntimeOnly "org.apache.kafka:kafka-storage:${kafka_version}"

    implementation "com.fasterxml.jackson.core:jackson-annotations:${versions.jackson}"
    implementation "com.fasterxml.jackson.core:jackson-databind:${versions.jackson_databind}"

    compileOnly "org.opensearch:opensearch:${opensearch_version}"

    //integration test framework:
    integrationTestImplementation('com.carrotsearch.randomizedtesting:randomizedtesting-runner:2.8.1') {
        exclude(group: 'junit', module: 'junit')
    }
    integrationTestImplementation 'junit:junit:4.13.2'
    integrationTestImplementation "org.opensearch.plugin:reindex-client:${opensearch_version}"
    integrationTestImplementation "org.opensearch.plugin:percolator-client:${opensearch_version}"
    integrationTestImplementation 'commons-io:commons-io:2.16.1'
    integrationTestImplementation "org.apache.logging.log4j:log4j-core:${versions.log4j}"
    integrationTestImplementation "org.apache.logging.log4j:log4j-jul:${versions.log4j}"
    integrationTestImplementation 'org.hamcrest:hamcrest:2.2'
    integrationTestImplementation "org.bouncycastle:bcpkix-jdk18on:${versions.bouncycastle}"
    integrationTestImplementation "org.bouncycastle:bcutil-jdk18on:${versions.bouncycastle}"
    integrationTestImplementation('org.awaitility:awaitility:4.2.1') {
        exclude(group: 'org.hamcrest', module: 'hamcrest')
    }
    integrationTestImplementation 'com.unboundid:unboundid-ldapsdk:4.0.14'
    integrationTestImplementation "org.opensearch.plugin:mapper-size:${opensearch_version}"
    integrationTestImplementation "org.apache.httpcomponents:httpclient-cache:4.5.14"
    integrationTestImplementation "org.apache.httpcomponents:httpclient:4.5.14"
    integrationTestImplementation "org.apache.httpcomponents:fluent-hc:4.5.14"
    integrationTestImplementation "org.apache.httpcomponents:httpcore:4.4.16"
    integrationTestImplementation "org.apache.httpcomponents:httpasyncclient:4.1.5"

    //spotless
    implementation('com.google.googlejavaformat:google-java-format:1.23.0') {
        exclude group: 'com.google.guava'
    }
}

jar {
    libsDirName = '.'
    into '', {
        from 'NOTICE.txt', "THIRD-PARTY.txt", "LICENSE"
    }
    processResources {
        exclude("KEYS")
    }
}

tasks.register('testsJar', Jar) {
    archiveClassifier = 'tests'
    from(sourceSets.test.output)
}

testsJar {
    libsDirName = '.'
}

task bundleSecurityAdminStandalone(dependsOn: jar, type: Zip) {
    archiveClassifier = 'securityadmin-standalone'
    from(configurations.runtimeClasspath) {
        into 'deps/'
    }
    from(project.jar) {
        into 'deps/'
    }
    from('tools') {
        into 'tools/'
    }
    from('config') {
        into 'deps/securityconfig'
    }
}

task bundleSecurityAdminStandaloneTarGz(dependsOn: jar, type: Tar) {
    archiveClassifier = 'securityadmin-standalone'
    archiveExtension = 'tar.gz'
    compression = Compression.GZIP
    from(configurations.runtimeClasspath) {
        into 'deps/'
    }
    from(project.jar) {
        into 'deps/'
    }
    from('tools') {
        into 'tools/'
    }
    from('config') {
        into 'deps/securityconfig'
    }
}

buildRpm {
    arch = 'NOARCH'
    addParentDirs = false
    archiveFileName = "${packageName}-${version}.rpm"
}

buildDeb {
    arch = 'all'
    archiveFileName = "${packageName}-${version}.deb"
}

publishing {
    publications {
        maven(MavenPublication) {
            from(components.java)
            artifact(testsJar)
        }
    }
}

task integTestRemote(type: RestIntegTestTask) {

    systemProperty "tests.security.manager", "false"
    systemProperty "user", System.getProperty("user")
    systemProperty "password", System.getProperty("password")
    systemProperty "https", System.getProperty("https")
    systemProperty "security.enabled", "true"

    filter {
        setIncludePatterns("org.opensearch.security.sanity.tests.*IT")
    }
}

integTestRemote.enabled = System.getProperty("tests.rest.cluster") != null
// should be updated appropriately, when we add integTests in future
integTest.enabled = false

// This is afterEvaluate because the bundlePlugin ZIP task is updated afterEvaluate and changes the ZIP name to match the plugin name
afterEvaluate {
    ospackage {
        packageName = "${name}"
        release = isSnapshot ? "0.1" : '1'
        version = "${project.version}" - "-SNAPSHOT"

        into '/usr/share/opensearch/plugins'
        from(zipTree(bundlePlugin.archivePath)) {
            into opensearchplugin.name
        }

        user 'root'
        permissionGroup 'root'
        fileMode 0644
        dirMode 0755

        requires('opensearch', versions.opensearch, EQUAL)
        packager = 'Amazon'
        vendor = 'Amazon'
        os = 'LINUX'
        prefix '/usr'

        license 'ASL-2.0'
        maintainer 'OpenSearch <opensearch@amazon.com>'
        url 'https://opensearch.org/downloads.html'
        summary '''
         Security plugin for OpenSearch.
         Reference documentation can be found at https://opensearch.org/docs/latest/.
    '''.stripIndent().replace('\n', ' ').trim()
    }

    buildRpm {
        arch = 'NOARCH'
        dependsOn 'assemble'
        finalizedBy 'renameRpm'
        task renameRpm(type: Copy) {
            from("$buildDir/distributions")
            into("$buildDir/distributions")
            rename "$archiveFileName", "${packageName}-${version}.rpm"
            doLast { delete file("$buildDir/distributions/$archiveFileName") }
        }
    }

    buildDeb {
        arch = 'all'
        dependsOn 'assemble'
        finalizedBy 'renameDeb'
        task renameDeb(type: Copy) {
            from("$buildDir/distributions")
            into("$buildDir/distributions")
            rename "$archiveFileName", "${packageName}-${version}.deb"
            doLast { delete file("$buildDir/distributions/$archiveFileName") }
        }
    }

    task buildPackages(type: GradleBuild) {
        tasks = ['build', 'buildRpm', 'buildDeb']
    }
}

// updateVersion: Task to auto increment to the next development iteration
task updateVersion {
    onlyIf { System.getProperty('newVersion') }
    doLast {
        ext.newVersion = System.getProperty('newVersion')
        println "Setting version to ${newVersion}."
        // String tokenization to support -SNAPSHOT
        ant.replaceregexp(match: opensearch_version.tokenize('-')[0], replace: newVersion.tokenize('-')[0], flags:'g', byline:true) {
            fileset(dir: projectDir) {
                // Include the required files that needs to be updated with new Version
                include(name: "bwc-test/build.gradle")
                include(name: ".github/workflows/plugin_install.yml")
            }
        }
        ant.replaceregexp(file:'build.gradle', match: '"opensearch.version", "\\d.*"', replace: '"opensearch.version", "' + newVersion.tokenize('-')[0] + '-SNAPSHOT"', flags:'g', byline:true)
    }
}<|MERGE_RESOLUTION|>--- conflicted
+++ resolved
@@ -383,17 +383,8 @@
 
 checkstyle {
     toolVersion "10.3.3"
-    showViolations true
     configDirectory.set(rootProject.file("checkstyle/"))
 }
-
-tasks.withType(Checkstyle) {
-    dependsOn(':precommit')
-    reports {
-        ignoreFailures = false
-    }
-}
-
 
 opensearchplugin {
     name 'opensearch-security'
@@ -447,6 +438,20 @@
     maven { url "https://build.shibboleth.net/nexus/content/repositories/releases" }
 }
 
+tasks.withType(Checkstyle) {
+    showViolations true
+    reports {
+        ignoreFailures = false
+    }
+}
+
+tasks.withType(JavaCompile) {
+    configure(options) {
+        options.encoding = 'UTF-8'
+        options.compilerArgs << '-Xlint:removal' << '-Werror'
+    }
+}
+
 tasks.test.finalizedBy(jacocoTestReport)  // report is always generated after tests run
 
 allprojects {
@@ -490,17 +495,14 @@
             force "org.eclipse.platform:org.eclipse.equinox.common:3.19.100"
 
             // For integrationTest
+            force "org.apache.httpcomponents:httpclient-cache:4.5.14"
             force "org.apache.httpcomponents:httpclient:4.5.14"
+            force "org.apache.httpcomponents:fluent-hc:4.5.14"
             force "org.apache.httpcomponents:httpcore:4.4.16"
             force "org.apache.httpcomponents:httpcore-nio:4.4.16"
-<<<<<<< HEAD
-            force "com.google.errorprone:error_prone_annotations:2.29.2"
-            force "org.checkerframework:checker-qual:3.45.0"
-=======
             force "org.apache.httpcomponents:httpasyncclient:4.1.5"
             force 'org.checkerframework:checker-qual:3.46.0'
-            force "com.google.errorprone:error_prone_annotations:2.28.0"
->>>>>>> 16327261
+            force "com.google.errorprone:error_prone_annotations:2.29.2"
             force "ch.qos.logback:logback-classic:1.5.6"
         }
     }
@@ -650,13 +652,8 @@
     runtimeOnly 'org.apache.ws.xmlschema:xmlschema-core:2.3.1'
     runtimeOnly 'org.apache.santuario:xmlsec:2.3.4'
     runtimeOnly "com.github.luben:zstd-jni:${versions.zstd}"
-<<<<<<< HEAD
-    runtimeOnly 'org.checkerframework:checker-qual:3.45.0'
+    runtimeOnly 'org.checkerframework:checker-qual:3.4560'
     runtimeOnly "org.bouncycastle:bcpkix-jdk18on:${versions.bouncycastle}"
-=======
-    runtimeOnly 'org.checkerframework:checker-qual:3.46.0'
-    runtimeOnly "org.bouncycastle:bcpkix-jdk15to18:${versions.bouncycastle}"
->>>>>>> 16327261
     runtimeOnly 'org.scala-lang.modules:scala-java8-compat_3:1.0.2'
 
 
@@ -677,7 +674,6 @@
     testImplementation 'com.github.stephenc.jcip:jcip-annotations:1.0-1'
     testImplementation 'com.unboundid:unboundid-ldapsdk:4.0.14'
     testImplementation 'javax.servlet:servlet-api:2.5'
-    testImplementation 'org.apache.httpcomponents:fluent-hc:4.5.14'
     testImplementation "org.apache.kafka:kafka_2.13:${kafka_version}"
     testImplementation "org.apache.kafka:kafka-server:${kafka_version}"
     testImplementation "org.apache.kafka:kafka-server-common:${kafka_version}"
