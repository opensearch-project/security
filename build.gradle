--- conflicted
+++ resolved
@@ -33,12 +33,8 @@
         jjwt_version = '0.12.6'
         guava_version = '33.4.5-jre'
         jaxb_version = '2.3.9'
-<<<<<<< HEAD
-        spring_version = '6.2.3'
-=======
         spring_version = '6.2.5'
         bouncycastle_version = '1.80'
->>>>>>> c9e0edc6
 
         if (buildVersionQualifier) {
             opensearch_build += "-${buildVersionQualifier}"
