--- conflicted
+++ resolved
@@ -58,11 +58,7 @@
 
 ext {
     isSnapshot = "true" == System.getProperty("build.snapshot", "true")
-<<<<<<< HEAD
     opensearch_version = System.getProperty("opensearch.version", "1.4.0-SNAPSHOT")
-=======
-    opensearch_version = System.getProperty("opensearch.version", "1.3.8-SNAPSHOT")
->>>>>>> 1dc4d447
     buildVersionQualifier = System.getProperty("build.version_qualifier", "")
     version_tokens = opensearch_version.tokenize('-')
     opensearch_build = version_tokens[0] + '.0'
