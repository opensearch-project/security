--- conflicted
+++ resolved
@@ -694,15 +694,9 @@
     testImplementation 'commons-validator:commons-validator:1.9.0'
     testImplementation 'org.springframework.kafka:spring-kafka-test:3.3.2'
     testImplementation "org.springframework:spring-beans:${spring_version}"
-<<<<<<< HEAD
-    testImplementation 'org.junit.jupiter:junit-jupiter:5.11.4'
-    testImplementation 'org.junit.jupiter:junit-jupiter-api:5.11.4'
-    testImplementation('org.awaitility:awaitility:4.3.0') {
-=======
     testImplementation 'org.junit.jupiter:junit-jupiter:5.12.0'
     testImplementation 'org.junit.jupiter:junit-jupiter-api:5.12.0'
-    testImplementation('org.awaitility:awaitility:4.2.2') {
->>>>>>> b8905a10
+    testImplementation('org.awaitility:awaitility:4.3.0') {
         exclude(group: 'org.hamcrest', module: 'hamcrest')
     }
     testImplementation "org.bouncycastle:bcpkix-jdk18on:${versions.bouncycastle}"
