#
# 'description': simple summary of the plugin
description=Provide access control related features for Elasticsearch 6
#
# 'version': plugin's version
<<<<<<< HEAD
version=6.2.4-compliance-1
=======
version=6.3.x-HEAD
>>>>>>> 631c11ec
#
# 'name': the plugin name
name=search-guard-6
#
# 'classname': the name of the class to load, fully-qualified.
classname=com.floragunn.searchguard.SearchGuardPlugin
#
# 'java.version' version of java the code is built against
# use the system property java.specification.version
# version string must be a sequence of nonnegative decimal integers
# separated by "."'s and may have leading zeros
java.version=1.8
#
# 'elasticsearch.version' version of elasticsearch compiled against
# You will have to release a new version of the plugin for each new
# elasticsearch release. This version is checked when the plugin
# is loaded so Elasticsearch will refuse to start in the presence of
# plugins with the incorrect elasticsearch.version.
elasticsearch.version=6.3.0<|MERGE_RESOLUTION|>--- conflicted
+++ resolved
@@ -3,11 +3,7 @@
 description=Provide access control related features for Elasticsearch 6
 #
 # 'version': plugin's version
-<<<<<<< HEAD
-version=6.2.4-compliance-1
-=======
-version=6.3.x-HEAD
->>>>>>> 631c11ec
+version=6.3.x-compliance-HEAD
 #
 # 'name': the plugin name
 name=search-guard-6
