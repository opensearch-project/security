--- conflicted
+++ resolved
@@ -1,8 +1,4 @@
 # Sets the version of the Security plugin
 security-plugin.version=2.0.0.0
 # Sets the version of OpenSearch this plugin should be built with
-<<<<<<< HEAD
-opensearch-core.version=2.0.0-SNAPSHOT
-=======
-opensearch-core.version=2.0.0
->>>>>>> 3f7fffbf
+opensearch-core.version=2.0.0