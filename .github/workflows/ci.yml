name: CI

on:
  push:
    branches:
      - main
      - 1.*
      - 2.*
  pull_request:

env:
  GRADLE_OPTS: -Dhttp.keepAlive=false
  CI_ENVIRONMENT: normal

jobs:
  generate-test-list:
    runs-on: ubuntu-latest
    outputs:
      separateTestsNames: ${{ steps.set-matrix.outputs.separateTestsNames }}
    steps:
    - name: Set up JDK for build and test
      uses: actions/setup-java@v3
      with:
        distribution: temurin # Temurin is a distribution of adoptium
        java-version: 17

    - name: Checkout security
      uses: actions/checkout@v4

    - name: Generate list of tasks
      id: set-matrix
      run: |
        echo "separateTestsNames=$(./gradlew listTasksAsJSON -q --console=plain | tail -n 1)" >> $GITHUB_OUTPUT

  test:
    name: test
    needs: generate-test-list
    strategy:
      fail-fast: false
      matrix:
        gradle_task: ${{ fromJson(needs.generate-test-list.outputs.separateTestsNames) }}
        platform: [windows-latest, ubuntu-latest]
        jdk: [11, 17]
    runs-on: ${{ matrix.platform }}

    steps:
    - name: Set up JDK for build and test
      uses: actions/setup-java@v3
      with:
        distribution: temurin # Temurin is a distribution of adoptium
        java-version: ${{ matrix.jdk }}

    - name: Checkout security
      uses: actions/checkout@v4

    - name: Build and Test
      uses: gradle/gradle-build-action@v2
      with:
        cache-disabled: true
        arguments: |
          ${{ matrix.gradle_task }} -Dbuild.snapshot=false

    - uses: alehechka/upload-tartifact@v2
      if: always()
      with:
        name: ${{ matrix.platform }}-JDK${{ matrix.jdk }}-${{ matrix.gradle_task }}-reports
        path: |
          ./build/reports/

  report-coverage:
    needs:
      - "test"
      - "integration-tests"
    runs-on: ubuntu-latest
    steps:
<<<<<<< HEAD
      - uses: actions/checkout@v3

      - uses: alehechka/download-tartifact@v2
=======
      - uses: actions/download-artifact@v3
        with:
          path: downloaded-artifacts
>>>>>>> 75401238

      - name: Display structure of downloaded files
        run: ls -R
        working-directory: downloaded-artifacts

      - name: Upload Coverage with retry
        uses: Wandalen/wretry.action@v1.3.0
        with:
          attempt_limit: 5
          attempt_delay: 2000
          action: codecov/codecov-action@v3
          with: |
            token: ${{ secrets.CODECOV_TOKEN }}
            fail_ci_if_error: true
            directory: downloaded-artifacts
            verbose: true


  integration-tests:
    name: integration-tests
    strategy:
      fail-fast: false
      matrix:
        jdk: [11, 17]
        platform: [ubuntu-latest] # Removed windows https://github.com/opensearch-project/security/issues/3423
    runs-on: ${{ matrix.platform }}

    steps:
    - name: Set up JDK for build and test
      uses: actions/setup-java@v3
      with:
        distribution: temurin # Temurin is a distribution of adoptium
        java-version: ${{ matrix.jdk }}

    - name: Checkout security
      uses: actions/checkout@v4

    - name: Build and Test
      uses: gradle/gradle-build-action@v2
      with:
        cache-disabled: true
        arguments: |
          integrationTest -Dbuild.snapshot=false

    - uses: alehechka/upload-tartifact@v2
      if: always()
      with:
        name: integration-${{ matrix.platform }}-JDK${{ matrix.jdk }}-reports
        path: |
          ./build/reports/


  resource-tests:
    env:
      CI_ENVIRONMENT: resource-test
    strategy:
      fail-fast: false
      matrix:
        jdk: [17]
        platform: [ubuntu-latest]
    runs-on: ${{ matrix.platform }}

    steps:
    - name: Set up JDK for build and test
      uses: actions/setup-java@v3
      with:
        distribution: temurin # Temurin is a distribution of adoptium
        java-version: ${{ matrix.jdk }}

    - name: Checkout security
      uses: actions/checkout@v4

    - name: Build and Test
      uses: gradle/gradle-build-action@v2
      with:
        cache-disabled: true
        arguments: |
            integrationTest -Dbuild.snapshot=false --tests org.opensearch.security.ResourceFocusedTests

  backward-compatibility-build:
    runs-on: ubuntu-latest
    steps:
      - uses: actions/setup-java@v3
        with:
          distribution: temurin # Temurin is a distribution of adoptium
          java-version: 17

      - name: Checkout Security Repo
        uses: actions/checkout@v4

      - name: Build BWC tests
        uses: gradle/gradle-build-action@v2
        with:
          cache-disabled: true
          arguments: |
            -p bwc-test build -x test -x integTest

  backward-compatibility:
    strategy:
      fail-fast: false
      matrix:
        jdk: [11, 17]
        platform: [ubuntu-latest, windows-latest]
    runs-on: ${{ matrix.platform }}

    steps:
    - uses: actions/setup-java@v3
      with:
        distribution: temurin # Temurin is a distribution of adoptium
        java-version: ${{ matrix.jdk }}

    - name: Checkout Security Repo
      uses: actions/checkout@v4

    - id: build-previous
      uses: ./.github/actions/run-bwc-suite
      with:
        plugin-previous-branch: "2.x"
        plugin-next-branch: "current_branch"
        report-artifact-name: bwc-${{ matrix.platform }}-jdk${{ matrix.jdk }}
        username: admin
        password: admin

  code-ql:
    runs-on: ubuntu-latest
    steps:
    - uses: actions/checkout@v4
    - uses: actions/setup-java@v3
      with:
        distribution: temurin # Temurin is a distribution of adoptium
        java-version: 11
    - uses: github/codeql-action/init@v2
      with:
        languages: java
    - run: ./gradlew clean assemble
    - uses: github/codeql-action/analyze@v2

  build-artifact-names:
    runs-on: ubuntu-latest
    steps:
    - uses: actions/checkout@v4

    - uses: actions/setup-java@v3
      with:
        distribution: temurin # Temurin is a distribution of adoptium
        java-version: 11

    - run: |
        security_plugin_version=$(./gradlew properties -q | grep -E '^version:' | awk '{print $2}')
        security_plugin_version_no_snapshot=$(echo $security_plugin_version | sed 's/-SNAPSHOT//g')
        security_plugin_version_only_number=$(echo $security_plugin_version_no_snapshot | cut -d- -f1)
        test_qualifier=alpha2

        echo "SECURITY_PLUGIN_VERSION=$security_plugin_version" >> $GITHUB_ENV
        echo "SECURITY_PLUGIN_VERSION_NO_SNAPSHOT=$security_plugin_version_no_snapshot" >> $GITHUB_ENV
        echo "SECURITY_PLUGIN_VERSION_ONLY_NUMBER=$security_plugin_version_only_number" >> $GITHUB_ENV
        echo "TEST_QUALIFIER=$test_qualifier" >> $GITHUB_ENV

    - run: |
        echo ${{ env.SECURITY_PLUGIN_VERSION }}
        echo ${{ env.SECURITY_PLUGIN_VERSION_NO_SNAPSHOT }}
        echo ${{ env.SECURITY_PLUGIN_VERSION_ONLY_NUMBER }}
        echo ${{ env.TEST_QUALIFIER }}

    - run: ./gradlew clean assemble && test -s ./build/distributions/opensearch-security-${{ env.SECURITY_PLUGIN_VERSION }}.zip

    - run: ./gradlew clean assemble -Dbuild.snapshot=false && test -s ./build/distributions/opensearch-security-${{ env.SECURITY_PLUGIN_VERSION_NO_SNAPSHOT }}.zip

    - run: ./gradlew clean assemble -Dbuild.snapshot=false -Dbuild.version_qualifier=${{ env.TEST_QUALIFIER }} && test -s ./build/distributions/opensearch-security-${{ env.SECURITY_PLUGIN_VERSION_ONLY_NUMBER }}-${{ env.TEST_QUALIFIER }}.zip

    - run: ./gradlew clean assemble -Dbuild.version_qualifier=${{ env.TEST_QUALIFIER }} && test -s ./build/distributions/opensearch-security-${{ env.SECURITY_PLUGIN_VERSION_ONLY_NUMBER }}-${{ env.TEST_QUALIFIER }}-SNAPSHOT.zip

    - name: List files in the build directory if there was an error
      run: ls -al ./build/distributions/
      if: failure()<|MERGE_RESOLUTION|>--- conflicted
+++ resolved
@@ -73,15 +73,9 @@
       - "integration-tests"
     runs-on: ubuntu-latest
     steps:
-<<<<<<< HEAD
-      - uses: actions/checkout@v3
-
       - uses: alehechka/download-tartifact@v2
-=======
-      - uses: actions/download-artifact@v3
         with:
           path: downloaded-artifacts
->>>>>>> 75401238
 
       - name: Display structure of downloaded files
         run: ls -R
