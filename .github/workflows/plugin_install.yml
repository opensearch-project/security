name: Plugin Install

on: [push, pull_request, workflow_dispatch]

env:
<<<<<<< HEAD
  OPENSEARCH_VERSION: 2.x.0
=======
  OPENSEARCH_VERSION: 2.5.0
>>>>>>> d8506030
  PLUGIN_NAME: opensearch-security

jobs:
  plugin-install:
    strategy:
      fail-fast: false
      matrix:
        os: [ubuntu-latest, windows-latest]
        jdk: [11, 17]
    runs-on: ${{ matrix.os }}

    steps:
      - name: Set up JDK
        uses: actions/setup-java@v1
        with:
          java-version: ${{ matrix.jdk }}

      - name: Checkout Branch
        uses: actions/checkout@v2

      - name: Assemble target plugin
        uses: gradle/gradle-build-action@v2
        with:
          arguments: assemble

<<<<<<< HEAD
      # Move and rename the plugin for installation
      - name: Move and rename the plugin for installation
        run: mv ./build/distributions/${{ env.PLUGIN_NAME }}-*.zip ${{ env.PLUGIN_NAME }}.zip
        shell: bash

=======
>>>>>>> d8506030
      - name: Create Setup Script
        if: ${{ runner.os == 'Linux' }}
        run: |
          cat > setup.sh <<'EOF'
          chmod +x  ./opensearch-${{ env.OPENSEARCH_VERSION }}-SNAPSHOT/plugins/${{ env.PLUGIN_NAME }}/tools/install_demo_configuration.sh 
<<<<<<< HEAD
          /bin/bash -c "./opensearch-${{ env.OPENSEARCH_VERSION }}-SNAPSHOT/plugins/${{ env.PLUGIN_NAME }}/tools/install_demo_configuration.sh -y"
=======
          /bin/bash -c "yes | ./opensearch-${{ env.OPENSEARCH_VERSION }}-SNAPSHOT/plugins/${{ env.PLUGIN_NAME }}/tools/install_demo_configuration.sh"
>>>>>>> d8506030
          EOF

      - name: Create Setup Script
        if: ${{ runner.os == 'Windows' }}
        run: |
          New-Item .\setup.bat -type file
<<<<<<< HEAD
          Set-Content .\setup.bat -Value "powershell.exe .\opensearch-${{ env.OPENSEARCH_VERSION }}-SNAPSHOT\plugins\${{ env.PLUGIN_NAME }}\tools\install_demo_configuration.bat -y"
=======
          Set-Content .\setup.bat -Value "powershell.exe -noexit -command `"echo 'y' | .\opensearch-${{ env.OPENSEARCH_VERSION }}-SNAPSHOT\plugins\${{ env.PLUGIN_NAME }}\tools\install_demo_configuration.bat`""
>>>>>>> d8506030
          Get-Content .\setup.bat

      - name: Run Opensearch with A Single Plugin
        uses: ./.github/actions/start-opensearch-with-one-plugin
        with:
          opensearch-version: ${{ env.OPENSEARCH_VERSION }}
          plugin-name: ${{ env.PLUGIN_NAME }}
          setup-script-name: setup

      - name: Run sanity tests
        uses: gradle/gradle-build-action@v2
        with:
          arguments: integTestRemote -Dtests.rest.cluster=localhost:9200 -Dtests.cluster=localhost:9200 -Dtests.clustername="opensearch" -Dhttps=true -Duser=admin -Dpassword=admin<|MERGE_RESOLUTION|>--- conflicted
+++ resolved
@@ -3,11 +3,7 @@
 on: [push, pull_request, workflow_dispatch]
 
 env:
-<<<<<<< HEAD
-  OPENSEARCH_VERSION: 2.x.0
-=======
   OPENSEARCH_VERSION: 2.5.0
->>>>>>> d8506030
   PLUGIN_NAME: opensearch-security
 
 jobs:
@@ -33,36 +29,19 @@
         with:
           arguments: assemble
 
-<<<<<<< HEAD
-      # Move and rename the plugin for installation
-      - name: Move and rename the plugin for installation
-        run: mv ./build/distributions/${{ env.PLUGIN_NAME }}-*.zip ${{ env.PLUGIN_NAME }}.zip
-        shell: bash
-
-=======
->>>>>>> d8506030
       - name: Create Setup Script
         if: ${{ runner.os == 'Linux' }}
         run: |
           cat > setup.sh <<'EOF'
           chmod +x  ./opensearch-${{ env.OPENSEARCH_VERSION }}-SNAPSHOT/plugins/${{ env.PLUGIN_NAME }}/tools/install_demo_configuration.sh 
-<<<<<<< HEAD
           /bin/bash -c "./opensearch-${{ env.OPENSEARCH_VERSION }}-SNAPSHOT/plugins/${{ env.PLUGIN_NAME }}/tools/install_demo_configuration.sh -y"
-=======
-          /bin/bash -c "yes | ./opensearch-${{ env.OPENSEARCH_VERSION }}-SNAPSHOT/plugins/${{ env.PLUGIN_NAME }}/tools/install_demo_configuration.sh"
->>>>>>> d8506030
           EOF
 
       - name: Create Setup Script
         if: ${{ runner.os == 'Windows' }}
         run: |
           New-Item .\setup.bat -type file
-<<<<<<< HEAD
           Set-Content .\setup.bat -Value "powershell.exe .\opensearch-${{ env.OPENSEARCH_VERSION }}-SNAPSHOT\plugins\${{ env.PLUGIN_NAME }}\tools\install_demo_configuration.bat -y"
-=======
-          Set-Content .\setup.bat -Value "powershell.exe -noexit -command `"echo 'y' | .\opensearch-${{ env.OPENSEARCH_VERSION }}-SNAPSHOT\plugins\${{ env.PLUGIN_NAME }}\tools\install_demo_configuration.bat`""
->>>>>>> d8506030
-          Get-Content .\setup.bat
 
       - name: Run Opensearch with A Single Plugin
         uses: ./.github/actions/start-opensearch-with-one-plugin
