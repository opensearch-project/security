<<<<<<< HEAD
#Search Guard 5 for Elasticsearch 5.0.0
=======
#Search Guard 2 for Elasticsearch 2.4.1

Search Guard 2 (compatible with Elasticsearch 2.4.1)
>>>>>>> 163f5fda

## Documentation

[Additional documentation is provided here](https://github.com/floragunncom/search-guard-docs)

## Quick Start

If you want to try out Search Guard, we recommend to download the [Search Guard Bundle](https://github.com/floragunncom/search-guard/wiki/Search-Guard-Bundle). This is an Elasticsearch installation, preconfigured with Search Guard. It contains all enterprise features and templates for all configuration files. Just download, unzip and you're ready to go! 
##Roadmap
This is almost a complete rewrite of Search Guard 1 which comes with a lot of new features:

* Configuration hot reloading
* Open SSL support
* Easier to configure
 * Syntax is more easy
 * Admin CLI tool introduced (sgadmin)
 
Advanced functionalities like LDAP and Kerberos authentication/authorization as well as DLS/FLS are also available as separate and commercial licensed add-ons (but still Open Source). See https://github.com/floragunncom/search-guard/wiki

##Support
* Commercial support now available through [floragunn UG](http://floragunn.com)
* Community support available via [google groups](https://groups.google.com/forum/#!forum/search-guard)
* Follow us and get community support on twitter [@searchguard](https://twitter.com/searchguard)

##Installation

<<<<<<< HEAD
* Install Search Guard 5 plugin
 * ``sudo bin/elasticsearch-plugin install -b com.floragunn:search-guard-5:5.0.0-8``
=======
* Install latest version of [search-guard-ssl plugin](https://github.com/floragunncom/search-guard-ssl)
 * ``sudo bin/plugin install -b com.floragunn/search-guard-ssl/2.4.1.16``

* Install search-guard-2 plugin
 * ``sudo bin/plugin install -b com.floragunn/search-guard-2/2.4.1.7``
 
(See also the [Vagrant file](https://github.com/floragunncom/search-guard/blob/master/Vagrantfile) we provide)

Both plugins need to be installed on every node in the cluster.
>>>>>>> 163f5fda

After the plugin is installed you need to configure them. SSL needs to be configured statically
in elasticsearch.yml (any change needs a restart of the node). See [search-guard-ssl documentation](https://github.com/floragunncom/search-guard-ssl) how to configure it. ``search-guard-5`` needs only a single entry in elasticsearch.yml (see below), all other configuration is stored in Elasticsearch itself and can be dynamically changed without restarting a node or the cluster.

##Known issues

* Elasticsearch license plugin
 * If you have the Elasticsearch license plugin installed, the audit log module breaks and the nodes do not start
 * If you are on AWS and have the license plugin and Search Guard installed, node discovery breaks in certain situations

##Configuration

###SSL certificates
HTTP SSL is optional (but strongly recommended especially if you use HTTP Basic authentication which transmits clear text passwords). Transport SSL is mandatory and you have to generate certificates for the nodes.

There are generally two types of certificates you need to generate:

* Server/Node certificate: They need a special [Subject Alternative Name entry (san)](https://github.com/floragunncom/search-guard-ssl/blob/master/example-pki-scripts/gen_node_cert.sh) to identify
 * ``oid:1.2.3.4.5.5``
* Client certificates: Contains user DN, [see here](https://github.com/floragunncom/search-guard-ssl/blob/master/example-pki-scripts/gen_client_node_cert.sh)

###elasticsearch.yml

    searchguard.authcz.admin_dn:
      - cn=admin,ou=Test,ou=ou,dc=company,dc=com
      - cn=smith,ou=IT,ou=IT,dc=company,dc=com

``searchguard.authcz.admin_dn`` is a list of DN's which are allowed to perform administrative tasks (that is: read and write the ``searchguard`` index which holds the dynamic configuration). The client certificate (keystore) used with the sgadmin tool have to match on of the configured DN's.

###Dynamic configuration
* sg_config.yml: Configure authenticators and authorization backends
* sg_roles.yml: define the roles and the associated permissions
* sg_roles_mapping.yml: map backend roles, hosts and users to roles
* sg_internal_users.yml: user and hashed passwords (hash with hasher.sh)
* sg_action_groups.yml: group permissions together

Apply the configuration:

    plugins/search-guard-5/tools/sgadmin.sh -cd plugins/search-guard-5/sgconfig/ -ks plugins/search-guard-2/sgconfig/keystore.jks -ts plugins/search-guard-2/sgconfig/truststore.jks  -nhnv

Generate hashed passwords for sg_internal_users.yml:

    plugins/search-guard-5/tools/hasher.sh -p mycleartextpassword

All this files are stored as documents in Elasticsearch within the ``searchguard`` index.
This index is specially secured so that only a admin user with a special SSL certificate may write or read this index. Thats the reason why you need the sgadmin tool to update the configuration (that is loading the files into ES). 

After one or more files are updated Search Guard will automatically reconfigure and the changes will take effect almost immediately. No need to restart ES nodes and deal with config files on the servers. The sgadmin tool can also be used fom a desktop machine as long ES servers are reachable through 9300 port (transport protocol).

##How does it work
Search Guard is build upon search-guard-ssl, a plugin which enables and enforce transport protocol (node-to-node) encryption and mutual SSL authentication. This makes sure that only trusted nodes can join the cluster. If a client connects (either through HTTP/REST or TransportClient) the request will be associated with the authenticated user. The client have therefore to authenticate either via HTTP (only BASIC supported currently) or via PKI (mutual SSL) when connecting with the transport client. 

###Config hot reloading
All configuration is held in Elasticsearch itself and if if the configuration is updated (through sgadmin) then all nodes will be informed about the update and will reload the configuration. This has several advantages over configuration via elasticsearch.yml

* Configuration is held in a central place and therefore automatically identical for all nodes
* Easy update, no dealing with files on different servers
* Configuration change will not need node restarts

<|MERGE_RESOLUTION|>--- conflicted
+++ resolved
@@ -1,10 +1,4 @@
-<<<<<<< HEAD
 #Search Guard 5 for Elasticsearch 5.0.0
-=======
-#Search Guard 2 for Elasticsearch 2.4.1
-
-Search Guard 2 (compatible with Elasticsearch 2.4.1)
->>>>>>> 163f5fda
 
 ## Documentation
 
@@ -31,24 +25,11 @@
 
 ##Installation
 
-<<<<<<< HEAD
 * Install Search Guard 5 plugin
  * ``sudo bin/elasticsearch-plugin install -b com.floragunn:search-guard-5:5.0.0-8``
-=======
-* Install latest version of [search-guard-ssl plugin](https://github.com/floragunncom/search-guard-ssl)
- * ``sudo bin/plugin install -b com.floragunn/search-guard-ssl/2.4.1.16``
-
-* Install search-guard-2 plugin
- * ``sudo bin/plugin install -b com.floragunn/search-guard-2/2.4.1.7``
- 
-(See also the [Vagrant file](https://github.com/floragunncom/search-guard/blob/master/Vagrantfile) we provide)
-
-Both plugins need to be installed on every node in the cluster.
->>>>>>> 163f5fda
 
 After the plugin is installed you need to configure them. SSL needs to be configured statically
 in elasticsearch.yml (any change needs a restart of the node). See [search-guard-ssl documentation](https://github.com/floragunncom/search-guard-ssl) how to configure it. ``search-guard-5`` needs only a single entry in elasticsearch.yml (see below), all other configuration is stored in Elasticsearch itself and can be dynamically changed without restarting a node or the cluster.
-
 ##Known issues
 
 * Elasticsearch license plugin
