--- conflicted
+++ resolved
@@ -1,13 +1,10 @@
 #Search Guard 2 for Elasticsearch 2.4.1
 
 Search Guard 2 (compatible with Elasticsearch 2.4.1)
-<<<<<<< HEAD
-=======
 
 ## Elasticsearch 5
 
 [Search Guard 5](https://github.com/floragunncom/search-guard/tree/5.0.0) (compatible with Elasticsearch 5) is now also available. You may also want to read this [blog post about Search Guard 5](https://floragunn.com/search-guard-5/).
->>>>>>> aaa98364
 
 ## Documentation
 
@@ -16,6 +13,7 @@
 ## Quick Start
 
 If you want to try out Search Guard, we recommend to download the [Search Guard Bundle](https://github.com/floragunncom/search-guard/wiki/Search-Guard-Bundle). This is an Elasticsearch installation, preconfigured with Search Guard. It contains all enterprise features and templates for all configuration files. Just download, unzip and you're ready to go! 
+
 ##Roadmap
 This is almost a complete rewrite of Search Guard 1 which comes with a lot of new features:
 
@@ -38,7 +36,7 @@
  * ``sudo bin/plugin install -b com.floragunn/search-guard-ssl/2.4.1.16``
 
 * Install search-guard-2 plugin
- * ``sudo bin/plugin install -b com.floragunn/search-guard-2/2.4.1.7``
+ * ``sudo bin/plugin install -b com.floragunn/search-guard-2/2.4.1.8``
  
 (See also the [Vagrant file](https://github.com/floragunncom/search-guard/blob/master/Vagrantfile) we provide)
 
