<<<<<<< HEAD
#Search Guard 5 for Elasticsearch 5.0.0
=======
#Search Guard 2 for Elasticsearch 2.x

Search Guard 2 (compatible with Elasticsearch 2.3.3 - 2.4.x)

## Elasticsearch 5

[Search Guard 5](https://github.com/floragunncom/search-guard/tree/5.0.0) (compatible with Elasticsearch 5) is now also available. You may also want to read this [blog post about Search Guard 5](https://floragunn.com/search-guard-5/).
>>>>>>> cd5f4e39

## Documentation

[Documentation is provided here](https://github.com/floragunncom/search-guard-docs)

## Quick Start

If you want to try out Search Guard, we recommend to download the [Search Guard Bundle](https://github.com/floragunncom/search-guard/wiki/Search-Guard-Bundle). This is an Elasticsearch installation, preconfigured with Search Guard. It contains all enterprise features and templates for all configuration files. Just download, unzip and you're ready to go! 

##Roadmap
This is almost a complete rewrite of Search Guard 1 which comes with a lot of new features:

* Configuration hot reloading
* Open SSL support
* Easier to configure
 * Syntax is more easy
 * Admin CLI tool introduced (sgadmin)
 
Advanced functionalities like LDAP and Kerberos authentication/authorization as well as DLS/FLS are also available as separate and commercial licensed add-ons (but still Open Source). See https://github.com/floragunncom/search-guard-docs/blob/master/installation.md for additional information.

##Support
* Commercial support now available through [floragunn UG](http://floragunn.com)
* Community support available via [google groups](https://groups.google.com/forum/#!forum/search-guard)
* Follow us and get community support on twitter [@searchguard](https://twitter.com/searchguard)

##Installation

<<<<<<< HEAD
* Install Search Guard 5 plugin
 * ``sudo bin/elasticsearch-plugin install -b com.floragunn:search-guard-5:5.0.0-8``
=======
* Install [latest search-guard-2 plugin](https://github.com/floragunncom/search-guard/wiki)
 * ``sudo bin/plugin install -b com.floragunn/search-guard-2/<version>``

* Install [latest supported version of search-guard-ssl plugin](https://github.com/floragunncom/search-guard/wiki)
 * ``sudo bin/plugin install -b com.floragunn/search-guard-ssl/<version>``

(See also the [Vagrant file](https://github.com/floragunncom/search-guard/blob/master/Vagrantfile) we provide)

Both plugins need to be installed on every node in the cluster.

After the plugins are installed you need to configure them. ``search-guard-ssl`` needs to be configured statically
in elasticsearch.yml (any change needs a restart of the node). See [search-guard-ssl documentation](https://github.com/floragunncom/search-guard-ssl) how to configure it. ``search-guard-2`` needs only a single entry in elasticsearch.yml (see below), all other configuration is stored in Elasticsearch itself and can be dynamically changed without restarting a node or the cluster.

##Known issues
>>>>>>> cd5f4e39

After the plugin is installed you need to configure them. SSL needs to be configured statically
in elasticsearch.yml (any change needs a restart of the node). See [search-guard-ssl documentation](https://github.com/floragunncom/search-guard-ssl) how to configure it. ``search-guard-5`` needs only a single entry in elasticsearch.yml (see below), all other configuration is stored in Elasticsearch itself and can be dynamically changed without restarting a node or the cluster.

**These issues have been fixed in Search Guard version 8. If you are still on an older version, please update.**

##Configuration

###SSL certificates
HTTP SSL is optional (but strongly recommended especially if you use HTTP Basic authentication which transmits clear text passwords). Transport SSL is mandatory and you have to generate certificates for the nodes.

There are generally two types of certificates you need to generate:

* Server/Node certificate: They need a special [Subject Alternative Name entry (san)](https://github.com/floragunncom/search-guard-ssl/blob/master/example-pki-scripts/gen_node_cert.sh) to identify
 * ``oid:1.2.3.4.5.5``
* Client certificates: Contains user DN, [see here](https://github.com/floragunncom/search-guard-ssl/blob/master/example-pki-scripts/gen_client_node_cert.sh)

###elasticsearch.yml

    searchguard.authcz.admin_dn:
      - cn=admin,ou=Test,ou=ou,dc=company,dc=com
      - cn=smith,ou=IT,ou=IT,dc=company,dc=com

``searchguard.authcz.admin_dn`` is a list of DN's which are allowed to perform administrative tasks (that is: read and write the ``searchguard`` index which holds the dynamic configuration). The client certificate (keystore) used with the sgadmin tool have to match on of the configured DN's.

###Dynamic configuration
* sg_config.yml: Configure authenticators and authorization backends
* sg_roles.yml: define the roles and the associated permissions
* sg_roles_mapping.yml: map backend roles, hosts and users to roles
* sg_internal_users.yml: user and hashed passwords (hash with hasher.sh)
* sg_action_groups.yml: group permissions together

Apply the configuration:

    plugins/search-guard-5/tools/sgadmin.sh -cd plugins/search-guard-5/sgconfig/ -ks plugins/search-guard-2/sgconfig/keystore.jks -ts plugins/search-guard-2/sgconfig/truststore.jks  -nhnv

Generate hashed passwords for sg_internal_users.yml:

    plugins/search-guard-5/tools/hasher.sh -p mycleartextpassword

All this files are stored as documents in Elasticsearch within the ``searchguard`` index.
This index is specially secured so that only a admin user with a special SSL certificate may write or read this index. Thats the reason why you need the sgadmin tool to update the configuration (that is loading the files into ES). 

After one or more files are updated Search Guard will automatically reconfigure and the changes will take effect almost immediately. No need to restart ES nodes and deal with config files on the servers. The sgadmin tool can also be used fom a desktop machine as long ES servers are reachable through 9300 port (transport protocol).

##How does it work
Search Guard is build upon search-guard-ssl, a plugin which enables and enforce transport protocol (node-to-node) encryption and mutual SSL authentication. This makes sure that only trusted nodes can join the cluster. If a client connects (either through HTTP/REST or TransportClient) the request will be associated with the authenticated user. The client have therefore to authenticate either via HTTP (only BASIC supported currently) or via PKI (mutual SSL) when connecting with the transport client. 

###Config hot reloading
All configuration is held in Elasticsearch itself and if if the configuration is updated (through sgadmin) then all nodes will be informed about the update and will reload the configuration. This has several advantages over configuration via elasticsearch.yml

* Configuration is held in a central place and therefore automatically identical for all nodes
* Easy update, no dealing with files on different servers
* Configuration change will not need node restarts

<|MERGE_RESOLUTION|>--- conflicted
+++ resolved
@@ -1,14 +1,8 @@
-<<<<<<< HEAD
-#Search Guard 5 for Elasticsearch 5.0.0
-=======
-#Search Guard 2 for Elasticsearch 2.x
+#Search Guard 5 for Elasticsearch 5
 
-Search Guard 2 (compatible with Elasticsearch 2.3.3 - 2.4.x)
+Search Guard 5 (compatible with Elasticsearch >= 5.0.0)
 
-## Elasticsearch 5
-
-[Search Guard 5](https://github.com/floragunncom/search-guard/tree/5.0.0) (compatible with Elasticsearch 5) is now also available. You may also want to read this [blog post about Search Guard 5](https://floragunn.com/search-guard-5/).
->>>>>>> cd5f4e39
+You may also want to read this [blog post about Search Guard 5](https://floragunn.com/search-guard-5/).
 
 ## Documentation
 
@@ -36,30 +30,11 @@
 
 ##Installation
 
-<<<<<<< HEAD
-* Install Search Guard 5 plugin
- * ``sudo bin/elasticsearch-plugin install -b com.floragunn:search-guard-5:5.0.0-8``
-=======
-* Install [latest search-guard-2 plugin](https://github.com/floragunncom/search-guard/wiki)
- * ``sudo bin/plugin install -b com.floragunn/search-guard-2/<version>``
-
-* Install [latest supported version of search-guard-ssl plugin](https://github.com/floragunncom/search-guard/wiki)
- * ``sudo bin/plugin install -b com.floragunn/search-guard-ssl/<version>``
-
-(See also the [Vagrant file](https://github.com/floragunncom/search-guard/blob/master/Vagrantfile) we provide)
-
-Both plugins need to be installed on every node in the cluster.
-
-After the plugins are installed you need to configure them. ``search-guard-ssl`` needs to be configured statically
-in elasticsearch.yml (any change needs a restart of the node). See [search-guard-ssl documentation](https://github.com/floragunncom/search-guard-ssl) how to configure it. ``search-guard-2`` needs only a single entry in elasticsearch.yml (see below), all other configuration is stored in Elasticsearch itself and can be dynamically changed without restarting a node or the cluster.
-
-##Known issues
->>>>>>> cd5f4e39
+* Install [latest search-guard-5 plugin](https://github.com/floragunncom/search-guard/wiki)
+ * ``sudo bin/elasticsearch-plugin install -b com.floragunn:search-guard-5:<version>``
 
 After the plugin is installed you need to configure them. SSL needs to be configured statically
 in elasticsearch.yml (any change needs a restart of the node). See [search-guard-ssl documentation](https://github.com/floragunncom/search-guard-ssl) how to configure it. ``search-guard-5`` needs only a single entry in elasticsearch.yml (see below), all other configuration is stored in Elasticsearch itself and can be dynamically changed without restarting a node or the cluster.
-
-**These issues have been fixed in Search Guard version 8. If you are still on an older version, please update.**
 
 ##Configuration
 
