<<<<<<< HEAD
#Search Guard 5 for Elasticsearch 5.0.0
=======
#Search Guard 2 for Elasticsearch 2.x

Search Guard 2 (compatible with Elasticsearch 2.4.1)
>>>>>>> f1eea790

## Elasticsearch 5

[Search Guard 5](https://github.com/floragunncom/search-guard/tree/5.0.0) (compatible with Elasticsearch 5) is now also available. You may also want to read this [blog post about Search Guard 5](https://floragunn.com/search-guard-5/).

## Documentation

[Documentation is provided here](https://github.com/floragunncom/search-guard-docs)

## Quick Start

If you want to try out Search Guard, we recommend to download the [Search Guard Bundle](https://github.com/floragunncom/search-guard/wiki/Search-Guard-Bundle). This is an Elasticsearch installation, preconfigured with Search Guard. It contains all enterprise features and templates for all configuration files. Just download, unzip and you're ready to go! 

##Roadmap
This is almost a complete rewrite of Search Guard 1 which comes with a lot of new features:

* Configuration hot reloading
* Open SSL support
* Easier to configure
 * Syntax is more easy
 * Admin CLI tool introduced (sgadmin)
 
Advanced functionalities like LDAP and Kerberos authentication/authorization as well as DLS/FLS are also available as separate and commercial licensed add-ons (but still Open Source). See https://github.com/floragunncom/search-guard-docs/blob/master/installation.md for additional information.

##Support
* Commercial support now available through [floragunn UG](http://floragunn.com)
* Community support available via [google groups](https://groups.google.com/forum/#!forum/search-guard)
* Follow us and get community support on twitter [@searchguard](https://twitter.com/searchguard)

##Installation

* Install Search Guard 5 plugin
 * ``sudo bin/elasticsearch-plugin install -b com.floragunn:search-guard-5:5.0.0-8``

After the plugin is installed you need to configure them. SSL needs to be configured statically
in elasticsearch.yml (any change needs a restart of the node). See [search-guard-ssl documentation](https://github.com/floragunncom/search-guard-ssl) how to configure it. ``search-guard-5`` needs only a single entry in elasticsearch.yml (see below), all other configuration is stored in Elasticsearch itself and can be dynamically changed without restarting a node or the cluster.

**These issues have been fixed in Search Guard version 8. If you are still on an older version, please update.**

##Configuration

###SSL certificates
HTTP SSL is optional (but strongly recommended especially if you use HTTP Basic authentication which transmits clear text passwords). Transport SSL is mandatory and you have to generate certificates for the nodes.

There are generally two types of certificates you need to generate:

* Server/Node certificate: They need a special [Subject Alternative Name entry (san)](https://github.com/floragunncom/search-guard-ssl/blob/master/example-pki-scripts/gen_node_cert.sh) to identify
 * ``oid:1.2.3.4.5.5``
* Client certificates: Contains user DN, [see here](https://github.com/floragunncom/search-guard-ssl/blob/master/example-pki-scripts/gen_client_node_cert.sh)

###elasticsearch.yml

    searchguard.authcz.admin_dn:
      - cn=admin,ou=Test,ou=ou,dc=company,dc=com
      - cn=smith,ou=IT,ou=IT,dc=company,dc=com

``searchguard.authcz.admin_dn`` is a list of DN's which are allowed to perform administrative tasks (that is: read and write the ``searchguard`` index which holds the dynamic configuration). The client certificate (keystore) used with the sgadmin tool have to match on of the configured DN's.

###Dynamic configuration
* sg_config.yml: Configure authenticators and authorization backends
* sg_roles.yml: define the roles and the associated permissions
* sg_roles_mapping.yml: map backend roles, hosts and users to roles
* sg_internal_users.yml: user and hashed passwords (hash with hasher.sh)
* sg_action_groups.yml: group permissions together

Apply the configuration:

    plugins/search-guard-5/tools/sgadmin.sh -cd plugins/search-guard-5/sgconfig/ -ks plugins/search-guard-2/sgconfig/keystore.jks -ts plugins/search-guard-2/sgconfig/truststore.jks  -nhnv

Generate hashed passwords for sg_internal_users.yml:

    plugins/search-guard-5/tools/hasher.sh -p mycleartextpassword

All this files are stored as documents in Elasticsearch within the ``searchguard`` index.
This index is specially secured so that only a admin user with a special SSL certificate may write or read this index. Thats the reason why you need the sgadmin tool to update the configuration (that is loading the files into ES). 

After one or more files are updated Search Guard will automatically reconfigure and the changes will take effect almost immediately. No need to restart ES nodes and deal with config files on the servers. The sgadmin tool can also be used fom a desktop machine as long ES servers are reachable through 9300 port (transport protocol).

##How does it work
Search Guard is build upon search-guard-ssl, a plugin which enables and enforce transport protocol (node-to-node) encryption and mutual SSL authentication. This makes sure that only trusted nodes can join the cluster. If a client connects (either through HTTP/REST or TransportClient) the request will be associated with the authenticated user. The client have therefore to authenticate either via HTTP (only BASIC supported currently) or via PKI (mutual SSL) when connecting with the transport client. 

###Config hot reloading
All configuration is held in Elasticsearch itself and if if the configuration is updated (through sgadmin) then all nodes will be informed about the update and will reload the configuration. This has several advantages over configuration via elasticsearch.yml

* Configuration is held in a central place and therefore automatically identical for all nodes
* Easy update, no dealing with files on different servers
* Configuration change will not need node restarts

<|MERGE_RESOLUTION|>--- conflicted
+++ resolved
@@ -1,14 +1,4 @@
-<<<<<<< HEAD
 #Search Guard 5 for Elasticsearch 5.0.0
-=======
-#Search Guard 2 for Elasticsearch 2.x
-
-Search Guard 2 (compatible with Elasticsearch 2.4.1)
->>>>>>> f1eea790
-
-## Elasticsearch 5
-
-[Search Guard 5](https://github.com/floragunncom/search-guard/tree/5.0.0) (compatible with Elasticsearch 5) is now also available. You may also want to read this [blog post about Search Guard 5](https://floragunn.com/search-guard-5/).
 
 ## Documentation
 
