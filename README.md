<<<<<<< HEAD
#Search Guard 5 for Elasticsearch 5

Search Guard 5 (compatible with Elasticsearch >= 5.0.0)

You may also want to read this [blog post about Search Guard 5](https://floragunn.com/search-guard-5/).
=======
# Search Guard - Security for Elasticsearch

![Logo](https://raw.githubusercontent.com/floragunncom/sg-assets/master/logo/sg_dlic_small.png) 

Search Guard(®) is an Elasticsearch plugin that offers encryption, authentication, and authorization. It builds on Search Guard SSL and provides pluggable authentication and authorization modules in addition. Search Guard is fully compatible with Kibana, Logstash and Beats.

As an alternative to other security solutions for Elasticsearch, Search Guard offers the following main features:
>>>>>>> 499ee774

* TLS on transport- and REST-layer
* Fine-grained role- and index-based access control
* HTTP Basic Authentication
* LDAP / Active Directory
* Kerberos / SPNEGO
* JSON web token
* Document- and Field-level security
* Audit logging
* Kibana multi-tenancy
* REST management API
* Proxy support
* User impersonation

Search Guard supports **OpenSSL** for maximum performance and security. The complete code is **Open Source**.

## Quick Start

* Install Elasticsearch

* Install the Search Guard plugin for your [Elasticsearch version](https://github.com/floragunncom/search-guard/wiki), e.g.:

```
<ES directory>/bin/elasticsearch-plugin install \
  -b com.floragunn:search-guard-5:5.4.0-12
```

* ``cd`` into ``<ES directory>/plugins/search-guard-<version>/tools``

* Execute ``./install_demo_configuration.sh``, ``chmod`` the script first if necessary. This will generate all required TLS certificates and add the Search Guard configuration to your ``elasticsearch.yml`` file. 

* Start Elasticsearch

* Execute ``./sgadmin_demo.sh``, ``chmod`` the script if necessary first. This will execute ``sgadmin`` and populate the Search Guard configuration index with the files contained in the ``plugins/search-guard-<version>/sgconfig`` directory.

* Test the installation by visiting ``https://localhost:9200``. When prompted, use admin/admin as username and password. This user has full access to the cluster.

<<<<<<< HEAD
* Install [latest search-guard-5 plugin](https://github.com/floragunncom/search-guard/wiki)
 * ``sudo bin/elasticsearch-plugin install -b com.floragunn:search-guard-5:<version>``

After the plugin is installed you need to configure them. SSL needs to be configured statically
in elasticsearch.yml (any change needs a restart of the node). See [search-guard-ssl documentation](https://github.com/floragunncom/search-guard-ssl) how to configure it. ``search-guard-5`` needs only a single entry in elasticsearch.yml (see below), all other configuration is stored in Elasticsearch itself and can be dynamically changed without restarting a node or the cluster.
=======
* Display information about the currently logged in user by visiting ``https://localhost:9200/_searchguard/authinfo``.

* Deep dive into all Search Guard features by reading the [Search Guard documentation](http://floragunncom.github.io/search-guard-docs/)

If you want to play around with different configuration settings, you can change the files in the ``sgconfig`` directory directly. After that, just execute ``./sgadmin_demo.sh`` again for the changes to take effect. 

* sg\_config.yml: Configure authenticators and authorization backends
* sg\_internal\_users.yml: user and hashed passwords (hash with hasher.sh)
* sg\_roles\_mapping.yml: map backend roles, hosts and users to roles
* sg\_action\_groups.yml: define permission groups
* sg\_roles.yml: define the roles and the associated permissions

Please refer to the official [Search Guard documentation](http://floragunncom.github.io/search-guard-docs/) for a complete guide.

### Search Guard Bundle
As an alternative, you can also download the [Search Guard Bundle](https://github.com/floragunncom/search-guard/wiki/Search-Guard-Bundle). This is an Elasticsearch installation, pre-installed and pre-configured with Search Guard. It contains all enterprise features and templates for all configuration files. Just download, unzip and run! 

## Documentation

The [Official Search Guard documentation](http://floragunncom.github.io/search-guard-docs/) is available on GitHub.

## Commercial use

Search Guard offers all basic security features for free. If you want to use our enterprise features for commercial projects, you need to obtain a license. We offer a [very flexible licensing model](https://floragunn.com/searchguard/searchguard-license-support/), based on productive clusters, not the number of nodes. Scale your cluster, not your cost! Non-productive systems like Development, Staging or QA are included in the license as well.

## Enterprise modules trial
>>>>>>> 499ee774

You can test all enterprise modules for as long as you like, a trial license key is not required. Please refer to the chapter "Installing enterprise modules" from the [Official Search Guard documentation](https://github.com/floragunncom/search-guard-docs/blob/master/installation.md) for installation instructions.

## Architecture

![Architecture](https://github.com/floragunncom/sg-assets/raw/master/diagrams/SG_Architecture_Overview.png)


## Config hot reloading

The Search Guard configuration is stored in a dedicated index in Elasticsearch itself. Changes to the configuration are pushed to this index via the [sgadmin command line tool](https://github.com/floragunncom/search-guard-docs/blob/master/sgadmin.md). This will trigger a reload of the configuration on all nodes automatically. This has several advantages over configuration via elasticsearch.yml:

* Configuration is stored in a central place
* No configuration files on the nodes necessary
* Configuration changes do not require a restart
* Configuration changes take effect immediately

## Support
* Commercial support available through [floragunn GmbH](https://floragunn.com/searchguard/searchguard-license-support/)
* Community support available via [google groups](https://groups.google.com/forum/#!forum/search-guard)
* Follow us and get community support on twitter [@searchguard](https://twitter.com/searchguard)

## License

<<<<<<< HEAD
    plugins/search-guard-5/tools/sgadmin.sh -cd plugins/search-guard-5/sgconfig/ -ks plugins/search-guard-2/sgconfig/keystore.jks -ts plugins/search-guard-2/sgconfig/truststore.jks  -nhnv
=======
```
This software is licensed under the Apache License, version 2 ("ALv2"), quoted below.
>>>>>>> 499ee774

Copyright 2015-2017 floragunn GmbH 
https://floragunn.com

<<<<<<< HEAD
    plugins/search-guard-5/tools/hasher.sh -p mycleartextpassword
=======
Licensed under the Apache License, Version 2.0 (the "License");
you may not use this file except in compliance with the License.
You may obtain a copy of the License at
>>>>>>> 499ee774

http://www.apache.org/licenses/LICENSE-2.0

Unless required by applicable law or agreed to in writing, software
distributed under the License is distributed on an "AS IS" BASIS,
WITHOUT WARRANTIES OR CONDITIONS OF ANY KIND, either express or implied.
See the License for the specific language governing permissions and
limitations under the License.
```

## Legal 

Search Guard is an independent implementation of a security access layer for Elasticsearch. Search Guard is completely independent from Elasticsearch own security offerings. floragunn GmbH is not affiliated with Elasticsearch BV.

Search Guard is a trademark of floragunn GmbH, registered in the U.S. and in other countries.

Elasticsearch, Kibana and Logstash are trademarks of Elasticsearch BV, registered in the U.S. and in other countries. <|MERGE_RESOLUTION|>--- conflicted
+++ resolved
@@ -1,10 +1,3 @@
-<<<<<<< HEAD
-#Search Guard 5 for Elasticsearch 5
-
-Search Guard 5 (compatible with Elasticsearch >= 5.0.0)
-
-You may also want to read this [blog post about Search Guard 5](https://floragunn.com/search-guard-5/).
-=======
 # Search Guard - Security for Elasticsearch
 
 ![Logo](https://raw.githubusercontent.com/floragunncom/sg-assets/master/logo/sg_dlic_small.png) 
@@ -12,7 +5,6 @@
 Search Guard(®) is an Elasticsearch plugin that offers encryption, authentication, and authorization. It builds on Search Guard SSL and provides pluggable authentication and authorization modules in addition. Search Guard is fully compatible with Kibana, Logstash and Beats.
 
 As an alternative to other security solutions for Elasticsearch, Search Guard offers the following main features:
->>>>>>> 499ee774
 
 * TLS on transport- and REST-layer
 * Fine-grained role- and index-based access control
@@ -50,13 +42,6 @@
 
 * Test the installation by visiting ``https://localhost:9200``. When prompted, use admin/admin as username and password. This user has full access to the cluster.
 
-<<<<<<< HEAD
-* Install [latest search-guard-5 plugin](https://github.com/floragunncom/search-guard/wiki)
- * ``sudo bin/elasticsearch-plugin install -b com.floragunn:search-guard-5:<version>``
-
-After the plugin is installed you need to configure them. SSL needs to be configured statically
-in elasticsearch.yml (any change needs a restart of the node). See [search-guard-ssl documentation](https://github.com/floragunncom/search-guard-ssl) how to configure it. ``search-guard-5`` needs only a single entry in elasticsearch.yml (see below), all other configuration is stored in Elasticsearch itself and can be dynamically changed without restarting a node or the cluster.
-=======
 * Display information about the currently logged in user by visiting ``https://localhost:9200/_searchguard/authinfo``.
 
 * Deep dive into all Search Guard features by reading the [Search Guard documentation](http://floragunncom.github.io/search-guard-docs/)
@@ -83,7 +68,6 @@
 Search Guard offers all basic security features for free. If you want to use our enterprise features for commercial projects, you need to obtain a license. We offer a [very flexible licensing model](https://floragunn.com/searchguard/searchguard-license-support/), based on productive clusters, not the number of nodes. Scale your cluster, not your cost! Non-productive systems like Development, Staging or QA are included in the license as well.
 
 ## Enterprise modules trial
->>>>>>> 499ee774
 
 You can test all enterprise modules for as long as you like, a trial license key is not required. Please refer to the chapter "Installing enterprise modules" from the [Official Search Guard documentation](https://github.com/floragunncom/search-guard-docs/blob/master/installation.md) for installation instructions.
 
@@ -108,23 +92,15 @@
 
 ## License
 
-<<<<<<< HEAD
-    plugins/search-guard-5/tools/sgadmin.sh -cd plugins/search-guard-5/sgconfig/ -ks plugins/search-guard-2/sgconfig/keystore.jks -ts plugins/search-guard-2/sgconfig/truststore.jks  -nhnv
-=======
 ```
 This software is licensed under the Apache License, version 2 ("ALv2"), quoted below.
->>>>>>> 499ee774
 
 Copyright 2015-2017 floragunn GmbH 
 https://floragunn.com
 
-<<<<<<< HEAD
-    plugins/search-guard-5/tools/hasher.sh -p mycleartextpassword
-=======
 Licensed under the Apache License, Version 2.0 (the "License");
 you may not use this file except in compliance with the License.
 You may obtain a copy of the License at
->>>>>>> 499ee774
 
 http://www.apache.org/licenses/LICENSE-2.0
 
