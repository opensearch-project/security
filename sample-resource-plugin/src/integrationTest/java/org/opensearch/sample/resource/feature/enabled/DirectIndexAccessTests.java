--- conflicted
+++ resolved
@@ -289,28 +289,12 @@
             api.assertDirectPostSearch(searchByNamePayload("sample"), FULL_ACCESS_USER, HttpStatus.SC_OK, 1, "sample");
             api.assertDirectPostSearch(searchByNamePayload("sampleUser"), FULL_ACCESS_USER, HttpStatus.SC_OK, 1, "sampleUser");
 
-<<<<<<< HEAD
             // cannot update or delete resource
             api.assertDirectUpdate(adminResId, FULL_ACCESS_USER, "sampleUpdateAdmin", HttpStatus.SC_OK);
             api.assertDirectDelete(adminResId, FULL_ACCESS_USER, HttpStatus.SC_OK);
             // can update and delete own resource
             api.assertDirectUpdate(userResId, FULL_ACCESS_USER, "sampleUpdateUser", HttpStatus.SC_OK);
             api.assertDirectDelete(userResId, FULL_ACCESS_USER, HttpStatus.SC_OK);
-=======
-            // can update and delete own resource
-            api.assertDirectUpdate(userResId, FULL_ACCESS_USER, "sampleUpdateUser", HttpStatus.SC_OK);
-            api.assertDirectDelete(userResId, FULL_ACCESS_USER, HttpStatus.SC_OK);
-
-            // can view, share, revoke and delete resource sharing record(s) directly
-            api.assertDirectViewSharingRecord(adminResId, FULL_ACCESS_USER, HttpStatus.SC_OK);
-            api.assertDirectShare(adminResId, FULL_ACCESS_USER, NO_ACCESS_USER, SAMPLE_FULL_ACCESS_RESOURCE_AG, HttpStatus.SC_OK);
-            api.assertDirectRevoke(adminResId, FULL_ACCESS_USER, NO_ACCESS_USER, SAMPLE_FULL_ACCESS_RESOURCE_AG, HttpStatus.SC_OK);
-            api.assertDirectDeleteResourceSharingRecord(adminResId, FULL_ACCESS_USER, HttpStatus.SC_OK);
-
-            // can update or delete admin resource, since system index protection is disabled and user has direct index access.
-            api.assertDirectUpdate(adminResId, FULL_ACCESS_USER, "sampleUpdateAdmin", HttpStatus.SC_OK);
-            api.assertDirectDelete(adminResId, FULL_ACCESS_USER, HttpStatus.SC_OK);
->>>>>>> 455ae546
         }
 
         @Test
