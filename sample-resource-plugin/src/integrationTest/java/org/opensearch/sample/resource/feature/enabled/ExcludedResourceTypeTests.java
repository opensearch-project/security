--- conflicted
+++ resolved
@@ -25,6 +25,7 @@
 
 import static org.hamcrest.MatcherAssert.assertThat;
 import static org.hamcrest.Matchers.containsString;
+import static org.opensearch.sample.resource.TestUtils.ApiHelper.assertSearchResponse;
 import static org.opensearch.sample.resource.TestUtils.FULL_ACCESS_USER;
 import static org.opensearch.sample.resource.TestUtils.LIMITED_ACCESS_USER;
 import static org.opensearch.sample.resource.TestUtils.NO_ACCESS_USER;
@@ -69,11 +70,15 @@
     }
 
     @Test
-<<<<<<< HEAD
     public void fullAccessUser_canCRUD() throws Exception {
         TestRestClient.HttpResponse response = ok(() -> api.getResource(resourceId, FULL_ACCESS_USER));
         assertThat(response.getBody(), containsString("sample"));
         ok(() -> api.updateResource(resourceId, FULL_ACCESS_USER, "sampleUpdateAdmin"));
+        TestRestClient.HttpResponse searchResponse = ok(() -> api.searchResources(FULL_ACCESS_USER));
+        assertSearchResponse(searchResponse, 1, "sample");
+        api.createSampleResourceAs(FULL_ACCESS_USER);
+        searchResponse = ok(() -> api.searchResources(FULL_ACCESS_USER));
+        assertSearchResponse(searchResponse, 2, "sample");
         ok(() -> api.deleteResource(resourceId, FULL_ACCESS_USER));
     }
 
@@ -82,6 +87,8 @@
         TestRestClient.HttpResponse response = ok(() -> api.getResource(resourceId, LIMITED_ACCESS_USER));
         assertThat(response.getBody(), containsString("sample"));
         forbidden(() -> api.updateResource(resourceId, LIMITED_ACCESS_USER, "sampleUpdateAdmin"));
+        TestRestClient.HttpResponse searchResponse = ok(() -> api.searchResources(LIMITED_ACCESS_USER));
+        assertSearchResponse(searchResponse, 1, "sample");
         forbidden(() -> api.deleteResource(resourceId, LIMITED_ACCESS_USER));
     }
 
@@ -89,31 +96,7 @@
     public void noAccessUser_canCRUD() throws Exception {
         forbidden(() -> api.getResource(resourceId, NO_ACCESS_USER));
         forbidden(() -> api.updateResource(resourceId, NO_ACCESS_USER, "sampleUpdateAdmin"));
+        forbidden(() -> api.searchResources(NO_ACCESS_USER));
         forbidden(() -> api.deleteResource(resourceId, NO_ACCESS_USER));
-=======
-    public void fullAccessUser_canCRUD() {
-        api.assertApiGet(resourceId, FULL_ACCESS_USER, HttpStatus.SC_OK, "sample");
-        api.assertApiUpdate(resourceId, FULL_ACCESS_USER, "sampleUpdateAdmin", HttpStatus.SC_OK);
-        api.assertApiGetSearch(FULL_ACCESS_USER, HttpStatus.SC_OK, 1, "sample");
-        api.createSampleResourceAs(FULL_ACCESS_USER);
-        api.assertApiGetSearch(FULL_ACCESS_USER, HttpStatus.SC_OK, 2, "sample");
-        api.assertApiDelete(resourceId, FULL_ACCESS_USER, HttpStatus.SC_OK);
-    }
-
-    @Test
-    public void limitedAccessUser_canCRUD() {
-        api.assertApiGet(resourceId, LIMITED_ACCESS_USER, HttpStatus.SC_OK, "sample");
-        api.assertApiUpdate(resourceId, LIMITED_ACCESS_USER, "sampleUpdateAdmin", HttpStatus.SC_FORBIDDEN);
-        api.assertApiGetSearch(LIMITED_ACCESS_USER, HttpStatus.SC_OK, 1, "sample");
-        api.assertApiDelete(resourceId, LIMITED_ACCESS_USER, HttpStatus.SC_FORBIDDEN);
-    }
-
-    @Test
-    public void noAccessUser_canCRUD() {
-        api.assertApiGet(resourceId, NO_ACCESS_USER, HttpStatus.SC_FORBIDDEN, "");
-        api.assertApiUpdate(resourceId, NO_ACCESS_USER, "sampleUpdateAdmin", HttpStatus.SC_FORBIDDEN);
-        api.assertApiGetSearchForbidden(NO_ACCESS_USER);
-        api.assertApiDelete(resourceId, NO_ACCESS_USER, HttpStatus.SC_FORBIDDEN);
->>>>>>> d740a87e
     }
 }