/*
 * SPDX-License-Identifier: Apache-2.0
 *
 * The OpenSearch Contributors require contributions made to
 * this file be licensed under the Apache-2.0 license or a
 * compatible open source license.
 */

package org.opensearch.sample.resource.actions.transport;

import org.apache.logging.log4j.LogManager;
import org.apache.logging.log4j.Logger;

import org.opensearch.action.index.IndexRequest;
import org.opensearch.action.support.ActionFilters;
import org.opensearch.action.support.HandledTransportAction;
import org.opensearch.action.support.WriteRequest;
import org.opensearch.common.inject.Inject;
import org.opensearch.core.action.ActionListener;
import org.opensearch.core.xcontent.ToXContent;
import org.opensearch.core.xcontent.XContentBuilder;
import org.opensearch.sample.SampleResource;
import org.opensearch.sample.resource.actions.rest.create.CreateResourceResponse;
import org.opensearch.sample.resource.actions.rest.create.UpdateResourceAction;
import org.opensearch.sample.resource.actions.rest.create.UpdateResourceRequest;
import org.opensearch.sample.utils.PluginClient;
import org.opensearch.tasks.Task;
import org.opensearch.transport.TransportService;

import static org.opensearch.common.xcontent.XContentFactory.jsonBuilder;
import static org.opensearch.sample.utils.Constants.RESOURCE_INDEX_NAME;

/**
 * Transport action for updating a resource.
 */
public class UpdateResourceTransportAction extends HandledTransportAction<UpdateResourceRequest, CreateResourceResponse> {
    private static final Logger log = LogManager.getLogger(UpdateResourceTransportAction.class);

    private final TransportService transportService;
    private final PluginClient pluginClient;

    @Inject
    public UpdateResourceTransportAction(TransportService transportService, ActionFilters actionFilters, PluginClient pluginClient) {
        super(UpdateResourceAction.NAME, transportService, actionFilters, UpdateResourceRequest::new);
        this.transportService = transportService;
        this.pluginClient = pluginClient;
    }

    @Override
    protected void doExecute(Task task, UpdateResourceRequest request, ActionListener<CreateResourceResponse> listener) {
        if (request.getResourceId() == null || request.getResourceId().isEmpty()) {
            listener.onFailure(new IllegalArgumentException("Resource ID cannot be null or empty"));
            return;
        }
        // Check permission to resource
        updateResource(request, listener);
    }

    private void updateResource(UpdateResourceRequest request, ActionListener<CreateResourceResponse> listener) {
        try {
            String resourceId = request.getResourceId();
            SampleResource sample = request.getResource();
            try (XContentBuilder builder = jsonBuilder()) {
                sample.toXContent(builder, ToXContent.EMPTY_PARAMS);

                // because some plugins seem to treat update API calls as index request
                IndexRequest ir = new IndexRequest(RESOURCE_INDEX_NAME).id(resourceId)
                    .setRefreshPolicy(WriteRequest.RefreshPolicy.WAIT_UNTIL) // WAIT_UNTIL because we don't want tests to fail, as they
                                                                             // execute search right after update
                    .source(builder);

<<<<<<< HEAD
                pluginClient.update(ur, ActionListener.wrap(updateResponse -> {
=======
                log.debug("Update Request: {}", ir.toString());

                nodeClient.index(ir, ActionListener.wrap(updateResponse -> {
>>>>>>> 42aa3824
                    listener.onResponse(
                        new CreateResourceResponse("Resource " + request.getResource().getName() + " updated successfully.")
                    );
                }, listener::onFailure));
            }
        } catch (Exception e) {
            log.error("Failed to update resource: {}", request.getResourceId(), e);
            listener.onFailure(e);
        }

    }
}<|MERGE_RESOLUTION|>--- conflicted
+++ resolved
@@ -69,13 +69,9 @@
                                                                              // execute search right after update
                     .source(builder);
 
-<<<<<<< HEAD
-                pluginClient.update(ur, ActionListener.wrap(updateResponse -> {
-=======
                 log.debug("Update Request: {}", ir.toString());
 
-                nodeClient.index(ir, ActionListener.wrap(updateResponse -> {
->>>>>>> 42aa3824
+                pluginClient.index(ir, ActionListener.wrap(updateResponse -> {
                     listener.onResponse(
                         new CreateResourceResponse("Resource " + request.getResource().getName() + " updated successfully.")
                     );
