--- conflicted
+++ resolved
@@ -92,14 +92,6 @@
 	esac
 fi
 
-<<<<<<< HEAD
-if [ "$assumeyes" == 1 ]; then
-  cluster_mode=1
-  initsecurity=1
-fi
-
-=======
->>>>>>> 87c8e468
 set -e
 BASE_DIR="$DIR/../../.."
 if [ -d "$BASE_DIR" ]; then
