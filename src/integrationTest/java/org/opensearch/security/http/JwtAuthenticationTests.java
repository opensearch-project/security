--- conflicted
+++ resolved
@@ -143,17 +143,13 @@
 
 			response.assertStatusCode(200);
 			String username = response.getTextFromJsonBody(POINTER_USERNAME);
-<<<<<<< HEAD
-			assertThat(username, equalTo(username));
 
 			AuthInfo authInfo = response.getBodyAs(AuthInfo.class);
 
 			assertThat(authInfo, is(notNullValue()));
 			assertThat(false, equalTo(authInfo.isInternal()));
 			assertThat("jwt", equalTo(authInfo.getAuthDomain()));
-=======
 			assertThat(username, equalTo(USER_SUPERHERO));
->>>>>>> 7e8acd4c
 		}
 	}
 
