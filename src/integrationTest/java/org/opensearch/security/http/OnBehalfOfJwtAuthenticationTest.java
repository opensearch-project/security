--- conflicted
+++ resolved
@@ -117,11 +117,7 @@
         .roles(HOST_MAPPING_ROLE, ROLE_WITH_OBO_PERM);
 
     private static OnBehalfOfConfig defaultOnBehalfOfConfig() {
-<<<<<<< HEAD
-        return new OnBehalfOfConfig().enabled(oboEnabled).signingKey(signingKey).encryptionKey(encryptionKey);
-=======
         return new OnBehalfOfConfig().enabled(true).signingKey(signingKey).encryptionKey(encryptionKey);
->>>>>>> a670d4ce
     }
 
     @ClassRule
