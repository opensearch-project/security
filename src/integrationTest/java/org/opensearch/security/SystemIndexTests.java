/*
 * Copyright OpenSearch Contributors
 * SPDX-License-Identifier: Apache-2.0
 *
 * The OpenSearch Contributors require contributions made to
 * this file be licensed under the Apache-2.0 license or a
 * compatible open source license.
 *
 */
package org.opensearch.security;

import java.util.List;
import java.util.Map;

import com.carrotsearch.randomizedtesting.annotations.ThreadLeakScope;
import org.junit.Before;
import org.junit.ClassRule;
import org.junit.Test;
import org.junit.runner.RunWith;

import org.opensearch.core.rest.RestStatus;
import org.opensearch.security.plugin.SystemIndexPlugin1;
import org.opensearch.security.plugin.SystemIndexPlugin2;
import org.opensearch.test.framework.TestSecurityConfig.AuthcDomain;
import org.opensearch.test.framework.cluster.ClusterManager;
import org.opensearch.test.framework.cluster.LocalCluster;
import org.opensearch.test.framework.cluster.TestRestClient;
import org.opensearch.test.framework.cluster.TestRestClient.HttpResponse;

import static org.hamcrest.MatcherAssert.assertThat;
import static org.hamcrest.Matchers.containsString;
import static org.hamcrest.Matchers.equalTo;
import static org.opensearch.security.plugin.SystemIndexPlugin1.SYSTEM_INDEX_1;
import static org.opensearch.security.plugin.SystemIndexPlugin2.SYSTEM_INDEX_2;
import static org.opensearch.security.support.ConfigConstants.SECURITY_RESTAPI_ROLES_ENABLED;
import static org.opensearch.security.support.ConfigConstants.SECURITY_SYSTEM_INDICES_ENABLED_KEY;
import static org.opensearch.test.framework.TestSecurityConfig.Role.ALL_ACCESS;
import static org.opensearch.test.framework.TestSecurityConfig.User.USER_ADMIN;

@RunWith(com.carrotsearch.randomizedtesting.RandomizedRunner.class)
@ThreadLeakScope(ThreadLeakScope.Scope.NONE)
public class SystemIndexTests {

    public static final AuthcDomain AUTHC_DOMAIN = new AuthcDomain("basic", 0).httpAuthenticatorWithChallenge("basic").backend("internal");

    @ClassRule
    public static final LocalCluster cluster = new LocalCluster.Builder().clusterManager(ClusterManager.DEFAULT)
        .anonymousAuth(false)
        .authc(AUTHC_DOMAIN)
        .users(USER_ADMIN)
        .plugin(SystemIndexPlugin1.class, SystemIndexPlugin2.class)
        .nodeSettings(
            Map.of(
                SECURITY_RESTAPI_ROLES_ENABLED,
                List.of("user_" + USER_ADMIN.getName() + "__" + ALL_ACCESS.getName()),
                SECURITY_SYSTEM_INDICES_ENABLED_KEY,
                true
            )
        )
        .build();

    @Before
    public void wipeAllIndices() {
        try (TestRestClient client = cluster.getRestClient(cluster.getAdminCertificate())) {
            client.delete(".system-index1");
            client.delete(".system-index2");
        }
    }

    @Test
    public void adminShouldNotBeAbleToDeleteSecurityIndex() {
        try (TestRestClient client = cluster.getRestClient(USER_ADMIN)) {
            HttpResponse response = client.delete(".opendistro_security");

            assertThat(response.getStatusCode(), equalTo(RestStatus.FORBIDDEN.getStatus()));

            // Create regular index
            client.put("test-index");

            // regular user can delete non-system index
            HttpResponse response2 = client.delete("test-index");

            assertThat(response2.getStatusCode(), equalTo(RestStatus.OK.getStatus()));

            // regular user can create system index
            HttpResponse response3 = client.put(".system-index1");

            assertThat(response3.getStatusCode(), equalTo(RestStatus.OK.getStatus()));

            // regular user cannot delete system index
            HttpResponse response4 = client.delete(".system-index1");

            assertThat(response4.getStatusCode(), equalTo(RestStatus.FORBIDDEN.getStatus()));
        }
    }

    @Test
<<<<<<< HEAD
    public void testPluginShouldBeAbleToIndexDocumentIntoItsSystemIndex() {
        try (TestRestClient client = cluster.getRestClient(USER_ADMIN)) {
            HttpResponse response = client.put("try-create-and-index/" + SYSTEM_INDEX_1);

            assertThat(response.getStatusCode(), equalTo(RestStatus.OK.getStatus()));
            assertThat(response.getBody(), containsString(SystemIndexPlugin1.class.getCanonicalName()));
        }
    }

    @Test
    public void testPluginShouldNotBeAbleToIndexDocumentIntoSystemIndexRegisteredByOtherPlugin() {
        try (TestRestClient client = cluster.getRestClient(USER_ADMIN)) {
            HttpResponse response = client.put("try-create-and-index/" + SYSTEM_INDEX_2);

            assertThat(response.getStatusCode(), equalTo(RestStatus.FORBIDDEN.getStatus()));
            assertThat(
                response.getBody(),
                containsString(
                    "no permissions for [indices:admin/create] and User [name=plugin:org.opensearch.security.plugin.SystemIndexPlugin1"
                )
            );
        }
    }

    @Test
    public void testPluginShouldBeAbleToCreateSystemIndexButUserShouldNotBeAbleToIndex() {
        try (TestRestClient client = cluster.getRestClient(USER_ADMIN)) {
            HttpResponse response = client.put("try-create-and-index/" + SYSTEM_INDEX_1 + "?runAs=user");

            assertThat(response.getStatusCode(), equalTo(RestStatus.FORBIDDEN.getStatus()));
            assertThat(response.getBody(), containsString("no permissions for [indices:data/write/index] and User [name=admin"));
        }
    }

    @Test
    public void testPluginShouldNotBeAbleToRunClusterActions() {
        try (TestRestClient client = cluster.getRestClient(USER_ADMIN)) {
            HttpResponse response = client.get("try-cluster-health/plugin");

            assertThat(response.getStatusCode(), equalTo(RestStatus.FORBIDDEN.getStatus()));
            assertThat(
                response.getBody(),
                containsString(
                    "no permissions for [cluster:monitor/health] and User [name=plugin:org.opensearch.security.plugin.SystemIndexPlugin1"
                )
            );
        }
    }

    @Test
    public void testAdminUserShouldBeAbleToRunClusterActions() {
        try (TestRestClient client = cluster.getRestClient(USER_ADMIN)) {
            HttpResponse response = client.get("try-cluster-health/user");

            assertThat(response.getStatusCode(), equalTo(RestStatus.OK.getStatus()));
        }
    }

    @Test
    public void testAuthenticatedUserShouldBeAbleToRunClusterActions() {
        try (TestRestClient client = cluster.getRestClient(USER_ADMIN)) {
            HttpResponse response = client.get("try-cluster-health/default");

            assertThat(response.getStatusCode(), equalTo(RestStatus.OK.getStatus()));
        }
    }

    @Test
    public void testPluginShouldBeAbleToBulkIndexDocumentIntoItsSystemIndex() {
        try (TestRestClient client = cluster.getRestClient(USER_ADMIN)) {
            HttpResponse response = client.put("try-create-and-bulk-index/" + SYSTEM_INDEX_1);

            assertThat(response.getStatusCode(), equalTo(RestStatus.OK.getStatus()));
        }
    }

    @Test
    public void testPluginShouldNotBeAbleToBulkIndexDocumentIntoMixOfSystemIndexWhereAtLeastOneDoesNotBelongToPlugin() {
        try (TestRestClient client = cluster.getRestClient(cluster.getAdminCertificate())) {
            client.put(".system-index1");
            client.put(".system-index2");
        }
        try (TestRestClient client = cluster.getRestClient(USER_ADMIN)) {
            HttpResponse response = client.put("try-create-and-bulk-mixed-index");

            assertThat(
                response.getBody(),
                containsString(
                    "no permissions for [indices:data/write/bulk[s]] and User [name=plugin:org.opensearch.security.plugin.SystemIndexPlugin1"
                )
            );
=======
    public void regularUserShouldGetNoResultsWhenSearchingSystemIndex() {
        // Create system index and index a dummy document as the super admin user, data returned to super admin
        try (TestRestClient client = cluster.getRestClient(cluster.getAdminCertificate())) {
            HttpResponse response1 = client.put(".system-index1");

            assertThat(response1.getStatusCode(), equalTo(RestStatus.OK.getStatus()));
            String doc = "{\"field\":\"value\"}";
            HttpResponse adminPostResponse = client.postJson(".system-index1/_doc/1?refresh=true", doc);
            assertThat(adminPostResponse.getStatusCode(), equalTo(RestStatus.CREATED.getStatus()));
            HttpResponse response2 = client.get(".system-index1/_search");

            assertThat(response2.getStatusCode(), equalTo(RestStatus.OK.getStatus()));
            assertThat(response2.getBody(), response2.getBody().contains("\"hits\":{\"total\":{\"value\":1,\"relation\":\"eq\"}"));
        }

        // Regular users should not be able to read it
        try (TestRestClient client = cluster.getRestClient(USER_ADMIN)) {
            // regular user cannot read system index
            HttpResponse response1 = client.get(".system-index1/_search");

            assertThat(response1.getBody(), response1.getBody().contains("\"hits\":{\"total\":{\"value\":0,\"relation\":\"eq\"}"));
>>>>>>> 49cdcb4e
        }
    }
}<|MERGE_RESOLUTION|>--- conflicted
+++ resolved
@@ -95,7 +95,6 @@
     }
 
     @Test
-<<<<<<< HEAD
     public void testPluginShouldBeAbleToIndexDocumentIntoItsSystemIndex() {
         try (TestRestClient client = cluster.getRestClient(USER_ADMIN)) {
             HttpResponse response = client.put("try-create-and-index/" + SYSTEM_INDEX_1);
@@ -187,7 +186,10 @@
                     "no permissions for [indices:data/write/bulk[s]] and User [name=plugin:org.opensearch.security.plugin.SystemIndexPlugin1"
                 )
             );
-=======
+        }
+    }
+
+    @Test
     public void regularUserShouldGetNoResultsWhenSearchingSystemIndex() {
         // Create system index and index a dummy document as the super admin user, data returned to super admin
         try (TestRestClient client = cluster.getRestClient(cluster.getAdminCertificate())) {
@@ -209,7 +211,6 @@
             HttpResponse response1 = client.get(".system-index1/_search");
 
             assertThat(response1.getBody(), response1.getBody().contains("\"hits\":{\"total\":{\"value\":0,\"relation\":\"eq\"}"));
->>>>>>> 49cdcb4e
         }
     }
 }