--- conflicted
+++ resolved
@@ -10,11 +10,8 @@
 package org.opensearch.security;
 
 import java.io.IOException;
-<<<<<<< HEAD
 import java.util.Arrays;
-=======
 import java.io.Serializable;
->>>>>>> 8688d6b8
 import java.util.List;
 import java.util.Map;
 import java.util.TreeMap;
@@ -176,7 +173,6 @@
                 .on("*")
         );
 
-<<<<<<< HEAD
     static final TestSecurityConfig.Role ROLE_MATCH_ARTIST_BOOL_QUERY = new TestSecurityConfig.Role("test_role_bool").clusterPermissions(
         "cluster_composite_ops_ro"
     ).indexPermissions("read").dls(String.format("{\"match\":{\"%s\":\"%s\"}}", FIELD_ARTIST, ARTIST_FIRST)).on(FIRST_INDEX_NAME);
@@ -206,7 +202,6 @@
     static final TestSecurityConfig.User USER_BOTH_MATCH_ARTIST_BOOL_QUERY_MATCH_STARS_TERM_QUERY = new TestSecurityConfig.User(
         "bool_term_user"
     ).roles(ROLE_MATCH_ARTIST_BOOL_QUERY, ROLE_MATCH_STARS_TERM_QUERY);
-=======
     /**
      * Test role 1 for DLS filtering with two (non)overlapping roles. This role imposes a filter where the user can only access documents where the sensitive field is false. This role is applied at a higher level for all index patterns.
      */
@@ -262,7 +257,6 @@
             ROLE_NON_SENSITIVE_ONLY,
             ROLE_MATCH_HISTORY_GENRE_ONLY
         );
->>>>>>> 8688d6b8
 
     @ClassRule
     public static final LocalCluster cluster = new LocalCluster.Builder().clusterManager(ClusterManager.THREE_CLUSTER_MANAGERS)
@@ -279,17 +273,14 @@
             READ_WHERE_STARS_LESS_THAN_THREE,
             READ_WHERE_FIELD_ARTIST_MATCHES_ARTIST_TWINS_OR_FIELD_STARS_GREATER_THAN_FIVE,
             READ_WHERE_FIELD_ARTIST_MATCHES_ARTIST_TWINS_OR_MATCHES_ARTIST_FIRST,
-<<<<<<< HEAD
             USER_MATCH_ARTIST_BOOL_QUERY,
             USER_MATCH_STARS_TERM_QUERY,
             USER_BOTH_MATCH_ARTIST_BOOL_QUERY_MATCH_STARS_TERM_QUERY
-=======
             USER_NON_SENSITIVE_ONLY,
             USER_ALLOW_ALL,
             USER_MATCH_HISTORY_GENRE_ONLY,
             USER_UNION_OF_OVERLAPPING_ROLES_NON_SENSITIVE_ONLY_AND_ALLOW_ALL,
             USER_UNION_OF_NONOVERLAPPING_ROLES_NON_SENSITIVE_ONLY_AND_HISTORY_GENRE_ONLY
->>>>>>> 8688d6b8
         )
         .build();
 
@@ -655,7 +646,6 @@
     }
 
     @Test
-<<<<<<< HEAD
     public void testGetDocumentWithBoolOrTermDLSRestrictions() throws IOException, Exception {
         GetRequest findExistingDoc = new GetRequest(FIRST_INDEX_NAME, FIRST_INDEX_ID_SONG_1);
         GetRequest findNonExistingDoc = new GetRequest(FIRST_INDEX_NAME, "RANDOM_INDEX");
@@ -781,7 +771,7 @@
         ) {
             assertProperSearchResponseForAccessibleAndNonAccessibleDocuments(restHighLevelClient, searchRequest);
         }
-=======
+      
     public void testOverlappingRoleUnionSearchFiltering() throws Exception {
         try (RestHighLevelClient restHighLevelClient = cluster.getRestHighLevelClient(USER_NON_SENSITIVE_ONLY)) {
             SearchRequest searchRequest = new SearchRequest(UNION_TEST_INDEX_NAME);
@@ -896,6 +886,5 @@
     private void assertSearchResponseHitsEqualTo(SearchResponse searchResponse, int hits) throws Exception {
         assertThat(searchResponse, isSuccessfulSearchResponse());
         assertThat(searchResponse, numberOfTotalHitsIsEqualTo(hits));
->>>>>>> 8688d6b8
     }
 }