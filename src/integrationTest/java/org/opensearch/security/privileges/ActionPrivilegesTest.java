/*
 * SPDX-License-Identifier: Apache-2.0
 *
 * The OpenSearch Contributors require contributions made to
 * this file be licensed under the Apache-2.0 license or a
 * compatible open source license.
 *
 * Modifications Copyright OpenSearch Contributors. See
 * GitHub history for details.
 */
package org.opensearch.security.privileges;

import java.util.ArrayList;
import java.util.Arrays;
import java.util.Collection;
import java.util.Collections;
import java.util.HashMap;
import java.util.List;
import java.util.Map;
import java.util.Random;
import java.util.Set;
import java.util.stream.Collectors;

import com.google.common.collect.ImmutableList;
import com.google.common.collect.ImmutableMap;
import com.google.common.collect.ImmutableSet;
import com.fasterxml.jackson.core.JsonProcessingException;
import org.junit.Test;
import org.junit.runner.RunWith;
import org.junit.runners.Parameterized;
import org.junit.runners.Suite;

import org.opensearch.action.support.IndicesOptions;
import org.opensearch.cluster.metadata.IndexAbstraction;
import org.opensearch.cluster.metadata.IndexMetadata;
import org.opensearch.cluster.metadata.IndexNameExpressionResolver;
import org.opensearch.common.settings.Settings;
import org.opensearch.common.util.concurrent.ThreadContext;
import org.opensearch.core.common.unit.ByteSizeUnit;
import org.opensearch.core.common.unit.ByteSizeValue;
import org.opensearch.security.action.apitokens.ApiToken;
<<<<<<< HEAD
=======
import org.opensearch.security.action.apitokens.ApiTokenRepository;
>>>>>>> 79f0c461
import org.opensearch.security.action.apitokens.Permissions;
import org.opensearch.security.resolver.IndexResolverReplacer;
import org.opensearch.security.securityconf.FlattenedActionGroups;
import org.opensearch.security.securityconf.impl.CType;
import org.opensearch.security.securityconf.impl.SecurityDynamicConfiguration;
import org.opensearch.security.securityconf.impl.v7.ActionGroupsV7;
import org.opensearch.security.securityconf.impl.v7.RoleV7;
import org.opensearch.security.user.User;
import org.opensearch.security.util.MockIndexMetadataBuilder;

import org.mockito.Mockito;

import static org.hamcrest.MatcherAssert.assertThat;
import static org.opensearch.security.privileges.ActionPrivilegesTest.IndexPrivileges.IndicesAndAliases.resolved;
import static org.opensearch.security.privileges.PrivilegeEvaluatorResponseMatcher.isAllowed;
import static org.opensearch.security.privileges.PrivilegeEvaluatorResponseMatcher.isForbidden;
import static org.opensearch.security.privileges.PrivilegeEvaluatorResponseMatcher.isPartiallyOk;
import static org.opensearch.security.privileges.PrivilegeEvaluatorResponseMatcher.missingPrivileges;
import static org.opensearch.security.util.MockIndexMetadataBuilder.dataStreams;
import static org.opensearch.security.util.MockIndexMetadataBuilder.indices;
import static org.junit.Assert.assertEquals;
import static org.junit.Assert.assertNotNull;
import static org.junit.Assert.assertNull;
import static org.junit.Assert.assertTrue;

/**
 * Unit tests for ActionPrivileges. As the ActionPrivileges provides quite a few different code paths for checking
 * privileges with different performance characteristics, this test suite defines different test cases for making sure
 * all these code paths are tested. So, all functionality must be tested for "well-known" actions and non-well-known
 * actions. For index privileges, there are a couple of more tests dimensions. See below.
 */
@RunWith(Suite.class)
@Suite.SuiteClasses({
    ActionPrivilegesTest.ClusterPrivileges.class,
    ActionPrivilegesTest.IndexPrivileges.IndicesAndAliases.class,
    ActionPrivilegesTest.IndexPrivileges.DataStreams.class,
    ActionPrivilegesTest.Misc.class,
    ActionPrivilegesTest.StatefulIndexPrivilegesHeapSize.class })
public class ActionPrivilegesTest {
    public static class ClusterPrivileges {
        @Test
        public void wellKnown() throws Exception {
            SecurityDynamicConfiguration<RoleV7> roles = SecurityDynamicConfiguration.fromYaml("test_role:\n" + //
                "  cluster_permissions:\n" + //
                "  - cluster:monitor/nodes/stats*", CType.ROLES);

            ActionPrivileges subject = new ActionPrivileges(roles, FlattenedActionGroups.EMPTY, null, Settings.EMPTY);

            assertThat(subject.hasClusterPrivilege(ctx("test_role"), "cluster:monitor/nodes/stats"), isAllowed());
            assertThat(
                subject.hasClusterPrivilege(ctx("other_role"), "cluster:monitor/nodes/stats"),
                isForbidden(missingPrivileges("cluster:monitor/nodes/stats"))
            );
            assertThat(
                subject.hasClusterPrivilege(ctx("test_role"), "cluster:monitor/nodes/other"),
                isForbidden(missingPrivileges("cluster:monitor/nodes/other"))
            );
        }

        @Test
        public void notWellKnown() throws Exception {
            SecurityDynamicConfiguration<RoleV7> roles = SecurityDynamicConfiguration.fromYaml("test_role:\n" + //
                "  cluster_permissions:\n" + //
                "  - cluster:monitor/nodes/stats*", CType.ROLES);

            ActionPrivileges subject = new ActionPrivileges(roles, FlattenedActionGroups.EMPTY, null, Settings.EMPTY);

            assertThat(subject.hasClusterPrivilege(ctx("test_role"), "cluster:monitor/nodes/stats/somethingnotwellknown"), isAllowed());
            assertThat(
                subject.hasClusterPrivilege(ctx("other_role"), "cluster:monitor/nodes/stats/somethingnotwellknown"),
                isForbidden(missingPrivileges("cluster:monitor/nodes/stats/somethingnotwellknown"))
            );
            assertThat(
                subject.hasClusterPrivilege(ctx("test_role"), "cluster:monitor/nodes/something/else"),
                isForbidden(missingPrivileges("cluster:monitor/nodes/something/else"))
            );
        }

        @Test
        public void wildcard() throws Exception {
            SecurityDynamicConfiguration<RoleV7> roles = SecurityDynamicConfiguration.fromYaml("test_role:\n" + //
                "  cluster_permissions:\n" + //
                "  - '*'", CType.ROLES);

            ActionPrivileges subject = new ActionPrivileges(roles, FlattenedActionGroups.EMPTY, null, Settings.EMPTY);

            assertThat(subject.hasClusterPrivilege(ctx("test_role"), "cluster:whatever"), isAllowed());
            assertThat(
                subject.hasClusterPrivilege(ctx("other_role"), "cluster:whatever"),
                isForbidden(missingPrivileges("cluster:whatever"))
            );
        }

        @Test
        public void wildcardByUsername() throws Exception {
            SecurityDynamicConfiguration<RoleV7> roles = SecurityDynamicConfiguration.empty(CType.ROLES);

            ActionPrivileges subject = new ActionPrivileges(
                roles,
                FlattenedActionGroups.EMPTY,
                null,
                Settings.EMPTY,
                Map.of("plugin:org.opensearch.sample.SamplePlugin", Set.of("*"))
            );

            assertThat(
                subject.hasClusterPrivilege(ctxByUsername("plugin:org.opensearch.sample.SamplePlugin"), "cluster:whatever"),
                isAllowed()
            );
            assertThat(
                subject.hasClusterPrivilege(ctx("plugin:org.opensearch.other.OtherPlugin"), "cluster:whatever"),
                isForbidden(missingPrivileges("cluster:whatever"))
            );
        }

        @Test
        public void explicit_wellKnown() throws Exception {
            SecurityDynamicConfiguration<RoleV7> roles = SecurityDynamicConfiguration.fromYaml("non_explicit_role:\n" + //
                "  cluster_permissions:\n" + //
                "  - '*'\n" + //
                "explicit_role:\n" + //
                "  cluster_permissions:\n" + //
                "  - cluster:monitor/nodes/stats\n" + //
                "semi_explicit_role:\n" + //
                "  cluster_permissions:\n" + //
                "  - cluster:monitor/nodes/stats*\n", //
                CType.ROLES
            );

            ActionPrivileges subject = new ActionPrivileges(roles, FlattenedActionGroups.EMPTY, null, Settings.EMPTY);

            assertThat(subject.hasExplicitClusterPrivilege(ctx("explicit_role"), "cluster:monitor/nodes/stats"), isAllowed());
            assertThat(subject.hasExplicitClusterPrivilege(ctx("semi_explicit_role"), "cluster:monitor/nodes/stats"), isAllowed());
            assertThat(
                subject.hasExplicitClusterPrivilege(ctx("non_explicit_role"), "cluster:monitor/nodes/stats"),
                isForbidden(missingPrivileges("cluster:monitor/nodes/stats"))
            );
            assertThat(
                subject.hasExplicitClusterPrivilege(ctx("other_role"), "cluster:monitor/nodes/stats"),
                isForbidden(missingPrivileges("cluster:monitor/nodes/stats"))
            );
        }

        @Test
        public void explicit_notWellKnown() throws Exception {
            SecurityDynamicConfiguration<RoleV7> roles = SecurityDynamicConfiguration.fromYaml("non_explicit_role:\n" + //
                "  cluster_permissions:\n" + //
                "  - '*'\n" + //
                "explicit_role:\n" + //
                "  cluster_permissions:\n" + //
                "  - cluster:monitor/nodes/notwellknown\n" + //
                "semi_explicit_role:\n" + //
                "  cluster_permissions:\n" + //
                "  - cluster:monitor/nodes/*\n", //
                CType.ROLES
            );

            ActionPrivileges subject = new ActionPrivileges(roles, FlattenedActionGroups.EMPTY, null, Settings.EMPTY);

            assertThat(subject.hasExplicitClusterPrivilege(ctx("explicit_role"), "cluster:monitor/nodes/notwellknown"), isAllowed());
            assertThat(subject.hasExplicitClusterPrivilege(ctx("semi_explicit_role"), "cluster:monitor/nodes/notwellknown"), isAllowed());
            assertThat(
                subject.hasExplicitClusterPrivilege(ctx("non_explicit_role"), "cluster:monitor/nodes/notwellknown"),
                isForbidden(missingPrivileges("cluster:monitor/nodes/notwellknown"))
            );
            assertThat(
                subject.hasExplicitClusterPrivilege(ctx("other_role"), "cluster:monitor/nodes/notwellknown"),
                isForbidden(missingPrivileges("cluster:monitor/nodes/notwellknown"))
            );
        }

        @Test
        public void hasAny_wellKnown() throws Exception {
            SecurityDynamicConfiguration<RoleV7> roles = SecurityDynamicConfiguration.fromYaml("test_role:\n" + //
                "  cluster_permissions:\n" + //
                "  - cluster:monitor/nodes/stats*", CType.ROLES);

            ActionPrivileges subject = new ActionPrivileges(roles, FlattenedActionGroups.EMPTY, null, Settings.EMPTY);

            assertThat(subject.hasAnyClusterPrivilege(ctx("test_role"), ImmutableSet.of("cluster:monitor/nodes/stats")), isAllowed());
            assertThat(
                subject.hasAnyClusterPrivilege(
                    ctx("test_role"),
                    ImmutableSet.of("cluster:monitor/nodes/foo", "cluster:monitor/nodes/stats")
                ),
                isAllowed()
            );

            assertThat(
                subject.hasAnyClusterPrivilege(ctx("other_role"), ImmutableSet.of("cluster:monitor/nodes/stats")),
                isForbidden(missingPrivileges("cluster:monitor/nodes/stats"))
            );
            assertThat(
                subject.hasAnyClusterPrivilege(ctx("test_role"), ImmutableSet.of("cluster:monitor/nodes/other")),
                isForbidden(missingPrivileges("cluster:monitor/nodes/other"))
            );
        }

        @Test
        public void hasAny_notWellKnown() throws Exception {
            SecurityDynamicConfiguration<RoleV7> roles = SecurityDynamicConfiguration.fromYaml("test_role:\n" + //
                "  cluster_permissions:\n" + //
                "  - cluster:monitor/nodes/*", CType.ROLES);

            ActionPrivileges subject = new ActionPrivileges(roles, FlattenedActionGroups.EMPTY, null, Settings.EMPTY);

            assertThat(
                subject.hasAnyClusterPrivilege(ctx("test_role"), ImmutableSet.of("cluster:monitor/nodes/notwellknown")),
                isAllowed()
            );
            assertThat(
                subject.hasAnyClusterPrivilege(
                    ctx("test_role"),
                    ImmutableSet.of("cluster:monitor/other", "cluster:monitor/nodes/notwellknown")
                ),
                isAllowed()
            );

            assertThat(
                subject.hasAnyClusterPrivilege(ctx("other_role"), ImmutableSet.of("cluster:monitor/nodes/notwellknown")),
                isForbidden(missingPrivileges("cluster:monitor/nodes/notwellknown"))
            );
            assertThat(
                subject.hasAnyClusterPrivilege(ctx("test_role"), ImmutableSet.of("cluster:monitor/other")),
                isForbidden(missingPrivileges("cluster:monitor/other"))
            );
            assertThat(
                subject.hasAnyClusterPrivilege(ctx("test_role"), ImmutableSet.of("cluster:monitor/other", "cluster:monitor/yetanother")),
                isForbidden()
            );
        }

        @Test
        public void hasAny_wildcard() throws Exception {
            SecurityDynamicConfiguration<RoleV7> roles = SecurityDynamicConfiguration.fromYaml("test_role:\n" + //
                "  cluster_permissions:\n" + //
                "  - '*'", CType.ROLES);

            ActionPrivileges subject = new ActionPrivileges(roles, FlattenedActionGroups.EMPTY, null, Settings.EMPTY);

            assertThat(subject.hasAnyClusterPrivilege(ctx("test_role"), ImmutableSet.of("cluster:whatever")), isAllowed());

            assertThat(
                subject.hasAnyClusterPrivilege(ctx("other_role"), ImmutableSet.of("cluster:whatever")),
                isForbidden(missingPrivileges("cluster:whatever"))
            );
        }

        @Test
        public void apiToken_explicit_failsWithWildcard() throws Exception {
<<<<<<< HEAD
            SecurityDynamicConfiguration<RoleV7> roles = SecurityDynamicConfiguration.fromYaml("test_role:\n" + //
                "  cluster_permissions:\n" + //
                "  - '*'", CType.ROLES);
            ActionPrivileges subject = new ActionPrivileges(roles, FlattenedActionGroups.EMPTY, null, Settings.EMPTY);
            String token = "blah";
            PrivilegesEvaluationContext context = ctxWithUserName("apitoken:" + token);
            context.getApiTokenIndexListenerCache().getJtis().put(token, new Permissions(List.of("*"), List.of()));
=======
            SecurityDynamicConfiguration<RoleV7> roles = SecurityDynamicConfiguration.empty(CType.ROLES);
            ActionPrivileges subject = new ActionPrivileges(roles, FlattenedActionGroups.EMPTY, null, Settings.EMPTY);
            String token = "blah";
            PermissionBasedPrivilegesEvaluationContext context = ctxForApiToken(
                "apitoken:" + token,
                new Permissions(List.of("*"), List.of())
            );
>>>>>>> 79f0c461
            // Explicit fails
            assertThat(
                subject.hasExplicitClusterPrivilege(context, "cluster:whatever"),
                isForbidden(missingPrivileges("cluster:whatever"))
            );
            // Not explicit succeeds
            assertThat(subject.hasClusterPrivilege(context, "cluster:whatever"), isAllowed());
            // Any succeeds
            assertThat(subject.hasAnyClusterPrivilege(context, ImmutableSet.of("cluster:whatever")), isAllowed());
        }

        @Test
        public void apiToken_succeedsWithExactMatch() throws Exception {
<<<<<<< HEAD
            SecurityDynamicConfiguration<RoleV7> roles = SecurityDynamicConfiguration.fromYaml("test_role:\n" + //
                "  cluster_permissions:\n" + //
                "  - '*'", CType.ROLES);
            ActionPrivileges subject = new ActionPrivileges(roles, FlattenedActionGroups.EMPTY, null, Settings.EMPTY);
            String token = "blah";
            PrivilegesEvaluationContext context = ctxWithUserName("apitoken:" + token);
            context.getApiTokenIndexListenerCache().getJtis().put(token, new Permissions(List.of("cluster:whatever"), List.of()));
=======
            SecurityDynamicConfiguration<RoleV7> roles = SecurityDynamicConfiguration.empty(CType.ROLES);
            ActionPrivileges subject = new ActionPrivileges(roles, FlattenedActionGroups.EMPTY, null, Settings.EMPTY);
            String token = "blah";
            PermissionBasedPrivilegesEvaluationContext context = ctxForApiToken(
                "apitoken:" + token,
                new Permissions(List.of("cluster:whatever"), List.of())
            );
>>>>>>> 79f0c461
            // Explicit succeeds
            assertThat(subject.hasExplicitClusterPrivilege(context, "cluster:whatever"), isAllowed());
            // Not explicit succeeds
            assertThat(subject.hasClusterPrivilege(context, "cluster:whatever"), isAllowed());
            // Any succeeds
            assertThat(subject.hasAnyClusterPrivilege(context, ImmutableSet.of("cluster:whatever")), isAllowed());
            // Any succeeds
            assertThat(subject.hasAnyClusterPrivilege(context, ImmutableSet.of("cluster:whatever", "cluster:other")), isAllowed());
        }

        @Test
        public void apiToken_succeedsWithActionGroupsExapnded() throws Exception {
<<<<<<< HEAD
            SecurityDynamicConfiguration<RoleV7> roles = SecurityDynamicConfiguration.fromYaml("test_role:\n" + //
                "  cluster_permissions:\n" + //
                "  - '*'", CType.ROLES);
=======
            SecurityDynamicConfiguration<RoleV7> roles = SecurityDynamicConfiguration.empty(CType.ROLES);
>>>>>>> 79f0c461

            SecurityDynamicConfiguration<ActionGroupsV7> config = SecurityDynamicConfiguration.fromYaml(
                "CLUSTER_ALL:\n  allowed_actions:\n    - \"cluster:*\"",
                CType.ACTIONGROUPS
            );

            FlattenedActionGroups actionGroups = new FlattenedActionGroups(config);
            ActionPrivileges subject = new ActionPrivileges(roles, actionGroups, null, Settings.EMPTY);
            String token = "blah";
<<<<<<< HEAD
            PrivilegesEvaluationContext context = ctxWithUserName("apitoken:" + token);
            context.getApiTokenIndexListenerCache().getJtis().put(token, new Permissions(List.of("CLUSTER_ALL"), List.of()));
=======
            PermissionBasedPrivilegesEvaluationContext context = ctxForApiToken(
                "apitoken:" + token,
                new Permissions(List.of("CLUSTER_ALL"), List.of())
            );
>>>>>>> 79f0c461
            // Explicit succeeds
            assertThat(subject.hasExplicitClusterPrivilege(context, "cluster:whatever"), isAllowed());
            // Not explicit succeeds
            assertThat(subject.hasClusterPrivilege(context, "cluster:whatever"), isAllowed());
            // Any succeeds
            assertThat(subject.hasClusterPrivilege(context, "cluster:monitor/main"), isAllowed());
        }
    }

    /**
     * Tests for index privileges. This class contains two parameterized test suites, first for indices and aliases,
     * second for data streams.
     * <p>
     * Both test suites use parameters to create a 3-dimensional test case space to make sure all code paths are covered.
     * <p>
     * The dimensions are (see also the params() methods):
     * <ol>
     * <li>1. roles.yml; index patterns: Different usages of patterns, wildcards and constant names.
     * <li>2. roles.yml; action patterns: Well known actions vs non-well known actions combined with use of patterns vs use of constant action names
     * <li>3. Statefulness: Shall the data structures from ActionPrivileges.StatefulIndexPrivileges be used or not
     * </ol>
     * As so many different situations need to be tested, the test oracle method covers() is used to verify the results.
     */
    public static class IndexPrivileges {

        @RunWith(Parameterized.class)
        public static class IndicesAndAliases {
            final ActionSpec actionSpec;
            final IndexSpec indexSpec;
            final SecurityDynamicConfiguration<RoleV7> roles;
            final String primaryAction;
            final ImmutableSet<String> requiredActions;
            final ImmutableSet<String> otherActions;
            final ActionPrivileges subject;

            @Test
            public void positive_full() throws Exception {
                PrivilegesEvaluatorResponse result = subject.hasIndexPrivilege(ctx("test_role"), requiredActions, resolved("index_a11"));
                assertThat(result, isAllowed());
            }

            @Test
            public void apiTokens_positive_full() throws Exception {
                String token = "blah";
<<<<<<< HEAD
                PrivilegesEvaluationContext context = ctxWithUserName("apitoken:" + token);
                context.getApiTokenIndexListenerCache()
                    .getJtis()
                    .put(
                        token,
                        new Permissions(List.of("index_a11"), List.of(new ApiToken.IndexPermission(List.of("index_a11"), List.of("*"))))
                    );
=======
                PermissionBasedPrivilegesEvaluationContext context = ctxForApiToken(
                    "apitoken:" + token,
                    new Permissions(List.of("index_a11"), List.of(new ApiToken.IndexPermission(List.of("index_a11"), List.of("*"))))
                );
>>>>>>> 79f0c461
                PrivilegesEvaluatorResponse result = subject.hasIndexPrivilege(context, requiredActions, resolved("index_a11"));
                assertThat(result, isAllowed());
            }

            @Test
            public void positive_partial() throws Exception {
                RoleBasedPrivilegesEvaluationContext ctx = ctx("test_role");
                PrivilegesEvaluatorResponse result = subject.hasIndexPrivilege(ctx, requiredActions, resolved("index_a11", "index_a12"));

                if (covers(ctx, "index_a11", "index_a12")) {
                    assertThat(result, isAllowed());
                } else if (covers(ctx, "index_a11")) {
                    assertThat(result, isPartiallyOk("index_a11"));
                } else {
                    assertThat(result, isForbidden(missingPrivileges(requiredActions)));
                }
            }

            @Test
            public void positive_partial2() throws Exception {
                RoleBasedPrivilegesEvaluationContext ctx = ctx("test_role");
                PrivilegesEvaluatorResponse result = subject.hasIndexPrivilege(
                    ctx,
                    requiredActions,
                    resolved("index_a11", "index_a12", "index_b1")
                );

                if (covers(ctx, "index_a11", "index_a12", "index_b1")) {
                    assertThat(result, isAllowed());
                } else if (covers(ctx, "index_a11", "index_a12")) {
                    assertThat(result, isPartiallyOk("index_a11", "index_a12"));
                } else if (covers(ctx, "index_a11")) {
                    assertThat(result, isPartiallyOk("index_a11"));
                } else {
                    assertThat(result, isForbidden(missingPrivileges(requiredActions)));
                }
            }

            @Test
            public void positive_noLocal() throws Exception {
                IndexResolverReplacer.Resolved resolved = new IndexResolverReplacer.Resolved(
                    ImmutableSet.of(),
                    ImmutableSet.of(),
                    ImmutableSet.of("remote:a"),
                    ImmutableSet.of("remote:a"),
                    IndicesOptions.LENIENT_EXPAND_OPEN
                );
                PrivilegesEvaluatorResponse result = subject.hasIndexPrivilege(ctx("test_role"), requiredActions, resolved);
                assertThat(result, isAllowed());
            }

            @Test
            public void negative_wrongRole() throws Exception {
                RoleBasedPrivilegesEvaluationContext ctx = ctx("other_role");
                PrivilegesEvaluatorResponse result = subject.hasIndexPrivilege(ctx, requiredActions, resolved("index_a11"));
                assertThat(result, isForbidden(missingPrivileges(requiredActions)));
            }

            @Test
            public void apiToken_negative_noPermissions() throws Exception {
                String token = "blah";
<<<<<<< HEAD
                PrivilegesEvaluationContext context = ctxWithUserName("apitoken:" + token);
                context.getApiTokenIndexListenerCache()
                    .getJtis()
                    .put(token, new Permissions(List.of(), List.of(new ApiToken.IndexPermission(List.of(), List.of()))));

                PrivilegesEvaluatorResponse result = subject.hasIndexPrivilege(context, requiredActions, resolved("index_a11"));
                assertThat(result, isForbidden(missingPrivileges(requiredActions)));
=======
                PermissionBasedPrivilegesEvaluationContext context = ctxForApiToken(
                    "apitoken:" + token,
                    new Permissions(List.of(), List.of(new ApiToken.IndexPermission(List.of(), List.of())))
                );

                PrivilegesEvaluatorResponse result = subject.hasIndexPrivilege(context, requiredActions, resolved("index_a11"));
                assertThat(result, isForbidden());
>>>>>>> 79f0c461
            }

            @Test
            public void negative_wrongAction() throws Exception {
                RoleBasedPrivilegesEvaluationContext ctx = ctx("test_role");
                PrivilegesEvaluatorResponse result = subject.hasIndexPrivilege(ctx, otherActions, resolved("index_a11"));

                if (actionSpec.givenPrivs.contains("*")) {
                    assertThat(result, isAllowed());
                } else {
                    assertThat(result, isForbidden(missingPrivileges(otherActions)));
                }
            }

            @Test
            public void positive_hasExplicit_full() {
                RoleBasedPrivilegesEvaluationContext ctx = ctx("test_role");
                PrivilegesEvaluatorResponse result = subject.hasExplicitIndexPrivilege(ctx, requiredActions, resolved("index_a11"));

                if (actionSpec.givenPrivs.contains("*")) {
                    // The * is forbidden for explicit privileges
                    assertThat(result, isForbidden(missingPrivileges(requiredActions)));
                } else if (!requiredActions.contains("indices:data/read/search")) {
                    // For test purposes, we have designated "indices:data/read/search" as an action requiring explicit privileges
                    // Other actions are not covered here
                    assertThat(result, isForbidden(missingPrivileges(requiredActions)));
                } else {
                    assertThat(result, isAllowed());
                }
            }

            @Test
            public void apiTokens_positive_hasExplicit_full() {
                String token = "blah";
<<<<<<< HEAD
                PrivilegesEvaluationContext context = ctxWithUserName("apitoken:" + token);
                context.getApiTokenIndexListenerCache()
                    .getJtis()
                    .put(
                        token,
                        new Permissions(List.of("index_a11"), List.of(new ApiToken.IndexPermission(List.of("index_a11"), List.of("*"))))
                    );

                PrivilegesEvaluatorResponse result = subject.hasExplicitIndexPrivilege(context, requiredActions, resolved("index_a11"));

                assertThat(result, isForbidden(missingPrivileges(requiredActions)));

            }

            private boolean covers(PrivilegesEvaluationContext ctx, String... indices) {
=======
                PermissionBasedPrivilegesEvaluationContext context = ctxForApiToken(
                    "apitoken:" + token,
                    new Permissions(List.of("index_a11"), List.of(new ApiToken.IndexPermission(List.of("index_a11"), List.of("*"))))
                );

                PrivilegesEvaluatorResponse result = subject.hasExplicitIndexPrivilege(context, requiredActions, resolved("index_a11"));

                assertThat(result, isForbidden());

            }

            private boolean covers(RoleBasedPrivilegesEvaluationContext ctx, String... indices) {
>>>>>>> 79f0c461
                for (String index : indices) {
                    if (!indexSpec.covers(ctx.getUser(), index)) {
                        return false;
                    }
                }
                return true;
            }

            @Parameterized.Parameters(name = "{0};  actions: {1};  {2}")
            public static Collection<Object[]> params() {
                List<Object[]> result = new ArrayList<>();

                for (IndexSpec indexSpec : Arrays.asList(
                    new IndexSpec().givenIndexPrivs("*"), //
                    new IndexSpec().givenIndexPrivs("index_*"), //
                    new IndexSpec().givenIndexPrivs("index_a11"), //
                    new IndexSpec().givenIndexPrivs("index_a1*"), //
                    new IndexSpec().givenIndexPrivs("index_${attrs.dept_no}"), //
                    new IndexSpec().givenIndexPrivs("alias_a1*") //
                )) {
                    for (ActionSpec actionSpec : Arrays.asList(
                        new ActionSpec("wildcard")//
                            .givenPrivs("*")
                            .requiredPrivs("indices:data/read/search"), //
                        new ActionSpec("constant, well known")//
                            .givenPrivs("indices:data/read/search")
                            .requiredPrivs("indices:data/read/search"), //
                        new ActionSpec("pattern, well known")//
                            .givenPrivs("indices:data/read/*")
                            .requiredPrivs("indices:data/read/search"), //
                        new ActionSpec("pattern, well known, two required privs")//
                            .givenPrivs("indices:data/read/*")
                            .requiredPrivs("indices:data/read/search", "indices:data/read/get"), //
                        new ActionSpec("constant, non well known")//
                            .givenPrivs("indices:unknown/unwell")
                            .requiredPrivs("indices:unknown/unwell"), //
                        new ActionSpec("pattern, non well known")//
                            .givenPrivs("indices:unknown/*")
                            .requiredPrivs("indices:unknown/unwell"), //
                        new ActionSpec("pattern, non well known, two required privs")//
                            .givenPrivs("indices:unknown/*")
                            .requiredPrivs("indices:unknown/unwell", "indices:unknown/notatall")//

                    )) {
                        for (Statefulness statefulness : Statefulness.values()) {
                            result.add(new Object[] { indexSpec, actionSpec, statefulness });
                        }
                    }
                }
                return result;
            }

            public IndicesAndAliases(IndexSpec indexSpec, ActionSpec actionSpec, Statefulness statefulness) throws Exception {
                this.indexSpec = indexSpec;
                this.actionSpec = actionSpec;
                this.roles = indexSpec.toRolesConfig(actionSpec);

                this.primaryAction = actionSpec.primaryAction;
                this.requiredActions = actionSpec.requiredPrivs;

                this.otherActions = actionSpec.wellKnownActions
                    ? ImmutableSet.of("indices:data/write/update")
                    : ImmutableSet.of("indices:foobar/unknown");
                this.indexSpec.indexMetadata = INDEX_METADATA;

                Settings settings = Settings.EMPTY;
                if (statefulness == Statefulness.STATEFUL_LIMITED) {
                    settings = Settings.builder()
                        .put(ActionPrivileges.PRECOMPUTED_PRIVILEGES_MAX_HEAP_SIZE.getKey(), new ByteSizeValue(10, ByteSizeUnit.BYTES))
                        .build();
                }

                this.subject = new ActionPrivileges(
                    roles,
                    FlattenedActionGroups.EMPTY,
                    () -> INDEX_METADATA,
                    settings,
                    WellKnownActions.CLUSTER_ACTIONS,
                    WellKnownActions.INDEX_ACTIONS,
                    WellKnownActions.INDEX_ACTIONS,
                    Map.of()
                );

                if (statefulness == Statefulness.STATEFUL || statefulness == Statefulness.STATEFUL_LIMITED) {
                    this.subject.updateStatefulIndexPrivileges(INDEX_METADATA, 1);
                }
            }

            final static Map<String, IndexAbstraction> INDEX_METADATA = //
                indices("index_a11", "index_a12", "index_a21", "index_a22", "index_b1", "index_b2")//
                    .alias("alias_a")
                    .of("index_a11", "index_a12", "index_a21", "index_a22")//
                    .alias("alias_a1")
                    .of("index_a11", "index_a12")//
                    .alias("alias_a2")
                    .of("index_a21", "index_a22")//
                    .alias("alias_b")
                    .of("index_b1", "index_b2")//
                    .build()
                    .getIndicesLookup();

            static IndexResolverReplacer.Resolved resolved(String... indices) {
                return new IndexResolverReplacer.Resolved(
                    ImmutableSet.of(),
                    ImmutableSet.copyOf(indices),
                    ImmutableSet.copyOf(indices),
                    ImmutableSet.of(),
                    IndicesOptions.LENIENT_EXPAND_OPEN
                );
            }
        }

        @RunWith(Parameterized.class)
        public static class DataStreams {
            final ActionSpec actionSpec;
            final IndexSpec indexSpec;
            final SecurityDynamicConfiguration<RoleV7> roles;
            final String primaryAction;
            final ImmutableSet<String> requiredActions;
            final ImmutableSet<String> otherActions;
            final ActionPrivileges subject;

            @Test
            public void positive_full() throws Exception {
                RoleBasedPrivilegesEvaluationContext ctx = ctx("test_role");
                PrivilegesEvaluatorResponse result = subject.hasIndexPrivilege(ctx, requiredActions, resolved("data_stream_a11"));
                if (covers(ctx, "data_stream_a11")) {
                    assertThat(result, isAllowed());
                } else if (covers(ctx, ".ds-data_stream_a11-000001")) {
                    assertThat(
                        result,
                        isPartiallyOk(".ds-data_stream_a11-000001", ".ds-data_stream_a11-000002", ".ds-data_stream_a11-000003")
                    );
                } else {
                    assertThat(result, isForbidden(missingPrivileges(requiredActions)));
                }
            }

            @Test
            public void positive_partial() throws Exception {
                RoleBasedPrivilegesEvaluationContext ctx = ctx("test_role");
                PrivilegesEvaluatorResponse result = subject.hasIndexPrivilege(
                    ctx,
                    requiredActions,
                    resolved("data_stream_a11", "data_stream_a12")
                );

                if (covers(ctx, "data_stream_a11", "data_stream_a12")) {
                    assertThat(result, isAllowed());
                } else if (covers(ctx, "data_stream_a11")) {
                    assertThat(
                        result,
                        isPartiallyOk(
                            "data_stream_a11",
                            ".ds-data_stream_a11-000001",
                            ".ds-data_stream_a11-000002",
                            ".ds-data_stream_a11-000003"
                        )
                    );
                } else if (covers(ctx, ".ds-data_stream_a11-000001")) {
                    assertThat(
                        result,
                        isPartiallyOk(".ds-data_stream_a11-000001", ".ds-data_stream_a11-000002", ".ds-data_stream_a11-000003")
                    );
                } else {
                    assertThat(result, isForbidden(missingPrivileges(requiredActions)));
                }
            }

            @Test
            public void negative_wrongRole() throws Exception {
                RoleBasedPrivilegesEvaluationContext ctx = ctx("other_role");
                PrivilegesEvaluatorResponse result = subject.hasIndexPrivilege(ctx, requiredActions, resolved("data_stream_a11"));
                assertThat(result, isForbidden(missingPrivileges(requiredActions)));
            }

            @Test
            public void negative_wrongAction() throws Exception {
                RoleBasedPrivilegesEvaluationContext ctx = ctx("test_role");
                PrivilegesEvaluatorResponse result = subject.hasIndexPrivilege(ctx, otherActions, resolved("data_stream_a11"));
                assertThat(result, isForbidden(missingPrivileges(otherActions)));
            }

            private boolean covers(RoleBasedPrivilegesEvaluationContext ctx, String... indices) {
                for (String index : indices) {
                    if (!indexSpec.covers(ctx.getUser(), index)) {
                        return false;
                    }
                }
                return true;
            }

            @Parameterized.Parameters(name = "{0};  actions: {1};  {2}")
            public static Collection<Object[]> params() {
                List<Object[]> result = new ArrayList<>();

                for (IndexSpec indexSpec : Arrays.asList(
                    new IndexSpec().givenIndexPrivs("*"), //
                    new IndexSpec().givenIndexPrivs("data_stream_*"), //
                    new IndexSpec().givenIndexPrivs("data_stream_a11"), //
                    new IndexSpec().givenIndexPrivs("data_stream_a1*"), //
                    new IndexSpec().givenIndexPrivs("data_stream_${attrs.dept_no}"), //
                    new IndexSpec().givenIndexPrivs(".ds-data_stream_a11*") //
                )) {
                    for (ActionSpec actionSpec : Arrays.asList(
                        new ActionSpec("constant, well known")//
                            .givenPrivs("indices:data/read/search")
                            .requiredPrivs("indices:data/read/search"), //
                        new ActionSpec("pattern, well known")//
                            .givenPrivs("indices:data/read/*")
                            .requiredPrivs("indices:data/read/search"), //
                        new ActionSpec("pattern, well known, two required privs")//
                            .givenPrivs("indices:data/read/*")
                            .requiredPrivs("indices:data/read/search", "indices:data/read/get"), //
                        new ActionSpec("constant, non well known")//
                            .givenPrivs("indices:unknown/unwell")
                            .requiredPrivs("indices:unknown/unwell"), //
                        new ActionSpec("pattern, non well known")//
                            .givenPrivs("indices:unknown/*")
                            .requiredPrivs("indices:unknown/unwell"), //
                        new ActionSpec("pattern, non well known, two required privs")//
                            .givenPrivs("indices:unknown/*")
                            .requiredPrivs("indices:unknown/unwell", "indices:unknown/notatall")//

                    )) {
                        for (Statefulness statefulness : Statefulness.values()) {
                            result.add(new Object[] { indexSpec, actionSpec, statefulness });
                        }
                    }
                }
                return result;
            }

            public DataStreams(IndexSpec indexSpec, ActionSpec actionSpec, Statefulness statefulness) throws Exception {
                this.indexSpec = indexSpec;
                this.actionSpec = actionSpec;
                this.roles = indexSpec.toRolesConfig(actionSpec);

                this.primaryAction = actionSpec.primaryAction;
                this.requiredActions = actionSpec.requiredPrivs;

                this.otherActions = actionSpec.wellKnownActions
                    ? ImmutableSet.of("indices:data/write/update")
                    : ImmutableSet.of("indices:foobar/unknown");
                this.indexSpec.indexMetadata = INDEX_METADATA;

                Settings settings = Settings.EMPTY;
                if (statefulness == Statefulness.STATEFUL_LIMITED) {
                    settings = Settings.builder()
                        .put(ActionPrivileges.PRECOMPUTED_PRIVILEGES_MAX_HEAP_SIZE.getKey(), new ByteSizeValue(10, ByteSizeUnit.BYTES))
                        .build();
                }

                this.subject = new ActionPrivileges(roles, FlattenedActionGroups.EMPTY, () -> INDEX_METADATA, settings);

                if (statefulness == Statefulness.STATEFUL || statefulness == Statefulness.STATEFUL_LIMITED) {
                    this.subject.updateStatefulIndexPrivileges(INDEX_METADATA, 1);
                }
            }

            final static Map<String, IndexAbstraction> INDEX_METADATA = //
                dataStreams("data_stream_a11", "data_stream_a12", "data_stream_a21", "data_stream_a22", "data_stream_b1", "data_stream_b2")
                    .build()
                    .getIndicesLookup();

            static IndexResolverReplacer.Resolved resolved(String... indices) {
                ImmutableSet.Builder<String> allIndices = ImmutableSet.builder();

                for (String index : indices) {
                    IndexAbstraction indexAbstraction = INDEX_METADATA.get(index);

                    if (indexAbstraction instanceof IndexAbstraction.DataStream) {
                        allIndices.addAll(
                            indexAbstraction.getIndices().stream().map(i -> i.getIndex().getName()).collect(Collectors.toList())
                        );
                    }

                    allIndices.add(index);
                }

                return new IndexResolverReplacer.Resolved(
                    ImmutableSet.of(),
                    allIndices.build(),
                    ImmutableSet.copyOf(indices),
                    ImmutableSet.of(),
                    IndicesOptions.LENIENT_EXPAND_OPEN
                );
            }
        }

        static class IndexSpec {
            ImmutableList<String> givenIndexPrivs = ImmutableList.of();
            boolean wildcardPrivs;
            Map<String, IndexAbstraction> indexMetadata;

            IndexSpec() {}

            IndexSpec givenIndexPrivs(String... indexPatterns) {
                this.givenIndexPrivs = ImmutableList.copyOf(indexPatterns);
                this.wildcardPrivs = this.givenIndexPrivs.contains("*");
                return this;
            }

            boolean covers(User user, String index) {
                if (this.wildcardPrivs) {
                    return true;
                }

                for (String givenIndexPriv : this.givenIndexPrivs) {
                    if (givenIndexPriv.contains("${")) {
                        for (Map.Entry<String, String> entry : user.getCustomAttributesMap().entrySet()) {
                            givenIndexPriv = givenIndexPriv.replace("${" + entry.getKey() + "}", entry.getValue());
                        }
                    }

                    if (givenIndexPriv.endsWith("*")) {
                        if (index.startsWith(givenIndexPriv.substring(0, givenIndexPriv.length() - 1))) {
                            return true;
                        }

                        for (IndexAbstraction indexAbstraction : indexMetadata.values()) {
                            if ((indexAbstraction instanceof IndexAbstraction.Alias
                                || indexAbstraction instanceof IndexAbstraction.DataStream)
                                && indexAbstraction.getName().startsWith(givenIndexPriv.substring(0, givenIndexPriv.length() - 1))) {
                                if (indexAbstraction.getIndices().stream().anyMatch(i -> i.getIndex().getName().equals(index))) {
                                    return true;
                                }
                            }
                        }
                    } else if (givenIndexPrivs.contains("*")) {
                        // For simplicity, we only allow a sub-set of patterns. We assume here that the WildcardMatcher
                        // class fulfills all other cases correctly as per its contract
                        throw new RuntimeException("The tests only support index patterns with * at the end");
                    } else {
                        if (index.equals(givenIndexPriv)) {
                            return true;
                        }

                        IndexAbstraction indexAbstraction = indexMetadata.get(index);

                        if (indexAbstraction instanceof IndexAbstraction.Alias || indexAbstraction instanceof IndexAbstraction.DataStream) {
                            if (indexAbstraction.getIndices().stream().anyMatch(i -> i.getIndex().getName().equals(index))) {
                                return true;
                            }
                        }
                    }
                }

                return false;
            }

            SecurityDynamicConfiguration<RoleV7> toRolesConfig(ActionSpec actionSpec) {
                try {
                    return SecurityDynamicConfiguration.fromMap(
                        ImmutableMap.of(
                            "test_role",
                            ImmutableMap.of(
                                "index_permissions",
                                Arrays.asList(
                                    ImmutableMap.of("index_patterns", this.givenIndexPrivs, "allowed_actions", actionSpec.givenPrivs)
                                )
                            )
                        ),
                        CType.ROLES
                    );
                } catch (JsonProcessingException e) {
                    throw new RuntimeException(e);
                }
            }

            @Override
            public String toString() {
                return this.givenIndexPrivs.stream().collect(Collectors.joining(","));
            }
        }

        static class ActionSpec {
            String name;
            ImmutableList<String> givenPrivs;
            ImmutableSet<String> requiredPrivs;
            String primaryAction;
            boolean wellKnownActions;

            ActionSpec(String name) {
                super();
                this.name = name;
            }

            ActionSpec givenPrivs(String... actions) {
                this.givenPrivs = ImmutableList.copyOf(actions);
                return this;
            }

            ActionSpec requiredPrivs(String... requiredPrivs) {
                this.requiredPrivs = ImmutableSet.copyOf(requiredPrivs);
                this.primaryAction = requiredPrivs[0];
                this.wellKnownActions = this.requiredPrivs.stream().anyMatch(a -> WellKnownActions.INDEX_ACTIONS.contains(a));
                return this;
            }

            @Override
            public String toString() {
                return name;
            }
        }

        enum Statefulness {
            STATEFUL,
            STATEFUL_LIMITED,
            NON_STATEFUL
        }
    }

    public static class Misc {
        @Test
        public void relevantOnly_identity() throws Exception {
            Map<String, IndexAbstraction> metadata = //
                indices("index_a11", "index_a12", "index_b")//
                    .alias("alias_a")
                    .of("index_a11", "index_a12")//
                    .build()
                    .getIndicesLookup();

            assertTrue(
                "relevantOnly() returned identical object",
                ActionPrivileges.StatefulIndexPrivileges.relevantOnly(metadata) == metadata
            );
        }

        @Test
        public void relevantOnly_closed() throws Exception {
            Map<String, IndexAbstraction> metadata = indices("index_open_1", "index_open_2")//
                .index("index_closed", IndexMetadata.State.CLOSE)
                .build()
                .getIndicesLookup();

            assertNotNull("Original metadata contains index_open_1", metadata.get("index_open_1"));
            assertNotNull("Original metadata contains index_closed", metadata.get("index_closed"));

            Map<String, IndexAbstraction> filteredMetadata = ActionPrivileges.StatefulIndexPrivileges.relevantOnly(metadata);

            assertNotNull("Filtered metadata contains index_open_1", filteredMetadata.get("index_open_1"));
            assertNull("Filtered metadata does not contain index_closed", filteredMetadata.get("index_closed"));
        }

        @Test
        public void relevantOnly_dataStreamBackingIndices() throws Exception {
            Map<String, IndexAbstraction> metadata = dataStreams("data_stream_1").build().getIndicesLookup();

            assertNotNull("Original metadata contains backing index", metadata.get(".ds-data_stream_1-000001"));
            assertNotNull("Original metadata contains data stream", metadata.get("data_stream_1"));

            Map<String, IndexAbstraction> filteredMetadata = ActionPrivileges.StatefulIndexPrivileges.relevantOnly(metadata);

            assertNull("Filtered metadata does not contain backing index", filteredMetadata.get(".ds-data_stream_1-000001"));
            assertNotNull("Filtered metadata contains data stream", filteredMetadata.get("data_stream_1"));
        }

        @Test
        public void backingIndexToDataStream() {
            Map<String, IndexAbstraction> metadata = indices("index").dataStream("data_stream").build().getIndicesLookup();

            assertEquals("index", ActionPrivileges.StatefulIndexPrivileges.backingIndexToDataStream("index", metadata));
            assertEquals(
                "data_stream",
                ActionPrivileges.StatefulIndexPrivileges.backingIndexToDataStream(".ds-data_stream-000001", metadata)
            );
            assertEquals("non_existing", ActionPrivileges.StatefulIndexPrivileges.backingIndexToDataStream("non_existing", metadata));
        }

        @Test
        public void hasIndexPrivilege_errors() throws Exception {
            SecurityDynamicConfiguration<RoleV7> roles = SecurityDynamicConfiguration.fromYaml(
                "role_with_errors:\n"
                    + "  index_permissions:\n"
                    + "  - index_patterns: ['/invalid_regex_with_attr${user.name}\\/']\n"
                    + "    allowed_actions: ['indices:some_action*', 'indices:data/write/index']",
                CType.ROLES
            );

            ActionPrivileges subject = new ActionPrivileges(
                roles,
                FlattenedActionGroups.EMPTY,
                () -> Collections.emptyMap(),
                Settings.EMPTY
            );

            PrivilegesEvaluatorResponse result = subject.hasIndexPrivilege(
                ctx("role_with_errors"),
                Set.of("indices:some_action", "indices:data/write/index"),
                IndexResolverReplacer.Resolved.ofIndex("any_index")
            );
            assertThat(result, isForbidden());
            assertTrue(result.hasEvaluationExceptions());
            assertTrue(
                "Result mentions role_with_errors: " + result.getEvaluationExceptionInfo(),
                result.getEvaluationExceptionInfo()
                    .startsWith("Exceptions encountered during privilege evaluation:\n" + "Error while evaluating role role_with_errors")
            );
        }

        @Test
        public void hasExplicitIndexPrivilege_errors() throws Exception {
            SecurityDynamicConfiguration<RoleV7> roles = SecurityDynamicConfiguration.fromYaml(
                "role_with_errors:\n"
                    + "  index_permissions:\n"
                    + "  - index_patterns: ['/invalid_regex_with_attr${user.name}\\/']\n"
                    + "    allowed_actions: ['system:admin/system_index*']",
                CType.ROLES
            );

            ActionPrivileges subject = new ActionPrivileges(
                roles,
                FlattenedActionGroups.EMPTY,
                () -> Collections.emptyMap(),
                Settings.EMPTY
            );

            PrivilegesEvaluatorResponse result = subject.hasExplicitIndexPrivilege(
                ctx("role_with_errors"),
                Set.of("system:admin/system_index"),
                IndexResolverReplacer.Resolved.ofIndex("any_index")
            );
            assertThat(result, isForbidden());
            assertTrue(result.hasEvaluationExceptions());
            assertTrue(
                "Result mentions role_with_errors: " + result.getEvaluationExceptionInfo(),
                result.getEvaluationExceptionInfo()
                    .startsWith("Exceptions encountered during privilege evaluation:\n" + "Error while evaluating role role_with_errors")
            );
        }
    }

    /**
     * Verifies that the heap size used by StatefulIndexPrivileges stays within expected bounds.
     */
    @RunWith(Parameterized.class)
    public static class StatefulIndexPrivilegesHeapSize {

        final Map<String, IndexAbstraction> indices;
        final SecurityDynamicConfiguration<RoleV7> roles;
        final int expectedEstimatedNumberOfBytes;

        @Test
        public void estimatedSize() throws Exception {
            ActionPrivileges subject = new ActionPrivileges(roles, FlattenedActionGroups.EMPTY, () -> indices, Settings.EMPTY);

            subject.updateStatefulIndexPrivileges(indices, 1);

            int lowerBound = (int) (expectedEstimatedNumberOfBytes * 0.9);
            int upperBound = (int) (expectedEstimatedNumberOfBytes * 1.1);

            int actualEstimatedNumberOfBytes = subject.getEstimatedStatefulIndexByteSize();

            assertTrue(
                "estimatedNumberOfBytes: " + lowerBound + " < " + actualEstimatedNumberOfBytes + " < " + upperBound,
                lowerBound < actualEstimatedNumberOfBytes && actualEstimatedNumberOfBytes < upperBound
            );
        }

        public StatefulIndexPrivilegesHeapSize(int numberOfIndices, int numberOfRoles, int expectedEstimatedNumberOfBytes) {
            this.indices = createIndices(numberOfIndices);
            this.roles = createRoles(numberOfRoles, numberOfIndices);
            this.expectedEstimatedNumberOfBytes = expectedEstimatedNumberOfBytes;
        }

        @Parameterized.Parameters(name = "{0} indices; {1} roles; estimated number of bytes: {2}")
        public static Collection<Object[]> params() {
            List<Object[]> result = new ArrayList<>();

            // indices; roles; expected number of bytes
            result.add(new Object[] { 100, 10, 10_000 });
            result.add(new Object[] { 100, 100, 13_000 });
            result.add(new Object[] { 100, 1000, 26_000 });

            result.add(new Object[] { 1000, 10, 92_000 });
            result.add(new Object[] { 1000, 100, 94_000 });
            result.add(new Object[] { 1000, 1000, 112_000 });

            result.add(new Object[] { 10_000, 10, 890_000 });
            result.add(new Object[] { 10_000, 100, 930_000 });

            return result;
        }

        static Map<String, IndexAbstraction> createIndices(int numberOfIndices) {
            String[] names = new String[numberOfIndices];

            for (int i = 0; i < numberOfIndices; i++) {
                names[i] = "index_" + i;
            }

            return MockIndexMetadataBuilder.indices(names).build().getIndicesLookup();
        }

        static SecurityDynamicConfiguration<RoleV7> createRoles(int numberOfRoles, int numberOfIndices) {
            try {
                Random random = new Random(1);
                Map<String, Object> rolesDocument = new HashMap<>();
                List<String> allowedActions = Arrays.asList(
                    "indices:data/read*",
                    "indices:admin/mappings/fields/get*",
                    "indices:admin/resolve/index",
                    "indices:data/write*",
                    "indices:admin/mapping/put"
                );

                for (int i = 0; i < numberOfRoles; i++) {
                    List<String> indexPatterns = new ArrayList<>();
                    int numberOfIndexPatterns = Math.min(
                        (int) ((Math.abs(random.nextGaussian() + 0.3)) * 0.5 * numberOfIndices),
                        numberOfIndices
                    );

                    int numberOfIndexPatterns10th = numberOfIndexPatterns / 10;

                    if (numberOfIndexPatterns10th > 0) {
                        for (int k = 0; k < numberOfIndexPatterns10th; k++) {
                            indexPatterns.add("index_" + random.nextInt(numberOfIndices / 10) + "*");
                        }
                    } else {
                        for (int k = 0; k < numberOfIndexPatterns; k++) {
                            indexPatterns.add("index_" + random.nextInt(numberOfIndices));
                        }
                    }

                    Map<String, Object> roleDocument = ImmutableMap.of(
                        "index_permissions",
                        Arrays.asList(ImmutableMap.of("index_patterns", indexPatterns, "allowed_actions", allowedActions))
                    );

                    rolesDocument.put("role_" + i, roleDocument);
                }

                return SecurityDynamicConfiguration.fromMap(rolesDocument, CType.ROLES);
            } catch (JsonProcessingException e) {
                throw new RuntimeException(e);
            }
        }
    }

<<<<<<< HEAD
    static PrivilegesEvaluationContext ctx(String... roles) {
        return ctxWithUserName("test-user", roles);
    }

    static PrivilegesEvaluationContext ctxWithUserName(String userName, String... roles) {
=======
    static RoleBasedPrivilegesEvaluationContext ctx(String... roles) {
        return ctxWithUserName("test-user", roles);
    }

    static RoleBasedPrivilegesEvaluationContext ctxWithUserName(String userName, String... roles) {
>>>>>>> 79f0c461
        User user = new User(userName);
        user.addAttributes(ImmutableMap.of("attrs.dept_no", "a11"));
        ApiTokenRepository mockRepository = Mockito.mock(ApiTokenRepository.class);
        return new RoleBasedPrivilegesEvaluationContext(
            user,
            ImmutableSet.copyOf(roles),
            null,
            null,
            null,
            null,
            new IndexNameExpressionResolver(new ThreadContext(Settings.EMPTY)),
            null
        );
    }

    static PermissionBasedPrivilegesEvaluationContext ctxForApiToken(String userName, Permissions permissions) {
        User user = new User(userName);
        user.addAttributes(ImmutableMap.of("attrs.dept_no", "a11"));
        return new PermissionBasedPrivilegesEvaluationContext(
            user,
            null,
            null,
            null,
            null,
            new IndexNameExpressionResolver(new ThreadContext(Settings.EMPTY)),
            null,
            permissions
        );
    }

    static RoleBasedPrivilegesEvaluationContext ctxByUsername(String username) {
        User user = new User(username);
        user.addAttributes(ImmutableMap.of("attrs.dept_no", "a11"));
        return new RoleBasedPrivilegesEvaluationContext(
            user,
            ImmutableSet.of(),
            null,
            null,
            null,
            null,
            new IndexNameExpressionResolver(new ThreadContext(Settings.EMPTY)),
            null
        );
    }
}<|MERGE_RESOLUTION|>--- conflicted
+++ resolved
@@ -39,10 +39,6 @@
 import org.opensearch.core.common.unit.ByteSizeUnit;
 import org.opensearch.core.common.unit.ByteSizeValue;
 import org.opensearch.security.action.apitokens.ApiToken;
-<<<<<<< HEAD
-=======
-import org.opensearch.security.action.apitokens.ApiTokenRepository;
->>>>>>> 79f0c461
 import org.opensearch.security.action.apitokens.Permissions;
 import org.opensearch.security.resolver.IndexResolverReplacer;
 import org.opensearch.security.securityconf.FlattenedActionGroups;
@@ -52,8 +48,6 @@
 import org.opensearch.security.securityconf.impl.v7.RoleV7;
 import org.opensearch.security.user.User;
 import org.opensearch.security.util.MockIndexMetadataBuilder;
-
-import org.mockito.Mockito;
 
 import static org.hamcrest.MatcherAssert.assertThat;
 import static org.opensearch.security.privileges.ActionPrivilegesTest.IndexPrivileges.IndicesAndAliases.resolved;
@@ -293,15 +287,6 @@
 
         @Test
         public void apiToken_explicit_failsWithWildcard() throws Exception {
-<<<<<<< HEAD
-            SecurityDynamicConfiguration<RoleV7> roles = SecurityDynamicConfiguration.fromYaml("test_role:\n" + //
-                "  cluster_permissions:\n" + //
-                "  - '*'", CType.ROLES);
-            ActionPrivileges subject = new ActionPrivileges(roles, FlattenedActionGroups.EMPTY, null, Settings.EMPTY);
-            String token = "blah";
-            PrivilegesEvaluationContext context = ctxWithUserName("apitoken:" + token);
-            context.getApiTokenIndexListenerCache().getJtis().put(token, new Permissions(List.of("*"), List.of()));
-=======
             SecurityDynamicConfiguration<RoleV7> roles = SecurityDynamicConfiguration.empty(CType.ROLES);
             ActionPrivileges subject = new ActionPrivileges(roles, FlattenedActionGroups.EMPTY, null, Settings.EMPTY);
             String token = "blah";
@@ -309,7 +294,6 @@
                 "apitoken:" + token,
                 new Permissions(List.of("*"), List.of())
             );
->>>>>>> 79f0c461
             // Explicit fails
             assertThat(
                 subject.hasExplicitClusterPrivilege(context, "cluster:whatever"),
@@ -323,15 +307,6 @@
 
         @Test
         public void apiToken_succeedsWithExactMatch() throws Exception {
-<<<<<<< HEAD
-            SecurityDynamicConfiguration<RoleV7> roles = SecurityDynamicConfiguration.fromYaml("test_role:\n" + //
-                "  cluster_permissions:\n" + //
-                "  - '*'", CType.ROLES);
-            ActionPrivileges subject = new ActionPrivileges(roles, FlattenedActionGroups.EMPTY, null, Settings.EMPTY);
-            String token = "blah";
-            PrivilegesEvaluationContext context = ctxWithUserName("apitoken:" + token);
-            context.getApiTokenIndexListenerCache().getJtis().put(token, new Permissions(List.of("cluster:whatever"), List.of()));
-=======
             SecurityDynamicConfiguration<RoleV7> roles = SecurityDynamicConfiguration.empty(CType.ROLES);
             ActionPrivileges subject = new ActionPrivileges(roles, FlattenedActionGroups.EMPTY, null, Settings.EMPTY);
             String token = "blah";
@@ -339,7 +314,6 @@
                 "apitoken:" + token,
                 new Permissions(List.of("cluster:whatever"), List.of())
             );
->>>>>>> 79f0c461
             // Explicit succeeds
             assertThat(subject.hasExplicitClusterPrivilege(context, "cluster:whatever"), isAllowed());
             // Not explicit succeeds
@@ -352,13 +326,7 @@
 
         @Test
         public void apiToken_succeedsWithActionGroupsExapnded() throws Exception {
-<<<<<<< HEAD
-            SecurityDynamicConfiguration<RoleV7> roles = SecurityDynamicConfiguration.fromYaml("test_role:\n" + //
-                "  cluster_permissions:\n" + //
-                "  - '*'", CType.ROLES);
-=======
             SecurityDynamicConfiguration<RoleV7> roles = SecurityDynamicConfiguration.empty(CType.ROLES);
->>>>>>> 79f0c461
 
             SecurityDynamicConfiguration<ActionGroupsV7> config = SecurityDynamicConfiguration.fromYaml(
                 "CLUSTER_ALL:\n  allowed_actions:\n    - \"cluster:*\"",
@@ -368,15 +336,11 @@
             FlattenedActionGroups actionGroups = new FlattenedActionGroups(config);
             ActionPrivileges subject = new ActionPrivileges(roles, actionGroups, null, Settings.EMPTY);
             String token = "blah";
-<<<<<<< HEAD
-            PrivilegesEvaluationContext context = ctxWithUserName("apitoken:" + token);
-            context.getApiTokenIndexListenerCache().getJtis().put(token, new Permissions(List.of("CLUSTER_ALL"), List.of()));
-=======
             PermissionBasedPrivilegesEvaluationContext context = ctxForApiToken(
                 "apitoken:" + token,
                 new Permissions(List.of("CLUSTER_ALL"), List.of())
             );
->>>>>>> 79f0c461
+
             // Explicit succeeds
             assertThat(subject.hasExplicitClusterPrivilege(context, "cluster:whatever"), isAllowed());
             // Not explicit succeeds
@@ -421,20 +385,10 @@
             @Test
             public void apiTokens_positive_full() throws Exception {
                 String token = "blah";
-<<<<<<< HEAD
-                PrivilegesEvaluationContext context = ctxWithUserName("apitoken:" + token);
-                context.getApiTokenIndexListenerCache()
-                    .getJtis()
-                    .put(
-                        token,
-                        new Permissions(List.of("index_a11"), List.of(new ApiToken.IndexPermission(List.of("index_a11"), List.of("*"))))
-                    );
-=======
                 PermissionBasedPrivilegesEvaluationContext context = ctxForApiToken(
                     "apitoken:" + token,
                     new Permissions(List.of("index_a11"), List.of(new ApiToken.IndexPermission(List.of("index_a11"), List.of("*"))))
                 );
->>>>>>> 79f0c461
                 PrivilegesEvaluatorResponse result = subject.hasIndexPrivilege(context, requiredActions, resolved("index_a11"));
                 assertThat(result, isAllowed());
             }
@@ -496,15 +450,6 @@
             @Test
             public void apiToken_negative_noPermissions() throws Exception {
                 String token = "blah";
-<<<<<<< HEAD
-                PrivilegesEvaluationContext context = ctxWithUserName("apitoken:" + token);
-                context.getApiTokenIndexListenerCache()
-                    .getJtis()
-                    .put(token, new Permissions(List.of(), List.of(new ApiToken.IndexPermission(List.of(), List.of()))));
-
-                PrivilegesEvaluatorResponse result = subject.hasIndexPrivilege(context, requiredActions, resolved("index_a11"));
-                assertThat(result, isForbidden(missingPrivileges(requiredActions)));
-=======
                 PermissionBasedPrivilegesEvaluationContext context = ctxForApiToken(
                     "apitoken:" + token,
                     new Permissions(List.of(), List.of(new ApiToken.IndexPermission(List.of(), List.of())))
@@ -512,7 +457,6 @@
 
                 PrivilegesEvaluatorResponse result = subject.hasIndexPrivilege(context, requiredActions, resolved("index_a11"));
                 assertThat(result, isForbidden());
->>>>>>> 79f0c461
             }
 
             @Test
@@ -547,23 +491,6 @@
             @Test
             public void apiTokens_positive_hasExplicit_full() {
                 String token = "blah";
-<<<<<<< HEAD
-                PrivilegesEvaluationContext context = ctxWithUserName("apitoken:" + token);
-                context.getApiTokenIndexListenerCache()
-                    .getJtis()
-                    .put(
-                        token,
-                        new Permissions(List.of("index_a11"), List.of(new ApiToken.IndexPermission(List.of("index_a11"), List.of("*"))))
-                    );
-
-                PrivilegesEvaluatorResponse result = subject.hasExplicitIndexPrivilege(context, requiredActions, resolved("index_a11"));
-
-                assertThat(result, isForbidden(missingPrivileges(requiredActions)));
-
-            }
-
-            private boolean covers(PrivilegesEvaluationContext ctx, String... indices) {
-=======
                 PermissionBasedPrivilegesEvaluationContext context = ctxForApiToken(
                     "apitoken:" + token,
                     new Permissions(List.of("index_a11"), List.of(new ApiToken.IndexPermission(List.of("index_a11"), List.of("*"))))
@@ -576,7 +503,6 @@
             }
 
             private boolean covers(RoleBasedPrivilegesEvaluationContext ctx, String... indices) {
->>>>>>> 79f0c461
                 for (String index : indices) {
                     if (!indexSpec.covers(ctx.getUser(), index)) {
                         return false;
@@ -1218,22 +1144,13 @@
         }
     }
 
-<<<<<<< HEAD
-    static PrivilegesEvaluationContext ctx(String... roles) {
-        return ctxWithUserName("test-user", roles);
-    }
-
-    static PrivilegesEvaluationContext ctxWithUserName(String userName, String... roles) {
-=======
     static RoleBasedPrivilegesEvaluationContext ctx(String... roles) {
         return ctxWithUserName("test-user", roles);
     }
 
     static RoleBasedPrivilegesEvaluationContext ctxWithUserName(String userName, String... roles) {
->>>>>>> 79f0c461
         User user = new User(userName);
         user.addAttributes(ImmutableMap.of("attrs.dept_no", "a11"));
-        ApiTokenRepository mockRepository = Mockito.mock(ApiTokenRepository.class);
         return new RoleBasedPrivilegesEvaluationContext(
             user,
             ImmutableSet.copyOf(roles),
