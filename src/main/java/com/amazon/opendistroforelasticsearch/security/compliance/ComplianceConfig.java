/*
 * Copyright 2015-2018 _floragunn_ GmbH
 * Licensed under the Apache License, Version 2.0 (the "License");
 * you may not use this file except in compliance with the License.
 * You may obtain a copy of the License at
 *
 * http://www.apache.org/licenses/LICENSE-2.0
 *
 * Unless required by applicable law or agreed to in writing, software
 * distributed under the License is distributed on an "AS IS" BASIS,
 * WITHOUT WARRANTIES OR CONDITIONS OF ANY KIND, either express or implied.
 * See the License for the specific language governing permissions and
 * limitations under the License.
 */

/*
 * Portions Copyright 2019 Amazon.com, Inc. or its affiliates. All Rights Reserved.
 *
 * Licensed under the Apache License, Version 2.0 (the "License").
 * You may not use this file except in compliance with the License.
 * A copy of the License is located at
 *
 * http://www.apache.org/licenses/LICENSE-2.0
 *
 * or in the "license" file accompanying this file. This file is distributed
 * on an "AS IS" BASIS, WITHOUT WARRANTIES OR CONDITIONS OF ANY KIND, either
 * express or implied. See the License for the specific language governing
 * permissions and limitations under the License.
 */

package com.amazon.opendistroforelasticsearch.security.compliance;

import java.util.Arrays;
import java.util.Collections;
import java.util.List;
import java.util.Map;
import java.util.Set;
import java.util.concurrent.ExecutionException;

import com.amazon.opendistroforelasticsearch.security.auditlog.config.AuditConfig;
<<<<<<< HEAD
=======
import com.google.common.annotations.VisibleForTesting;
>>>>>>> b9602489
import org.apache.logging.log4j.LogManager;
import org.apache.logging.log4j.Logger;
import org.elasticsearch.common.Strings;
import org.elasticsearch.common.settings.Settings;
import org.joda.time.DateTime;
import org.joda.time.DateTimeZone;
import org.joda.time.format.DateTimeFormat;
import org.joda.time.format.DateTimeFormatter;

import com.amazon.opendistroforelasticsearch.security.support.ConfigConstants;
import com.amazon.opendistroforelasticsearch.security.support.WildcardMatcher;
import com.google.common.cache.CacheBuilder;
import com.google.common.cache.CacheLoader;
import com.google.common.cache.LoadingCache;
import com.google.common.collect.ImmutableMap;
import com.google.common.collect.ImmutableSet;

/**
 * This class represents all configurations for compliance.
 * DLS/FLS uses this configuration for filtering and anonymizing fields.
 * Audit Logger uses this configuration to post compliance audit logs.
 */
public class ComplianceConfig {

    private static final Logger log = LogManager.getLogger(ComplianceConfig.class);
    private static final int CACHE_SIZE = 1000;
    private static final String INTERNAL_ELASTICSEARCH = "internal_elasticsearch";

    private final boolean logExternalConfig;
    private final boolean logInternalConfig;
    private final boolean logReadMetadataOnly;
    private final boolean logWriteMetadataOnly;
    private final boolean logDiffsForWrite;
<<<<<<< HEAD
    private final List<String> watchedWriteIndicesPatterns;
    private final Set<String> ignoredComplianceUsersForRead;
    private final Set<String> ignoredComplianceUsersForWrite;
    private final Set<String> immutableIndicesPatterns;
    private final String opendistrosecurityIndex;
    private final Map<String, Set<String>> readEnabledFields;
    private final LoadingCache<String, Set<String>> readEnabledFieldsCache;
    private final byte[] salt16;
=======
    private final WildcardMatcher watchedWriteIndicesMatcher;
    private final WildcardMatcher ignoredComplianceUsersForReadMatcher;
    private final WildcardMatcher ignoredComplianceUsersForWriteMatcher;
    private final String opendistrosecurityIndex;

    private final Map<WildcardMatcher, Set<String>> readEnabledFields;
    private final LoadingCache<String, WildcardMatcher> readEnabledFieldsCache;
>>>>>>> b9602489
    private final DateTimeFormatter auditLogPattern;
    private final String auditLogIndex;
    private final boolean enabled;

    private ComplianceConfig(
            final boolean complianceEnabled,
            final boolean logExternalConfig,
            final boolean logInternalConfig,
            final boolean logReadMetadataOnly,
<<<<<<< HEAD
            final Map<String, Set<String>> readEnabledFields,
=======
            final List<String> watchedReadFields,
>>>>>>> b9602489
            final Set<String> ignoredComplianceUsersForRead,
            final boolean logWriteMetadataOnly,
            final boolean logDiffsForWrite,
            final List<String> watchedWriteIndicesPatterns,
            final Set<String> ignoredComplianceUsersForWrite,
<<<<<<< HEAD
            final Set<String> immutableIndicesPatterns,
            final String saltAsString,
=======
>>>>>>> b9602489
            final String opendistrosecurityIndex,
            final String destinationType,
            final String destinationIndex) {
        this.enabled = complianceEnabled;
        this.logExternalConfig = logExternalConfig;
        this.logInternalConfig = logInternalConfig;
        this.logReadMetadataOnly = logReadMetadataOnly;
        this.logWriteMetadataOnly = logWriteMetadataOnly;
        this.logDiffsForWrite = logDiffsForWrite;
<<<<<<< HEAD
        this.readEnabledFields = readEnabledFields;
        this.watchedWriteIndicesPatterns = watchedWriteIndicesPatterns;
        this.ignoredComplianceUsersForRead = ignoredComplianceUsersForRead;
        this.ignoredComplianceUsersForWrite = ignoredComplianceUsersForWrite;
        this.immutableIndicesPatterns = immutableIndicesPatterns;
        this.opendistrosecurityIndex = opendistrosecurityIndex;

        this.salt16 = new byte[SALT_SIZE];
        if (saltAsString.equals(ConfigConstants.OPENDISTRO_SECURITY_COMPLIANCE_SALT_DEFAULT)) {
            log.warn("If you plan to use field masking pls configure compliance salt {} to be a random string of 16 chars length identical on all nodes", saltAsString);
        }
        try {
            ByteBuffer byteBuffer = StandardCharsets.UTF_8.encode(saltAsString);
            byteBuffer.get(salt16);
            if (byteBuffer.remaining() > 0) {
                log.warn("Provided compliance salt {} is greater than 16 bytes. Only the first 16 bytes are used for salting", saltAsString);
            }
        } catch (BufferUnderflowException e) {
            throw new ElasticsearchException("Provided compliance salt " + saltAsString + " must at least contain 16 bytes", e);
        }
=======
        this.watchedWriteIndicesMatcher = WildcardMatcher.from(watchedWriteIndicesPatterns);
        this.ignoredComplianceUsersForReadMatcher = WildcardMatcher.from(ignoredComplianceUsersForRead);
        this.ignoredComplianceUsersForWriteMatcher = WildcardMatcher.from(ignoredComplianceUsersForWrite);
        this.opendistrosecurityIndex = opendistrosecurityIndex;

        //opendistro_security.compliance.pii_fields:
        //  - indexpattern,fieldpattern,fieldpattern,....
        this.readEnabledFields = watchedReadFields.stream()
                .map(watchedReadField -> watchedReadField.split(","))
                .filter(split -> split.length != 0 && !Strings.isNullOrEmpty(split[0]))
                .collect(ImmutableMap.toImmutableMap(
                        split -> WildcardMatcher.from(split[0]),
                        split -> split.length == 1 ?
                                Collections.singleton("*") : Arrays.stream(split).skip(1).collect(ImmutableSet.toImmutableSet())
                ));
>>>>>>> b9602489

        DateTimeFormatter auditLogPattern = null;
        String auditLogIndex = null;
        if (INTERNAL_ELASTICSEARCH.equalsIgnoreCase(destinationType)) {
            try {
                auditLogPattern = DateTimeFormat.forPattern(destinationIndex); //throws IllegalArgumentException if no pattern
            } catch (IllegalArgumentException e) {
                //no pattern
                auditLogIndex = destinationIndex;
            } catch (Exception e) {
                log.error("Unable to check if auditlog index {} is part of compliance setup", destinationIndex, e);
            }
        }
        this.auditLogPattern = auditLogPattern;
        this.auditLogIndex = auditLogIndex;

        this.readEnabledFieldsCache = CacheBuilder.newBuilder()
                .maximumSize(CACHE_SIZE)
                .build(new CacheLoader<String, WildcardMatcher>() {
                    @Override
                    public WildcardMatcher load(String index) throws Exception {
                        return WildcardMatcher.from(getFieldsForIndex(index));
                    }
                });
    }

    public void log(Logger logger) {
        logger.info("Auditing of external configuration is {}.", logExternalConfig ? "enabled" : "disabled");
        logger.info("Auditing of internal configuration is {}.", logInternalConfig ? "enabled" : "disabled");
        logger.info("Auditing only metadata information for read request is {}.", logReadMetadataOnly ? "enabled" : "disabled");
        logger.info("Auditing will watch {} for read requests.", readEnabledFields);
        logger.info("Auditing read operation requests from {} users is disabled.", ignoredComplianceUsersForReadMatcher);
        logger.info("Auditing only metadata information for write request is {}.", logWriteMetadataOnly ? "enabled" : "disabled");
        logger.info("Auditing diffs for write requests is {}.", logDiffsForWrite ? "enabled" : "disabled");
        logger.info("Auditing write operation requests from {} users is disabled.", ignoredComplianceUsersForWriteMatcher);
        logger.info("Auditing will watch {} for write requests.", watchedWriteIndicesMatcher);
        logger.info("{} is used as internal security index.", opendistrosecurityIndex);
        logger.info("Internal index used for posting audit logs is {}", auditLogIndex);
        logger.info("Compliance read operation requests auditing from {} users is disabled.", ignoredComplianceUsersForRead);
        logger.info("Compliance write operation requests auditing from {} users is disabled.", ignoredComplianceUsersForWrite);
    }

    /**
     * Create compliance configuration from Settings defined in elasticsearch.yml
     * @param settings settings
     * @return compliance configuration
     */
    public static ComplianceConfig from(Settings settings) {
<<<<<<< HEAD
        final AuditConfig.Compliance compliance = AuditConfig.from(settings).getCompliance();
        return from(compliance, settings);
    }

    /**
     * Create compliance configuration from audit
     * saltAsString - Read from settings. Not hot-reloaded. Used for anonymization of fields in FLS using consistent hash.
     * opendistrosecurityIndex - used to determine if internal index is written to or read from.
     * type - checks if log destination used is internal elasticsearch.
     * index - the index used for storing audit logs to avoid monitoring it.
     * @param configCompliance configCompliance
     * @param settings settings
     * @return ComplianceConfig
     */
    public static ComplianceConfig from(AuditConfig.Compliance configCompliance, Settings settings) {
        final String saltAsString = settings.get(ConfigConstants.OPENDISTRO_SECURITY_COMPLIANCE_SALT, ConfigConstants.OPENDISTRO_SECURITY_COMPLIANCE_SALT_DEFAULT);
        final Set<String> immutableIndicesPatterns = ImmutableSet.copyOf(settings.getAsList(ConfigConstants.OPENDISTRO_SECURITY_COMPLIANCE_IMMUTABLE_INDICES, Collections.emptyList()));
=======
        final boolean logExternalConfig = settings.getAsBoolean(ConfigConstants.OPENDISTRO_SECURITY_COMPLIANCE_HISTORY_EXTERNAL_CONFIG_ENABLED, false);
        final boolean logInternalConfig = settings.getAsBoolean(ConfigConstants.OPENDISTRO_SECURITY_COMPLIANCE_HISTORY_INTERNAL_CONFIG_ENABLED, false);
        final boolean logReadMetadataOnly = settings.getAsBoolean(ConfigConstants.OPENDISTRO_SECURITY_COMPLIANCE_HISTORY_READ_METADATA_ONLY, false);
        final boolean logWriteMetadataOnly = settings.getAsBoolean(ConfigConstants.OPENDISTRO_SECURITY_COMPLIANCE_HISTORY_WRITE_METADATA_ONLY, false);
        final boolean logDiffsForWrite = settings.getAsBoolean(ConfigConstants.OPENDISTRO_SECURITY_COMPLIANCE_HISTORY_WRITE_LOG_DIFFS, false);
        final List<String> watchedReadFields = settings.getAsList(ConfigConstants.OPENDISTRO_SECURITY_COMPLIANCE_HISTORY_READ_WATCHED_FIELDS,
                Collections.emptyList(), false);
        final List<String> watchedWriteIndices = settings.getAsList(ConfigConstants.OPENDISTRO_SECURITY_COMPLIANCE_HISTORY_WRITE_WATCHED_INDICES, Collections.emptyList());
>>>>>>> b9602489
        final String opendistrosecurityIndex = settings.get(ConfigConstants.OPENDISTRO_SECURITY_CONFIG_INDEX_NAME, ConfigConstants.OPENDISTRO_SECURITY_DEFAULT_CONFIG_INDEX);
        final String type = settings.get(ConfigConstants.OPENDISTRO_SECURITY_AUDIT_TYPE_DEFAULT, null);
        final String index = settings.get(ConfigConstants.OPENDISTRO_SECURITY_AUDIT_CONFIG_DEFAULT_PREFIX + ConfigConstants.OPENDISTRO_SECURITY_AUDIT_ES_INDEX, "'security-auditlog-'YYYY.MM.dd");
        final Set<String> ignoredComplianceUsersForRead = AuditConfig.getSettingAsSet(
                settings,
                ConfigConstants.OPENDISTRO_SECURITY_COMPLIANCE_HISTORY_READ_IGNORE_USERS,
                AuditConfig.DEFAULT_IGNORED_USERS,
                false);
        final Set<String> ignoredComplianceUsersForWrite = AuditConfig.getSettingAsSet(
                settings,
                ConfigConstants.OPENDISTRO_SECURITY_COMPLIANCE_HISTORY_WRITE_IGNORE_USERS,
                AuditConfig.DEFAULT_IGNORED_USERS,
                false);

        return new ComplianceConfig(
<<<<<<< HEAD
                configCompliance.isComplianceEnabled(),
                configCompliance.isExternalConfigEnabled(),
                configCompliance.isInternalConfigEnabled(),
                configCompliance.isReadMetadataOnly(),
                configCompliance.getReadWatchedFields(),
                configCompliance.getReadIgnoreUsers(),
                configCompliance.isWriteMetadataOnly(),
                configCompliance.isWriteLogDiffs(),
                configCompliance.getWriteWatchedIndices(),
                configCompliance.getWriteIgnoreUsers(),
                immutableIndicesPatterns,
                saltAsString,
=======
                logExternalConfig,
                logInternalConfig,
                logReadMetadataOnly,
                watchedReadFields,
                ignoredComplianceUsersForRead,
                logWriteMetadataOnly,
                logDiffsForWrite,
                watchedWriteIndices,
                ignoredComplianceUsersForWrite,
>>>>>>> b9602489
                opendistrosecurityIndex,
                type,
                index);
    }

    /**
     * Checks if config defined in elasticsearch config directory must be logged
     * @return true/false
     */
    public boolean shouldLogExternalConfig() {
        return logExternalConfig;
    }

    /**
     * Checks if internal config must be logged
     * @return true/false
     */
    public boolean shouldLogInternalConfig() {
        return logInternalConfig;
    }

    /**
     * Checks if compliance is enabled
     * @return true/false
     */
    public boolean isEnabled() {
        return this.enabled;
    }

    /**
     * Checks if logs diffs must be recorded for write requests
     * Log metadata only for write requests must be disabled
     * @return true/false
     */
    public boolean shouldLogDiffsForWrite() {
        return !shouldLogWriteMetadataOnly() && logDiffsForWrite;
    }

    /**
     * Checks if only metadata for write requests should be logged
     * @return true/false
     */
    public boolean shouldLogWriteMetadataOnly() {
        return logWriteMetadataOnly;
    }

    /**
     * Checks if only metadata for read requests should be logged
     * @return true/false
     */
    public boolean shouldLogReadMetadataOnly() {
        return logReadMetadataOnly;
    }

    @VisibleForTesting
    public WildcardMatcher getIgnoredComplianceUsersForReadMatcher() {
        return ignoredComplianceUsersForReadMatcher;
    }

    /**
     * Check if user is excluded from compliance read audit
     * @param user
     * @return true if user is excluded from compliance read audit
     */
    public boolean isComplianceReadAuditDisabled(String user) {
        return ignoredComplianceUsersForReadMatcher.test(user);
    }

    @VisibleForTesting
    public WildcardMatcher getIgnoredComplianceUsersForWriteMatcher() {
        return ignoredComplianceUsersForWriteMatcher;
    }

    /**
     * Check if user is excluded from compliance write audit
     * @param user
     * @return true if user is excluded from compliance write audit
     */
    public boolean isComplianceWriteAuditDisabled(String user) {
        return ignoredComplianceUsersForWriteMatcher.test(user);
    }

    /**
     * Set of users for whom compliance read auditing must be ignored.
     * @return set of users
     */
    public Set<String> getIgnoredComplianceUsersForRead() {
        return ignoredComplianceUsersForRead;
    }

    /**
     * Set of users for whom compliance write auditing must be ignored.
     * @return set of users
     */
    public Set<String> getIgnoredComplianceUsersForWrite() {
        return ignoredComplianceUsersForWrite;
    }

    /**
     * This function is used for caching the fields
     * @param index index to check for fields
     * @return set of fields which is used by cache
     */
    private Set<String> getFieldsForIndex(String index) {
        if (index == null) {
            return Collections.emptySet();
        }

        if (auditLogIndex != null && auditLogIndex.equalsIgnoreCase(index)) {
            return Collections.emptySet();
        }

        if (auditLogPattern != null) {
            if (index.equalsIgnoreCase(getExpandedIndexName(auditLogPattern, null))) {
                return Collections.emptySet();
            }
        }

        return readEnabledFields.entrySet().stream()
                .filter(entry -> entry.getKey().test(index))
                .flatMap(entry -> entry.getValue().stream())
                .collect(ImmutableSet.toImmutableSet());
    }

    /**
     * Get the index name with date pattern for rolling indexes
     * @param indexPattern index pattern
     * @param index index
     * @return index name
     */
    private String getExpandedIndexName(DateTimeFormatter indexPattern, String index) {
        if (indexPattern == null) {
            return index;
        }
        return indexPattern.print(DateTime.now(DateTimeZone.UTC));
    }

    /**
     * Check if write history is enabled for the index.
     * Does not check for compliance here.
     * @param index index
     * @return true/false
     */
    public boolean writeHistoryEnabledForIndex(String index) {
        if (index == null || !isEnabled()) {
            return false;
        }
        // if open distro index (internal index) check if internal config logging is enabled
        if (opendistrosecurityIndex.equals(index)) {
            return logInternalConfig;
        }
        // if the index is used for audit logging, return false
        if (auditLogIndex != null && auditLogIndex.equalsIgnoreCase(index)) {
            return false;
        }
        // if the index is used for audit logging (rolling index name), return false
        if (auditLogPattern != null) {
            if (index.equalsIgnoreCase(getExpandedIndexName(auditLogPattern, null))) {
                return false;
            }
        }

        return watchedWriteIndicesMatcher.test(index);
    }

    /**
     * Check if read compliance history is enabled for given index
     * Checks if compliance is enabled
     * @param index index
     * @return true/false
     */
    public boolean readHistoryEnabledForIndex(String index) {
        if (!this.isEnabled()) {
            return false;
        }
        // if open distro index (internal index) check if internal config logging is enabled
        if (opendistrosecurityIndex.equals(index)) {
            return logInternalConfig;
        }
        try {
            return readEnabledFieldsCache.get(index) != WildcardMatcher.NONE;
        } catch (ExecutionException e) {
            log.warn("Failed to get index {} fields enabled for read from cache. Bypassing cache.", index, e);
            return getFieldsForIndex(index).isEmpty();
        }
    }

    /**
     * Check if read compliance history is enabled for given index
     * Checks if compliance is enabled
     * @param index index
     * @return true/false
     */
    public boolean readHistoryEnabledForField(String index, String field) {
        if (!this.isEnabled()) {
            return false;
        }
        // if open distro index (internal index) check if internal config logging is enabled
        if (opendistrosecurityIndex.equals(index)) {
            return logInternalConfig;
        }
        WildcardMatcher matcher;
        try {
            matcher = readEnabledFieldsCache.get(index);
        } catch (ExecutionException e) {
            log.warn("Failed to get index {} fields enabled for read from cache. Bypassing cache.", index, e);
            matcher = WildcardMatcher.from(getFieldsForIndex(index));
        }
        return matcher.test(field);
    }
}<|MERGE_RESOLUTION|>--- conflicted
+++ resolved
@@ -30,18 +30,15 @@
 
 package com.amazon.opendistroforelasticsearch.security.compliance;
 
-import java.util.Arrays;
 import java.util.Collections;
 import java.util.List;
 import java.util.Map;
 import java.util.Set;
 import java.util.concurrent.ExecutionException;
+import java.util.stream.Collectors;
 
 import com.amazon.opendistroforelasticsearch.security.auditlog.config.AuditConfig;
-<<<<<<< HEAD
-=======
 import com.google.common.annotations.VisibleForTesting;
->>>>>>> b9602489
 import org.apache.logging.log4j.LogManager;
 import org.apache.logging.log4j.Logger;
 import org.elasticsearch.common.Strings;
@@ -56,7 +53,6 @@
 import com.google.common.cache.CacheBuilder;
 import com.google.common.cache.CacheLoader;
 import com.google.common.cache.LoadingCache;
-import com.google.common.collect.ImmutableMap;
 import com.google.common.collect.ImmutableSet;
 
 /**
@@ -75,16 +71,6 @@
     private final boolean logReadMetadataOnly;
     private final boolean logWriteMetadataOnly;
     private final boolean logDiffsForWrite;
-<<<<<<< HEAD
-    private final List<String> watchedWriteIndicesPatterns;
-    private final Set<String> ignoredComplianceUsersForRead;
-    private final Set<String> ignoredComplianceUsersForWrite;
-    private final Set<String> immutableIndicesPatterns;
-    private final String opendistrosecurityIndex;
-    private final Map<String, Set<String>> readEnabledFields;
-    private final LoadingCache<String, Set<String>> readEnabledFieldsCache;
-    private final byte[] salt16;
-=======
     private final WildcardMatcher watchedWriteIndicesMatcher;
     private final WildcardMatcher ignoredComplianceUsersForReadMatcher;
     private final WildcardMatcher ignoredComplianceUsersForWriteMatcher;
@@ -92,62 +78,30 @@
 
     private final Map<WildcardMatcher, Set<String>> readEnabledFields;
     private final LoadingCache<String, WildcardMatcher> readEnabledFieldsCache;
->>>>>>> b9602489
     private final DateTimeFormatter auditLogPattern;
     private final String auditLogIndex;
     private final boolean enabled;
 
     private ComplianceConfig(
-            final boolean complianceEnabled,
+            final boolean enabled,
             final boolean logExternalConfig,
             final boolean logInternalConfig,
             final boolean logReadMetadataOnly,
-<<<<<<< HEAD
-            final Map<String, Set<String>> readEnabledFields,
-=======
-            final List<String> watchedReadFields,
->>>>>>> b9602489
+            final Map<String, Set<String>> watchedReadFields,
             final Set<String> ignoredComplianceUsersForRead,
             final boolean logWriteMetadataOnly,
             final boolean logDiffsForWrite,
             final List<String> watchedWriteIndicesPatterns,
             final Set<String> ignoredComplianceUsersForWrite,
-<<<<<<< HEAD
-            final Set<String> immutableIndicesPatterns,
-            final String saltAsString,
-=======
->>>>>>> b9602489
             final String opendistrosecurityIndex,
             final String destinationType,
             final String destinationIndex) {
-        this.enabled = complianceEnabled;
+        this.enabled = enabled;
         this.logExternalConfig = logExternalConfig;
         this.logInternalConfig = logInternalConfig;
         this.logReadMetadataOnly = logReadMetadataOnly;
         this.logWriteMetadataOnly = logWriteMetadataOnly;
         this.logDiffsForWrite = logDiffsForWrite;
-<<<<<<< HEAD
-        this.readEnabledFields = readEnabledFields;
-        this.watchedWriteIndicesPatterns = watchedWriteIndicesPatterns;
-        this.ignoredComplianceUsersForRead = ignoredComplianceUsersForRead;
-        this.ignoredComplianceUsersForWrite = ignoredComplianceUsersForWrite;
-        this.immutableIndicesPatterns = immutableIndicesPatterns;
-        this.opendistrosecurityIndex = opendistrosecurityIndex;
-
-        this.salt16 = new byte[SALT_SIZE];
-        if (saltAsString.equals(ConfigConstants.OPENDISTRO_SECURITY_COMPLIANCE_SALT_DEFAULT)) {
-            log.warn("If you plan to use field masking pls configure compliance salt {} to be a random string of 16 chars length identical on all nodes", saltAsString);
-        }
-        try {
-            ByteBuffer byteBuffer = StandardCharsets.UTF_8.encode(saltAsString);
-            byteBuffer.get(salt16);
-            if (byteBuffer.remaining() > 0) {
-                log.warn("Provided compliance salt {} is greater than 16 bytes. Only the first 16 bytes are used for salting", saltAsString);
-            }
-        } catch (BufferUnderflowException e) {
-            throw new ElasticsearchException("Provided compliance salt " + saltAsString + " must at least contain 16 bytes", e);
-        }
-=======
         this.watchedWriteIndicesMatcher = WildcardMatcher.from(watchedWriteIndicesPatterns);
         this.ignoredComplianceUsersForReadMatcher = WildcardMatcher.from(ignoredComplianceUsersForRead);
         this.ignoredComplianceUsersForWriteMatcher = WildcardMatcher.from(ignoredComplianceUsersForWrite);
@@ -155,15 +109,9 @@
 
         //opendistro_security.compliance.pii_fields:
         //  - indexpattern,fieldpattern,fieldpattern,....
-        this.readEnabledFields = watchedReadFields.stream()
-                .map(watchedReadField -> watchedReadField.split(","))
-                .filter(split -> split.length != 0 && !Strings.isNullOrEmpty(split[0]))
-                .collect(ImmutableMap.toImmutableMap(
-                        split -> WildcardMatcher.from(split[0]),
-                        split -> split.length == 1 ?
-                                Collections.singleton("*") : Arrays.stream(split).skip(1).collect(ImmutableSet.toImmutableSet())
-                ));
->>>>>>> b9602489
+        this.readEnabledFields = watchedReadFields.keySet().stream()
+                .filter(key -> !Strings.isNullOrEmpty(key))
+                .collect(Collectors.toMap(WildcardMatcher::from, watchedReadFields::get));
 
         DateTimeFormatter auditLogPattern = null;
         String auditLogIndex = null;
@@ -202,8 +150,6 @@
         logger.info("Auditing will watch {} for write requests.", watchedWriteIndicesMatcher);
         logger.info("{} is used as internal security index.", opendistrosecurityIndex);
         logger.info("Internal index used for posting audit logs is {}", auditLogIndex);
-        logger.info("Compliance read operation requests auditing from {} users is disabled.", ignoredComplianceUsersForRead);
-        logger.info("Compliance write operation requests auditing from {} users is disabled.", ignoredComplianceUsersForWrite);
     }
 
     /**
@@ -212,14 +158,12 @@
      * @return compliance configuration
      */
     public static ComplianceConfig from(Settings settings) {
-<<<<<<< HEAD
         final AuditConfig.Compliance compliance = AuditConfig.from(settings).getCompliance();
         return from(compliance, settings);
     }
 
     /**
      * Create compliance configuration from audit
-     * saltAsString - Read from settings. Not hot-reloaded. Used for anonymization of fields in FLS using consistent hash.
      * opendistrosecurityIndex - used to determine if internal index is written to or read from.
      * type - checks if log destination used is internal elasticsearch.
      * index - the index used for storing audit logs to avoid monitoring it.
@@ -228,34 +172,11 @@
      * @return ComplianceConfig
      */
     public static ComplianceConfig from(AuditConfig.Compliance configCompliance, Settings settings) {
-        final String saltAsString = settings.get(ConfigConstants.OPENDISTRO_SECURITY_COMPLIANCE_SALT, ConfigConstants.OPENDISTRO_SECURITY_COMPLIANCE_SALT_DEFAULT);
-        final Set<String> immutableIndicesPatterns = ImmutableSet.copyOf(settings.getAsList(ConfigConstants.OPENDISTRO_SECURITY_COMPLIANCE_IMMUTABLE_INDICES, Collections.emptyList()));
-=======
-        final boolean logExternalConfig = settings.getAsBoolean(ConfigConstants.OPENDISTRO_SECURITY_COMPLIANCE_HISTORY_EXTERNAL_CONFIG_ENABLED, false);
-        final boolean logInternalConfig = settings.getAsBoolean(ConfigConstants.OPENDISTRO_SECURITY_COMPLIANCE_HISTORY_INTERNAL_CONFIG_ENABLED, false);
-        final boolean logReadMetadataOnly = settings.getAsBoolean(ConfigConstants.OPENDISTRO_SECURITY_COMPLIANCE_HISTORY_READ_METADATA_ONLY, false);
-        final boolean logWriteMetadataOnly = settings.getAsBoolean(ConfigConstants.OPENDISTRO_SECURITY_COMPLIANCE_HISTORY_WRITE_METADATA_ONLY, false);
-        final boolean logDiffsForWrite = settings.getAsBoolean(ConfigConstants.OPENDISTRO_SECURITY_COMPLIANCE_HISTORY_WRITE_LOG_DIFFS, false);
-        final List<String> watchedReadFields = settings.getAsList(ConfigConstants.OPENDISTRO_SECURITY_COMPLIANCE_HISTORY_READ_WATCHED_FIELDS,
-                Collections.emptyList(), false);
-        final List<String> watchedWriteIndices = settings.getAsList(ConfigConstants.OPENDISTRO_SECURITY_COMPLIANCE_HISTORY_WRITE_WATCHED_INDICES, Collections.emptyList());
->>>>>>> b9602489
         final String opendistrosecurityIndex = settings.get(ConfigConstants.OPENDISTRO_SECURITY_CONFIG_INDEX_NAME, ConfigConstants.OPENDISTRO_SECURITY_DEFAULT_CONFIG_INDEX);
         final String type = settings.get(ConfigConstants.OPENDISTRO_SECURITY_AUDIT_TYPE_DEFAULT, null);
         final String index = settings.get(ConfigConstants.OPENDISTRO_SECURITY_AUDIT_CONFIG_DEFAULT_PREFIX + ConfigConstants.OPENDISTRO_SECURITY_AUDIT_ES_INDEX, "'security-auditlog-'YYYY.MM.dd");
-        final Set<String> ignoredComplianceUsersForRead = AuditConfig.getSettingAsSet(
-                settings,
-                ConfigConstants.OPENDISTRO_SECURITY_COMPLIANCE_HISTORY_READ_IGNORE_USERS,
-                AuditConfig.DEFAULT_IGNORED_USERS,
-                false);
-        final Set<String> ignoredComplianceUsersForWrite = AuditConfig.getSettingAsSet(
-                settings,
-                ConfigConstants.OPENDISTRO_SECURITY_COMPLIANCE_HISTORY_WRITE_IGNORE_USERS,
-                AuditConfig.DEFAULT_IGNORED_USERS,
-                false);
 
         return new ComplianceConfig(
-<<<<<<< HEAD
                 configCompliance.isComplianceEnabled(),
                 configCompliance.isExternalConfigEnabled(),
                 configCompliance.isInternalConfigEnabled(),
@@ -266,19 +187,6 @@
                 configCompliance.isWriteLogDiffs(),
                 configCompliance.getWriteWatchedIndices(),
                 configCompliance.getWriteIgnoreUsers(),
-                immutableIndicesPatterns,
-                saltAsString,
-=======
-                logExternalConfig,
-                logInternalConfig,
-                logReadMetadataOnly,
-                watchedReadFields,
-                ignoredComplianceUsersForRead,
-                logWriteMetadataOnly,
-                logDiffsForWrite,
-                watchedWriteIndices,
-                ignoredComplianceUsersForWrite,
->>>>>>> b9602489
                 opendistrosecurityIndex,
                 type,
                 index);
@@ -359,22 +267,6 @@
      */
     public boolean isComplianceWriteAuditDisabled(String user) {
         return ignoredComplianceUsersForWriteMatcher.test(user);
-    }
-
-    /**
-     * Set of users for whom compliance read auditing must be ignored.
-     * @return set of users
-     */
-    public Set<String> getIgnoredComplianceUsersForRead() {
-        return ignoredComplianceUsersForRead;
-    }
-
-    /**
-     * Set of users for whom compliance write auditing must be ignored.
-     * @return set of users
-     */
-    public Set<String> getIgnoredComplianceUsersForWrite() {
-        return ignoredComplianceUsersForWrite;
     }
 
     /**
