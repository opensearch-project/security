/*
 * Copyright 2015-2018 _floragunn_ GmbH
 * Licensed under the Apache License, Version 2.0 (the "License");
 * you may not use this file except in compliance with the License.
 * You may obtain a copy of the License at
 *
 * http://www.apache.org/licenses/LICENSE-2.0
 *
 * Unless required by applicable law or agreed to in writing, software
 * distributed under the License is distributed on an "AS IS" BASIS,
 * WITHOUT WARRANTIES OR CONDITIONS OF ANY KIND, either express or implied.
 * See the License for the specific language governing permissions and
 * limitations under the License.
 */

/*
 * Portions Copyright 2019 Amazon.com, Inc. or its affiliates. All Rights Reserved.
 *
 * Licensed under the Apache License, Version 2.0 (the "License").
 * You may not use this file except in compliance with the License.
 * A copy of the License is located at
 *
 * http://www.apache.org/licenses/LICENSE-2.0
 *
 * or in the "license" file accompanying this file. This file is distributed
 * on an "AS IS" BASIS, WITHOUT WARRANTIES OR CONDITIONS OF ANY KIND, either
 * express or implied. See the License for the specific language governing
 * permissions and limitations under the License.
 */

package com.amazon.opendistroforelasticsearch.security.compliance;

import java.util.Arrays;
import java.util.Collections;
import java.util.List;
import java.util.Map;
import java.util.Set;
import java.util.concurrent.ExecutionException;

import com.amazon.opendistroforelasticsearch.security.auditlog.config.AuditConfig;
import com.fasterxml.jackson.annotation.JacksonInject;
import com.fasterxml.jackson.annotation.JsonAutoDetect;
import com.fasterxml.jackson.annotation.JsonCreator;
import com.fasterxml.jackson.annotation.JsonProperty;
import com.google.common.annotations.VisibleForTesting;
import org.apache.logging.log4j.LogManager;
import org.apache.logging.log4j.Logger;
import org.elasticsearch.common.Strings;
import org.elasticsearch.common.settings.Settings;
import org.joda.time.DateTime;
import org.joda.time.DateTimeZone;
import org.joda.time.format.DateTimeFormat;
import org.joda.time.format.DateTimeFormatter;

import com.amazon.opendistroforelasticsearch.security.support.ConfigConstants;
import com.amazon.opendistroforelasticsearch.security.support.WildcardMatcher;
import com.google.common.cache.CacheBuilder;
import com.google.common.cache.CacheLoader;
import com.google.common.cache.LoadingCache;
import com.google.common.collect.ImmutableList;
import com.google.common.collect.ImmutableMap;
import com.google.common.collect.ImmutableSet;

import static com.amazon.opendistroforelasticsearch.security.DefaultObjectMapper.getOrDefault;

/**
 * This class represents all configurations for compliance.
 * DLS/FLS uses this configuration for filtering and anonymizing fields.
 * Audit Logger uses this configuration to post compliance audit logs.
 */
@JsonAutoDetect(getterVisibility = JsonAutoDetect.Visibility.NONE)
public class ComplianceConfig {

    private static final Logger log = LogManager.getLogger(ComplianceConfig.class);
    public static final ComplianceConfig DEFAULT = ComplianceConfig.from(Settings.EMPTY);
    private static final int CACHE_SIZE = 1000;
    private static final String INTERNAL_ELASTICSEARCH = "internal_elasticsearch";

    private final boolean logExternalConfig;
    private final boolean logInternalConfig;
    private final boolean logReadMetadataOnly;
    private final boolean logWriteMetadataOnly;
    @JsonProperty("write_log_diffs")
    private final boolean logDiffsForWrite;
    @JsonProperty("read_watched_fields")
    private final Map<String, List<String>> watchedReadFields;
    @JsonProperty("read_ignore_users")
    private final Set<String> ignoredComplianceUsersForRead;
    @JsonProperty("write_watched_indices")
    private final List<String> watchedWriteIndicesPatterns;
    @JsonProperty("write_ignore_users")
    private final Set<String> ignoredComplianceUsersForWrite;

    private final WildcardMatcher watchedWriteIndicesMatcher;
    private final WildcardMatcher ignoredComplianceUsersForReadMatcher;
    private final WildcardMatcher ignoredComplianceUsersForWriteMatcher;
    private final String opendistrosecurityIndex;

    private final Map<WildcardMatcher, Set<String>> readEnabledFields;
    private final LoadingCache<String, WildcardMatcher> readEnabledFieldsCache;
    private final DateTimeFormatter auditLogPattern;
    private final String auditLogIndex;
    private final boolean enabled;

    private ComplianceConfig(
            final boolean enabled,
            final boolean logExternalConfig,
            final boolean logInternalConfig,
            final boolean logReadMetadataOnly,
            final Map<String, List<String>> watchedReadFields,
            final Set<String> ignoredComplianceUsersForRead,
            final boolean logWriteMetadataOnly,
            final boolean logDiffsForWrite,
            final List<String> watchedWriteIndicesPatterns,
            final Set<String> ignoredComplianceUsersForWrite,
            final String opendistrosecurityIndex,
            final String destinationType,
            final String destinationIndex) {
        this.enabled = enabled;
        this.logExternalConfig = logExternalConfig;
        this.logInternalConfig = logInternalConfig;
        this.logReadMetadataOnly = logReadMetadataOnly;
        this.logWriteMetadataOnly = logWriteMetadataOnly;
        this.logDiffsForWrite = logDiffsForWrite;
        this.watchedWriteIndicesMatcher = WildcardMatcher.from(watchedWriteIndicesPatterns);
        this.ignoredComplianceUsersForReadMatcher = WildcardMatcher.from(ignoredComplianceUsersForRead);
        this.ignoredComplianceUsersForWriteMatcher = WildcardMatcher.from(ignoredComplianceUsersForWrite);
        this.opendistrosecurityIndex = opendistrosecurityIndex;
        this.watchedReadFields = watchedReadFields;
        this.ignoredComplianceUsersForRead = ignoredComplianceUsersForRead;
        this.watchedWriteIndicesPatterns = watchedWriteIndicesPatterns;
        this.ignoredComplianceUsersForWrite = ignoredComplianceUsersForWrite;

        this.readEnabledFields = watchedReadFields.entrySet().stream()
                .filter(entry -> !Strings.isNullOrEmpty(entry.getKey()))
                .collect(
<<<<<<< HEAD
                        ImmutableMap.toImmutableMap(
                                entry -> WildcardMatcher.from(entry.getKey()),
                                entry -> ImmutableSet.copyOf(entry.getValue())
                        )
=======
                    ImmutableMap.toImmutableMap(
                        entry -> WildcardMatcher.from(entry.getKey()),
                        entry -> ImmutableSet.copyOf(entry.getValue())
                    )
>>>>>>> c6fd29a1
                );

        DateTimeFormatter auditLogPattern = null;
        String auditLogIndex = null;
        if (INTERNAL_ELASTICSEARCH.equalsIgnoreCase(destinationType)) {
            try {
                auditLogPattern = DateTimeFormat.forPattern(destinationIndex); //throws IllegalArgumentException if no pattern
            } catch (IllegalArgumentException e) {
                //no pattern
                auditLogIndex = destinationIndex;
            } catch (Exception e) {
                log.error("Unable to check if auditlog index {} is part of compliance setup", destinationIndex, e);
            }
        }
        this.auditLogPattern = auditLogPattern;
        this.auditLogIndex = auditLogIndex;

        this.readEnabledFieldsCache = CacheBuilder.newBuilder()
                .maximumSize(CACHE_SIZE)
                .build(new CacheLoader<String, WildcardMatcher>() {
                    @Override
                    public WildcardMatcher load(String index) throws Exception {
                        return WildcardMatcher.from(getFieldsForIndex(index));
                    }
                });
    }

    @VisibleForTesting
    public ComplianceConfig(
            final boolean enabled,
            final boolean logExternalConfig,
            final boolean logInternalConfig,
            final boolean logReadMetadataOnly,
            final Map<String, List<String>> watchedReadFields,
            final Set<String> ignoredComplianceUsersForRead,
            final boolean logWriteMetadataOnly,
            final boolean logDiffsForWrite,
            final List<String> watchedWriteIndicesPatterns,
            final Set<String> ignoredComplianceUsersForWrite,
            Settings settings) {
        this(
                enabled,
                logExternalConfig,
                logInternalConfig,
                logReadMetadataOnly,
                watchedReadFields,
                ignoredComplianceUsersForRead,
                logWriteMetadataOnly,
                logDiffsForWrite,
                watchedWriteIndicesPatterns,
                ignoredComplianceUsersForWrite,
                settings.get(ConfigConstants.OPENDISTRO_SECURITY_CONFIG_INDEX_NAME, ConfigConstants.OPENDISTRO_SECURITY_DEFAULT_CONFIG_INDEX),
                settings.get(ConfigConstants.OPENDISTRO_SECURITY_AUDIT_TYPE_DEFAULT, null),
                settings.get(ConfigConstants.OPENDISTRO_SECURITY_AUDIT_CONFIG_DEFAULT_PREFIX + ConfigConstants.OPENDISTRO_SECURITY_AUDIT_ES_INDEX, "'security-auditlog-'YYYY.MM.dd")
        );
    }

    public void log(Logger logger) {
        logger.info("Auditing of external configuration is {}.", logExternalConfig ? "enabled" : "disabled");
        logger.info("Auditing of internal configuration is {}.", logInternalConfig ? "enabled" : "disabled");
        logger.info("Auditing only metadata information for read request is {}.", logReadMetadataOnly ? "enabled" : "disabled");
        logger.info("Auditing will watch {} for read requests.", readEnabledFields);
        logger.info("Auditing read operation requests from {} users is disabled.", ignoredComplianceUsersForReadMatcher);
        logger.info("Auditing only metadata information for write request is {}.", logWriteMetadataOnly ? "enabled" : "disabled");
        logger.info("Auditing diffs for write requests is {}.", logDiffsForWrite ? "enabled" : "disabled");
        logger.info("Auditing write operation requests from {} users is disabled.", ignoredComplianceUsersForWriteMatcher);
        logger.info("Auditing will watch {} for write requests.", watchedWriteIndicesMatcher);
        logger.info("{} is used as internal security index.", opendistrosecurityIndex);
        logger.info("Internal index used for posting audit logs is {}", auditLogIndex);
    }

    @VisibleForTesting
    @JsonCreator
    public static ComplianceConfig from(Map<String, Object> properties, @JacksonInject Settings settings) {
        final boolean enabled = getOrDefault(properties, "enabled", true);
        final boolean logExternalConfig = getOrDefault(properties, "external_config", false);
        final boolean logInternalConfig = getOrDefault(properties, "internal_config", false);
        final boolean logReadMetadataOnly = getOrDefault(properties, "read_metadata_only", false);
        final Map<String, List<String>> watchedReadFields = getOrDefault(properties, "read_watched_fields", Collections.emptyMap());
        final Set<String> ignoredComplianceUsersForRead = ImmutableSet.copyOf(getOrDefault(properties, "read_ignore_users", AuditConfig.DEFAULT_IGNORED_USERS));
        final boolean logWriteMetadataOnly = getOrDefault(properties, "write_metadata_only", false);
        final boolean logDiffsForWrite = getOrDefault(properties, "write_log_diffs", false);
        final List<String> watchedWriteIndicesPatterns = getOrDefault(properties, "write_watched_indices", Collections.emptyList());
        final Set<String> ignoredComplianceUsersForWrite = ImmutableSet.copyOf(getOrDefault(properties, "write_ignore_users", AuditConfig.DEFAULT_IGNORED_USERS));
        return new ComplianceConfig(
                enabled,
                logExternalConfig,
                logInternalConfig,
                logReadMetadataOnly,
                watchedReadFields,
                ignoredComplianceUsersForRead,
                logWriteMetadataOnly,
                logDiffsForWrite,
                watchedWriteIndicesPatterns,
                ignoredComplianceUsersForWrite,
                settings
        );
    }

    /**
     * Create compliance configuration from Settings defined in elasticsearch.yml
     * @param settings settings
     * @return compliance configuration
     */
    public static ComplianceConfig from(Settings settings) {
        final boolean logExternalConfig = settings.getAsBoolean(ConfigConstants.OPENDISTRO_SECURITY_COMPLIANCE_HISTORY_EXTERNAL_CONFIG_ENABLED, false);
        final boolean logInternalConfig = settings.getAsBoolean(ConfigConstants.OPENDISTRO_SECURITY_COMPLIANCE_HISTORY_INTERNAL_CONFIG_ENABLED, false);
        final boolean logReadMetadataOnly = settings.getAsBoolean(ConfigConstants.OPENDISTRO_SECURITY_COMPLIANCE_HISTORY_READ_METADATA_ONLY, false);
        final boolean logWriteMetadataOnly = settings.getAsBoolean(ConfigConstants.OPENDISTRO_SECURITY_COMPLIANCE_HISTORY_WRITE_METADATA_ONLY, false);
        final boolean logDiffsForWrite = settings.getAsBoolean(ConfigConstants.OPENDISTRO_SECURITY_COMPLIANCE_HISTORY_WRITE_LOG_DIFFS, false);
        final List<String> watchedReadFields = settings.getAsList(ConfigConstants.OPENDISTRO_SECURITY_COMPLIANCE_HISTORY_READ_WATCHED_FIELDS,
                Collections.emptyList(), false);
        //opendistro_security.compliance.pii_fields:
        //  - indexpattern,fieldpattern,fieldpattern,....
        final Map<String, List<String>> readEnabledFields = watchedReadFields.stream()
                .map(watchedReadField -> watchedReadField.split(","))
                .filter(split -> split.length != 0 && !Strings.isNullOrEmpty(split[0]))
                .collect(ImmutableMap.toImmutableMap(
                        split -> split[0],
                        split -> split.length == 1 ?
                                ImmutableList.of("*") : Arrays.stream(split).skip(1).collect(ImmutableList.toImmutableList())
                ));
        final List<String> watchedWriteIndices = settings.getAsList(ConfigConstants.OPENDISTRO_SECURITY_COMPLIANCE_HISTORY_WRITE_WATCHED_INDICES, Collections.emptyList());
        final Set<String> ignoredComplianceUsersForRead = ConfigConstants.getSettingAsSet(
                settings,
                ConfigConstants.OPENDISTRO_SECURITY_COMPLIANCE_HISTORY_READ_IGNORE_USERS,
                AuditConfig.DEFAULT_IGNORED_USERS,
                false);
        final Set<String> ignoredComplianceUsersForWrite = ConfigConstants.getSettingAsSet(
                settings,
                ConfigConstants.OPENDISTRO_SECURITY_COMPLIANCE_HISTORY_WRITE_IGNORE_USERS,
                AuditConfig.DEFAULT_IGNORED_USERS,
                false);

        return new ComplianceConfig(
                true,
                logExternalConfig,
                logInternalConfig,
                logReadMetadataOnly,
                readEnabledFields,
                ignoredComplianceUsersForRead,
                logWriteMetadataOnly,
                logDiffsForWrite,
                watchedWriteIndices,
                ignoredComplianceUsersForWrite,
                settings);
    }

    /**
     * Checks if config defined in elasticsearch config directory must be logged
     * @return true/false
     */
    @JsonProperty("external_config")
    public boolean shouldLogExternalConfig() {
        return logExternalConfig;
    }

    /**
     * Checks if internal config must be logged
     * @return true/false
     */
    @JsonProperty("internal_config")
    public boolean shouldLogInternalConfig() {
        return logInternalConfig;
    }

    /**
     * Checks if compliance is enabled
     * @return true/false
     */
    @JsonProperty
    public boolean isEnabled() {
        return this.enabled;
    }

    /**
     * Checks if logs diffs must be recorded for write requests
     * Log metadata only for write requests must be disabled
     * @return true/false
     */
    public boolean shouldLogDiffsForWrite() {
        return !shouldLogWriteMetadataOnly() && logDiffsForWrite;
    }

    /**
     * Checks if only metadata for write requests should be logged
     * @return true/false
     */
    @JsonProperty("write_metadata_only")
    public boolean shouldLogWriteMetadataOnly() {
        return logWriteMetadataOnly;
    }

    /**
     * Checks if only metadata for read requests should be logged
     * @return true/false
     */
    @JsonProperty("read_metadata_only")
    public boolean shouldLogReadMetadataOnly() {
        return logReadMetadataOnly;
    }

    @VisibleForTesting
    public WildcardMatcher getIgnoredComplianceUsersForReadMatcher() {
        return ignoredComplianceUsersForReadMatcher;
    }

    /**
     * Check if user is excluded from compliance read audit
     * @param user
     * @return true if user is excluded from compliance read audit
     */
    public boolean isComplianceReadAuditDisabled(String user) {
        return ignoredComplianceUsersForReadMatcher.test(user);
    }

    @VisibleForTesting
    public WildcardMatcher getIgnoredComplianceUsersForWriteMatcher() {
        return ignoredComplianceUsersForWriteMatcher;
    }

    /**
     * Check if user is excluded from compliance write audit
     * @param user
     * @return true if user is excluded from compliance write audit
     */
    public boolean isComplianceWriteAuditDisabled(String user) {
        return ignoredComplianceUsersForWriteMatcher.test(user);
    }

    @VisibleForTesting
    public Map<WildcardMatcher, Set<String>> getReadEnabledFields() {
        return readEnabledFields;
    }

    @VisibleForTesting
    public WildcardMatcher getWatchedWriteIndicesMatcher() {
        return watchedWriteIndicesMatcher;
    }

    @VisibleForTesting
    public String getOpendistrosecurityIndex() {
        return opendistrosecurityIndex;
    }

    @VisibleForTesting
    public String getAuditLogIndex() {
        return auditLogIndex;
    }

    /**
     * This function is used for caching the fields
     * @param index index to check for fields
     * @return set of fields which is used by cache
     */
    private Set<String> getFieldsForIndex(String index) {
        if (index == null) {
            return Collections.emptySet();
        }

        if (auditLogIndex != null && auditLogIndex.equalsIgnoreCase(index)) {
            return Collections.emptySet();
        }

        if (auditLogPattern != null) {
            if (index.equalsIgnoreCase(getExpandedIndexName(auditLogPattern, null))) {
                return Collections.emptySet();
            }
        }

        return readEnabledFields.entrySet().stream()
                .filter(entry -> entry.getKey().test(index))
                .flatMap(entry -> entry.getValue().stream())
                .collect(ImmutableSet.toImmutableSet());
    }

    /**
     * Get the index name with date pattern for rolling indexes
     * @param indexPattern index pattern
     * @param index index
     * @return index name
     */
    private String getExpandedIndexName(DateTimeFormatter indexPattern, String index) {
        if (indexPattern == null) {
            return index;
        }
        return indexPattern.print(DateTime.now(DateTimeZone.UTC));
    }

    /**
     * Check if write history is enabled for the index.
     * Does not check for compliance here.
     * @param index index
     * @return true/false
     */
    public boolean writeHistoryEnabledForIndex(String index) {
        if (index == null || !isEnabled()) {
            return false;
        }
        // if open distro index (internal index) check if internal config logging is enabled
        if (opendistrosecurityIndex.equals(index)) {
            return logInternalConfig;
        }
        // if the index is used for audit logging, return false
        if (auditLogIndex != null && auditLogIndex.equalsIgnoreCase(index)) {
            return false;
        }
        // if the index is used for audit logging (rolling index name), return false
        if (auditLogPattern != null) {
            if (index.equalsIgnoreCase(getExpandedIndexName(auditLogPattern, null))) {
                return false;
            }
        }

        return watchedWriteIndicesMatcher.test(index);
    }

    /**
     * Check if read compliance history is enabled for given index
     * Checks if compliance is enabled
     * @param index index
     * @return true/false
     */
    public boolean readHistoryEnabledForIndex(String index) {
        if (!this.isEnabled()) {
            return false;
        }
        // if open distro index (internal index) check if internal config logging is enabled
        if (opendistrosecurityIndex.equals(index)) {
            return logInternalConfig;
        }
        try {
            return readEnabledFieldsCache.get(index) != WildcardMatcher.NONE;
        } catch (ExecutionException e) {
            log.warn("Failed to get index {} fields enabled for read from cache. Bypassing cache.", index, e);
            return getFieldsForIndex(index).isEmpty();
        }
    }

    /**
     * Check if read compliance history is enabled for given index
     * Checks if compliance is enabled
     * @param index index
     * @return true/false
     */
    public boolean readHistoryEnabledForField(String index, String field) {
        if (!this.isEnabled()) {
            return false;
        }
        // if open distro index (internal index) check if internal config logging is enabled
        if (opendistrosecurityIndex.equals(index)) {
            return logInternalConfig;
        }
        WildcardMatcher matcher;
        try {
            matcher = readEnabledFieldsCache.get(index);
        } catch (ExecutionException e) {
            log.warn("Failed to get index {} fields enabled for read from cache. Bypassing cache.", index, e);
            matcher = WildcardMatcher.from(getFieldsForIndex(index));
        }
        return matcher.test(field);
    }
}<|MERGE_RESOLUTION|>--- conflicted
+++ resolved
@@ -134,17 +134,10 @@
         this.readEnabledFields = watchedReadFields.entrySet().stream()
                 .filter(entry -> !Strings.isNullOrEmpty(entry.getKey()))
                 .collect(
-<<<<<<< HEAD
-                        ImmutableMap.toImmutableMap(
-                                entry -> WildcardMatcher.from(entry.getKey()),
-                                entry -> ImmutableSet.copyOf(entry.getValue())
-                        )
-=======
                     ImmutableMap.toImmutableMap(
                         entry -> WildcardMatcher.from(entry.getKey()),
                         entry -> ImmutableSet.copyOf(entry.getValue())
                     )
->>>>>>> c6fd29a1
                 );
 
         DateTimeFormatter auditLogPattern = null;
