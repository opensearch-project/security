/*
 * Copyright 2015-2018 _floragunn_ GmbH
 * Licensed under the Apache License, Version 2.0 (the "License");
 * you may not use this file except in compliance with the License.
 * You may obtain a copy of the License at
 *
 * http://www.apache.org/licenses/LICENSE-2.0
 *
 * Unless required by applicable law or agreed to in writing, software
 * distributed under the License is distributed on an "AS IS" BASIS,
 * WITHOUT WARRANTIES OR CONDITIONS OF ANY KIND, either express or implied.
 * See the License for the specific language governing permissions and
 * limitations under the License.
 */

/*
 * Portions Copyright 2019 Amazon.com, Inc. or its affiliates. All Rights Reserved.
 *
 * Licensed under the Apache License, Version 2.0 (the "License").
 * You may not use this file except in compliance with the License.
 * A copy of the License is located at
 *
 * http://www.apache.org/licenses/LICENSE-2.0
 *
 * or in the "license" file accompanying this file. This file is distributed
 * on an "AS IS" BASIS, WITHOUT WARRANTIES OR CONDITIONS OF ANY KIND, either
 * express or implied. See the License for the specific language governing
 * permissions and limitations under the License.
 */

package com.amazon.opendistroforelasticsearch.security.transport;

import java.io.IOException;
import java.util.HashMap;
import java.util.List;
import java.util.Map;
import java.util.UUID;
import java.util.stream.Collectors;

import org.apache.commons.lang.StringUtils;
import org.apache.logging.log4j.LogManager;
import org.apache.logging.log4j.Logger;
import org.elasticsearch.action.admin.cluster.shards.ClusterSearchShardsAction;
import org.elasticsearch.action.admin.cluster.shards.ClusterSearchShardsResponse;
import org.elasticsearch.action.get.GetRequest;
import org.elasticsearch.action.search.SearchAction;
import org.elasticsearch.action.search.SearchRequest;
import org.elasticsearch.cluster.service.ClusterService;
import org.elasticsearch.common.io.stream.StreamInput;
import org.elasticsearch.common.settings.Settings;
import org.elasticsearch.common.transport.TransportAddress;
import org.elasticsearch.common.util.concurrent.ThreadContext;
import org.elasticsearch.tasks.Task;
import org.elasticsearch.threadpool.ThreadPool;
import org.elasticsearch.transport.Transport.Connection;
import org.elasticsearch.transport.TransportException;
import org.elasticsearch.transport.TransportInterceptor.AsyncSender;
import org.elasticsearch.transport.TransportRequest;
import org.elasticsearch.transport.TransportRequestHandler;
import org.elasticsearch.transport.TransportRequestOptions;
import org.elasticsearch.transport.TransportResponse;
import org.elasticsearch.transport.TransportResponseHandler;

import com.amazon.opendistroforelasticsearch.security.OpenDistroSecurityPlugin;
import com.amazon.opendistroforelasticsearch.security.auditlog.AuditLog;
import com.amazon.opendistroforelasticsearch.security.auditlog.AuditLog.Origin;
import com.amazon.opendistroforelasticsearch.security.auth.BackendRegistry;
import com.amazon.opendistroforelasticsearch.security.configuration.ClusterInfoHolder;
import com.amazon.opendistroforelasticsearch.security.ssl.SslExceptionHandler;
import com.amazon.opendistroforelasticsearch.security.ssl.transport.PrincipalExtractor;
import com.amazon.opendistroforelasticsearch.security.support.Base64Helper;
import com.amazon.opendistroforelasticsearch.security.support.ConfigConstants;
import com.amazon.opendistroforelasticsearch.security.user.User;
import com.amazon.opendistroforelasticsearch.security.ssl.transport.OpenDistroSSLConfig;


import com.google.common.collect.Maps;

import static com.amazon.opendistroforelasticsearch.security.OpenDistroSecurityPlugin.isActionTraceEnabled;

public class OpenDistroSecurityInterceptor {

    protected final Logger log = LogManager.getLogger(getClass());
    private BackendRegistry backendRegistry;
    private AuditLog auditLog;
    private final ThreadPool threadPool;
    private final PrincipalExtractor principalExtractor;
    private final InterClusterRequestEvaluator requestEvalProvider;
    private final ClusterService cs;
    private final Settings settings;
    private final SslExceptionHandler sslExceptionHandler;
    private final ClusterInfoHolder clusterInfoHolder;
    private final OpenDistroSSLConfig openDistroSSLConfig;


    public OpenDistroSecurityInterceptor(final Settings settings,
            final ThreadPool threadPool, final BackendRegistry backendRegistry,
            final AuditLog auditLog, final PrincipalExtractor principalExtractor,
            final InterClusterRequestEvaluator requestEvalProvider,
            final ClusterService cs,
            final SslExceptionHandler sslExceptionHandler,
            final ClusterInfoHolder clusterInfoHolder,
            final OpenDistroSSLConfig openDistroSSLConfig) {
        this.backendRegistry = backendRegistry;
        this.auditLog = auditLog;
        this.threadPool = threadPool;
        this.principalExtractor = principalExtractor;
        this.requestEvalProvider = requestEvalProvider;
        this.cs = cs;
        this.settings = settings;
        this.sslExceptionHandler = sslExceptionHandler;
        this.clusterInfoHolder = clusterInfoHolder;
        this.openDistroSSLConfig = openDistroSSLConfig;
    }


    public <T extends TransportRequest> OpenDistroSecurityRequestHandler<T> getHandler(String action,
            TransportRequestHandler<T> actualHandler) {
        return new OpenDistroSecurityRequestHandler<T>(action, actualHandler, threadPool, backendRegistry, auditLog,
                principalExtractor, requestEvalProvider, cs, openDistroSSLConfig, sslExceptionHandler);
    }


    public <T extends TransportResponse> void sendRequestDecorate(AsyncSender sender, Connection connection, String action,
            TransportRequest request, TransportRequestOptions options, TransportResponseHandler<T> handler) {

        final Map<String, String> origHeaders0 = getThreadContext().getHeaders();
        final User user0 = getThreadContext().getTransient(ConfigConstants.OPENDISTRO_SECURITY_USER);
        final String injectedUserString = getThreadContext().getTransient(ConfigConstants.OPENDISTRO_SECURITY_INJECTED_USER);
<<<<<<< HEAD
        final String injectedRolesString = getThreadContext().getTransient(ConfigConstants.OPENDISTRO_SECURITY_INJECTED_ROLES);
=======
        final String injectedRolesValidationString = getThreadContext().getTransient(ConfigConstants.OPENDISTRO_SECURITY_INJECTED_ROLES_VALIDATION);
>>>>>>> 8e288da4
        final String origin0 = getThreadContext().getTransient(ConfigConstants.OPENDISTRO_SECURITY_ORIGIN);
        final Object remoteAddress0 = getThreadContext().getTransient(ConfigConstants.OPENDISTRO_SECURITY_REMOTE_ADDRESS);
        final String origCCSTransientDls = getThreadContext().getTransient(ConfigConstants.OPENDISTRO_SECURITY_DLS_QUERY_CCS);
        final String origCCSTransientFls = getThreadContext().getTransient(ConfigConstants.OPENDISTRO_SECURITY_FLS_FIELDS_CCS);
        final String origCCSTransientMf = getThreadContext().getTransient(ConfigConstants.OPENDISTRO_SECURITY_MASKED_FIELD_CCS);

        final boolean isDebugEnabled = log.isDebugEnabled();
        try (ThreadContext.StoredContext stashedContext = getThreadContext().stashContext()) {
            final TransportResponseHandler<T> restoringHandler = new RestoringTransportResponseHandler<T>(handler, stashedContext);
            getThreadContext().putHeader("_opendistro_security_remotecn", cs.getClusterName().value());

            final Map<String, String> headerMap = new HashMap<>(Maps.filterKeys(origHeaders0, k->k!=null && (
                    k.equals(ConfigConstants.OPENDISTRO_SECURITY_CONF_REQUEST_HEADER)
                            || k.equals(ConfigConstants.OPENDISTRO_SECURITY_ORIGIN_HEADER)
                            || k.equals(ConfigConstants.OPENDISTRO_SECURITY_REMOTE_ADDRESS_HEADER)
                            || k.equals(ConfigConstants.OPENDISTRO_SECURITY_USER_HEADER)
                            || k.equals(ConfigConstants.OPENDISTRO_SECURITY_DLS_QUERY_HEADER)
                            || k.equals(ConfigConstants.OPENDISTRO_SECURITY_FLS_FIELDS_HEADER)
                            || k.equals(ConfigConstants.OPENDISTRO_SECURITY_MASKED_FIELD_HEADER)
                            || (k.equals("_opendistro_security_source_field_context") && ! (request instanceof SearchRequest) && !(request instanceof GetRequest))
                            || k.startsWith("_opendistro_security_trace")
                            || k.startsWith(ConfigConstants.OPENDISTRO_SECURITY_INITIAL_ACTION_CLASS_HEADER)
            )));

            if (OpenDistroSecurityPlugin.GuiceHolder.getRemoteClusterService().isCrossClusterSearchEnabled()
                    && clusterInfoHolder.isInitialized()
                    && (action.equals(ClusterSearchShardsAction.NAME)
                    || action.equals(SearchAction.NAME)
            )
                    && !clusterInfoHolder.hasNode(connection.getNode())) {
                if (isDebugEnabled) {
                    log.debug("remove dls/fls/mf because we sent a ccs request to a remote cluster");
                }
                headerMap.remove(ConfigConstants.OPENDISTRO_SECURITY_DLS_QUERY_HEADER);
                headerMap.remove(ConfigConstants.OPENDISTRO_SECURITY_MASKED_FIELD_HEADER);
                headerMap.remove(ConfigConstants.OPENDISTRO_SECURITY_FLS_FIELDS_HEADER);
            }

            if (OpenDistroSecurityPlugin.GuiceHolder.getRemoteClusterService().isCrossClusterSearchEnabled()
                    && clusterInfoHolder.isInitialized()
                    && !action.startsWith("internal:")
                    && !action.equals(ClusterSearchShardsAction.NAME)
                    && !clusterInfoHolder.hasNode(connection.getNode())) {

                if (isDebugEnabled) {
                    log.debug("add dls/fls/mf from transient");
                }

                if (origCCSTransientDls != null && !origCCSTransientDls.isEmpty()) {
                    headerMap.put(ConfigConstants.OPENDISTRO_SECURITY_DLS_QUERY_HEADER, origCCSTransientDls);
                }
                if (origCCSTransientMf != null && !origCCSTransientMf.isEmpty()) {
                    headerMap.put(ConfigConstants.OPENDISTRO_SECURITY_MASKED_FIELD_HEADER, origCCSTransientMf);
                }
                if (origCCSTransientFls != null && !origCCSTransientFls.isEmpty()) {
                    headerMap.put(ConfigConstants.OPENDISTRO_SECURITY_FLS_FIELDS_HEADER, origCCSTransientFls);
                }
            }

            if(StringUtils.isNotEmpty(injectedRolesValidationString)
                    && OpenDistroSecurityPlugin.GuiceHolder.getRemoteClusterService().isCrossClusterSearchEnabled()
                    && !clusterInfoHolder.hasNode(connection.getNode())
                    && getThreadContext().getHeader(ConfigConstants.OPENDISTRO_SECURITY_INJECTED_ROLES_VALIDATION_HEADER) == null) {
                // Sending roles validation for only cross cluster requests
                getThreadContext().putHeader(ConfigConstants.OPENDISTRO_SECURITY_INJECTED_ROLES_VALIDATION_HEADER, injectedRolesValidationString);
            }

            getThreadContext().putHeader(headerMap);

            ensureCorrectHeaders(remoteAddress0, user0, origin0, injectedUserString, injectedRolesString);

            if (isActionTraceEnabled()) {
                getThreadContext().putHeader("_opendistro_security_trace"+System.currentTimeMillis()+"#"+UUID.randomUUID().toString(), Thread.currentThread().getName()+" IC -> "+action+" "+getThreadContext().getHeaders().entrySet().stream().filter(p->!p.getKey().startsWith("_opendistro_security_trace")).collect(Collectors.toMap(p -> p.getKey(), p -> p.getValue())));
            }

            sender.sendRequest(connection, action, request, options, restoringHandler);
        }
    }

    private void ensureCorrectHeaders(final Object remoteAdr, final User origUser, final String origin,
                                      final String injectedUserString, final String injectedRolesString) {
        // keep original address

        if(origin != null && !origin.isEmpty() /*&& !Origin.LOCAL.toString().equalsIgnoreCase(origin)*/ && getThreadContext().getHeader(ConfigConstants.OPENDISTRO_SECURITY_ORIGIN_HEADER) == null) {
            getThreadContext().putHeader(ConfigConstants.OPENDISTRO_SECURITY_ORIGIN_HEADER, origin);
        }

        if(origin == null && getThreadContext().getHeader(ConfigConstants.OPENDISTRO_SECURITY_ORIGIN_HEADER) == null) {
            getThreadContext().putHeader(ConfigConstants.OPENDISTRO_SECURITY_ORIGIN_HEADER, Origin.LOCAL.toString());
        }

        if (remoteAdr != null && remoteAdr instanceof TransportAddress) {

            String remoteAddressHeader = getThreadContext().getHeader(ConfigConstants.OPENDISTRO_SECURITY_REMOTE_ADDRESS_HEADER);

            if(remoteAddressHeader == null) {
                getThreadContext().putHeader(ConfigConstants.OPENDISTRO_SECURITY_REMOTE_ADDRESS_HEADER, Base64Helper.serializeObject(((TransportAddress) remoteAdr).address()));
            }
        }


        String userHeader = getThreadContext().getHeader(ConfigConstants.OPENDISTRO_SECURITY_USER_HEADER);

        if(userHeader == null) {
            if(origUser != null) {
                getThreadContext().putHeader(ConfigConstants.OPENDISTRO_SECURITY_USER_HEADER, Base64Helper.serializeObject(origUser));
            }
            else if(StringUtils.isNotEmpty(injectedRolesString)) {
                getThreadContext().putHeader(ConfigConstants.OPENDISTRO_SECURITY_INJECTED_ROLES_HEADER, injectedRolesString);
            }
            else if(StringUtils.isNotEmpty(injectedUserString)) {
                getThreadContext().putHeader(ConfigConstants.OPENDISTRO_SECURITY_INJECTED_USER_HEADER, injectedUserString);
            }
        }

    }

    private ThreadContext getThreadContext() {
        return threadPool.getThreadContext();
    }

    //based on
    //org.elasticsearch.transport.TransportService.ContextRestoreResponseHandler<T>
    //which is private scoped
    private class RestoringTransportResponseHandler<T extends TransportResponse> implements TransportResponseHandler<T> {

        private final ThreadContext.StoredContext contextToRestore;
        private final TransportResponseHandler<T> innerHandler;

        private RestoringTransportResponseHandler(TransportResponseHandler<T> innerHandler, ThreadContext.StoredContext contextToRestore) {
            this.contextToRestore = contextToRestore;
            this.innerHandler = innerHandler;
        }

        @Override
        public T read(StreamInput in) throws IOException {
            return innerHandler.read(in);
        }

        @Override
        public void handleResponse(T response) {
            final List<String> flsResponseHeader = getThreadContext().getResponseHeaders().get(ConfigConstants.OPENDISTRO_SECURITY_FLS_FIELDS_HEADER);
            final List<String> dlsResponseHeader = getThreadContext().getResponseHeaders().get(ConfigConstants.OPENDISTRO_SECURITY_DLS_QUERY_HEADER);
            final List<String> maskedFieldsResponseHeader = getThreadContext().getResponseHeaders().get(ConfigConstants.OPENDISTRO_SECURITY_MASKED_FIELD_HEADER);

            contextToRestore.restore();

            final boolean isDebugEnabled = log.isDebugEnabled();
            if (response instanceof ClusterSearchShardsResponse && flsResponseHeader != null && !flsResponseHeader.isEmpty()) {
                if (isDebugEnabled) {
                    log.debug("add flsResponseHeader as transient");
                }
                getThreadContext().putTransient(ConfigConstants.OPENDISTRO_SECURITY_FLS_FIELDS_CCS, flsResponseHeader.get(0));
            }

            if (response instanceof ClusterSearchShardsResponse && dlsResponseHeader != null && !dlsResponseHeader.isEmpty()) {
                if (isDebugEnabled) {
                    log.debug("add dlsResponseHeader as transient");
                }
                getThreadContext().putTransient(ConfigConstants.OPENDISTRO_SECURITY_DLS_QUERY_CCS, dlsResponseHeader.get(0));

            }

            if (response instanceof ClusterSearchShardsResponse && maskedFieldsResponseHeader != null && !maskedFieldsResponseHeader.isEmpty()) {
                if (isDebugEnabled) {
                    log.debug("add maskedFieldsResponseHeader as transient");
                }
                getThreadContext().putTransient(ConfigConstants.OPENDISTRO_SECURITY_MASKED_FIELD_CCS, maskedFieldsResponseHeader.get(0));
            }

            innerHandler.handleResponse(response);
        }

        @Override
        public void handleException(TransportException e) {
            contextToRestore.restore();
            innerHandler.handleException(e);
        }

        @Override
        public String executor() {
            return innerHandler.executor();
        }
    }

}<|MERGE_RESOLUTION|>--- conflicted
+++ resolved
@@ -127,11 +127,8 @@
         final Map<String, String> origHeaders0 = getThreadContext().getHeaders();
         final User user0 = getThreadContext().getTransient(ConfigConstants.OPENDISTRO_SECURITY_USER);
         final String injectedUserString = getThreadContext().getTransient(ConfigConstants.OPENDISTRO_SECURITY_INJECTED_USER);
-<<<<<<< HEAD
         final String injectedRolesString = getThreadContext().getTransient(ConfigConstants.OPENDISTRO_SECURITY_INJECTED_ROLES);
-=======
         final String injectedRolesValidationString = getThreadContext().getTransient(ConfigConstants.OPENDISTRO_SECURITY_INJECTED_ROLES_VALIDATION);
->>>>>>> 8e288da4
         final String origin0 = getThreadContext().getTransient(ConfigConstants.OPENDISTRO_SECURITY_ORIGIN);
         final Object remoteAddress0 = getThreadContext().getTransient(ConfigConstants.OPENDISTRO_SECURITY_REMOTE_ADDRESS);
         final String origCCSTransientDls = getThreadContext().getTransient(ConfigConstants.OPENDISTRO_SECURITY_DLS_QUERY_CCS);
