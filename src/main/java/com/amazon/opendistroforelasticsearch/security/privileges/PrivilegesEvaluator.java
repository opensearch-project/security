/*
 * Copyright 2015-2018 _floragunn_ GmbH
 * Licensed under the Apache License, Version 2.0 (the "License");
 * you may not use this file except in compliance with the License.
 * You may obtain a copy of the License at
 *
 * http://www.apache.org/licenses/LICENSE-2.0
 *
 * Unless required by applicable law or agreed to in writing, software
 * distributed under the License is distributed on an "AS IS" BASIS,
 * WITHOUT WARRANTIES OR CONDITIONS OF ANY KIND, either express or implied.
 * See the License for the specific language governing permissions and
 * limitations under the License.
 */

/*
 * Portions Copyright 2019 Amazon.com, Inc. or its affiliates. All Rights Reserved.
 *
 * Licensed under the Apache License, Version 2.0 (the "License").
 * You may not use this file except in compliance with the License.
 * A copy of the License is located at
 *
 * http://www.apache.org/licenses/LICENSE-2.0
 *
 * or in the "license" file accompanying this file. This file is distributed
 * on an "AS IS" BASIS, WITHOUT WARRANTIES OR CONDITIONS OF ANY KIND, either
 * express or implied. See the License for the specific language governing
 * permissions and limitations under the License.
 */

package com.amazon.opendistroforelasticsearch.security.privileges;

import java.util.ArrayList;
import java.util.Collections;
import java.util.HashSet;
import java.util.Iterator;
import java.util.List;
import java.util.Map;
import java.util.Objects;
import java.util.Set;

import com.amazon.opendistroforelasticsearch.security.securityconf.NodesDnModel;
import org.apache.logging.log4j.LogManager;
import org.apache.logging.log4j.Logger;
import org.elasticsearch.ElasticsearchSecurityException;
import org.elasticsearch.action.ActionRequest;
import org.elasticsearch.action.admin.cluster.shards.ClusterSearchShardsRequest;
import org.elasticsearch.action.admin.cluster.snapshots.restore.RestoreSnapshotRequest;
import org.elasticsearch.action.admin.indices.alias.IndicesAliasesAction;
import org.elasticsearch.action.admin.indices.alias.IndicesAliasesRequest;
import org.elasticsearch.action.admin.indices.alias.IndicesAliasesRequest.AliasActions;
import org.elasticsearch.action.admin.indices.create.CreateIndexRequest;
import org.elasticsearch.action.admin.indices.delete.DeleteIndexAction;
import org.elasticsearch.action.admin.indices.mapping.get.GetFieldMappingsRequest;
import org.elasticsearch.action.bulk.BulkAction;
import org.elasticsearch.action.bulk.BulkItemRequest;
import org.elasticsearch.action.bulk.BulkShardRequest;
import org.elasticsearch.action.delete.DeleteAction;
import org.elasticsearch.action.get.MultiGetAction;
import org.elasticsearch.action.index.IndexAction;
import org.elasticsearch.action.search.MultiSearchAction;
import org.elasticsearch.action.search.SearchAction;
import org.elasticsearch.action.search.SearchRequest;
import org.elasticsearch.action.search.SearchScrollAction;
import org.elasticsearch.action.support.IndicesOptions;
import org.elasticsearch.action.termvectors.MultiTermVectorsAction;
import org.elasticsearch.action.update.UpdateAction;
import org.elasticsearch.cluster.metadata.AliasMetaData;
import org.elasticsearch.cluster.metadata.IndexMetaData;
import org.elasticsearch.cluster.metadata.IndexNameExpressionResolver;
import org.elasticsearch.cluster.service.ClusterService;
import org.elasticsearch.common.collect.ImmutableOpenMap;
import org.elasticsearch.common.settings.Settings;
import org.elasticsearch.common.transport.TransportAddress;
import org.elasticsearch.common.util.concurrent.ThreadContext;
import org.elasticsearch.index.reindex.ReindexAction;
import org.elasticsearch.tasks.Task;
import org.elasticsearch.threadpool.ThreadPool;

import com.amazon.opendistroforelasticsearch.security.auditlog.AuditLog;
import com.amazon.opendistroforelasticsearch.security.configuration.ClusterInfoHolder;
import com.amazon.opendistroforelasticsearch.security.configuration.ConfigurationRepository;
import com.amazon.opendistroforelasticsearch.security.resolver.IndexResolverReplacer;
import com.amazon.opendistroforelasticsearch.security.resolver.IndexResolverReplacer.Resolved;
import com.amazon.opendistroforelasticsearch.security.securityconf.ConfigModel;
import com.amazon.opendistroforelasticsearch.security.securityconf.DynamicConfigModel;
import com.amazon.opendistroforelasticsearch.security.securityconf.SecurityRoles;
import com.amazon.opendistroforelasticsearch.security.support.ConfigConstants;
import com.amazon.opendistroforelasticsearch.security.support.WildcardMatcher;
import com.amazon.opendistroforelasticsearch.security.user.User;

import com.google.common.eventbus.Subscribe;

public class PrivilegesEvaluator {

    protected final Logger log = LogManager.getLogger(this.getClass());
    protected final Logger actionTrace = LogManager.getLogger("opendistro_security_action_trace");
    private final ClusterService clusterService;

    private final IndexNameExpressionResolver resolver;

    private final AuditLog auditLog;
    private ThreadContext threadContext;

    private PrivilegesInterceptor privilegesInterceptor;

    private final boolean checkSnapshotRestoreWritePrivileges;

    private final ClusterInfoHolder clusterInfoHolder;
    private ConfigModel configModel;
    private final IndexResolverReplacer irr;
    private final SnapshotRestoreEvaluator snapshotRestoreEvaluator;
    private final OpenDistroSecurityIndexAccessEvaluator securityIndexAccessEvaluator;
    private final OpenDistroProtectedIndexAccessEvaluator protectedIndexAccessEvaluator;
    private final TermsAggregationEvaluator termsAggregationEvaluator;

    private final DlsFlsEvaluator dlsFlsEvaluator;

    private final boolean advancedModulesEnabled;
    private DynamicConfigModel dcm;

    public PrivilegesEvaluator(final ClusterService clusterService, final ThreadPool threadPool,
                               final ConfigurationRepository configurationRepository, final IndexNameExpressionResolver resolver,
                               AuditLog auditLog, final Settings settings, final PrivilegesInterceptor privilegesInterceptor, final ClusterInfoHolder clusterInfoHolder,
                               final IndexResolverReplacer irr, boolean advancedModulesEnabled) {

        super();
        this.clusterService = clusterService;
        this.resolver = resolver;
        this.auditLog = auditLog;

        this.threadContext = threadPool.getThreadContext();
        this.privilegesInterceptor = privilegesInterceptor;


        this.checkSnapshotRestoreWritePrivileges = settings.getAsBoolean(ConfigConstants.OPENDISTRO_SECURITY_CHECK_SNAPSHOT_RESTORE_WRITE_PRIVILEGES,
                ConfigConstants.OPENDISTRO_SECURITY_DEFAULT_CHECK_SNAPSHOT_RESTORE_WRITE_PRIVILEGES);

        this.clusterInfoHolder = clusterInfoHolder;
        this.irr = irr;
        snapshotRestoreEvaluator = new SnapshotRestoreEvaluator(settings, auditLog);
        securityIndexAccessEvaluator = new OpenDistroSecurityIndexAccessEvaluator(settings, auditLog, irr);
        protectedIndexAccessEvaluator = new OpenDistroProtectedIndexAccessEvaluator(settings, auditLog);
        dlsFlsEvaluator = new DlsFlsEvaluator(settings, threadPool);
        termsAggregationEvaluator = new TermsAggregationEvaluator();
        this.advancedModulesEnabled = advancedModulesEnabled;
    }

    @Subscribe
    public void onConfigModelChanged(ConfigModel configModel) {
        this.configModel = configModel;
    }

<<<<<<< HEAD
    @Override
    public void onChanged(ConfigModel cm, DynamicConfigModel dcm, InternalUsersModel ium, NodesDnModel nm) {
=======
    @Subscribe
    public void onDynamicConfigModelChanged(DynamicConfigModel dcm) {
>>>>>>> ef639997
        this.dcm = dcm;
    }

    private SecurityRoles getSecurityRoles(Set<String> roles) {
        return configModel.getSecurityRoles().filter(roles);
    }

    public boolean isInitialized() {
        return configModel !=null && configModel.getSecurityRoles() != null && dcm != null;
    }

    public PrivilegesEvaluatorResponse evaluate(final User user, String action0, final ActionRequest request, Task task) {

        if (!isInitialized()) {
            throw new ElasticsearchSecurityException("Open Distro Security is not initialized.");
        }

        if(action0.startsWith("internal:indices/admin/upgrade")) {
            action0 = "indices:admin/upgrade";
        }

        final TransportAddress caller = Objects.requireNonNull((TransportAddress) this.threadContext.getTransient(ConfigConstants.OPENDISTRO_SECURITY_REMOTE_ADDRESS));
        final Set<String> mappedRoles = mapRoles(user, caller);
        final SecurityRoles securityRoles = getSecurityRoles(mappedRoles);

        final PrivilegesEvaluatorResponse presponse = new PrivilegesEvaluatorResponse();


        if (log.isDebugEnabled()) {
            log.debug("### evaluate permissions for {} on {}", user, clusterService.localNode().getName());
            log.debug("action: "+action0+" ("+request.getClass().getSimpleName()+")");
        }

        final Resolved requestedResolved = irr.resolveRequest(request);

        if (log.isDebugEnabled()) {
            log.debug("requestedResolved : {}", requestedResolved );
        }


        // check dlsfls
        if (advancedModulesEnabled
                //&& (action0.startsWith("indices:data/read") || action0.equals(ClusterSearchShardsAction.NAME))
                && dlsFlsEvaluator.evaluate(request, clusterService, resolver, requestedResolved, user, securityRoles, presponse).isComplete()) {
            return presponse;
        }

        // check snapshot/restore requests
        if (snapshotRestoreEvaluator.evaluate(request, task, action0, clusterInfoHolder, presponse).isComplete()) {
            return presponse;
        }

        // Security index access
        if (securityIndexAccessEvaluator.evaluate(request, task, action0, requestedResolved, presponse).isComplete()) {
            return presponse;
        }

        // Protected index access
        if (protectedIndexAccessEvaluator.evaluate(request, task, action0, requestedResolved, presponse, securityRoles).isComplete()) {
            return presponse;
        }

        final boolean dnfofEnabled = dcm.isDnfofEnabled();

        if(log.isTraceEnabled()) {
            log.trace("dnfof enabled? {}", dnfofEnabled);
        }


        if (isClusterPerm(action0)) {
            if(!securityRoles.impliesClusterPermissionPermission(action0)) {
                presponse.missingPrivileges.add(action0);
                presponse.allowed = false;
                log.info("No {}-level perm match for {} {} [Action [{}]] [RolesChecked {}]", "cluster" , user, requestedResolved, action0,
                        securityRoles.getRoleNames());
                log.info("No permissions for {}", presponse.missingPrivileges);
                return presponse;
            } else {

                if(request instanceof RestoreSnapshotRequest && checkSnapshotRestoreWritePrivileges) {
                    if(log.isDebugEnabled()) {
                        log.debug("Normally allowed but we need to apply some extra checks for a restore request.");
                    }
                } else {


                    if(privilegesInterceptor.getClass() != PrivilegesInterceptor.class) {

                        final Boolean replaceResult = privilegesInterceptor.replaceKibanaIndex(request, action0, user, dcm, requestedResolved,
                                mapTenants(user, mappedRoles));

                        if(log.isDebugEnabled()) {
                            log.debug("Result from privileges interceptor for cluster perm: {}", replaceResult);
                        }

                        if (replaceResult == Boolean.TRUE) {
                            auditLog.logMissingPrivileges(action0, request, task);
                            return presponse;
                        }

                        if (replaceResult == Boolean.FALSE) {
                            presponse.allowed = true;
                            return presponse;
                        }
                    }

                    if (dnfofEnabled
                            && (action0.startsWith("indices:data/read/"))
                            && !requestedResolved.getAllIndices().isEmpty()
                            ) {

                        if(requestedResolved.getAllIndices().isEmpty()) {
                            presponse.missingPrivileges.clear();
                            presponse.allowed = true;
                            return presponse;
                        }


                        Set<String> reduced = securityRoles.reduce(requestedResolved, user, new String[]{action0}, resolver, clusterService);

                        if(reduced.isEmpty()) {
                            presponse.allowed = false;
                            return presponse;
                        }

                        if(irr.replace(request, true, reduced.toArray(new String[0]))) {
                            presponse.missingPrivileges.clear();
                            presponse.allowed = true;
                            return presponse;
                        }
                    }

                    if(log.isDebugEnabled()) {
                        log.debug("Allowed because we have cluster permissions for "+action0);
                    }
                    presponse.allowed = true;
                    return presponse;
                }


            }
        }

        // term aggregations
        if (termsAggregationEvaluator.evaluate(requestedResolved, request, clusterService, user, securityRoles, resolver, presponse) .isComplete()) {
            return presponse;
        }

        final Set<String> allIndexPermsRequired = evaluateAdditionalIndexPermissions(request, action0);
        final String[] allIndexPermsRequiredA = allIndexPermsRequired.toArray(new String[0]);

        if(log.isDebugEnabled()) {
            log.debug("requested {} from {}", allIndexPermsRequired, caller);
        }

        presponse.missingPrivileges.clear();
        presponse.missingPrivileges.addAll(allIndexPermsRequired);

        if (log.isDebugEnabled()) {
            log.debug("requested resolved indextypes: {}", requestedResolved);
        }

        if (log.isDebugEnabled()) {
            log.debug("sr: {}", securityRoles.getRoleNames());
        }


        //TODO exclude Security index

        if(privilegesInterceptor.getClass() != PrivilegesInterceptor.class) {

            final Boolean replaceResult = privilegesInterceptor.replaceKibanaIndex(request, action0, user, dcm, requestedResolved, mapTenants(user, mappedRoles));

            if(log.isDebugEnabled()) {
                log.debug("Result from privileges interceptor: {}", replaceResult);
            }

            if (replaceResult == Boolean.TRUE) {
                auditLog.logMissingPrivileges(action0, request, task);
                return presponse;
            }

            if (replaceResult == Boolean.FALSE) {
                presponse.allowed = true;
                return presponse;
            }
        }

        if (dnfofEnabled
                && (action0.startsWith("indices:data/read/")
                || action0.startsWith("indices:admin/mappings/fields/get")
                || action0.equals("indices:admin/shards/search_shards"))) {

            if(requestedResolved.getAllIndices().isEmpty()) {
                presponse.missingPrivileges.clear();
                presponse.allowed = true;
                return presponse;
            }


            Set<String> reduced = securityRoles.reduce(requestedResolved, user, allIndexPermsRequiredA, resolver, clusterService);

            if(reduced.isEmpty()) {
                if(dcm.isDnfofForEmptyResultsEnabled()) {
                    if(request instanceof SearchRequest) {
                        ((SearchRequest) request).indices(new String[0]);
                        ((SearchRequest) request).indicesOptions(IndicesOptions.fromOptions(true, true, false, false));
                        presponse.missingPrivileges.clear();
                        presponse.allowed = true;
                        return presponse;
                    }

                    if(request instanceof ClusterSearchShardsRequest) {
                        ((ClusterSearchShardsRequest) request).indices(new String[0]);
                        ((ClusterSearchShardsRequest) request).indicesOptions(IndicesOptions.fromOptions(true, true, false, false));
                        presponse.missingPrivileges.clear();
                        presponse.allowed = true;
                        return presponse;
                    }

                    if(request instanceof GetFieldMappingsRequest) {
                        ((GetFieldMappingsRequest) request).indices(new String[0]);
                        ((GetFieldMappingsRequest) request).indicesOptions(IndicesOptions.fromOptions(true, true, false, false));
                        presponse.missingPrivileges.clear();
                        presponse.allowed = true;
                        return presponse;
                    }
                }
                presponse.allowed = false;
                return presponse;
            }


            if(irr.replace(request, true, reduced.toArray(new String[0]))) {
                presponse.missingPrivileges.clear();
                presponse.allowed = true;
                return presponse;
            }
        }


        //not bulk, mget, etc request here
        boolean permGiven = false;

        if (log.isDebugEnabled()) {
            log.debug("sr2: {}", securityRoles.getRoleNames());
        }

        if (dcm.isMultiRolespanEnabled()) {
            permGiven = securityRoles.impliesTypePermGlobal(requestedResolved, user, allIndexPermsRequiredA, resolver, clusterService);
        }  else {
            permGiven = securityRoles.get(requestedResolved, user, allIndexPermsRequiredA, resolver, clusterService);

        }

         if (!permGiven) {
            log.info("No {}-level perm match for {} {} [Action [{}]] [RolesChecked {}]", "index" , user, requestedResolved, action0,
                    securityRoles.getRoleNames());
            log.info("No permissions for {}", presponse.missingPrivileges);
        } else {

            if(checkFilteredAliases(requestedResolved.getAllIndices(), action0)) {
                presponse.allowed=false;
                return presponse;
            }

            if(log.isDebugEnabled()) {
                log.debug("Allowed because we have all indices permissions for "+action0);
            }
        }

        presponse.allowed = permGiven;
        return presponse;

    }

    public Set<String> mapRoles(final User user, final TransportAddress caller) {
        return this.configModel.mapSecurityRoles(user, caller);
    }


    public Map<String, Boolean> mapTenants(final User user, Set<String> roles) {
        return this.configModel.mapTenants(user, roles);
    }



    public Set<String> getAllConfiguredTenantNames() {

        return configModel.getAllConfiguredTenantNames();
    }

    public boolean multitenancyEnabled() {
        return privilegesInterceptor.getClass() != PrivilegesInterceptor.class
                && dcm.isKibanaMultitenancyEnabled();
    }

    public boolean notFailOnForbiddenEnabled() {
        return privilegesInterceptor.getClass() != PrivilegesInterceptor.class
                && dcm.isDnfofEnabled();
    }

    public String kibanaIndex() {
        return dcm.getKibanaIndexname();
    }

    public String kibanaServerUsername() {
        return dcm.getKibanaServerUsername();
    }

    private Set<String> evaluateAdditionalIndexPermissions(final ActionRequest request, final String originalAction) {
      //--- check inner bulk requests
        final Set<String> additionalPermissionsRequired = new HashSet<>();

        if(!isClusterPerm(originalAction)) {
            additionalPermissionsRequired.add(originalAction);
        }

        if (request instanceof ClusterSearchShardsRequest) {
            additionalPermissionsRequired.add(SearchAction.NAME);
        }

        if (request instanceof BulkShardRequest) {
            BulkShardRequest bsr = (BulkShardRequest) request;
            for (BulkItemRequest bir : bsr.items()) {
                switch (bir.request().opType()) {
                case CREATE:
                    additionalPermissionsRequired.add(IndexAction.NAME);
                    break;
                case INDEX:
                    additionalPermissionsRequired.add(IndexAction.NAME);
                    break;
                case DELETE:
                    additionalPermissionsRequired.add(DeleteAction.NAME);
                    break;
                case UPDATE:
                    additionalPermissionsRequired.add(UpdateAction.NAME);
                    break;
                }
            }
        }

        if (request instanceof IndicesAliasesRequest) {
            IndicesAliasesRequest bsr = (IndicesAliasesRequest) request;
            for (AliasActions bir : bsr.getAliasActions()) {
                switch (bir.actionType()) {
                case REMOVE_INDEX:
                    additionalPermissionsRequired.add(DeleteIndexAction.NAME);
                    break;
                default:
                    break;
                }
            }
        }

        if (request instanceof CreateIndexRequest) {
            CreateIndexRequest cir = (CreateIndexRequest) request;
            if (cir.aliases() != null && !cir.aliases().isEmpty()) {
                additionalPermissionsRequired.add(IndicesAliasesAction.NAME);
            }
        }

        if (request instanceof RestoreSnapshotRequest && checkSnapshotRestoreWritePrivileges) {
            additionalPermissionsRequired.addAll(ConfigConstants.OPENDISTRO_SECURITY_SNAPSHOT_RESTORE_NEEDED_WRITE_PRIVILEGES);
        }

        if(actionTrace.isTraceEnabled() && additionalPermissionsRequired.size() > 1) {
            actionTrace.trace(("Additional permissions required: "+additionalPermissionsRequired));
        }

        if(log.isDebugEnabled() && additionalPermissionsRequired.size() > 1) {
            log.debug("Additional permissions required: "+additionalPermissionsRequired);
        }

        return Collections.unmodifiableSet(additionalPermissionsRequired);
    }

    private static boolean isClusterPerm(String action0) {
        return  (    action0.startsWith("cluster:")
                || action0.startsWith("indices:admin/template/")

            || action0.startsWith(SearchScrollAction.NAME)
            || (action0.equals(BulkAction.NAME))
            || (action0.equals(MultiGetAction.NAME))
            || (action0.equals(MultiSearchAction.NAME))
            || (action0.equals(MultiTermVectorsAction.NAME))
            || (action0.equals(ReindexAction.NAME))

            ) ;
    }

    private boolean checkFilteredAliases(Set<String> requestedResolvedIndices, String action) {
        //check filtered aliases
        for (String requestAliasOrIndex: requestedResolvedIndices) {

            final List<AliasMetaData> filteredAliases = new ArrayList<AliasMetaData>();

            final IndexMetaData indexMetaData = clusterService.state().metaData().getIndices().get(requestAliasOrIndex);

            if(indexMetaData == null) {
                log.debug("{} does not exist in cluster metadata", requestAliasOrIndex);
                continue;
            }

            final ImmutableOpenMap<String, AliasMetaData> aliases = indexMetaData.getAliases();

            if(aliases != null && aliases.size() > 0) {

                if(log.isDebugEnabled()) {
                    log.debug("Aliases for {}: {}", requestAliasOrIndex, aliases);
                }

                final Iterator<String> it = aliases.keysIt();
                while(it.hasNext()) {
                    final String alias = it.next();
                    final AliasMetaData aliasMetaData = aliases.get(alias);

                    if(aliasMetaData != null && aliasMetaData.filteringRequired()) {
                        filteredAliases.add(aliasMetaData);
                        if(log.isDebugEnabled()) {
                            log.debug(alias+" is a filtered alias "+aliasMetaData.getFilter());
                        }
                    } else {
                        if(log.isDebugEnabled()) {
                            log.debug(alias+" is not an alias or does not have a filter");
                        }
                    }
                }
            }

            if(filteredAliases.size() > 1 && WildcardMatcher.match("indices:data/read/*search*", action)) {
                //TODO add queries as dls queries (works only if dls module is installed)
                final String faMode = dcm.getFilteredAliasMode();// getConfigSettings().dynamic.filtered_alias_mode;
                if(faMode.equals("warn")) {
                    log.warn("More than one ({}) filtered alias found for same index ({}). This is currently not recommended. Aliases: {}", filteredAliases.size(), requestAliasOrIndex, toString(filteredAliases));
                } else if (faMode.equals("disallow")) {
                    log.error("More than one ({}) filtered alias found for same index ({}). This is currently not supported. Aliases: {}", filteredAliases.size(), requestAliasOrIndex, toString(filteredAliases));
                    return true;
                } else {
                    if (log.isDebugEnabled()) {
                        log.debug("More than one ({}) filtered alias found for same index ({}). Aliases: {}", filteredAliases.size(), requestAliasOrIndex, toString(filteredAliases));
                    }
                }
            }
        } //end-for

        return false;
    }

    private List<String> toString(List<AliasMetaData> aliases) {
        if(aliases == null || aliases.size() == 0) {
            return Collections.emptyList();
        }

        final List<String> ret = new ArrayList<>(aliases.size());

        for(final AliasMetaData amd: aliases) {
            if(amd != null) {
                ret.add(amd.alias());
            }
        }

        return Collections.unmodifiableList(ret);
    }
}<|MERGE_RESOLUTION|>--- conflicted
+++ resolved
@@ -151,13 +151,8 @@
         this.configModel = configModel;
     }
 
-<<<<<<< HEAD
-    @Override
-    public void onChanged(ConfigModel cm, DynamicConfigModel dcm, InternalUsersModel ium, NodesDnModel nm) {
-=======
     @Subscribe
     public void onDynamicConfigModelChanged(DynamicConfigModel dcm) {
->>>>>>> ef639997
         this.dcm = dcm;
     }
 
