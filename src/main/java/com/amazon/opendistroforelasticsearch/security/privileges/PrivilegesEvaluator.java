--- conflicted
+++ resolved
@@ -178,13 +178,8 @@
             action0 = "indices:admin/create";
         }
 
-<<<<<<< HEAD
-        final TransportAddress caller = Objects.requireNonNull((TransportAddress) this.threadContext.getTransient(ConfigConstants.OPENDISTRO_SECURITY_REMOTE_ADDRESS));
+        final TransportAddress caller = threadContext.getTransient(ConfigConstants.OPENDISTRO_SECURITY_REMOTE_ADDRESS);
         final Set<String> mappedRoles = (injectedRoles == null) ? mapRoles(user, caller) : injectedRoles;
-=======
-        final TransportAddress caller = threadContext.getTransient(ConfigConstants.OPENDISTRO_SECURITY_REMOTE_ADDRESS);
-        final Set<String> mappedRoles = mapRoles(user, caller);
->>>>>>> 5be858c8
         final SecurityRoles securityRoles = getSecurityRoles(mappedRoles);
 
         final PrivilegesEvaluatorResponse presponse = new PrivilegesEvaluatorResponse();
