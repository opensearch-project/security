--- conflicted
+++ resolved
@@ -777,13 +777,8 @@
         }
     }
 
-<<<<<<< HEAD
-    @Override
-    public void onChanged(ConfigModel cm, DynamicConfigModel dcm, InternalUsersModel ium, NodesDnModel nm) {
-=======
     @Subscribe
     public void onDynamicConfigModelChanged(DynamicConfigModel dcm) {
->>>>>>> ef639997
         respectRequestIndicesOptions = dcm.isRespectRequestIndicesEnabled();
     }
 }