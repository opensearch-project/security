/*
 * Copyright 2015-2018 _floragunn_ GmbH
 * Licensed under the Apache License, Version 2.0 (the "License");
 * you may not use this file except in compliance with the License.
 * You may obtain a copy of the License at
 *
 * http://www.apache.org/licenses/LICENSE-2.0
 *
 * Unless required by applicable law or agreed to in writing, software
 * distributed under the License is distributed on an "AS IS" BASIS,
 * WITHOUT WARRANTIES OR CONDITIONS OF ANY KIND, either express or implied.
 * See the License for the specific language governing permissions and
 * limitations under the License.
 */

/*
 * Portions Copyright 2019 Amazon.com, Inc. or its affiliates. All Rights Reserved.
 *
 * Licensed under the Apache License, Version 2.0 (the "License").
 * You may not use this file except in compliance with the License.
 * A copy of the License is located at
 *
 * http://www.apache.org/licenses/LICENSE-2.0
 *
 * or in the "license" file accompanying this file. This file is distributed
 * on an "AS IS" BASIS, WITHOUT WARRANTIES OR CONDITIONS OF ANY KIND, either
 * express or implied. See the License for the specific language governing
 * permissions and limitations under the License.
 */

package com.amazon.opendistroforelasticsearch.security.auth;


import java.net.InetAddress;
import java.net.InetSocketAddress;
import java.util.Collection;
import java.util.Collections;
import java.util.HashSet;
import java.util.List;
import java.util.Set;
import java.util.SortedSet;
import java.util.concurrent.Callable;
import java.util.concurrent.TimeUnit;

import javax.naming.InvalidNameException;
import javax.naming.ldap.LdapName;
import javax.naming.ldap.Rdn;

import com.amazon.opendistroforelasticsearch.security.securityconf.NodesDnModel;
import org.apache.logging.log4j.LogManager;
import org.apache.logging.log4j.Logger;
import org.elasticsearch.ElasticsearchSecurityException;
import org.elasticsearch.common.settings.Settings;
import org.elasticsearch.common.transport.TransportAddress;
import org.elasticsearch.common.util.concurrent.ThreadContext;
import org.elasticsearch.rest.BytesRestResponse;
import org.elasticsearch.rest.RestChannel;
import org.elasticsearch.rest.RestRequest;
import org.elasticsearch.rest.RestStatus;
import org.elasticsearch.tasks.Task;
import org.elasticsearch.threadpool.ThreadPool;
import org.elasticsearch.transport.TransportRequest;

import com.amazon.opendistroforelasticsearch.security.auditlog.AuditLog;
import com.amazon.opendistroforelasticsearch.security.auth.blocking.ClientBlockRegistry;
import com.amazon.opendistroforelasticsearch.security.auth.internal.NoOpAuthenticationBackend;
import com.amazon.opendistroforelasticsearch.security.configuration.AdminDNs;
import com.amazon.opendistroforelasticsearch.security.http.XFFResolver;
import com.amazon.opendistroforelasticsearch.security.securityconf.DynamicConfigModel;
import com.amazon.opendistroforelasticsearch.security.ssl.util.Utils;
import com.amazon.opendistroforelasticsearch.security.support.ConfigConstants;
import com.amazon.opendistroforelasticsearch.security.support.HTTPHelper;
import com.amazon.opendistroforelasticsearch.security.user.AuthCredentials;
import com.amazon.opendistroforelasticsearch.security.user.User;

import com.google.common.base.Strings;
import com.google.common.cache.Cache;
import com.google.common.cache.CacheBuilder;
import com.google.common.cache.RemovalListener;
import com.google.common.cache.RemovalNotification;
import com.google.common.collect.Multimap;
import com.google.common.eventbus.Subscribe;

public class BackendRegistry {

    protected final Logger log = LogManager.getLogger(this.getClass());
    private SortedSet<AuthDomain> restAuthDomains;
    private Set<AuthorizationBackend> restAuthorizers;
    private SortedSet<AuthDomain> transportAuthDomains;
    private Set<AuthorizationBackend> transportAuthorizers;

    private List<AuthFailureListener> ipAuthFailureListeners;
    private Multimap<String, AuthFailureListener> authBackendFailureListeners;
    private List<ClientBlockRegistry<InetAddress>> ipClientBlockRegistries;
    private Multimap<String, ClientBlockRegistry<String>> authBackendClientBlockRegistries;

    private volatile boolean initialized;
    private volatile boolean injectedUserEnabled = false;
    private final AdminDNs adminDns;
    private final XFFResolver xffResolver;
    private volatile boolean anonymousAuthEnabled = false;
    private final Settings esSettings;
    //private final InternalAuthenticationBackend iab;
    private final AuditLog auditLog;
    private final ThreadPool threadPool;
    private final UserInjector userInjector;
    private final int ttlInMin;
    private Cache<AuthCredentials, User> userCache; //rest standard
    private Cache<String, User> restImpersonationCache; //used for rest impersonation
    private Cache<String, User> userCacheTransport; //transport no creds, possibly impersonated
    private Cache<AuthCredentials, User> authenticatedUserCacheTransport; //transport creds, no impersonation

    private Cache<User, Set<String>> transportRoleCache; //
    private Cache<User, Set<String>> restRoleCache; //
    private Cache<String, User> transportImpersonationCache; //used for transport impersonation

    private volatile String transportUsernameAttribute = null;
    
    private void createCaches() {
        userCache = CacheBuilder.newBuilder().expireAfterWrite(ttlInMin, TimeUnit.MINUTES)
                .removalListener(new RemovalListener<AuthCredentials, User>() {
                    @Override
                    public void onRemoval(RemovalNotification<AuthCredentials, User> notification) {
                        log.debug("Clear user cache for {} due to {}", notification.getKey().getUsername(), notification.getCause());
                    }
                }).build();

        userCacheTransport = CacheBuilder.newBuilder().expireAfterWrite(ttlInMin, TimeUnit.MINUTES)
                .removalListener(new RemovalListener<String, User>() {
                    @Override
                    public void onRemoval(RemovalNotification<String, User> notification) {
                        log.debug("Clear user cache for {} due to {}", notification.getKey(), notification.getCause());
                    }
                }).build();

        authenticatedUserCacheTransport = CacheBuilder.newBuilder().expireAfterWrite(ttlInMin, TimeUnit.MINUTES)
                .removalListener(new RemovalListener<AuthCredentials, User>() {
                    @Override
                    public void onRemoval(RemovalNotification<AuthCredentials, User> notification) {
                        log.debug("Clear user cache for {} due to {}", notification.getKey().getUsername(), notification.getCause());
                    }
                }).build();

        restImpersonationCache = CacheBuilder.newBuilder().expireAfterWrite(ttlInMin, TimeUnit.MINUTES)
                .removalListener(new RemovalListener<String, User>() {
                    @Override
                    public void onRemoval(RemovalNotification<String, User> notification) {
                        log.debug("Clear user cache for {} due to {}", notification.getKey(), notification.getCause());
                    }
                }).build();

        transportRoleCache = CacheBuilder.newBuilder().expireAfterWrite(ttlInMin, TimeUnit.MINUTES)
                .removalListener(new RemovalListener<User, Set<String>>() {
                    @Override
                    public void onRemoval(RemovalNotification<User, Set<String>> notification) {
                        log.debug("Clear user cache for {} due to {}", notification.getKey(), notification.getCause());
                    }
                }).build();

        restRoleCache = CacheBuilder.newBuilder().expireAfterWrite(ttlInMin, TimeUnit.MINUTES)
                .removalListener(new RemovalListener<User, Set<String>>() {
                    @Override
                    public void onRemoval(RemovalNotification<User, Set<String>> notification) {
                        log.debug("Clear user cache for {} due to {}", notification.getKey(), notification.getCause());
                    }
                }).build();

        transportImpersonationCache = CacheBuilder.newBuilder().expireAfterWrite(ttlInMin, TimeUnit.MINUTES)
                .removalListener(new RemovalListener<String, User>() {
                    @Override
                    public void onRemoval(RemovalNotification<String, User> notification) {
                        log.debug("Clear user cache for {} due to {}", notification.getKey(), notification.getCause());
                    }
                }).build();

    }

    public BackendRegistry(final Settings settings, final AdminDNs adminDns,
            final XFFResolver xffResolver, final AuditLog auditLog, final ThreadPool threadPool) {
        this.adminDns = adminDns;
        this.esSettings = settings;
        this.xffResolver = xffResolver;
        this.auditLog = auditLog;
        this.threadPool = threadPool;
        this.userInjector = new UserInjector(settings, threadPool, auditLog, xffResolver);


        this.ttlInMin = settings.getAsInt(ConfigConstants.OPENDISTRO_SECURITY_CACHE_TTL_MINUTES, 60);

        // This is going to be defined in the elasticsearch.yml, so it's best suited to be initialized once.
        this.injectedUserEnabled = esSettings.getAsBoolean(ConfigConstants.OPENDISTRO_SECURITY_UNSUPPORTED_INJECT_USER_ENABLED,false);

        createCaches();
    }

    public boolean isInitialized() {
        return initialized;
    }

    public void invalidateCache() {
        userCache.invalidateAll();
        userCacheTransport.invalidateAll();
        authenticatedUserCacheTransport.invalidateAll();
        restImpersonationCache.invalidateAll();
        restRoleCache.invalidateAll();
        transportRoleCache.invalidateAll();
        transportImpersonationCache.invalidateAll();
    }

<<<<<<< HEAD
    @Override
    public void onChanged(ConfigModel cm, DynamicConfigModel dcm, InternalUsersModel ium, NodesDnModel nm) {
=======
    @Subscribe
    public void onDynamicConfigModelChanged(DynamicConfigModel dcm) {
>>>>>>> ef639997

        invalidateCache();
        transportUsernameAttribute = dcm.getTransportUsernameAttribute();// config.dynamic.transport_userrname_attribute;
        anonymousAuthEnabled = dcm.isAnonymousAuthenticationEnabled()//config.dynamic.http.anonymous_auth_enabled
                && !esSettings.getAsBoolean(ConfigConstants.OPENDISTRO_SECURITY_COMPLIANCE_DISABLE_ANONYMOUS_AUTHENTICATION, false);

        restAuthDomains = Collections.unmodifiableSortedSet(dcm.getRestAuthDomains());
        transportAuthDomains = Collections.unmodifiableSortedSet(dcm.getTransportAuthDomains());
        restAuthorizers = Collections.unmodifiableSet(dcm.getRestAuthorizers());
        transportAuthorizers = Collections.unmodifiableSet(dcm.getTransportAuthorizers());

        ipAuthFailureListeners = dcm.getIpAuthFailureListeners();
        authBackendFailureListeners = dcm.getAuthBackendFailureListeners();
        ipClientBlockRegistries = dcm.getIpClientBlockRegistries();
        authBackendClientBlockRegistries = dcm.getAuthBackendClientBlockRegistries();

        //Open Distro Security no default authc
        initialized = !restAuthDomains.isEmpty() || anonymousAuthEnabled  || injectedUserEnabled;
    }

    public User authenticate(final TransportRequest request, final String sslPrincipal, final Task task, final String action) {

    	  if(log.isDebugEnabled() && request.remoteAddress() != null) {
    		  log.debug("Transport authentication request from {}", request.remoteAddress());
    	  }

    	  if (request.remoteAddress() != null && isBlocked(request.remoteAddress().address().getAddress())) {
    	      if (log.isDebugEnabled()) {
    	          log.debug("Rejecting transport request because of blocked address: " + request.remoteAddress());
    	      }
    	      return null;
    	  }

        User origPKIUser = new User(sslPrincipal);
        
        if(adminDns.isAdmin(origPKIUser)) {
            auditLog.logSucceededLogin(origPKIUser.getName(), true, null, request, action, task);
            return origPKIUser;
        }

        if (!isInitialized()) {
            log.error("Not yet initialized (you may need to run securityadmin)");
            return null;
        }

        final String authorizationHeader = threadPool.getThreadContext().getHeader("Authorization");
        //Use either impersonation OR credentials authentication
        //if both is supplied credentials authentication win
        final AuthCredentials creds = HTTPHelper.extractCredentials(authorizationHeader, log);

        User impersonatedTransportUser = null;

        if(creds != null) {
            if(log.isDebugEnabled())  {
                log.debug("User {} submitted also basic credentials: {}", origPKIUser.getName(), creds);
            }
        }

        //loop over all transport auth domains
        for (final AuthDomain authDomain: transportAuthDomains) {

            
            if(log.isDebugEnabled()) {
                log.debug("Check transport authdomain {}/{} or {} in total", authDomain.getBackend().getType(), authDomain.getOrder(), transportAuthDomains.size());
            }
            
            User authenticatedUser = null;

            if(creds == null) {
                //no credentials submitted
                //impersonation possible
                impersonatedTransportUser = impersonate(request, origPKIUser);
                origPKIUser = resolveTransportUsernameAttribute(origPKIUser);
                authenticatedUser = checkExistsAndAuthz(userCacheTransport,
                        impersonatedTransportUser == null ? origPKIUser : impersonatedTransportUser, authDomain.getBackend(), transportAuthorizers);
            } else {
                 //auth credentials submitted
                //impersonation not possible, if requested it will be ignored
                authenticatedUser = authcz(authenticatedUserCacheTransport, transportRoleCache, creds, authDomain.getBackend(), transportAuthorizers);
            }

            if (authenticatedUser == null) {
                for (AuthFailureListener authFailureListener : authBackendFailureListeners.get(authDomain.getBackend().getClass().getName())) {
                    authFailureListener.onAuthFailure(request.remoteAddress() != null ? request.remoteAddress().address().getAddress() : null, creds,
                            request);
                }

                if (log.isDebugEnabled()) {
                    log.debug("Cannot authenticate transport user {} (or add roles) with authdomain {}/{} of {}, try next", creds==null?(impersonatedTransportUser==null?origPKIUser.getName():impersonatedTransportUser.getName()):creds.getUsername(), authDomain.getBackend().getType(), authDomain.getOrder(), transportAuthDomains.size());
                }
                continue;
            }

            if(adminDns.isAdmin(authenticatedUser)) {
                log.error("Cannot authenticate transport user because admin user is not permitted to login");
                auditLog.logFailedLogin(authenticatedUser.getName(), true, null, request, task);
                return null;
            }

            if(log.isDebugEnabled()) {
                log.debug("Transport user '{}' is authenticated", authenticatedUser);
            }

            auditLog.logSucceededLogin(authenticatedUser.getName(), false, impersonatedTransportUser == null ? null : origPKIUser.getName(), request,
                    action, task);

            return authenticatedUser;
        }//end looping auth domains


        //auditlog
        if(creds == null) {
            auditLog.logFailedLogin(impersonatedTransportUser == null ? origPKIUser.getName() : impersonatedTransportUser.getName(), false,
                    impersonatedTransportUser == null ? null : origPKIUser.getName(), request, task);
        } else {
            auditLog.logFailedLogin(creds.getUsername(), false, null, request, task);
        }

        log.warn("Transport authentication finally failed for {} from {}",
                creds == null ? impersonatedTransportUser == null ? origPKIUser.getName() : impersonatedTransportUser.getName() : creds.getUsername(),
                request.remoteAddress());

        notifyIpAuthFailureListeners(request.remoteAddress() != null ? request.remoteAddress().address().getAddress() : null, creds, request);

        return null;
    }

    /**
     *
     * @param request
     * @param channel
     * @return The authenticated user, null means another roundtrip
     * @throws ElasticsearchSecurityException
     */
    public boolean authenticate(final RestRequest request, final RestChannel channel, final ThreadContext threadContext) {

        if (request.getHttpChannel().getRemoteAddress() instanceof InetSocketAddress && isBlocked(((InetSocketAddress) request.getHttpChannel().getRemoteAddress()).getAddress())) {
            if (log.isDebugEnabled()) {
                log.debug("Rejecting REST request because of blocked address: " + request.getHttpChannel().getRemoteAddress());
            }
            
            channel.sendResponse(new BytesRestResponse(RestStatus.UNAUTHORIZED, "Authentication finally failed"));

            return false;
        }

        final String sslPrincipal = (String) threadPool.getThreadContext().getTransient(ConfigConstants.OPENDISTRO_SECURITY_SSL_PRINCIPAL);

        if(adminDns.isAdminDN(sslPrincipal)) {
            //PKI authenticated REST call
            threadPool.getThreadContext().putTransient(ConfigConstants.OPENDISTRO_SECURITY_USER, new User(sslPrincipal));
            auditLog.logSucceededLogin(sslPrincipal, true, null, request);
            return true;
        }

        if (userInjector.injectUser(request)) {
            // ThreadContext injected user
            return true;
        }
        
        if (!isInitialized()) {
            log.error("Not yet initialized (you may need to run securityadmin)");
            channel.sendResponse(new BytesRestResponse(RestStatus.SERVICE_UNAVAILABLE,
                    "Open Distro Security not initialized."));
            return false;
        }
        
        final TransportAddress remoteAddress = xffResolver.resolve(request);
        
        if(log.isTraceEnabled()) {
            log.trace("Rest authentication request from {} [original: {}]", remoteAddress, request.getHttpChannel().getRemoteAddress());
    	}

        threadContext.putTransient(ConfigConstants.OPENDISTRO_SECURITY_REMOTE_ADDRESS, remoteAddress);

        boolean authenticated = false;

        User authenticatedUser = null;

        AuthCredentials authCredenetials = null;

        HTTPAuthenticator firstChallengingHttpAuthenticator = null;

        //loop over all http/rest auth domains
        for (final AuthDomain authDomain: restAuthDomains) {
            if(log.isDebugEnabled()) {
                log.debug("Check authdomain for rest {}/{} or {} in total", authDomain.getBackend().getType(), authDomain.getOrder(), restAuthDomains.size());
            }

            final HTTPAuthenticator httpAuthenticator = authDomain.getHttpAuthenticator();

            if(authDomain.isChallenge() && firstChallengingHttpAuthenticator == null) {
                firstChallengingHttpAuthenticator = httpAuthenticator;
            }

            if(log.isTraceEnabled()) {
                log.trace("Try to extract auth creds from {} http authenticator", httpAuthenticator.getType());
            }
            final AuthCredentials ac;
            try {
                ac = httpAuthenticator.extractCredentials(request, threadContext);
            } catch (Exception e1) {
                if(log.isDebugEnabled()) {
                    log.debug("'{}' extracting credentials from {} http authenticator", e1.toString(), httpAuthenticator.getType(), e1);
                }
                continue;
            }

            if (ac != null && isBlocked(authDomain.getBackend().getClass().getName(), ac.getUsername())) {
                if (log.isDebugEnabled()) {
                    log.debug("Rejecting REST request because of blocked user: " + ac.getUsername() + "; authDomain: " + authDomain);
                }

                continue;
            }

            authCredenetials = ac;

            if (ac == null) {
                //no credentials found in request
                if(anonymousAuthEnabled) {
                    continue;
                }

                if(authDomain.isChallenge() && httpAuthenticator.reRequestAuthentication(channel, null)) {
                    auditLog.logFailedLogin("<NONE>", false, null, request);
                    log.trace("No 'Authorization' header, send 401 and 'WWW-Authenticate Basic'");
                    return false;
                } else {
                    //no reRequest possible
                	log.trace("No 'Authorization' header, send 403");
                    continue;
                }
            } else {
                org.apache.logging.log4j.ThreadContext.put("user", ac.getUsername());
                if (!ac.isComplete()) {
                    //credentials found in request but we need another client challenge
                    if(httpAuthenticator.reRequestAuthentication(channel, ac)) {
                        //auditLog.logFailedLogin(ac.getUsername()+" <incomplete>", request); --noauditlog
                        return false;
                    } else {
                        //no reRequest possible
                        continue;
                    }

                }
            }

            //http completed       
            authenticatedUser = authcz(userCache, restRoleCache, ac, authDomain.getBackend(), restAuthorizers);

            if(authenticatedUser == null) {
                if(log.isDebugEnabled()) {
                    log.debug("Cannot authenticate rest user {} (or add roles) with authdomain {}/{} of {}, try next", ac.getUsername(), authDomain.getBackend().getType(), authDomain.getOrder(), restAuthDomains);
                }
                for (AuthFailureListener authFailureListener : this.authBackendFailureListeners.get(authDomain.getBackend().getClass().getName())) {
                    authFailureListener.onAuthFailure(
                            (request.getHttpChannel().getRemoteAddress() instanceof InetSocketAddress) ? ((InetSocketAddress) request.getHttpChannel().getRemoteAddress()).getAddress()
                                    : null,
                            ac, request);
                }
                continue;
            }

            if(adminDns.isAdmin(authenticatedUser)) {
                log.error("Cannot authenticate rest user because admin user is not permitted to login via HTTP");
                auditLog.logFailedLogin(authenticatedUser.getName(), true, null, request);
                channel.sendResponse(new BytesRestResponse(RestStatus.FORBIDDEN,
                        "Cannot authenticate user because admin user is not permitted to login via HTTP"));
                return false;
            }

            final String tenant = Utils.coalesce(request.header("securitytenant"), request.header("security_tenant"));

            if(log.isDebugEnabled()) {
                log.debug("Rest user '{}' is authenticated", authenticatedUser);
                log.debug("securitytenant '{}'", tenant);
            }

            authenticatedUser.setRequestedTenant(tenant);
            authenticated = true;
            break;
        }//end looping auth domains

        if(authenticated) {
            final User impersonatedUser = impersonate(request, authenticatedUser);
            threadContext.putTransient(ConfigConstants.OPENDISTRO_SECURITY_USER, impersonatedUser==null?authenticatedUser:impersonatedUser);
            auditLog.logSucceededLogin((impersonatedUser == null ? authenticatedUser : impersonatedUser).getName(), false,
                    authenticatedUser.getName(), request);
        } else {
            if(log.isDebugEnabled()) {
                log.debug("User still not authenticated after checking {} auth domains", restAuthDomains.size());
            }

            if(authCredenetials == null && anonymousAuthEnabled) {
            	threadContext.putTransient(ConfigConstants.OPENDISTRO_SECURITY_USER, User.ANONYMOUS);
            	auditLog.logSucceededLogin(User.ANONYMOUS.getName(), false, null, request);
                if(log.isDebugEnabled()) {
                    log.debug("Anonymous User is authenticated");
                }
                return true;
            }

            if(firstChallengingHttpAuthenticator != null) {

                if(log.isDebugEnabled()) {
                    log.debug("Rerequest with {}", firstChallengingHttpAuthenticator.getClass());
                }

                if(firstChallengingHttpAuthenticator.reRequestAuthentication(channel, null)) {
                    if(log.isDebugEnabled()) {
                        log.debug("Rerequest {} failed", firstChallengingHttpAuthenticator.getClass());
                    }

                    log.warn("Authentication finally failed for {} from {}", authCredenetials == null ? null:authCredenetials.getUsername(), remoteAddress);
                    auditLog.logFailedLogin(authCredenetials == null ? null:authCredenetials.getUsername(), false, null, request);
                    return false;
                }
            }

            log.warn("Authentication finally failed for {} from {}", authCredenetials == null ? null : authCredenetials.getUsername(),
                    remoteAddress);
            auditLog.logFailedLogin(authCredenetials == null ? null:authCredenetials.getUsername(), false, null, request);

            notifyIpAuthFailureListeners(request, authCredenetials);

            channel.sendResponse(new BytesRestResponse(RestStatus.UNAUTHORIZED, "Authentication finally failed"));
            return false;
        }

        return authenticated;
    }

    private void notifyIpAuthFailureListeners(RestRequest request, AuthCredentials authCredentials) {
        notifyIpAuthFailureListeners(
                (request.getHttpChannel().getRemoteAddress() instanceof InetSocketAddress) ? ((InetSocketAddress) request.getHttpChannel().getRemoteAddress()).getAddress() : null,
                authCredentials, request);
    }

    private void notifyIpAuthFailureListeners(InetAddress remoteAddress, AuthCredentials authCredentials, Object request) {
        for (AuthFailureListener authFailureListener : this.ipAuthFailureListeners) {
            authFailureListener.onAuthFailure(remoteAddress, authCredentials, request);
        }
    }

    /**
     * no auditlog, throw no exception, does also authz for all authorizers
     *
     * @param cache
     * @param ac
     * @param authDomain
     * @return null if user cannot b authenticated
     */
    private User checkExistsAndAuthz(final Cache<String, User> cache, final User user, final AuthenticationBackend authenticationBackend,
                                     final Set<AuthorizationBackend> authorizers) {
        if(user == null) {
            return null;
        }

        try {
            return cache.get(user.getName(), new Callable<User>() { //no cache miss in case of noop
                @Override
                public User call() throws Exception {
                    if(log.isTraceEnabled()) {
                        log.trace("Credentials for user "+user.getName()+" not cached, return from "+authenticationBackend.getType()
                                + " backend directly");
                    }
                    if(authenticationBackend.exists(user)) {
                        authz(user, null, authorizers); //no role cache because no miss here in case of noop
                        return user;
                    }

                    if(log.isDebugEnabled()) {
                        log.debug("User "+user.getName()+" does not exist in "+authenticationBackend.getType());
                    }
                    return null;
                }
            });
        } catch (Exception e) {
            if(log.isDebugEnabled()) {
                log.debug("Can not check and authorize "+user.getName()+" due to "+e.toString(), e);
            }
            return null;
        }
    }
    private void authz(User authenticatedUser, Cache<User, Set<String>> roleCache, final Set<AuthorizationBackend> authorizers) {

        if(authenticatedUser == null) {
            return;
        }

        if(roleCache != null) {

            final Set<String> cachedBackendRoles = roleCache.getIfPresent(authenticatedUser);

            if(cachedBackendRoles != null) {
                authenticatedUser.addRoles(new HashSet<String>(cachedBackendRoles));
                return;
            }
        }

        if(authorizers == null || authorizers.isEmpty()) {
            return;
        }

        for (final AuthorizationBackend ab : authorizers) {
            try {
                if(log.isTraceEnabled()) {
                    log.trace("Backend roles for "+authenticatedUser.getName()+" not cached, return from "+ab.getType()+" backend directly");
                }
                ab.fillRoles(authenticatedUser, new AuthCredentials(authenticatedUser.getName()));
            } catch (Exception e) {
                log.error("Cannot retrieve roles for {} from {} due to {}", authenticatedUser, ab.getType(), e.toString(), e);
            }
        }

        if(roleCache != null) {
            roleCache.put(authenticatedUser, new HashSet<String>(authenticatedUser.getRoles()));
        }
    }

    /**
     * no auditlog, throw no exception, does also authz for all authorizers
     *
     * @param cache
     * @param ac
     * @param authDomain
     * @return null if user cannot b authenticated
     */
    private User authcz(final Cache<AuthCredentials, User> cache, Cache<User, Set<String>> roleCache, final AuthCredentials ac,
                        final AuthenticationBackend authBackend, final Set<AuthorizationBackend> authorizers) {
        if(ac == null) {
            return null;
        }
        try {
            
            //noop backend configured and no authorizers
            //that mean authc and authz was completely done via HTTP (like JWT or PKI)
            if(authBackend.getClass() == NoOpAuthenticationBackend.class && authorizers.isEmpty()) {
                //no cache
                return authBackend.authenticate(ac);
            }

            return cache.get(ac, new Callable<User>() {
                @Override
                public User call() throws Exception {
                    if(log.isTraceEnabled()) {
                        log.trace("Credentials for user "+ac.getUsername()+" not cached, return from "+authBackend.getType()
                                + " backend directly");
                    }
                    final User authenticatedUser = authBackend.authenticate(ac);
                    authz(authenticatedUser, roleCache, authorizers);
                    return authenticatedUser;
                }
            });
        } catch (Exception e) {
            if(log.isDebugEnabled()) {
                log.debug("Can not authenticate "+ac.getUsername()+" due to "+e.toString(), e);
            }
            return null;
        } finally {
            ac.clearSecrets();
        }
    }

    private User impersonate(final TransportRequest tr, final User origPKIuser) throws ElasticsearchSecurityException {

        final String impersonatedUser = threadPool.getThreadContext().getHeader("opendistro_security_impersonate_as");

        if(Strings.isNullOrEmpty(impersonatedUser)) {
            return null; //nothing to do
        }

        if (!isInitialized()) {
            throw new ElasticsearchSecurityException("Could not check for impersonation because Open Distro Security is not yet initialized");
        }

        if (origPKIuser == null) {
            throw new ElasticsearchSecurityException("no original PKI user found");
        }

        User aU = origPKIuser;

        if (adminDns.isAdminDN(impersonatedUser)) {
            throw new ElasticsearchSecurityException(
                    "'" + origPKIuser.getName() + "' is not allowed to impersonate as an adminuser  '" + impersonatedUser + "'");
        }

        try {
            if (impersonatedUser != null && !adminDns.isTransportImpersonationAllowed(new LdapName(origPKIuser.getName()), impersonatedUser)) {
                throw new ElasticsearchSecurityException(
                        "'"+origPKIuser.getName() + "' is not allowed to impersonate as '" + impersonatedUser+"'");
            } else if (impersonatedUser != null) {
                //loop over all transport auth domains
                for (final AuthDomain authDomain : transportAuthDomains) {
                    final AuthenticationBackend authenticationBackend = authDomain.getBackend();
                    final User impersonatedUserObject = checkExistsAndAuthz(transportImpersonationCache, new User(impersonatedUser),
                            authenticationBackend, transportAuthorizers);

                    if (impersonatedUserObject == null) {
                        log.debug(
                                "Unable to impersonate transport user from '{}' to '{}' because the impersonated user does not exists in {}, try next ...",
                                origPKIuser.getName(), impersonatedUser, authenticationBackend.getType());
                        continue;
                    }

                    if (log.isDebugEnabled()) {
                        log.debug("Impersonate transport user from '{}' to '{}'", origPKIuser.getName(), impersonatedUser);
                    }
                    return impersonatedUserObject;
                }

                log.debug("Unable to impersonate transport user from '{}' to '{}' because the impersonated user does not exists",
                        origPKIuser.getName(), impersonatedUser);
                throw new ElasticsearchSecurityException("No such transport user: " + impersonatedUser, RestStatus.FORBIDDEN);
            }
        } catch (final InvalidNameException e1) {
            throw new ElasticsearchSecurityException("PKI does not have a valid name ('" + origPKIuser.getName() + "'), should never happen", e1);
        }

        return aU;
    }

    private User impersonate(final RestRequest request, final User originalUser) throws ElasticsearchSecurityException {

        final String impersonatedUserHeader = request.header("opendistro_security_impersonate_as");

        if (Strings.isNullOrEmpty(impersonatedUserHeader) || originalUser == null) {
            return null; // nothing to do
        }

        if (!isInitialized()) {
            throw new ElasticsearchSecurityException("Could not check for impersonation because Open Distro Security is not yet initialized");
        }

        if (adminDns.isAdminDN(impersonatedUserHeader)) {
            throw new ElasticsearchSecurityException("It is not allowed to impersonate as an adminuser  '" + impersonatedUserHeader + "'",
                    RestStatus.FORBIDDEN);
        }

        if (!adminDns.isRestImpersonationAllowed(originalUser.getName(), impersonatedUserHeader)) {
            throw new ElasticsearchSecurityException(
                    "'" + originalUser.getName() + "' is not allowed to impersonate as '" + impersonatedUserHeader + "'", RestStatus.FORBIDDEN);
        } else {
            //loop over all http/rest auth domains
            for (final AuthDomain authDomain: restAuthDomains) {
                final AuthenticationBackend authenticationBackend = authDomain.getBackend();
                final User impersonatedUser = checkExistsAndAuthz(restImpersonationCache, new User(impersonatedUserHeader), authenticationBackend,
                        restAuthorizers);

                if(impersonatedUser == null) {
                    log.debug("Unable to impersonate rest user from '{}' to '{}' because the impersonated user does not exists in {}, try next ...",
                            originalUser.getName(), impersonatedUserHeader, authenticationBackend.getType());
                    continue;
                }

                if (log.isDebugEnabled()) {
                    log.debug("Impersonate rest user from '{}' to '{}'", originalUser.toStringWithAttributes(), impersonatedUser.toStringWithAttributes());
                }
                
                impersonatedUser.setRequestedTenant(originalUser.getRequestedTenant());
                return impersonatedUser;
            }

            log.debug("Unable to impersonate rest user from '{}' to '{}' because the impersonated user does not exists", originalUser.getName(),
                    impersonatedUserHeader);
            throw new ElasticsearchSecurityException("No such user:" + impersonatedUserHeader, RestStatus.FORBIDDEN);
        }

    }

    private User resolveTransportUsernameAttribute(User pkiUser) {
    	//#547
        if(transportUsernameAttribute != null && !transportUsernameAttribute.isEmpty()) {
	    	try {
				final LdapName sslPrincipalAsLdapName = new LdapName(pkiUser.getName());
				for(final Rdn rdn: sslPrincipalAsLdapName.getRdns()) {
					if(rdn.getType().equals(transportUsernameAttribute)) {
						return new User((String) rdn.getValue());
					}
				}
			} catch (InvalidNameException e) {
				//cannot happen
			}
        }
        
        return pkiUser;
    }

    private boolean isBlocked(InetAddress address) {
        if (this.ipClientBlockRegistries == null || this.ipClientBlockRegistries.isEmpty()) {
            return false;
        }

        for (ClientBlockRegistry<InetAddress> clientBlockRegistry : ipClientBlockRegistries) {
            if (clientBlockRegistry.isBlocked(address)) {
                return true;
            }
        }

        return false;
    }

    private boolean isBlocked(String authBackend, String userName) {

        if (this.authBackendClientBlockRegistries == null) {
            return false;
        }

        Collection<ClientBlockRegistry<String>> clientBlockRegistries = this.authBackendClientBlockRegistries.get(authBackend);

        if (clientBlockRegistries.isEmpty()) {
            return false;
        }

        for (ClientBlockRegistry<String> clientBlockRegistry : clientBlockRegistries) {
            if (clientBlockRegistry.isBlocked(userName)) {
                return true;
            }
        }

        return false;
    }

}<|MERGE_RESOLUTION|>--- conflicted
+++ resolved
@@ -207,13 +207,8 @@
         transportImpersonationCache.invalidateAll();
     }
 
-<<<<<<< HEAD
-    @Override
-    public void onChanged(ConfigModel cm, DynamicConfigModel dcm, InternalUsersModel ium, NodesDnModel nm) {
-=======
     @Subscribe
     public void onDynamicConfigModelChanged(DynamicConfigModel dcm) {
->>>>>>> ef639997
 
         invalidateCache();
         transportUsernameAttribute = dcm.getTransportUsernameAttribute();// config.dynamic.transport_userrname_attribute;
