/*
 * Copyright 2015-2018 _floragunn_ GmbH
 * Licensed under the Apache License, Version 2.0 (the "License");
 * you may not use this file except in compliance with the License.
 * You may obtain a copy of the License at
 *
 * http://www.apache.org/licenses/LICENSE-2.0
 *
 * Unless required by applicable law or agreed to in writing, software
 * distributed under the License is distributed on an "AS IS" BASIS,
 * WITHOUT WARRANTIES OR CONDITIONS OF ANY KIND, either express or implied.
 * See the License for the specific language governing permissions and
 * limitations under the License.
 */

/*
 * Portions Copyright 2019 Amazon.com, Inc. or its affiliates. All Rights Reserved.
 *
 * Licensed under the Apache License, Version 2.0 (the "License").
 * You may not use this file except in compliance with the License.
 * A copy of the License is located at
 *
 * http://www.apache.org/licenses/LICENSE-2.0
 *
 * or in the "license" file accompanying this file. This file is distributed
 * on an "AS IS" BASIS, WITHOUT WARRANTIES OR CONDITIONS OF ANY KIND, either
 * express or implied. See the License for the specific language governing
 * permissions and limitations under the License.
 */

package com.amazon.opendistroforelasticsearch.security.auth.internal;

import java.nio.ByteBuffer;
import java.nio.CharBuffer;
import java.nio.charset.StandardCharsets;
import java.util.Arrays;
import java.util.HashMap;
import java.util.List;
import java.util.Map;
import java.util.Map.Entry;

import com.amazon.opendistroforelasticsearch.security.securityconf.NodesDnModel;
import org.bouncycastle.crypto.generators.OpenBSDBCrypt;
import org.elasticsearch.ElasticsearchSecurityException;

import com.amazon.opendistroforelasticsearch.security.auth.AuthenticationBackend;
import com.amazon.opendistroforelasticsearch.security.auth.AuthorizationBackend;
import com.amazon.opendistroforelasticsearch.security.securityconf.InternalUsersModel;
import com.amazon.opendistroforelasticsearch.security.user.AuthCredentials;
import com.amazon.opendistroforelasticsearch.security.user.User;

import com.google.common.eventbus.Subscribe;

public class InternalAuthenticationBackend implements AuthenticationBackend, AuthorizationBackend {

    private InternalUsersModel internalUsersModel;

    @Override
    public boolean exists(User user) {

        if(user == null || internalUsersModel == null) {
            return false;
        }

        final boolean exists = internalUsersModel.exists(user.getName());

        if(exists) {
            user.addRoles(internalUsersModel.getBackenRoles(user.getName()));
            //FIX https://github.com/opendistro-for-elasticsearch/security/pull/23
            //Credits to @turettn
            final Map<String, String> customAttributes = internalUsersModel.getAttributes(user.getName());
            Map<String, String> attributeMap = new HashMap<>();

            if(customAttributes != null) {
                for(Entry<String, String> attributeEntry: customAttributes.entrySet()) {
                    attributeMap.put("attr.internal."+attributeEntry.getKey(), attributeEntry.getValue());
                }
            }

            final List<String> openDistroSecurityRoles = internalUsersModel.getOpenDistroSecurityRoles(user.getName());
            if(openDistroSecurityRoles != null) {
                user.addOpenDistroSecurityRoles(openDistroSecurityRoles);
            }
            
            user.addAttributes(attributeMap);
            return true;
        }

        return false;
    }

    @Override
    public User authenticate(final AuthCredentials credentials) {

        if (internalUsersModel == null) {
            throw new ElasticsearchSecurityException("Internal authentication backend not configured. May be Open Distro is not initialized.");
        }

        if(!internalUsersModel.exists(credentials.getUsername())) {
            throw new ElasticsearchSecurityException(credentials.getUsername() + " not found");
        }

        final byte[] password = credentials.getPassword();

        if(password == null || password.length == 0) {
            throw new ElasticsearchSecurityException("empty passwords not supported");
        }

        ByteBuffer wrap = ByteBuffer.wrap(password);
        CharBuffer buf = StandardCharsets.UTF_8.decode(wrap);
        char[] array = new char[buf.limit()];
        buf.get(array);

        Arrays.fill(password, (byte)0);

        try {
            if (OpenBSDBCrypt.checkPassword(internalUsersModel.getHash(credentials.getUsername()), array)) {
                final List<String> roles = internalUsersModel.getBackenRoles(credentials.getUsername());
                final Map<String, String> customAttributes = internalUsersModel.getAttributes(credentials.getUsername());
                if(customAttributes != null) {
                    for(Entry<String, String> attributeName: customAttributes.entrySet()) {
                        credentials.addAttribute("attr.internal."+attributeName.getKey(), attributeName.getValue());
                    }
                }
                
                final User user = new User(credentials.getUsername(), roles, credentials);
                
                final List<String> openDistroSecurityRoles = internalUsersModel.getOpenDistroSecurityRoles(credentials.getUsername());
                if(openDistroSecurityRoles != null) {
                    user.addOpenDistroSecurityRoles(openDistroSecurityRoles);
                }
                
                return user;
            } else {
                throw new ElasticsearchSecurityException("password does not match");
            }
        } finally {
            Arrays.fill(wrap.array(), (byte)0);
            Arrays.fill(buf.array(), '\0');
            Arrays.fill(array, '\0');
        }
    }

    @Override
    public String getType() {
        return "internal";
    }

    @Override
    public void fillRoles(User user, AuthCredentials credentials) throws ElasticsearchSecurityException {

        if (internalUsersModel == null) {
            throw new ElasticsearchSecurityException("Internal authentication backend not configured. May be Open Distro Security is not initialized.");

        }

        if(exists(user)) {
            final List<String> roles = internalUsersModel.getBackenRoles(user.getName());
            if(roles != null && !roles.isEmpty() && user != null) {
                user.addRoles(roles);
            }
        }


    }

<<<<<<< HEAD
    @Override
    public void onChanged(ConfigModel cf, DynamicConfigModel dcf, InternalUsersModel ium, NodesDnModel nm) {
=======
    @Subscribe
    public void onInternalUsersModelChanged(InternalUsersModel ium) {
>>>>>>> ef639997
        this.internalUsersModel = ium;
    }


}<|MERGE_RESOLUTION|>--- conflicted
+++ resolved
@@ -164,13 +164,8 @@
 
     }
 
-<<<<<<< HEAD
-    @Override
-    public void onChanged(ConfigModel cf, DynamicConfigModel dcf, InternalUsersModel ium, NodesDnModel nm) {
-=======
     @Subscribe
     public void onInternalUsersModelChanged(InternalUsersModel ium) {
->>>>>>> ef639997
         this.internalUsersModel = ium;
     }
 
