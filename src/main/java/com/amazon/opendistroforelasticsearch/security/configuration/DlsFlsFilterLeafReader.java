--- conflicted
+++ resolved
@@ -118,12 +118,7 @@
                            final AuditLog auditlog, final Set<String> maskedFields, final ShardId shardId, final Salt salt) {
         super(delegate);
 
-<<<<<<< HEAD
-        final ComplianceConfig complianceConfig = auditlog.getComplianceConfig();
-        maskFields = (complianceConfig != null && complianceConfig.isEnabled() && maskedFields != null && maskedFields.size() > 0);
-=======
         maskFields = (maskedFields != null && maskedFields.size() > 0);
->>>>>>> b9602489
 
         this.indexService = indexService;
         this.threadContext = threadContext;
@@ -1100,16 +1095,7 @@
     }
 
     @SuppressWarnings("unchecked")
-<<<<<<< HEAD
-    private Map<String, MaskedField> getRuntimeMaskedFieldInfo() {
-        final ComplianceConfig complianceConfig = auditlog.getComplianceConfig();
-        if(complianceConfig == null || !complianceConfig.isEnabled()) {
-            return null;
-        }
-
-=======
     private MaskedFieldsMap getRuntimeMaskedFieldInfo() {
->>>>>>> b9602489
         final Map<String, Set<String>> maskedFieldsMap = (Map<String, Set<String>>) HeaderHelper.deserializeSafeFromHeader(threadContext,
                 ConfigConstants.OPENDISTRO_SECURITY_MASKED_FIELD_HEADER);
         final String maskedEval = OpenDistroSecurityUtils.evalMap(maskedFieldsMap, indexService.index().getName());
