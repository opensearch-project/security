--- conflicted
+++ resolved
@@ -52,13 +52,8 @@
         this.staticSettings = environment.settings(); 
     }
     
-<<<<<<< HEAD
-    @Override
-    public void onChanged(ConfigModel cm, DynamicConfigModel dcm, InternalUsersModel ium, NodesDnModel nm) {
-=======
     @Subscribe
     public void onDynamicConfigModelChanged(DynamicConfigModel dcm) {
->>>>>>> ef639997
         this.dcm = dcm;
         log.debug("dynamicSecurityConfig updated?: {}", (dcm != null));
     }
