/*
 * Copyright 2015-2018 _floragunn_ GmbH
 * Licensed under the Apache License, Version 2.0 (the "License");
 * you may not use this file except in compliance with the License.
 * You may obtain a copy of the License at
 *
 * http://www.apache.org/licenses/LICENSE-2.0
 *
 * Unless required by applicable law or agreed to in writing, software
 * distributed under the License is distributed on an "AS IS" BASIS,
 * WITHOUT WARRANTIES OR CONDITIONS OF ANY KIND, either express or implied.
 * See the License for the specific language governing permissions and
 * limitations under the License.
 */

/*
 * Portions Copyright 2019 Amazon.com, Inc. or its affiliates. All Rights Reserved.
 *
 * Licensed under the Apache License, Version 2.0 (the "License").
 * You may not use this file except in compliance with the License.
 * A copy of the License is located at
 *
 * http://www.apache.org/licenses/LICENSE-2.0
 *
 * or in the "license" file accompanying this file. This file is distributed
 * on an "AS IS" BASIS, WITHOUT WARRANTIES OR CONDITIONS OF ANY KIND, either
 * express or implied. See the License for the specific language governing
 * permissions and limitations under the License.
 */

package com.amazon.opendistroforelasticsearch.security.configuration;

import java.io.File;
import java.nio.file.Path;
import java.text.SimpleDateFormat;
import java.util.ArrayList;
import java.util.Arrays;
import java.util.Collection;
import java.util.Date;
import java.util.HashMap;
import java.util.List;
import java.util.Map;
import java.util.Set;
import java.util.concurrent.TimeUnit;
import java.util.concurrent.atomic.AtomicBoolean;
import java.util.concurrent.locks.Lock;
import java.util.concurrent.locks.ReentrantLock;
import java.util.stream.Collectors;

<<<<<<< HEAD
import com.amazon.opendistroforelasticsearch.security.auditlog.config.AuditConfig;
import com.amazon.opendistroforelasticsearch.security.compliance.ComplianceConfig;
=======
>>>>>>> 15e7d452
import com.google.common.collect.ImmutableMap;
import org.apache.logging.log4j.LogManager;
import org.apache.logging.log4j.Logger;
import org.elasticsearch.ElasticsearchException;
import org.elasticsearch.ExceptionsHelper;
import org.elasticsearch.ResourceAlreadyExistsException;
import org.elasticsearch.action.admin.cluster.health.ClusterHealthRequest;
import org.elasticsearch.action.admin.cluster.health.ClusterHealthResponse;
import org.elasticsearch.action.admin.indices.create.CreateIndexRequest;
import org.elasticsearch.action.admin.indices.get.GetIndexResponse;
import org.elasticsearch.action.support.IndicesOptions;
import org.elasticsearch.client.Client;
import org.elasticsearch.cluster.health.ClusterHealthStatus;
import org.elasticsearch.cluster.metadata.IndexMetadata;
import org.elasticsearch.cluster.metadata.MappingMetadata;
import org.elasticsearch.cluster.service.ClusterService;
import org.elasticsearch.common.Strings;
import org.elasticsearch.common.settings.Settings;
import org.elasticsearch.common.util.concurrent.ThreadContext;
import org.elasticsearch.common.util.concurrent.ThreadContext.StoredContext;
import org.elasticsearch.env.Environment;
import org.elasticsearch.threadpool.ThreadPool;

import com.amazon.opendistroforelasticsearch.security.auditlog.AuditLog;
import com.amazon.opendistroforelasticsearch.security.securityconf.DynamicConfigFactory;
import com.amazon.opendistroforelasticsearch.security.securityconf.impl.CType;
import com.amazon.opendistroforelasticsearch.security.securityconf.impl.SecurityDynamicConfiguration;
import com.amazon.opendistroforelasticsearch.security.ssl.util.ExceptionUtils;
import com.amazon.opendistroforelasticsearch.security.support.ConfigConstants;
import com.amazon.opendistroforelasticsearch.security.support.ConfigHelper;
import com.amazon.opendistroforelasticsearch.security.support.OpenDistroSecurityUtils;
import com.google.common.cache.Cache;
import com.google.common.cache.CacheBuilder;

public class ConfigurationRepository {
    private static final Logger LOGGER = LogManager.getLogger(ConfigurationRepository.class);

    private final String opendistrosecurityIndex;
    private final Client client;
    private final Cache<CType, SecurityDynamicConfiguration<?>> configCache;
    private final List<ConfigurationChangeListener> configurationChangedListener;
    private final ConfigurationLoaderSecurity7 cl;
    private final Settings settings;
    private final ClusterService clusterService;
    private final AuditLog auditLog;
    private final ThreadPool threadPool;
    private DynamicConfigFactory dynamicConfigFactory;
    private static final int DEFAULT_CONFIG_VERSION = 2;
    private final Thread bgThread;
    private final AtomicBoolean createSecurityIndex = new AtomicBoolean();
    private final AtomicBoolean createConfigIfAbsent = new AtomicBoolean();
    private final boolean acceptInvalid;


    private ConfigurationRepository(Settings settings, final Path configPath, ThreadPool threadPool,
                                    Client client, ClusterService clusterService, AuditLog auditLog) {
        this.opendistrosecurityIndex = settings.get(ConfigConstants.OPENDISTRO_SECURITY_CONFIG_INDEX_NAME, ConfigConstants.OPENDISTRO_SECURITY_DEFAULT_CONFIG_INDEX);
        this.settings = settings;
        this.client = client;
        this.threadPool = threadPool;
        this.clusterService = clusterService;
        this.auditLog = auditLog;
        this.configurationChangedListener = new ArrayList<>();
        this.acceptInvalid = settings.getAsBoolean(ConfigConstants.OPENDISTRO_SECURITY_UNSUPPORTED_ACCEPT_INVALID_CONFIG, false);
        cl = new ConfigurationLoaderSecurity7(client, threadPool, settings, clusterService);

        configCache = CacheBuilder
                .newBuilder()
                .build();

        bgThread = new Thread(new Runnable() {
            @Override
            public void run() {
                try {
<<<<<<< HEAD
                    LOGGER.info("Background init thread started.");

                    if (createSecurityIndex.get() || createConfigIfAbsent.get()) {
                        final ThreadContext threadContext = threadPool.getThreadContext();
                        try (StoredContext ctx = threadContext.stashContext()) {
                            threadContext.putHeader(ConfigConstants.OPENDISTRO_SECURITY_CONF_REQUEST_HEADER, "true");

                            boolean existsOrCreated = !createSecurityIndex.get();
                            if (createSecurityIndex.get()) {
                                LOGGER.info("Will attempt to create {} index for security configurations.", opendistrosecurityIndex);
                                try {
                                    final Map<String, Object> indexSettings = ImmutableMap.of(
                                            "index.number_of_shards", 1,
                                            "index.auto_expand_replicas", "0-all"
                                    );
                                    existsOrCreated = client.admin().indices().create(new CreateIndexRequest(opendistrosecurityIndex)
                                            .settings(indexSettings))
                                            .actionGet().isAcknowledged();
                                    LOGGER.info("Index {} created?: {}", opendistrosecurityIndex, existsOrCreated);
                                } catch (Exception e) {
                                    LOGGER.error("Can not create {} index", opendistrosecurityIndex, e);
                                }
                            }

                            if (createConfigIfAbsent.get()) {
                                if (existsOrCreated) {
                                    try {
                                        String lookupDir = System.getProperty("security.default_init.dir");
                                        final String cd = lookupDir != null ? (lookupDir + "/") : new Environment(settings, configPath).pluginsFile().toAbsolutePath().toString() + "/opendistro_security/securityconfig/";

                                        ConfigHelper.uploadFile(client, cd + "config.yml", opendistrosecurityIndex, CType.CONFIG, DEFAULT_CONFIG_VERSION);
                                        ConfigHelper.uploadFile(client, cd + "roles.yml", opendistrosecurityIndex, CType.ROLES, DEFAULT_CONFIG_VERSION);
                                        ConfigHelper.uploadFile(client, cd + "roles_mapping.yml", opendistrosecurityIndex, CType.ROLESMAPPING, DEFAULT_CONFIG_VERSION);
                                        ConfigHelper.uploadFile(client, cd + "internal_users.yml", opendistrosecurityIndex, CType.INTERNALUSERS, DEFAULT_CONFIG_VERSION);
                                        ConfigHelper.uploadFile(client, cd + "action_groups.yml", opendistrosecurityIndex, CType.ACTIONGROUPS, DEFAULT_CONFIG_VERSION);
                                        if (DEFAULT_CONFIG_VERSION == 2) {
                                            ConfigHelper.uploadFile(client, cd + "tenants.yml", opendistrosecurityIndex, CType.TENANTS, DEFAULT_CONFIG_VERSION);
=======
                    LOGGER.info("Background init thread started. Install default config?: "+installDefaultConfig.get());


                    if(installDefaultConfig.get()) {

                        try {
                            String lookupDir = System.getProperty("security.default_init.dir");
                            final String cd = lookupDir != null? (lookupDir+"/") : new Environment(settings, configPath).pluginsFile().toAbsolutePath().toString()+"/opendistro_security/securityconfig/";
                            File confFile = new File(cd+"config.yml");
                            if(confFile.exists()) {
                                final ThreadContext threadContext = threadPool.getThreadContext();
                                try(StoredContext ctx = threadContext.stashContext()) {
                                    threadContext.putHeader(ConfigConstants.OPENDISTRO_SECURITY_CONF_REQUEST_HEADER, "true");

                                    final boolean isSecurityIndexCreated = createSecurityIndexIfAbsent();
                                    if (isSecurityIndexCreated) {
                                        ConfigHelper.uploadFile(client, cd+"config.yml", opendistrosecurityIndex, CType.CONFIG, DEFAULT_CONFIG_VERSION);
                                        ConfigHelper.uploadFile(client, cd+"roles.yml", opendistrosecurityIndex, CType.ROLES, DEFAULT_CONFIG_VERSION);
                                        ConfigHelper.uploadFile(client, cd+"roles_mapping.yml", opendistrosecurityIndex, CType.ROLESMAPPING, DEFAULT_CONFIG_VERSION);
                                        ConfigHelper.uploadFile(client, cd+"internal_users.yml", opendistrosecurityIndex, CType.INTERNALUSERS, DEFAULT_CONFIG_VERSION);
                                        ConfigHelper.uploadFile(client, cd+"action_groups.yml", opendistrosecurityIndex, CType.ACTIONGROUPS, DEFAULT_CONFIG_VERSION);
                                        if(DEFAULT_CONFIG_VERSION == 2) {
                                            ConfigHelper.uploadFile(client, cd+"tenants.yml", opendistrosecurityIndex, CType.TENANTS, DEFAULT_CONFIG_VERSION);
>>>>>>> 15e7d452
                                        }
                                        final boolean populateEmptyIfFileMissing = true;
                                        ConfigHelper.uploadFile(client, cd + "nodes_dn.yml", opendistrosecurityIndex, CType.NODESDN, DEFAULT_CONFIG_VERSION, populateEmptyIfFileMissing);

                                        // audit.yml is not packaged by default
                                        final String auditConfigPath = cd + "audit.yml";
                                        if (new File(auditConfigPath).exists()) {
                                            ConfigHelper.uploadFile(client, auditConfigPath, opendistrosecurityIndex, CType.AUDIT, DEFAULT_CONFIG_VERSION);
                                        }
                                        LOGGER.info("Default config applied");
<<<<<<< HEAD
                                    } catch (Exception e) {
                                        LOGGER.error("Can not update config in index {}", opendistrosecurityIndex, e);
=======
>>>>>>> 15e7d452
                                    }
                                } else {
                                    LOGGER.error("Index {} does not exist to populate configurations", opendistrosecurityIndex);
                                }
                            }
                        }
                    }

                    LOGGER.debug("Node started, try to initialize it. Wait for at least yellow cluster state....");
                    ClusterHealthResponse response = null;
                    try {
                        response = client.admin().cluster().health(new ClusterHealthRequest(opendistrosecurityIndex)
                                .waitForActiveShards(1)
                                .waitForYellowStatus()).actionGet();
                    } catch (Exception e1) {
                        LOGGER.debug("Catched a {} but we just try again ...", e1.toString());
                    }

                    while(response == null || response.isTimedOut() || response.getStatus() == ClusterHealthStatus.RED) {
                        LOGGER.debug("index '{}' not healthy yet, we try again ... (Reason: {})", opendistrosecurityIndex, response==null?"no response":(response.isTimedOut()?"timeout":"other, maybe red cluster"));
                        try {
                            Thread.sleep(500);
                        } catch (InterruptedException e1) {
                            //ignore
                            Thread.currentThread().interrupt();
                        }
                        try {
                            response = client.admin().cluster().health(new ClusterHealthRequest(opendistrosecurityIndex).waitForYellowStatus()).actionGet();
                        } catch (Exception e1) {
                            LOGGER.debug("Catched again a {} but we just try again ...", e1.toString());
                        }
                        continue;
                    }

                    while(!dynamicConfigFactory.isInitialized()) {
                        try {
                            LOGGER.debug("Try to load config ...");
                            reloadConfiguration(Arrays.asList(CType.values()));
                            break;
                        } catch (Exception e) {
                            LOGGER.debug("Unable to load configuration due to {}", String.valueOf(ExceptionUtils.getRootCause(e)));
                            try {
                                Thread.sleep(3000);
                            } catch (InterruptedException e1) {
                                Thread.currentThread().interrupt();
                                LOGGER.debug("Thread was interrupted so we cancel initialization");
                                break;
                            }
                        }
                    }

                    final Set<String> deprecatedAuditKeysInSettings = AuditConfig.DEPRECATED_KEYS
                            .stream()
                            .filter(settings::hasValue)
                            .collect(Collectors.toSet());
                    if (!deprecatedAuditKeysInSettings.isEmpty()) {
                        LOGGER.warn("Following keys {} are deprecated in elasticsearch settings. They will be removed in plugin v2.0.0.0", deprecatedAuditKeysInSettings);
                    }
                    final boolean isAuditConfigDocPresentInIndex = cl.isAuditConfigDocPresentInIndex();
                    if (isAuditConfigDocPresentInIndex) {
                        if (!deprecatedAuditKeysInSettings.isEmpty()) {
                            LOGGER.warn("Audit configuration settings found in both index and elasticsearch settings (deprecated)");
                        }
                        LOGGER.info("Hot-reloading of audit configuration is enabled");
                    } else {
                        LOGGER.info("Hot-reloading of audit configuration is disabled. Using configuration with defaults from elasticsearch settings.  Populate the configuration in index using audit.yml or securityadmin to enable it.");
                        auditLog.setConfig(AuditConfig.from(settings));
                    }

                    LOGGER.info("Node '{}' initialized", clusterService.localNode().getName());
                } catch (Exception e) {
                    LOGGER.error("Unexpected exception while initializing node "+e, e);
                }
            }
        });
    }

    private boolean indexExists(String index) {
        GetIndexResponse getIndexResponse = client.admin().indices()
                .prepareGetIndex().setIndices(index)
                .setIndicesOptions(IndicesOptions.LENIENT_EXPAND_OPEN_CLOSED)
                .execute().actionGet();
        return getIndexResponse.getIndices().length > 0;
    }

    private boolean createSecurityIndexIfAbsent() {
        try {
<<<<<<< HEAD
            if (indexExists(opendistrosecurityIndex)) {
                LOGGER.info("{} index does already exist, so we try load the configs if absent", opendistrosecurityIndex);
                createConfigIfAbsent.set(true);
                bgThread.start();
            } else {
                if (settings.getAsBoolean(ConfigConstants.OPENDISTRO_SECURITY_ALLOW_DEFAULT_INIT_SECURITYINDEX, false)) {
                    LOGGER.info("{} index does not exist yet, so we create an index and load configs", opendistrosecurityIndex);
                    createSecurityIndex.set(true);
                    createConfigIfAbsent.set(true);
                    bgThread.start();
                } else if (settings.getAsBoolean(ConfigConstants.OPENDISTRO_SECURITY_BACKGROUND_INIT_IF_SECURITYINDEX_NOT_EXIST, true)){
                    LOGGER.info("{} index does not exist yet, so no need to load config on node startup. Use securityadmin to initialize cluster",
                            opendistrosecurityIndex);
                    bgThread.start();
                } else {
                    LOGGER.info("{} index does not exist yet, use securityadmin to initialize the cluster. We will not perform background initialization",
                            opendistrosecurityIndex);
                }
=======
            final Map<String, Object> indexSettings = ImmutableMap.of(
                    "index.number_of_shards", 1,
                    "index.auto_expand_replicas", "0-all"
            );
            final CreateIndexRequest createIndexRequest = new CreateIndexRequest(opendistrosecurityIndex)
                    .settings(indexSettings);
            final boolean ok = client.admin()
                    .indices()
                    .create(createIndexRequest)
                    .actionGet()
                    .isAcknowledged();
            LOGGER.info("Index {} created?: {}", opendistrosecurityIndex, ok);
            return ok;
        } catch (ResourceAlreadyExistsException resourceAlreadyExistsException) {
            LOGGER.info("Index {} already exists", opendistrosecurityIndex);
            return false;
        }
    }

    public void initOnNodeStart() {
        try {
            if (settings.getAsBoolean(ConfigConstants.OPENDISTRO_SECURITY_ALLOW_DEFAULT_INIT_SECURITYINDEX, false)) {
                LOGGER.info("Will attempt to create index {} and default configs if they are absent", opendistrosecurityIndex);
                installDefaultConfig.set(true);
                bgThread.start();
            } else if (settings.getAsBoolean(ConfigConstants.OPENDISTRO_SECURITY_BACKGROUND_INIT_IF_SECURITYINDEX_NOT_EXIST, true)){
                LOGGER.info("Will not attempt to create index {} and default configs if they are absent. Use securityadmin to initialize cluster",
                        opendistrosecurityIndex);
                bgThread.start();
            } else {
                LOGGER.info("Will not attempt to create index {} and default configs if they are absent. Will not perform background initialization",
                        opendistrosecurityIndex);
>>>>>>> 15e7d452
            }
        } catch (Throwable e2) {
            LOGGER.error("Error during node initialization: {}", e2, e2);
            bgThread.start();
        }
    }

    public boolean isAuditHotReloadingEnabled() {
        return cl.isAuditConfigDocPresentInIndex();
    }

    public static ConfigurationRepository create(Settings settings, final Path configPath, final ThreadPool threadPool,
                                                 Client client,  ClusterService clusterService, AuditLog auditLog) {
        final ConfigurationRepository repository = new ConfigurationRepository(settings, configPath, threadPool, client, clusterService, auditLog);
        return repository;
    }

    public void setDynamicConfigFactory(DynamicConfigFactory dynamicConfigFactory) {
        this.dynamicConfigFactory = dynamicConfigFactory;
    }

    /**
     *
     * @param configurationType
     * @return can also return empty in case it was never loaded
     */
    public SecurityDynamicConfiguration<?> getConfiguration(CType configurationType) {
        SecurityDynamicConfiguration<?> conf=  configCache.getIfPresent(configurationType);
        if(conf != null) {
            return conf.deepClone();
        }
        return SecurityDynamicConfiguration.empty();
    }

    private final Lock LOCK = new ReentrantLock();

    public void reloadConfiguration(Collection<CType> configTypes) throws ConfigUpdateAlreadyInProgressException {
        try {
            if (LOCK.tryLock(60, TimeUnit.SECONDS)) {
                try {
                    reloadConfiguration0(configTypes, this.acceptInvalid);
                } finally {
                    LOCK.unlock();
                }
            } else {
                throw new ConfigUpdateAlreadyInProgressException("A config update is already imn progress");
            }
        } catch (InterruptedException e) {
            Thread.currentThread().interrupt();
            throw new ConfigUpdateAlreadyInProgressException("Interrupted config update");
        }
    }


    private void reloadConfiguration0(Collection<CType> configTypes, boolean acceptInvalid) {
        final Map<CType, SecurityDynamicConfiguration<?>> loaded = getConfigurationsFromIndex(configTypes, false, acceptInvalid);
        configCache.putAll(loaded);
        notifyAboutChanges(loaded);
    }

    public synchronized void subscribeOnChange(ConfigurationChangeListener listener) {
        configurationChangedListener.add(listener);
    }

    private synchronized void notifyAboutChanges(Map<CType, SecurityDynamicConfiguration<?>> typeToConfig) {
        for (ConfigurationChangeListener listener : configurationChangedListener) {
            try {
                LOGGER.debug("Notify {} listener about change configuration with type {}", listener);
                listener.onChange(typeToConfig);
            } catch (Exception e) {
                LOGGER.error("{} listener errored: "+e, listener, e);
                throw ExceptionsHelper.convertToElastic(e);
            }
        }
    }

    /**
     * This retrieves the config directly from the index without caching involved
     * @param configTypes
     * @param logComplianceEvent
     * @return
     */
    public Map<CType, SecurityDynamicConfiguration<?>> getConfigurationsFromIndex(Collection<CType> configTypes, boolean logComplianceEvent) {
        return getConfigurationsFromIndex(configTypes, logComplianceEvent, this.acceptInvalid);
    }

    public Map<CType, SecurityDynamicConfiguration<?>> getConfigurationsFromIndex(Collection<CType> configTypes, boolean logComplianceEvent, boolean acceptInvalid) {

        final ThreadContext threadContext = threadPool.getThreadContext();
        final Map<CType, SecurityDynamicConfiguration<?>> retVal = new HashMap<>();

        try(StoredContext ctx = threadContext.stashContext()) {
            threadContext.putHeader(ConfigConstants.OPENDISTRO_SECURITY_CONF_REQUEST_HEADER, "true");

            IndexMetadata securityMetadata = clusterService.state().metadata().index(this.opendistrosecurityIndex);
            MappingMetadata mappingMetadata = securityMetadata==null?null:securityMetadata.mapping();

            if (securityMetadata != null && mappingMetadata != null) {
                if("security".equals(mappingMetadata.type())) {
                    LOGGER.debug("security index exists and was created before ES 7 (legacy layout)");
                } else {
                    LOGGER.debug("security index exists and was created with ES 7 (new layout)");
                }
                retVal.putAll(validate(cl.load(configTypes.toArray(new CType[0]), 5, TimeUnit.SECONDS, acceptInvalid), configTypes.size()));


            } else {
                //wait (and use new layout)
                LOGGER.debug("security index not exists (yet)");
                retVal.putAll(validate(cl.load(configTypes.toArray(new CType[0]), 5, TimeUnit.SECONDS, acceptInvalid), configTypes.size()));
            }

        } catch (Exception e) {
            throw new ElasticsearchException(e);
        }

        final ComplianceConfig complianceConfig = auditLog.getComplianceConfig();
        if (logComplianceEvent && complianceConfig != null && complianceConfig.isEnabled()) {
            CType configurationType = configTypes.iterator().next();
            Map<String, String> fields = new HashMap<String, String>();
            fields.put(configurationType.toLCString(), Strings.toString(retVal.get(configurationType)));
            auditLog.logDocumentRead(this.opendistrosecurityIndex, configurationType.toLCString(), null, fields);
        }

        return retVal;
    }

    private Map<CType, SecurityDynamicConfiguration<?>> validate(Map<CType, SecurityDynamicConfiguration<?>> conf, int expectedSize) throws InvalidConfigException {

        if(conf == null || conf.size() != expectedSize) {
            throw new InvalidConfigException("Retrieved only partial configuration");
        }

        return conf;
    }

    private static String formatDate(long date) {
        return new SimpleDateFormat("yyyy-MM-dd", OpenDistroSecurityUtils.EN_Locale).format(new Date(date));
    }

    public static int getDefaultConfigVersion() {
        return ConfigurationRepository.DEFAULT_CONFIG_VERSION;
    }
}<|MERGE_RESOLUTION|>--- conflicted
+++ resolved
@@ -47,11 +47,7 @@
 import java.util.concurrent.locks.ReentrantLock;
 import java.util.stream.Collectors;
 
-<<<<<<< HEAD
 import com.amazon.opendistroforelasticsearch.security.auditlog.config.AuditConfig;
-import com.amazon.opendistroforelasticsearch.security.compliance.ComplianceConfig;
-=======
->>>>>>> 15e7d452
 import com.google.common.collect.ImmutableMap;
 import org.apache.logging.log4j.LogManager;
 import org.apache.logging.log4j.Logger;
@@ -61,8 +57,6 @@
 import org.elasticsearch.action.admin.cluster.health.ClusterHealthRequest;
 import org.elasticsearch.action.admin.cluster.health.ClusterHealthResponse;
 import org.elasticsearch.action.admin.indices.create.CreateIndexRequest;
-import org.elasticsearch.action.admin.indices.get.GetIndexResponse;
-import org.elasticsearch.action.support.IndicesOptions;
 import org.elasticsearch.client.Client;
 import org.elasticsearch.cluster.health.ClusterHealthStatus;
 import org.elasticsearch.cluster.metadata.IndexMetadata;
@@ -101,10 +95,8 @@
     private DynamicConfigFactory dynamicConfigFactory;
     private static final int DEFAULT_CONFIG_VERSION = 2;
     private final Thread bgThread;
-    private final AtomicBoolean createSecurityIndex = new AtomicBoolean();
-    private final AtomicBoolean createConfigIfAbsent = new AtomicBoolean();
+    private final AtomicBoolean installDefaultConfig = new AtomicBoolean();
     private final boolean acceptInvalid;
-
 
     private ConfigurationRepository(Settings settings, final Path configPath, ThreadPool threadPool,
                                     Client client, ClusterService clusterService, AuditLog auditLog) {
@@ -126,45 +118,6 @@
             @Override
             public void run() {
                 try {
-<<<<<<< HEAD
-                    LOGGER.info("Background init thread started.");
-
-                    if (createSecurityIndex.get() || createConfigIfAbsent.get()) {
-                        final ThreadContext threadContext = threadPool.getThreadContext();
-                        try (StoredContext ctx = threadContext.stashContext()) {
-                            threadContext.putHeader(ConfigConstants.OPENDISTRO_SECURITY_CONF_REQUEST_HEADER, "true");
-
-                            boolean existsOrCreated = !createSecurityIndex.get();
-                            if (createSecurityIndex.get()) {
-                                LOGGER.info("Will attempt to create {} index for security configurations.", opendistrosecurityIndex);
-                                try {
-                                    final Map<String, Object> indexSettings = ImmutableMap.of(
-                                            "index.number_of_shards", 1,
-                                            "index.auto_expand_replicas", "0-all"
-                                    );
-                                    existsOrCreated = client.admin().indices().create(new CreateIndexRequest(opendistrosecurityIndex)
-                                            .settings(indexSettings))
-                                            .actionGet().isAcknowledged();
-                                    LOGGER.info("Index {} created?: {}", opendistrosecurityIndex, existsOrCreated);
-                                } catch (Exception e) {
-                                    LOGGER.error("Can not create {} index", opendistrosecurityIndex, e);
-                                }
-                            }
-
-                            if (createConfigIfAbsent.get()) {
-                                if (existsOrCreated) {
-                                    try {
-                                        String lookupDir = System.getProperty("security.default_init.dir");
-                                        final String cd = lookupDir != null ? (lookupDir + "/") : new Environment(settings, configPath).pluginsFile().toAbsolutePath().toString() + "/opendistro_security/securityconfig/";
-
-                                        ConfigHelper.uploadFile(client, cd + "config.yml", opendistrosecurityIndex, CType.CONFIG, DEFAULT_CONFIG_VERSION);
-                                        ConfigHelper.uploadFile(client, cd + "roles.yml", opendistrosecurityIndex, CType.ROLES, DEFAULT_CONFIG_VERSION);
-                                        ConfigHelper.uploadFile(client, cd + "roles_mapping.yml", opendistrosecurityIndex, CType.ROLESMAPPING, DEFAULT_CONFIG_VERSION);
-                                        ConfigHelper.uploadFile(client, cd + "internal_users.yml", opendistrosecurityIndex, CType.INTERNALUSERS, DEFAULT_CONFIG_VERSION);
-                                        ConfigHelper.uploadFile(client, cd + "action_groups.yml", opendistrosecurityIndex, CType.ACTIONGROUPS, DEFAULT_CONFIG_VERSION);
-                                        if (DEFAULT_CONFIG_VERSION == 2) {
-                                            ConfigHelper.uploadFile(client, cd + "tenants.yml", opendistrosecurityIndex, CType.TENANTS, DEFAULT_CONFIG_VERSION);
-=======
                     LOGGER.info("Background init thread started. Install default config?: "+installDefaultConfig.get());
 
 
@@ -188,27 +141,23 @@
                                         ConfigHelper.uploadFile(client, cd+"action_groups.yml", opendistrosecurityIndex, CType.ACTIONGROUPS, DEFAULT_CONFIG_VERSION);
                                         if(DEFAULT_CONFIG_VERSION == 2) {
                                             ConfigHelper.uploadFile(client, cd+"tenants.yml", opendistrosecurityIndex, CType.TENANTS, DEFAULT_CONFIG_VERSION);
->>>>>>> 15e7d452
                                         }
                                         final boolean populateEmptyIfFileMissing = true;
-                                        ConfigHelper.uploadFile(client, cd + "nodes_dn.yml", opendistrosecurityIndex, CType.NODESDN, DEFAULT_CONFIG_VERSION, populateEmptyIfFileMissing);
-
-                                        // audit.yml is not packaged by default
-                                        final String auditConfigPath = cd + "audit.yml";
-                                        if (new File(auditConfigPath).exists()) {
-                                            ConfigHelper.uploadFile(client, auditConfigPath, opendistrosecurityIndex, CType.AUDIT, DEFAULT_CONFIG_VERSION);
-                                        }
+                                        ConfigHelper.uploadFile(client, cd+"nodes_dn.yml", opendistrosecurityIndex, CType.NODESDN, DEFAULT_CONFIG_VERSION, populateEmptyIfFileMissing);
                                         LOGGER.info("Default config applied");
-<<<<<<< HEAD
-                                    } catch (Exception e) {
-                                        LOGGER.error("Can not update config in index {}", opendistrosecurityIndex, e);
-=======
->>>>>>> 15e7d452
                                     }
-                                } else {
-                                    LOGGER.error("Index {} does not exist to populate configurations", opendistrosecurityIndex);
+
+                                    // audit.yml is not packaged by default
+                                    final String auditConfigPath = cd + "audit.yml";
+                                    if (new File(auditConfigPath).exists()) {
+                                        ConfigHelper.uploadFile(client, auditConfigPath, opendistrosecurityIndex, CType.AUDIT, DEFAULT_CONFIG_VERSION);
+                                    }
                                 }
+                            } else {
+                                LOGGER.error("{} does not exist", confFile.getAbsolutePath());
                             }
+                        } catch (Exception e) {
+                            LOGGER.debug("Cannot apply default config (this is maybe not an error!) due to {}", e.getMessage());
                         }
                     }
 
@@ -255,10 +204,7 @@
                         }
                     }
 
-                    final Set<String> deprecatedAuditKeysInSettings = AuditConfig.DEPRECATED_KEYS
-                            .stream()
-                            .filter(settings::hasValue)
-                            .collect(Collectors.toSet());
+                    final Set<String> deprecatedAuditKeysInSettings = AuditConfig.getDeprecatedKeys(settings);
                     if (!deprecatedAuditKeysInSettings.isEmpty()) {
                         LOGGER.warn("Following keys {} are deprecated in elasticsearch settings. They will be removed in plugin v2.0.0.0", deprecatedAuditKeysInSettings);
                     }
@@ -274,43 +220,17 @@
                     }
 
                     LOGGER.info("Node '{}' initialized", clusterService.localNode().getName());
+
                 } catch (Exception e) {
                     LOGGER.error("Unexpected exception while initializing node "+e, e);
                 }
             }
         });
-    }
-
-    private boolean indexExists(String index) {
-        GetIndexResponse getIndexResponse = client.admin().indices()
-                .prepareGetIndex().setIndices(index)
-                .setIndicesOptions(IndicesOptions.LENIENT_EXPAND_OPEN_CLOSED)
-                .execute().actionGet();
-        return getIndexResponse.getIndices().length > 0;
+
     }
 
     private boolean createSecurityIndexIfAbsent() {
         try {
-<<<<<<< HEAD
-            if (indexExists(opendistrosecurityIndex)) {
-                LOGGER.info("{} index does already exist, so we try load the configs if absent", opendistrosecurityIndex);
-                createConfigIfAbsent.set(true);
-                bgThread.start();
-            } else {
-                if (settings.getAsBoolean(ConfigConstants.OPENDISTRO_SECURITY_ALLOW_DEFAULT_INIT_SECURITYINDEX, false)) {
-                    LOGGER.info("{} index does not exist yet, so we create an index and load configs", opendistrosecurityIndex);
-                    createSecurityIndex.set(true);
-                    createConfigIfAbsent.set(true);
-                    bgThread.start();
-                } else if (settings.getAsBoolean(ConfigConstants.OPENDISTRO_SECURITY_BACKGROUND_INIT_IF_SECURITYINDEX_NOT_EXIST, true)){
-                    LOGGER.info("{} index does not exist yet, so no need to load config on node startup. Use securityadmin to initialize cluster",
-                            opendistrosecurityIndex);
-                    bgThread.start();
-                } else {
-                    LOGGER.info("{} index does not exist yet, use securityadmin to initialize the cluster. We will not perform background initialization",
-                            opendistrosecurityIndex);
-                }
-=======
             final Map<String, Object> indexSettings = ImmutableMap.of(
                     "index.number_of_shards", 1,
                     "index.auto_expand_replicas", "0-all"
@@ -343,7 +263,6 @@
             } else {
                 LOGGER.info("Will not attempt to create index {} and default configs if they are absent. Will not perform background initialization",
                         opendistrosecurityIndex);
->>>>>>> 15e7d452
             }
         } catch (Throwable e2) {
             LOGGER.error("Error during node initialization: {}", e2, e2);
@@ -460,8 +379,7 @@
             throw new ElasticsearchException(e);
         }
 
-        final ComplianceConfig complianceConfig = auditLog.getComplianceConfig();
-        if (logComplianceEvent && complianceConfig != null && complianceConfig.isEnabled()) {
+        if (logComplianceEvent && auditLog.getComplianceConfig().isEnabled()) {
             CType configurationType = configTypes.iterator().next();
             Map<String, String> fields = new HashMap<String, String>();
             fields.put(configurationType.toLCString(), Strings.toString(retVal.get(configurationType)));
