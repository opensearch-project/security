package com.amazon.opendistroforelasticsearch.security.auditlog.config;

import com.amazon.opendistroforelasticsearch.security.auditlog.impl.AuditCategory;
import com.amazon.opendistroforelasticsearch.security.compliance.ComplianceConfig;
import com.amazon.opendistroforelasticsearch.security.support.ConfigConstants;
import com.amazon.opendistroforelasticsearch.security.support.WildcardMatcher;

import com.fasterxml.jackson.annotation.JsonCreator;
import com.fasterxml.jackson.annotation.JsonProperty;
import com.google.common.annotations.VisibleForTesting;
import com.google.common.collect.ImmutableList;
import com.google.common.collect.ImmutableSet;
import org.apache.logging.log4j.Logger;
import org.elasticsearch.common.settings.Settings;

import java.util.Collections;
import java.util.EnumSet;
import java.util.List;
import java.util.Map;
import java.util.Set;
import java.util.stream.Collectors;

import static com.amazon.opendistroforelasticsearch.security.DefaultObjectMapper.getOrDefault;

import static com.amazon.opendistroforelasticsearch.security.DefaultObjectMapper.getOrDefault;

/**
 * Class represents configuration for audit logging.
 * Expected class structure
 * {
 *   "enabled": true,
 *   "audit" : {
 *     "enable_rest" : true,
 *     "disabled_rest_categories" : [
 *       "GRANTED_PRIVILEGES",
 *       "SSL_EXCEPTION"
 *     ],
 *     "enable_transport" : true,
 *     "disabled_transport_categories" : [
 *       "GRANTED_PRIVILEGES",
 *       "AUTHENTICATED"
 *     ],
 *     "resolve_bulk_requests" : false,
 *     "log_request_body" : true,
 *     "resolve_indices" : true,
 *     "exclude_sensitive_headers" : true,
 *     "ignore_users" : [
 *       "kibanaserver"
 *     ],
 *     "ignore_requests" : [ ]
 *   },
 *   "compliance" : {
 *     "enabled": true,
 *     "internal_config" : true,
 *     "external_config" : true,
 *     "read_metadata_only" : true,
 *     "read_watched_fields" : { },
 *     "read_ignore_users" : [ ],
 *     "write_metadata_only" : true,
 *     "write_log_diffs" : false,
 *     "write_watched_indices" : [ ],
 *     "write_ignore_users" : [ ]
 *   }
 * }
 */
public class AuditConfig {

    public static final List<String> DEFAULT_IGNORED_USERS = Collections.singletonList("kibanaserver");

    private AuditConfig() {
        this(true, null, null);
    }

    @JsonProperty("enabled")
    private final boolean auditLogEnabled;
    @JsonProperty("audit")
    private final Filter filter;

    private final ComplianceConfig compliance;

    public boolean isEnabled() {
        return auditLogEnabled;
    }

    public Filter getFilter() {
        return filter;
    }

    public ComplianceConfig getCompliance() {
        return compliance;
    }

    @VisibleForTesting
<<<<<<< HEAD
    public AuditConfig(
=======
    AuditConfig(
>>>>>>> c6fd29a1
            final boolean auditLogEnabled,
            final Filter filter,
            ComplianceConfig compliance) {
        this.auditLogEnabled = auditLogEnabled;
        this.filter = filter != null ? filter : Filter.DEFAULT;
        this.compliance = compliance != null ? compliance : ComplianceConfig.DEFAULT;
    }

    public static AuditConfig from(final Settings settings) {
        return new AuditConfig(true, Filter.from(settings), ComplianceConfig.from(settings));
    }

    /**
     * Filter represents set of filtering configuration settings for audit logging.
     * Audit logger will use these settings to determine what audit logs are to be generated.
     */
    public static class Filter {
<<<<<<< HEAD
        public static final Filter DEFAULT = Filter.from(Settings.EMPTY);
=======
        private static final Filter DEFAULT = Filter.from(Settings.EMPTY);
>>>>>>> c6fd29a1

        private final boolean isRestApiAuditEnabled;
        private final boolean isTransportApiAuditEnabled;
        private final boolean resolveBulkRequests;
        private final boolean logRequestBody;
        private final boolean resolveIndices;
        private final boolean excludeSensitiveHeaders;
        @JsonProperty("ignore_users")
        private final Set<String> ignoredAuditUsers;
        @JsonProperty("ignore_requests")
        private final Set<String> ignoredAuditRequests;
        private final WildcardMatcher ignoredAuditUsersMatcher;
        private final WildcardMatcher ignoredAuditRequestsMatcher;
        private final EnumSet<AuditCategory> disabledRestCategories;
        private final EnumSet<AuditCategory> disabledTransportCategories;

        @VisibleForTesting
        Filter(final boolean isRestApiAuditEnabled,
<<<<<<< HEAD
               final boolean isTransportApiAuditEnabled,
               final boolean resolveBulkRequests,
               final boolean logRequestBody,
               final boolean resolveIndices,
               final boolean excludeSensitiveHeaders,
               final Set<String> ignoredAuditUsers,
               final Set<String> ignoredAuditRequests,
               final EnumSet<AuditCategory> disabledRestCategories,
               final EnumSet<AuditCategory> disabledTransportCategories) {
=======
                       final boolean isTransportApiAuditEnabled,
                       final boolean resolveBulkRequests,
                       final boolean logRequestBody,
                       final boolean resolveIndices,
                       final boolean excludeSensitiveHeaders,
                       final Set<String> ignoredAuditUsers,
                       final Set<String> ignoredAuditRequests,
                       final EnumSet<AuditCategory> disabledRestCategories,
                       final EnumSet<AuditCategory> disabledTransportCategories) {
>>>>>>> c6fd29a1
            this.isRestApiAuditEnabled = isRestApiAuditEnabled;
            this.isTransportApiAuditEnabled = isTransportApiAuditEnabled;
            this.resolveBulkRequests = resolveBulkRequests;
            this.logRequestBody = logRequestBody;
            this.resolveIndices = resolveIndices;
            this.excludeSensitiveHeaders = excludeSensitiveHeaders;
            this.ignoredAuditUsers = ignoredAuditUsers;
            this.ignoredAuditUsersMatcher = WildcardMatcher.from(ignoredAuditUsers);
            this.ignoredAuditRequests = ignoredAuditRequests;
            this.ignoredAuditRequestsMatcher = WildcardMatcher.from(ignoredAuditRequests);
            this.disabledRestCategories = disabledRestCategories;
            this.disabledTransportCategories = disabledTransportCategories;
        }

        @JsonCreator
        @VisibleForTesting
<<<<<<< HEAD
        public static Filter from(Map<String, Object> properties) {
=======
        static Filter from(Map<String, Object> properties) {
>>>>>>> c6fd29a1
            final boolean isRestApiAuditEnabled = getOrDefault(properties,"enable_rest", true);
            final boolean isTransportAuditEnabled = getOrDefault(properties,"enable_transport", true);
            final boolean resolveBulkRequests = getOrDefault(properties, "resolve_bulk_requests", false);
            final boolean logRequestBody = getOrDefault(properties, "log_request_body", true);
            final boolean resolveIndices = getOrDefault(properties, "resolve_indices", true);
            final boolean excludeSensitiveHeaders = getOrDefault(properties, "exclude_sensitive_headers", true);
            final EnumSet<AuditCategory> disabledRestCategories = AuditCategory.parse(getOrDefault(properties,"disabled_rest_categories", ConfigConstants.OPENDISTRO_SECURITY_AUDIT_DISABLED_CATEGORIES_DEFAULT));
            final EnumSet<AuditCategory> disabledTransportCategories = AuditCategory.parse(getOrDefault(properties, "disabled_transport_categories", ConfigConstants.OPENDISTRO_SECURITY_AUDIT_DISABLED_CATEGORIES_DEFAULT));
            final Set<String> ignoredAuditUsers = ImmutableSet.copyOf(getOrDefault(properties, "ignore_users", DEFAULT_IGNORED_USERS));
            final Set<String> ignoreAuditRequests = ImmutableSet.copyOf(getOrDefault(properties, "ignore_requests", Collections.emptyList()));

            return new Filter(
                    isRestApiAuditEnabled,
                    isTransportAuditEnabled,
                    resolveBulkRequests,
                    logRequestBody,
                    resolveIndices,
                    excludeSensitiveHeaders,
                    ignoredAuditUsers,
                    ignoreAuditRequests,
                    disabledRestCategories,
                    disabledTransportCategories);

        }

        /**
         * Generate audit logging configuration from settings defined in elasticsearch.yml
         * @param settings settings
         * @return audit configuration filter
         */
        public static Filter from(Settings settings) {
            final boolean isRestApiAuditEnabled = settings.getAsBoolean(ConfigConstants.OPENDISTRO_SECURITY_AUDIT_ENABLE_REST, true);
            final boolean isTransportAuditEnabled = settings.getAsBoolean(ConfigConstants.OPENDISTRO_SECURITY_AUDIT_ENABLE_TRANSPORT, true);
            final boolean resolveBulkRequests = settings.getAsBoolean(ConfigConstants.OPENDISTRO_SECURITY_AUDIT_RESOLVE_BULK_REQUESTS, false);
            final boolean logRequestBody = settings.getAsBoolean(ConfigConstants.OPENDISTRO_SECURITY_AUDIT_LOG_REQUEST_BODY, true);
            final boolean resolveIndices = settings.getAsBoolean(ConfigConstants.OPENDISTRO_SECURITY_AUDIT_RESOLVE_INDICES, true);
            final boolean excludeSensitiveHeaders = settings.getAsBoolean(ConfigConstants.OPENDISTRO_SECURITY_AUDIT_EXCLUDE_SENSITIVE_HEADERS, true);
            final EnumSet<AuditCategory> disabledRestCategories = AuditCategory.from(settings, ConfigConstants.OPENDISTRO_SECURITY_AUDIT_CONFIG_DISABLED_REST_CATEGORIES);
            final EnumSet<AuditCategory> disabledTransportCategories = AuditCategory.from(settings, ConfigConstants.OPENDISTRO_SECURITY_AUDIT_CONFIG_DISABLED_TRANSPORT_CATEGORIES);

            final Set<String> ignoredAuditUsers = ConfigConstants.getSettingAsSet(
                    settings,
                    ConfigConstants.OPENDISTRO_SECURITY_AUDIT_IGNORE_USERS,
                    DEFAULT_IGNORED_USERS,
                    false);

            final Set<String> ignoreAuditRequests = ImmutableSet.copyOf(settings.getAsList(
                    ConfigConstants.OPENDISTRO_SECURITY_AUDIT_IGNORE_REQUESTS,
                    Collections.emptyList()));

            return new Filter(isRestApiAuditEnabled,
                    isTransportAuditEnabled,
                    resolveBulkRequests,
                    logRequestBody,
                    resolveIndices,
                    excludeSensitiveHeaders,
                    ignoredAuditUsers,
                    ignoreAuditRequests,
                    disabledRestCategories,
                    disabledTransportCategories);
        }

        /**
         * Checks if auditing for REST API is enabled or disabled
         * @return true/false
         */
        @JsonProperty("enable_rest")
        public boolean isRestApiAuditEnabled() {
            return isRestApiAuditEnabled;
        }

        /**
         * Checks if auditing for Transport API is enabled or disabled
         * @return true/false
         */
        @JsonProperty("enable_transport")
        public boolean isTransportApiAuditEnabled() {
            return isTransportApiAuditEnabled;
        }

        /**
         * Checks if bulk requests must be resolved during auditing
         * @return true/false
         */
        @JsonProperty("resolve_bulk_requests")
        public boolean shouldResolveBulkRequests() {
            return resolveBulkRequests;
        }

        /**
         * Checks if request body must be logged
         * @return true/false
         */
        @JsonProperty("log_request_body")
        public boolean shouldLogRequestBody() {
            return logRequestBody;
        }

        /**
         * Check if indices must be resolved during auditing
         * @return true/false
         */
        @JsonProperty("resolve_indices")
        public boolean shouldResolveIndices() {
            return resolveIndices;
        }

        /**
         * Checks if sensitive headers eg: Authorization must be excluded in log messages
         * @return true/false
         */
        @JsonProperty("exclude_sensitive_headers")
        public boolean shouldExcludeSensitiveHeaders() {
            return excludeSensitiveHeaders;
        }

        @VisibleForTesting
        WildcardMatcher getIgnoredAuditUsersMatcher() {
            return ignoredAuditUsersMatcher;
        }

        /**
         * Check if user is excluded from audit.
         * @param user
         * @return true if user is excluded from audit logging
         */
        public boolean isAuditDisabled(String user) {
            return ignoredAuditUsersMatcher.test(user);
        }

        @VisibleForTesting
        WildcardMatcher getIgnoredAuditRequestsMatcher() {
            return ignoredAuditRequestsMatcher;
        }

        /**
         * Check if request is excluded from audit
         * @param action
         * @return true if request action is excluded from audit
         */
        public boolean isRequestAuditDisabled(String action) {
            return ignoredAuditRequestsMatcher.test(action);
        }

        /**
         * Disabled categories for REST API auditing
         * @return set of categories
         */
        @JsonProperty("disabled_rest_categories")
        public EnumSet<AuditCategory> getDisabledRestCategories() {
            return disabledRestCategories;
        }

        /**
         * Disabled categories for Transport API auditing
         * @return set of categories
         */
        @JsonProperty("disabled_transport_categories")
        public EnumSet<AuditCategory> getDisabledTransportCategories() {
            return disabledTransportCategories;
        }

        public void log(Logger logger) {
            logger.info("Auditing on REST API is {}.", isRestApiAuditEnabled ? "enabled" : "disabled");
            logger.info("{} are excluded from REST API auditing.", disabledRestCategories);
            logger.info("Auditing on Transport API is {}.", isTransportApiAuditEnabled ? "enabled" : "disabled");
            logger.info("{} are excluded from Transport API auditing.", disabledTransportCategories);
            logger.info("Auditing of request body is {}.", logRequestBody ? "enabled" : "disabled");
            logger.info("Bulk requests resolution is {} during request auditing.", resolveBulkRequests ? "enabled" : "disabled");
            logger.info("Index resolution is {} during request auditing.", resolveIndices ? "enabled" : "disabled");
            logger.info("Sensitive headers auditing is {}.", excludeSensitiveHeaders ? "enabled" : "disabled");
            logger.info("Auditing requests from {} users is disabled.", ignoredAuditUsersMatcher);
        }

        @Override
        public String toString() {
            return "Filter{" +
                    "isRestApiAuditEnabled=" + isRestApiAuditEnabled +
                    ", disabledRestCategories=" + disabledRestCategories +
                    ", isTransportApiAuditEnabled=" + isTransportApiAuditEnabled +
                    ", disabledTransportCategories=" + disabledTransportCategories +
                    ", resolveBulkRequests=" + resolveBulkRequests +
                    ", logRequestBody=" + logRequestBody +
                    ", resolveIndices=" + resolveIndices +
                    ", excludeSensitiveHeaders=" + excludeSensitiveHeaders +
                    ", ignoredAuditUsers=" + ignoredAuditUsersMatcher +
                    ", ignoreAuditRequests=" + ignoredAuditRequestsMatcher +
                    '}';
        }
    }

    /**
     * List of keys that are deprecated
     */
    public static final List<String> DEPRECATED_KEYS = ImmutableList.of(
            ConfigConstants.OPENDISTRO_SECURITY_AUDIT_ENABLE_REST,
            ConfigConstants.OPENDISTRO_SECURITY_AUDIT_CONFIG_DISABLED_REST_CATEGORIES,
            ConfigConstants.OPENDISTRO_SECURITY_AUDIT_ENABLE_TRANSPORT,
            ConfigConstants.OPENDISTRO_SECURITY_AUDIT_CONFIG_DISABLED_TRANSPORT_CATEGORIES,
            ConfigConstants.OPENDISTRO_SECURITY_AUDIT_LOG_REQUEST_BODY,
            ConfigConstants.OPENDISTRO_SECURITY_AUDIT_RESOLVE_INDICES,
            ConfigConstants.OPENDISTRO_SECURITY_AUDIT_EXCLUDE_SENSITIVE_HEADERS,
            ConfigConstants.OPENDISTRO_SECURITY_AUDIT_RESOLVE_BULK_REQUESTS,
            ConfigConstants.OPENDISTRO_SECURITY_AUDIT_IGNORE_USERS,
            ConfigConstants.OPENDISTRO_SECURITY_AUDIT_IGNORE_REQUESTS,
            ConfigConstants.OPENDISTRO_SECURITY_COMPLIANCE_HISTORY_INTERNAL_CONFIG_ENABLED,
            ConfigConstants.OPENDISTRO_SECURITY_COMPLIANCE_HISTORY_EXTERNAL_CONFIG_ENABLED,
            ConfigConstants.OPENDISTRO_SECURITY_COMPLIANCE_HISTORY_READ_METADATA_ONLY,
            ConfigConstants.OPENDISTRO_SECURITY_COMPLIANCE_HISTORY_READ_IGNORE_USERS,
            ConfigConstants.OPENDISTRO_SECURITY_COMPLIANCE_HISTORY_READ_WATCHED_FIELDS,
            ConfigConstants.OPENDISTRO_SECURITY_COMPLIANCE_HISTORY_WRITE_METADATA_ONLY,
            ConfigConstants.OPENDISTRO_SECURITY_COMPLIANCE_HISTORY_WRITE_LOG_DIFFS,
            ConfigConstants.OPENDISTRO_SECURITY_COMPLIANCE_HISTORY_WRITE_IGNORE_USERS,
            ConfigConstants.OPENDISTRO_SECURITY_COMPLIANCE_HISTORY_WRITE_WATCHED_INDICES
    );

    public static Set<String> getDeprecatedKeys(final Settings settings) {
        return AuditConfig.DEPRECATED_KEYS
                .stream()
                .filter(settings::hasValue)
                .collect(Collectors.toSet());
    }
}<|MERGE_RESOLUTION|>--- conflicted
+++ resolved
@@ -91,14 +91,10 @@
     }
 
     @VisibleForTesting
-<<<<<<< HEAD
     public AuditConfig(
-=======
-    AuditConfig(
->>>>>>> c6fd29a1
             final boolean auditLogEnabled,
             final Filter filter,
-            ComplianceConfig compliance) {
+            final ComplianceConfig compliance) {
         this.auditLogEnabled = auditLogEnabled;
         this.filter = filter != null ? filter : Filter.DEFAULT;
         this.compliance = compliance != null ? compliance : ComplianceConfig.DEFAULT;
@@ -113,11 +109,7 @@
      * Audit logger will use these settings to determine what audit logs are to be generated.
      */
     public static class Filter {
-<<<<<<< HEAD
         public static final Filter DEFAULT = Filter.from(Settings.EMPTY);
-=======
-        private static final Filter DEFAULT = Filter.from(Settings.EMPTY);
->>>>>>> c6fd29a1
 
         private final boolean isRestApiAuditEnabled;
         private final boolean isTransportApiAuditEnabled;
@@ -136,17 +128,6 @@
 
         @VisibleForTesting
         Filter(final boolean isRestApiAuditEnabled,
-<<<<<<< HEAD
-               final boolean isTransportApiAuditEnabled,
-               final boolean resolveBulkRequests,
-               final boolean logRequestBody,
-               final boolean resolveIndices,
-               final boolean excludeSensitiveHeaders,
-               final Set<String> ignoredAuditUsers,
-               final Set<String> ignoredAuditRequests,
-               final EnumSet<AuditCategory> disabledRestCategories,
-               final EnumSet<AuditCategory> disabledTransportCategories) {
-=======
                        final boolean isTransportApiAuditEnabled,
                        final boolean resolveBulkRequests,
                        final boolean logRequestBody,
@@ -156,7 +137,6 @@
                        final Set<String> ignoredAuditRequests,
                        final EnumSet<AuditCategory> disabledRestCategories,
                        final EnumSet<AuditCategory> disabledTransportCategories) {
->>>>>>> c6fd29a1
             this.isRestApiAuditEnabled = isRestApiAuditEnabled;
             this.isTransportApiAuditEnabled = isTransportApiAuditEnabled;
             this.resolveBulkRequests = resolveBulkRequests;
@@ -173,11 +153,7 @@
 
         @JsonCreator
         @VisibleForTesting
-<<<<<<< HEAD
         public static Filter from(Map<String, Object> properties) {
-=======
-        static Filter from(Map<String, Object> properties) {
->>>>>>> c6fd29a1
             final boolean isRestApiAuditEnabled = getOrDefault(properties,"enable_rest", true);
             final boolean isTransportAuditEnabled = getOrDefault(properties,"enable_transport", true);
             final boolean resolveBulkRequests = getOrDefault(properties, "resolve_bulk_requests", false);
