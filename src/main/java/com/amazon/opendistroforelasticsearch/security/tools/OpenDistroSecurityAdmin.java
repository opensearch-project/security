/*
 * Copyright 2015-2018 _floragunn_ GmbH
 * Licensed under the Apache License, Version 2.0 (the "License");
 * you may not use this file except in compliance with the License.
 * You may obtain a copy of the License at
 *
 * http://www.apache.org/licenses/LICENSE-2.0
 *
 * Unless required by applicable law or agreed to in writing, software
 * distributed under the License is distributed on an "AS IS" BASIS,
 * WITHOUT WARRANTIES OR CONDITIONS OF ANY KIND, either express or implied.
 * See the License for the specific language governing permissions and
 * limitations under the License.
 */

/*
 * Portions Copyright 2019 Amazon.com, Inc. or its affiliates. All Rights Reserved.
 *
 * Licensed under the Apache License, Version 2.0 (the "License").
 * You may not use this file except in compliance with the License.
 * A copy of the License is located at
 *
 * http://www.apache.org/licenses/LICENSE-2.0
 *
 * or in the "license" file accompanying this file. This file is distributed
 * on an "AS IS" BASIS, WITHOUT WARRANTIES OR CONDITIONS OF ANY KIND, either
 * express or implied. See the License for the specific language governing
 * permissions and limitations under the License.
 */

package com.amazon.opendistroforelasticsearch.security.tools;

import java.io.ByteArrayInputStream;
import java.io.Console;
import java.io.File;
import java.io.FileWriter;
import java.io.IOException;
import java.io.Reader;
import java.io.Writer;
import java.net.InetSocketAddress;
import java.net.Socket;
import java.nio.charset.StandardCharsets;
import java.text.SimpleDateFormat;
import java.util.Arrays;
import java.util.Collection;
import java.util.Date;
import java.util.HashMap;
import java.util.List;
import java.util.Locale;
import java.util.Map;

import com.amazon.opendistroforelasticsearch.security.auditlog.config.AuditConfig;
import com.amazon.opendistroforelasticsearch.security.securityconf.impl.NodesDn;
import com.amazon.opendistroforelasticsearch.security.securityconf.impl.WhitelistingSettings;
import org.apache.commons.cli.CommandLine;
import org.apache.commons.cli.CommandLineParser;
import org.apache.commons.cli.DefaultParser;
import org.apache.commons.cli.HelpFormatter;
import org.apache.commons.cli.Option;
import org.apache.commons.cli.Options;
import org.apache.commons.cli.ParseException;
import org.elasticsearch.ElasticsearchException;
import org.elasticsearch.ExceptionsHelper;
import org.elasticsearch.Version;
import org.elasticsearch.action.admin.cluster.health.ClusterHealthRequest;
import org.elasticsearch.action.admin.cluster.health.ClusterHealthResponse;
import org.elasticsearch.action.admin.cluster.node.info.NodesInfoRequest;
import org.elasticsearch.action.admin.cluster.node.info.NodesInfoResponse;
import org.elasticsearch.action.admin.cluster.node.info.PluginsAndModules;
import org.elasticsearch.action.admin.cluster.node.stats.NodesStatsRequest;
import org.elasticsearch.action.admin.cluster.node.stats.NodesStatsResponse;
import org.elasticsearch.action.admin.cluster.settings.ClusterUpdateSettingsRequest;
import org.elasticsearch.action.admin.cluster.tasks.PendingClusterTasksRequest;
import org.elasticsearch.action.admin.cluster.tasks.PendingClusterTasksResponse;
import org.elasticsearch.action.admin.indices.create.CreateIndexRequest;
import org.elasticsearch.action.admin.indices.delete.DeleteIndexRequest;
import org.elasticsearch.action.admin.indices.get.GetIndexRequest;
import org.elasticsearch.action.admin.indices.get.GetIndexRequest.Feature;
import org.elasticsearch.action.admin.indices.get.GetIndexResponse;
import org.elasticsearch.action.admin.indices.settings.put.UpdateSettingsRequest;
import org.elasticsearch.action.admin.indices.stats.IndicesStatsRequest;
import org.elasticsearch.action.admin.indices.stats.IndicesStatsResponse;
import org.elasticsearch.action.get.GetRequest;
import org.elasticsearch.action.get.GetResponse;
import org.elasticsearch.action.index.IndexRequest;
import org.elasticsearch.action.support.WriteRequest.RefreshPolicy;
import org.elasticsearch.action.support.master.AcknowledgedResponse;
import org.elasticsearch.client.Client;
import org.elasticsearch.client.transport.NoNodeAvailableException;
import org.elasticsearch.client.transport.TransportClient;
import org.elasticsearch.cluster.health.ClusterHealthStatus;
import org.elasticsearch.common.Strings;
import org.elasticsearch.common.bytes.BytesReference;
import org.elasticsearch.common.collect.Tuple;
import org.elasticsearch.common.settings.Settings;
import org.elasticsearch.common.transport.TransportAddress;
import org.elasticsearch.common.unit.TimeValue;
import org.elasticsearch.common.xcontent.NamedXContentRegistry;
import org.elasticsearch.common.xcontent.XContentBuilder;
import org.elasticsearch.common.xcontent.XContentFactory;
import org.elasticsearch.common.xcontent.XContentParser;
import org.elasticsearch.common.xcontent.XContentType;
import org.elasticsearch.common.xcontent.json.JsonXContent;
import org.elasticsearch.index.IndexNotFoundException;
import org.elasticsearch.plugins.Plugin;
import org.elasticsearch.plugins.PluginInfo;
import org.elasticsearch.transport.Netty4Plugin;

import com.fasterxml.jackson.databind.JsonNode;
import com.amazon.opendistroforelasticsearch.security.DefaultObjectMapper;
import com.amazon.opendistroforelasticsearch.security.OpenDistroSecurityPlugin;
import com.amazon.opendistroforelasticsearch.security.action.configupdate.ConfigUpdateAction;
import com.amazon.opendistroforelasticsearch.security.action.configupdate.ConfigUpdateNodeResponse;
import com.amazon.opendistroforelasticsearch.security.action.configupdate.ConfigUpdateRequest;
import com.amazon.opendistroforelasticsearch.security.action.configupdate.ConfigUpdateResponse;
import com.amazon.opendistroforelasticsearch.security.action.whoami.WhoAmIAction;
import com.amazon.opendistroforelasticsearch.security.action.whoami.WhoAmIRequest;
import com.amazon.opendistroforelasticsearch.security.action.whoami.WhoAmIResponse;
import com.amazon.opendistroforelasticsearch.security.securityconf.Migration;
import com.amazon.opendistroforelasticsearch.security.securityconf.impl.CType;
import com.amazon.opendistroforelasticsearch.security.securityconf.impl.SecurityDynamicConfiguration;
import com.amazon.opendistroforelasticsearch.security.securityconf.impl.v6.RoleMappingsV6;
import com.amazon.opendistroforelasticsearch.security.securityconf.impl.v7.ActionGroupsV7;
import com.amazon.opendistroforelasticsearch.security.securityconf.impl.v7.ConfigV7;
import com.amazon.opendistroforelasticsearch.security.securityconf.impl.v7.InternalUserV7;
import com.amazon.opendistroforelasticsearch.security.securityconf.impl.v7.RoleMappingsV7;
import com.amazon.opendistroforelasticsearch.security.securityconf.impl.v7.RoleV7;
import com.amazon.opendistroforelasticsearch.security.securityconf.impl.v7.TenantV7;
import com.amazon.opendistroforelasticsearch.security.ssl.OpenDistroSecuritySSLPlugin;
import com.amazon.opendistroforelasticsearch.security.ssl.util.ExceptionUtils;
import com.amazon.opendistroforelasticsearch.security.ssl.util.SSLConfigConstants;
import com.amazon.opendistroforelasticsearch.security.support.ConfigConstants;
import com.amazon.opendistroforelasticsearch.security.support.ConfigHelper;
import com.amazon.opendistroforelasticsearch.security.support.SecurityJsonNode;
import com.amazon.opendistroforelasticsearch.security.support.OpenDistroSecurityUtils;
import com.google.common.io.CharStreams;
import com.google.common.io.Files;

import static org.elasticsearch.common.xcontent.DeprecationHandler.THROW_UNSUPPORTED_OPERATION;

@SuppressWarnings("deprecation")
public class OpenDistroSecurityAdmin {

    private static final boolean CREATE_AS_LEGACY = Boolean.parseBoolean(System.getenv("OPENDISTRO_SECURITY_ADMIN_CREATE_AS_LEGACY"));
    private static final boolean ALLOW_MIXED = Boolean.parseBoolean(System.getenv("OPENDISTRO_SECURITY_ADMIN_ALLOW_MIXED_CLUSTER"));
    private static final String OPENDISTRO_SECURITY_TS_PASS = "OPENDISTRO_SECURITY_TS_PASS";
    private static final String OPENDISTRO_SECURITY_KS_PASS = "OPENDISTRO_SECURITY_KS_PASS";
    private static final String OPENDISTRO_SECURITY_KEYPASS = "OPENDISTRO_SECURITY_KEYPASS";
    //not used in multithreaded fashion, so it's okay to define it as a constant here
    private static final SimpleDateFormat DATE_FORMAT = new SimpleDateFormat("yyyy-MMM-dd_HH-mm-ss", Locale.ENGLISH); //NOSONAR
    private static final Settings ENABLE_ALL_ALLOCATIONS_SETTINGS = Settings.builder()
            .put("cluster.routing.allocation.enable", "all")
            .build();
    
    public static void main(final String[] args) {
        try {
            final int returnCode = execute(args);
            System.exit(returnCode);
        } catch (NoNodeAvailableException e) {
            System.out.println("ERR: Cannot connect to Elasticsearch. Please refer to elasticsearch logfile for more information");
            System.out.println("Trace:");
            System.out.println(ExceptionsHelper.stackTrace(e));
            System.out.println();
            System.exit(-1);
        } 
        catch (IndexNotFoundException e) {
            System.out.println("ERR: No Open Distro Security configuration index found. Please execute securityadmin with different command line parameters");
            System.out.println("When you run it for the first time do not specify -us, -era, -dra or -rl");
            System.out.println();
            System.exit(-1);
        }
        catch (Throwable e) {
            
            if (e instanceof ElasticsearchException 
                    && e.getMessage() != null 
                    && e.getMessage().contains("no permissions")) {

                System.out.println("ERR: You try to connect with a TLS node certificate instead of an admin client certificate");                
                System.out.println();
                System.exit(-1);
            }
            
            System.out.println("ERR: An unexpected "+e.getClass().getSimpleName()+" occured: "+e.getMessage());
            System.out.println("Trace:");
            System.out.println(ExceptionsHelper.stackTrace(e));
            System.out.println();
            System.exit(-1);
        }
    }

    public static int execute(final String[] args) throws Exception {
        
        System.out.println("Open Distro Security Admin v7");
        System.setProperty("security.nowarn.client","true");
        System.setProperty("jdk.tls.rejectClientInitiatedRenegotiation","true");

        final HelpFormatter formatter = new HelpFormatter();
        Options options = new Options();
        options.addOption( "nhnv", "disable-host-name-verification", false, "Disable hostname verification" );
        options.addOption( "nrhn", "disable-resolve-hostname", false, "Disable DNS lookup of hostnames" );
        options.addOption(Option.builder("ts").longOpt("truststore").hasArg().argName("file").desc("Path to truststore (JKS/PKCS12 format)").build());
        options.addOption(Option.builder("ks").longOpt("keystore").hasArg().argName("file").desc("Path to keystore (JKS/PKCS12 format").build());
        options.addOption(Option.builder("tst").longOpt("truststore-type").hasArg().argName("type").desc("JKS or PKCS12, if not given we use the file extension to dectect the type").build());
        options.addOption(Option.builder("kst").longOpt("keystore-type").hasArg().argName("type").desc("JKS or PKCS12, if not given we use the file extension to dectect the type").build());
        options.addOption(Option.builder("tspass").longOpt("truststore-password").hasArg().argName("password").desc("Truststore password").build());
        options.addOption(Option.builder("kspass").longOpt("keystore-password").hasArg().argName("password").desc("Keystore password").build());
        options.addOption(Option.builder("cd").longOpt("configdir").hasArg().argName("directory").desc("Directory for config files").build());
        options.addOption(Option.builder("h").longOpt("hostname").hasArg().argName("host").desc("Elasticsearch host (default: localhost)").build());
        options.addOption(Option.builder("p").longOpt("port").hasArg().argName("port").desc("Elasticsearch transport port (default: 9300)").build());
        options.addOption(Option.builder("cn").longOpt("clustername").hasArg().argName("clustername").desc("Clustername (do not use together with -icl)").build());
        options.addOption( "sniff", "enable-sniffing", false, "Enable client.transport.sniff" );
        options.addOption( "icl", "ignore-clustername", false, "Ignore clustername (do not use together with -cn)" );
        options.addOption(Option.builder("r").longOpt("retrieve").desc("retrieve current config").build());
        options.addOption(Option.builder("f").longOpt("file").hasArg().argName("file").desc("file").build());
        options.addOption(Option.builder("t").longOpt("type").hasArg().argName("file-type").desc("file-type").build());
        options.addOption(Option.builder("tsalias").longOpt("truststore-alias").hasArg().argName("alias").desc("Truststore alias").build());
        options.addOption(Option.builder("ksalias").longOpt("keystore-alias").hasArg().argName("alias").desc("Keystore alias").build());
        options.addOption(Option.builder("ec").longOpt("enabled-ciphers").hasArg().argName("cipers").desc("Comma separated list of enabled TLS ciphers").build());
        options.addOption(Option.builder("ep").longOpt("enabled-protocols").hasArg().argName("protocols").desc("Comma separated list of enabled TLS protocols").build());
        //TODO mark as deprecated and replace it with "era" if "era" is mature enough
        options.addOption(Option.builder("us").longOpt("update_settings").hasArg().argName("number of replicas").desc("Update the number of Open Distro Security index replicas, reload configuration on all nodes and exit").build());
        options.addOption(Option.builder("i").longOpt("index").hasArg().argName("indexname").desc("The index Open Distro Security uses to store the configuration").build());
        options.addOption(Option.builder("era").longOpt("enable-replica-autoexpand").desc("Enable replica auto expand and exit").build());
        options.addOption(Option.builder("dra").longOpt("disable-replica-autoexpand").desc("Disable replica auto expand and exit").build());
        options.addOption(Option.builder("rl").longOpt("reload").desc("Reload the configuration on all nodes, flush all Open Distro Security caches and exit").build());
        options.addOption(Option.builder("ff").longOpt("fail-fast").desc("fail-fast if something goes wrong").build());
        options.addOption(Option.builder("dg").longOpt("diagnose").desc("Log diagnostic trace into a file").build());
        options.addOption(Option.builder("dci").longOpt("delete-config-index").desc("Delete '.opendistro_security' config index and exit.").build());
        options.addOption(Option.builder("esa").longOpt("enable-shard-allocation").desc("Enable all shard allocation and exit.").build());
        options.addOption(Option.builder("arc").longOpt("accept-red-cluster").desc("Also operate on a red cluster. If not specified the cluster state has to be at least yellow.").build());

        options.addOption(Option.builder("cacert").hasArg().argName("file").desc("Path to trusted cacert (PEM format)").build());
        options.addOption(Option.builder("cert").hasArg().argName("file").desc("Path to admin certificate in PEM format").build());
        options.addOption(Option.builder("key").hasArg().argName("file").desc("Path to the key of admin certificate").build());
        options.addOption(Option.builder("keypass").hasArg().argName("password").desc("Password of the key of admin certificate (optional)").build());

        options.addOption(Option.builder("noopenssl").longOpt("no-openssl").desc("Do not use OpenSSL even if available (default: use it if available)").build());

        options.addOption(Option.builder("si").longOpt("show-info").desc("Show system and license info").build());

        options.addOption(Option.builder("w").longOpt("whoami").desc("Show information about the used admin certificate").build());

        options.addOption(Option.builder("prompt").longOpt("prompt-for-password").desc("Prompt for password if not supplied").build());

        options.addOption(Option.builder("er").longOpt("explicit-replicas").hasArg().argName("number of replicas").desc("Set explicit number of replicas or autoexpand expression for .opendistro_security index").build());

        options.addOption(Option.builder("backup").hasArg().argName("folder").desc("Backup configuration to folder").build());

        options.addOption(Option.builder("migrate").hasArg().argName("folder").desc("Migrate and use folder to store migrated files").build());
        
        options.addOption(Option.builder("rev").longOpt("resolve-env-vars").desc("Resolve/Substitute env vars in config with their value before uploading").build());

        options.addOption(Option.builder("vc").numberOfArgs(1).optionalArg(true).argName("version").longOpt("validate-configs").desc("Validate config for version 6 or 7 (default 7)").build());

        options.addOption(Option.builder("mo").longOpt("migrate-offline").hasArg().argName("folder").desc("Migrate and use folder to store migrated files").build());

        
        //when adding new options also adjust validate(CommandLine line)
        
        String hostname = "localhost";
        int port = 9300;
        String kspass = System.getenv(OPENDISTRO_SECURITY_KS_PASS);
        String tspass = System.getenv(OPENDISTRO_SECURITY_TS_PASS);
        String cd = ".";
        String ks = null;
        String ts = null;
        String kst = null;
        String tst = null;
        boolean nhnv = false;
        boolean nrhn = false;
        boolean sniff = false;
        boolean icl = false;
        String clustername = "elasticsearch";
        String file = null;
        String type = null;
        boolean retrieve = false;
        String ksAlias = null;
        String tsAlias = null;
        String[] enabledProtocols = new String[0];
        String[] enabledCiphers = new String[0];
        Integer updateSettings = null;
        String index = ConfigConstants.OPENDISTRO_SECURITY_DEFAULT_CONFIG_INDEX;
        Boolean replicaAutoExpand = null;
        boolean reload = false;
        boolean failFast = false;
        boolean diagnose = false;
        boolean deleteConfigIndex = false;
        boolean enableShardAllocation = false;
        boolean acceptRedCluster = false;
        
        String keypass = System.getenv(OPENDISTRO_SECURITY_KEYPASS);
        boolean useOpenSSLIfAvailable = true;
        //boolean simpleAuth = false;
        String cacert = null;
        String cert = null;
        String key = null;
        boolean si;
        boolean whoami;
        final boolean promptForPassword;
        String explicitReplicas = null;
        String backup = null;
        String migrate = null;
        final boolean resolveEnvVars;
        Integer validateConfig = null;
        String migrateOffline = null;
        
        CommandLineParser parser = new DefaultParser();
        try {
            CommandLine line = parser.parse( options, args );
            
            validate(line);
            
            hostname = line.getOptionValue("h", hostname);
            port = Integer.parseInt(line.getOptionValue("p", String.valueOf(port)));

            promptForPassword = line.hasOption("prompt");
            
            if(kspass == null || kspass.isEmpty()) {
                kspass = line.getOptionValue("kspass",promptForPassword?null:"changeit");
            }
            
            if(tspass == null || tspass.isEmpty()) {
                tspass = line.getOptionValue("tspass",promptForPassword?null:kspass);
            }

            cd = line.getOptionValue("cd", cd);
            
            if(!cd.endsWith(File.separator)) {
                cd += File.separator;
            }
            
            ks = line.getOptionValue("ks",ks);
            ts = line.getOptionValue("ts",ts);
            kst = line.getOptionValue("kst", kst);
            tst = line.getOptionValue("tst", tst);
            nhnv = line.hasOption("nhnv");
            nrhn = line.hasOption("nrhn");
            clustername = line.getOptionValue("cn", clustername);
            sniff = line.hasOption("sniff");
            icl = line.hasOption("icl");
            file = line.getOptionValue("f", file);
            type = line.getOptionValue("t", type);
            retrieve = line.hasOption("r");
            ksAlias = line.getOptionValue("ksalias", ksAlias);
            tsAlias = line.getOptionValue("tsalias", tsAlias);
            index = line.getOptionValue("i", index);
            
            String enabledCiphersString = line.getOptionValue("ec", null);
            String enabledProtocolsString = line.getOptionValue("ep", null);
            
            if(enabledCiphersString != null) {
                enabledCiphers = enabledCiphersString.split(",");
            }
            
            if(enabledProtocolsString != null) {
                enabledProtocols = enabledProtocolsString.split(",");
            }
            
            updateSettings = line.hasOption("us")?Integer.parseInt(line.getOptionValue("us")):null;

            reload = line.hasOption("rl");
            
            if(line.hasOption("era")) {
                replicaAutoExpand = true;
            }
            
            if(line.hasOption("dra")) {
                replicaAutoExpand = false;
            }
            
            failFast = line.hasOption("ff");
            diagnose = line.hasOption("dg");
            deleteConfigIndex = line.hasOption("dci");
            enableShardAllocation = line.hasOption("esa");
            acceptRedCluster = line.hasOption("arc");
            
            cacert = line.getOptionValue("cacert");
            cert = line.getOptionValue("cert");
            key = line.getOptionValue("key");
            keypass = line.getOptionValue("keypass", keypass);
            
            useOpenSSLIfAvailable = !line.hasOption("noopenssl");
            
            si = line.hasOption("si");
            
            whoami = line.hasOption("w");
            
            explicitReplicas = line.getOptionValue("er", explicitReplicas);
            
            backup = line.getOptionValue("backup");
            
            migrate = line.getOptionValue("migrate");
            
            resolveEnvVars = line.hasOption("rev");
            
            validateConfig = !line.hasOption("vc")?null:Integer.parseInt(line.getOptionValue("vc", "7"));
            
            if(validateConfig != null && validateConfig.intValue() != 6 && validateConfig.intValue() != 7) {
                throw new ParseException("version must be 6 or 7");
            }
            
            migrateOffline = line.getOptionValue("mo");
            
        }
        catch( ParseException exp ) {
            System.out.println("ERR: Parsing failed.  Reason: " + exp.getMessage());
            formatter.printHelp("securityadmin.sh", options, true);
            return -1;
        }
        
        
        if(validateConfig != null) {
            System.out.println("Validate configuration for Version "+validateConfig.intValue());
            return validateConfig(cd, file, type, validateConfig.intValue());
        }
        
        if(migrateOffline != null) {
            System.out.println("Migrate "+migrateOffline+" offline");
            final boolean retVal =  Migrater.migrateDirectory(new File(migrateOffline), true);
            return retVal?0:-1;
        }
        
        
        if(port < 9300) {
            System.out.println("WARNING: Seems you want connect to the Elasticsearch HTTP port."+System.lineSeparator()
                             + "         securityadmin connects on the transport port which is normally 9300.");
        }
        
        System.out.print("Will connect to "+hostname+":"+port);
        Socket socket = new Socket();
        
        try {
            
            socket.connect(new InetSocketAddress(hostname, port));
            
          } catch (java.net.ConnectException ex) {
            System.out.println();
            System.out.println("ERR: Seems there is no Elasticsearch running on "+hostname+":"+port+" - Will exit");
            return (-1);
          } finally {
              try {
                socket.close();
            } catch (Exception e) {
                //ignore
            }
          }

        System.out.println(" ... done");
        
        final Settings.Builder settingsBuilder = Settings
                .builder()
                .put(SSLConfigConstants.OPENDISTRO_SECURITY_SSL_TRANSPORT_ENFORCE_HOSTNAME_VERIFICATION, !nhnv)
                .put(SSLConfigConstants.OPENDISTRO_SECURITY_SSL_TRANSPORT_ENFORCE_HOSTNAME_VERIFICATION_RESOLVE_HOST_NAME, !nrhn)
                .put(SSLConfigConstants.OPENDISTRO_SECURITY_SSL_TRANSPORT_ENABLED, true)
                .put(SSLConfigConstants.OPENDISTRO_SECURITY_SSL_TRANSPORT_ENABLE_OPENSSL_IF_AVAILABLE, OpenDistroSecuritySSLPlugin.OPENSSL_SUPPORTED && useOpenSSLIfAvailable)
                .putList(SSLConfigConstants.OPENDISTRO_SECURITY_SSL_TRANSPORT_ENABLED_CIPHERS, enabledCiphers)
                .putList(SSLConfigConstants.OPENDISTRO_SECURITY_SSL_TRANSPORT_ENABLED_PROTOCOLS, enabledProtocols)
                
                .put("cluster.name", clustername)
                .put("client.transport.ignore_cluster_name", icl)
                .put("client.transport.sniff", sniff);
                
                if(ksAlias != null) {
                    settingsBuilder.put(SSLConfigConstants.OPENDISTRO_SECURITY_SSL_TRANSPORT_KEYSTORE_ALIAS, ksAlias);
                }
                
                if(tsAlias != null) {
                    settingsBuilder.put(SSLConfigConstants.OPENDISTRO_SECURITY_SSL_TRANSPORT_TRUSTSTORE_ALIAS, tsAlias);
                }
                
                if(ks != null) {
                    settingsBuilder.put(SSLConfigConstants.OPENDISTRO_SECURITY_SSL_TRANSPORT_KEYSTORE_FILEPATH, ks);
                    settingsBuilder.put(SSLConfigConstants.OPENDISTRO_SECURITY_SSL_TRANSPORT_KEYSTORE_TYPE, kst==null?(ks.endsWith(".jks")?"JKS":"PKCS12"):kst);
                    
                    if(kspass == null && promptForPassword) {
                        kspass = promptForPassword("Keystore", "kspass", OPENDISTRO_SECURITY_KS_PASS);
                    }
                    
                    if(kspass != null) {
                        settingsBuilder.put(SSLConfigConstants.OPENDISTRO_SECURITY_SSL_TRANSPORT_KEYSTORE_PASSWORD, kspass);
                    }
                }
                
                if(ts != null) {
                    settingsBuilder.put(SSLConfigConstants.OPENDISTRO_SECURITY_SSL_TRANSPORT_TRUSTSTORE_FILEPATH, ts);
                    settingsBuilder.put(SSLConfigConstants.OPENDISTRO_SECURITY_SSL_TRANSPORT_TRUSTSTORE_TYPE, tst==null?(ts.endsWith(".jks")?"JKS":"PKCS12"):tst);
                    
                    if(tspass == null && promptForPassword) {
                        tspass = promptForPassword("Truststore", "tspass", OPENDISTRO_SECURITY_TS_PASS);
                    }
                    
                    if(tspass != null) {
                        settingsBuilder.put(SSLConfigConstants.OPENDISTRO_SECURITY_SSL_TRANSPORT_TRUSTSTORE_PASSWORD, tspass);
                    }
                }            
                
                if(cacert != null) {
                    settingsBuilder.put(SSLConfigConstants.OPENDISTRO_SECURITY_SSL_TRANSPORT_PEMTRUSTEDCAS_FILEPATH, cacert);
                }
                
                if(cert != null) {
                    settingsBuilder.put(SSLConfigConstants.OPENDISTRO_SECURITY_SSL_TRANSPORT_PEMCERT_FILEPATH, cert);
                }
                
                if(key != null) {
                    settingsBuilder.put(SSLConfigConstants.OPENDISTRO_SECURITY_SSL_TRANSPORT_PEMKEY_FILEPATH, key);
                    
                    if(keypass == null && promptForPassword) {
                        keypass = promptForPassword("Pemkey", "keypass", OPENDISTRO_SECURITY_KEYPASS);
                    }
                    
                    if(keypass != null) {
                        settingsBuilder.put(SSLConfigConstants.OPENDISTRO_SECURITY_SSL_TRANSPORT_PEMKEY_PASSWORD, keypass);
                    }
                }

                Settings settings = settingsBuilder.build();  

        try (@SuppressWarnings("resource")
        TransportClient tc = new TransportClientImpl(settings, asCollection(Netty4Plugin.class, OpenDistroSecurityPlugin.class))
                .addTransportAddress(new TransportAddress(new InetSocketAddress(hostname, port)))) {

            
            final WhoAmIResponse whoAmIRes = tc.execute(WhoAmIAction.INSTANCE, new WhoAmIRequest()).actionGet();
            System.out.println("Connected as "+whoAmIRes.getDn());

            if(!whoAmIRes.isAdmin()) {
                
            	System.out.println("ERR: "+whoAmIRes.getDn()+" is not an admin user");
                
                if(!whoAmIRes.isNodeCertificateRequest()) {
                	System.out.println("Seems you use a client certificate but this one is not registered as admin_dn");
                	System.out.println("Make sure elasticsearch.yml on all nodes contains:");
                    System.out.println("opendistro_security.authcz.admin_dn:"+System.lineSeparator()+
                                       "  - \""+whoAmIRes.getDn()+"\"");
                } else {
                	System.out.println("Seems you use a node certificate. This is not permitted, you have to use a client certificate and register it as admin_dn in elasticsearch.yml");
                }
                return (-1);
            } else if(whoAmIRes.isNodeCertificateRequest()) {
                System.out.println("ERR: Seems you use a node certificate which is also an admin certificate");
                System.out.println("     That may have worked with older Open Distro Security versions but it indicates");
                System.out.println("     a configuration error and is therefore forbidden now.");
                if (failFast) {
                    return (-1);
                }

            }

            try {
                if(issueWarnings(tc) != 0) {
                    return (-1);
                }
            } catch (Exception e1) {
                System.out.println("Unable to check whether cluster is sane");
                throw e1;
            }

            if(updateSettings != null) { 
                Settings indexSettings = Settings.builder().put("index.number_of_replicas", updateSettings).build();
                ConfigUpdateResponse res = tc.execute(ConfigUpdateAction.INSTANCE, new ConfigUpdateRequest(getTypes(true))).actionGet();
                if(res.hasFailures()) {
                    System.out.println("ERR: Unabe to reload config due to "+res.failures());
                }
                final AcknowledgedResponse response = tc.admin().indices().updateSettings((new UpdateSettingsRequest(index).settings(indexSettings))).actionGet();
                System.out.println("Reload config on all nodes");
                System.out.println("Update number of replicas to "+(updateSettings) +" with result: "+response.isAcknowledged());
                return ((response.isAcknowledged() && !res.hasFailures())?0:-1);
            }
            
            if(reload) { 
                ConfigUpdateResponse res = tc.execute(ConfigUpdateAction.INSTANCE, new ConfigUpdateRequest(getTypes(false))).actionGet();                
                if(res.hasFailures()) {
                    System.out.println("ERR: Unabe to reload config due to "+res.failures());
                    return -1;
                }
                System.out.println("Reload config on all nodes");
                return 0;
            }
            
            if(si) {
                return (0);
            }
            
            if(whoami) { 
                System.out.println(whoAmIRes.toString());
                return (0);
            }
            
            
            if(replicaAutoExpand != null) { 
                Settings indexSettings = Settings.builder()
                        .put("index.auto_expand_replicas", replicaAutoExpand?"0-all":"false")
                        .build();                
                ConfigUpdateResponse res = tc.execute(ConfigUpdateAction.INSTANCE, new ConfigUpdateRequest(getTypes(false))).actionGet();                
                if(res.hasFailures()) {
                    System.out.println("ERR: Unabe to reload config due to "+res.failures());
                }
                final AcknowledgedResponse response = tc.admin().indices().updateSettings((new UpdateSettingsRequest(index).settings(indexSettings))).actionGet();
                System.out.println("Reload config on all nodes");
                System.out.println("Auto-expand replicas "+(replicaAutoExpand?"enabled":"disabled"));
                return ((response.isAcknowledged() && !res.hasFailures())?0:-1);
            }   
            
            if(enableShardAllocation) { 
                final boolean successful = tc.admin().cluster()
                        .updateSettings(new ClusterUpdateSettingsRequest()
                        .transientSettings(ENABLE_ALL_ALLOCATIONS_SETTINGS)
                        .persistentSettings(ENABLE_ALL_ALLOCATIONS_SETTINGS))
                        .actionGet()
                        .isAcknowledged();
                
                if(successful) {
                    System.out.println("Persistent and transient shard allocation enabled");
                } else {
                    System.out.println("ERR: Unable to enable shard allocation");
                }
                
                return (successful?0:-1);
            }   
            
            if(failFast) {
                System.out.println("Fail-fast is activated");
            }
            
            if(diagnose) {
                generateDiagnoseTrace(tc);
            }
            
            System.out.println("Contacting elasticsearch cluster '"+clustername+"'"+(acceptRedCluster?"":" and wait for YELLOW clusterstate")+" ...");
            
            ClusterHealthResponse chr = null;
            
            while(chr == null) {
                try {
                    final ClusterHealthRequest chrequest = new ClusterHealthRequest().timeout(TimeValue.timeValueMinutes(5));
                    if(!acceptRedCluster) {
                        chrequest.waitForYellowStatus();
                    }
                    chr = tc.admin().cluster().health(chrequest).actionGet();
                } catch (Exception e) {
                    
                    Throwable rootCause = ExceptionUtils.getRootCause(e);
                    
                    if(!failFast) {
                        System.out.println("Cannot retrieve cluster state due to: "+e.getMessage()+". This is not an error, will keep on trying ...");
                        System.out.println("  Root cause: "+rootCause+" ("+e.getClass().getName()+"/"+rootCause.getClass().getName()+")");
                        System.out.println("   * Try running securityadmin.sh with -icl (but no -cl) and -nhnv (If that works you need to check your clustername as well as hostnames in your TLS certificates)");   
                        System.out.println("   * Make sure that your keystore or PEM certificate is a client certificate (not a node certificate) and configured properly in elasticsearch.yml"); 
                        System.out.println("   * If this is not working, try running securityadmin.sh with --diagnose and see diagnose trace log file)");
                        System.out.println("   * Add --accept-red-cluster to allow securityadmin to operate on a red cluster.");

                    } else {
                        System.out.println("ERR: Cannot retrieve cluster state due to: "+e.getMessage()+".");
                        System.out.println("  Root cause: "+rootCause+" ("+e.getClass().getName()+"/"+rootCause.getClass().getName()+")");
                        System.out.println("   * Try running securityadmin.sh with -icl (but no -cl) and -nhnv (If that works you need to check your clustername as well as hostnames in your TLS certificates)");
                        System.out.println("   * Make also sure that your keystore or PEM certificate is a client certificate (not a node certificate) and configured properly in elasticsearch.yml"); 
                        System.out.println("   * If this is not working, try running securityadmin.sh with --diagnose and see diagnose trace log file)"); 
                        System.out.println("   * Add --accept-red-cluster to allow securityadmin to operate on a red cluster.");

                        return (-1);
                    }
                    
                    Thread.sleep(3000);
                    continue;
                }
            }

            final boolean timedOut = chr.isTimedOut();
            
            if (!acceptRedCluster && timedOut) {
                System.out.println("ERR: Timed out while waiting for a green or yellow cluster state.");
                System.out.println("   * Try running securityadmin.sh with -icl (but no -cl) and -nhnv (If that works you need to check your clustername as well as hostnames in your TLS certificates)");
                System.out.println("   * Make also sure that your keystore or PEM certificate is a client certificate (not a node certificate) and configured properly in elasticsearch.yml"); 
                System.out.println("   * If this is not working, try running securityadmin.sh with --diagnose and see diagnose trace log file)"); 
                System.out.println("   * Add --accept-red-cluster to allow securityadmin to operate on a red cluster.");
                return (-1);
            }
            
            System.out.println("Clustername: "+chr.getClusterName());
            System.out.println("Clusterstate: "+chr.getStatus());
            System.out.println("Number of nodes: "+chr.getNumberOfNodes());
            System.out.println("Number of data nodes: "+chr.getNumberOfDataNodes());
            
            GetIndexResponse securityIndex = null;
            try {
                securityIndex = tc.admin().indices().getIndex(new GetIndexRequest().indices(index).addFeatures(Feature.MAPPINGS)).actionGet();
            } catch (IndexNotFoundException e1) {
                //ignore
            }
            final boolean indexExists = securityIndex != null;
            
            final NodesInfoResponse nodesInfo = tc.admin().cluster().nodesInfo(new NodesInfoRequest()).actionGet();

            if(deleteConfigIndex) {
                return deleteConfigIndex(tc, index, indexExists);
            }
               
            if (!indexExists) {
                System.out.print(index +" index does not exists, attempt to create it ... ");
                final int created = createConfigIndex(tc, index, explicitReplicas);
                if(created != 0) {
                    return created;
                }

            } else {
                System.out.println(index+" index already exists, so we do not need to create one.");
                
                try {
                    ClusterHealthResponse chrsg = tc.admin().cluster().health(new ClusterHealthRequest(index)).actionGet();
                             
                    if (chrsg.isTimedOut()) {
                        System.out.println("ERR: Timed out while waiting for "+index+" index state.");
                    }
                    
                    if (chrsg.getStatus() == ClusterHealthStatus.RED) {
                        System.out.println("ERR: "+index+" index state is RED.");
                    }
                    
                    if (chrsg.getStatus() == ClusterHealthStatus.YELLOW) {
                        System.out.println("INFO: "+index+" index state is YELLOW, it seems you miss some replicas");
                    }
                    
                } catch (Exception e) {
                    if(!failFast) {
                        System.out.println("Cannot retrieve "+index+" index state state due to "+e.getMessage()+". This is not an error, will keep on trying ...");
                    } else {
                        System.out.println("ERR: Cannot retrieve "+index+" index state state due to "+e.getMessage()+".");
                        return (-1);
                    }
                }
            }

            final boolean createLegacyMode = !indexExists && CREATE_AS_LEGACY;

            if(createLegacyMode) {
                System.out.println("We forcibly create the new index in legacy mode so that ES 6 config can be uploaded. To move to v7 configs youneed to migrate.");
            }

            final boolean legacy = createLegacyMode || (indexExists
                    && securityIndex.getMappings() != null
                    && securityIndex.getMappings().get(index) != null
                    && securityIndex.getMappings().get(index).containsKey("security"));
            
            if(legacy) {
                System.out.println("Legacy index '"+index+"' (ES 6) detected (or forced). You should migrate the configuration!");
            }
            
            if(retrieve) {
                String date = DATE_FORMAT.format(new Date());
                
                boolean success = retrieveFile(tc, cd+"config_"+date+".yml", index, "config", legacy);
                success = retrieveFile(tc, cd+"roles_"+date+".yml", index, "roles", legacy) && success;
                success = retrieveFile(tc, cd+"roles_mapping_"+date+".yml", index, "rolesmapping", legacy) && success;
                success = retrieveFile(tc, cd+"internal_users_"+date+".yml", index, "internalusers", legacy) && success;
                success = retrieveFile(tc, cd+"action_groups_"+date+".yml", index, "actiongroups", legacy) && success;
                success = retrieveFile(tc, cd+"audit_"+date+".yml", index, "audit", legacy) && success;

                if(!legacy) {
                    success = retrieveFile(tc, cd+"security_tenants_"+date+".yml", index, "tenants", legacy) && success;
                }

                final boolean populateFileIfEmpty = true;
                success = retrieveFile(tc, cd+"nodes_dn_"+date+".yml", index, "nodesdn", legacy, populateFileIfEmpty) && success;
                success = retrieveFile(tc, cd+"whitelist_"+date+".yml", index, "whitelist", legacy, populateFileIfEmpty) && success;
                return (success?0:-1);
            }

            if(backup != null) {
                return backup(tc, index, new File(backup), legacy);
            }

            if(migrate != null) {
                if(!legacy) {
                    System.out.println("ERR: Seems cluster is already migrated");
                    return -1;
                }
                return migrate(tc, index, new File(migrate), nodesInfo, resolveEnvVars);
            }

            boolean isCdAbs = new File(cd).isAbsolute();
             
            System.out.println("Populate config from "+(isCdAbs?cd:new File(".", cd).getCanonicalPath()));
            
            if(file != null) {
                if(type != null) {
                    System.out.println("Force type: "+type);
                } else {
                    type = readTypeFromFile(new File(file));
                    if(type == null) {
                        System.out.println("ERR: Unable to read type from file");
                        return (-1);
                    }
                }

                if(!CType.lcStringValues().contains(type)) {
                    System.out.println("ERR: Invalid type '"+type+"'");
                    return (-1);
                }

                boolean success = uploadFile(tc, file, index, type, legacy, resolveEnvVars);

                if(!success) {
                    System.out.println("ERR: cannot upload configuration, see errors above");
                    return -1;
                }

                ConfigUpdateResponse cur = tc.execute(ConfigUpdateAction.INSTANCE, new ConfigUpdateRequest(new String[]{type})).actionGet();
                
                success = checkConfigUpdateResponse(cur, nodesInfo, 1) && success;
                
                System.out.println("Done with "+(success?"success":"failures"));
                return (success?0:-1);
            }

            return upload(tc, index, cd, legacy, nodesInfo, resolveEnvVars);
        }
        // TODO audit changes to .opendistro_security index
    }

    private static boolean checkConfigUpdateResponse(ConfigUpdateResponse response, NodesInfoResponse nir, int expectedConfigCount) {

        final int expectedNodeCount =  nir.getNodes().size();

        if(response.hasFailures()) {
            System.out.println("FAIL: "+response.failures().size()+" nodes reported failures. First failure is "+response.failures().get(0));
        }

        boolean success = response.getNodes().size() == expectedNodeCount;
        if(!success) {
            System.out.println("FAIL: Expected "+expectedNodeCount+" nodes to return response, but got "+response.getNodes().size());
        }
        
        for(String nodeId: response.getNodesMap().keySet()) {
            ConfigUpdateNodeResponse node = response.getNodesMap().get(nodeId);
            boolean successNode = (node.getUpdatedConfigTypes() != null && node.getUpdatedConfigTypes().length == expectedConfigCount);
            if(!successNode) {
                System.out.println("FAIL: Expected "+expectedConfigCount+" config types for node "+nodeId+" but got "+node.getUpdatedConfigTypes().length+" ("+Arrays.toString(node.getUpdatedConfigTypes()) + ") due to: "+(node.getMessage()==null?"unknown reason":node.getMessage()));
            }
            
            success = success && successNode;
        }

        return success && !response.hasFailures();
    }

    private static boolean uploadFile(final Client tc, final String filepath, final String index, final String _id, final boolean legacy, boolean resolveEnvVars) {
        return uploadFile(tc, filepath, index, _id, legacy, resolveEnvVars, false);
    }

    private static boolean uploadFile(final Client tc, final String filepath, final String index, final String _id, final boolean legacy, boolean resolveEnvVars,
        final boolean populateEmptyIfMissing) {
        
        String type = "_doc";
        String id = _id;
                
        if(legacy) {
            type = "security";
            id = _id;

            try {
                ConfigHelper.fromYamlFile(filepath, CType.fromString(_id), 1, 0, 0);
            } catch (Exception e) {
                System.out.println("ERR: Seems "+filepath+" is not in legacy format: "+e);
                return false;
            }

        } else {
            try {
                ConfigHelper.fromYamlFile(filepath, CType.fromString(_id), 2, 0, 0);
            } catch (Exception e) {
                System.out.println("ERR: Seems "+filepath+" is not in Open Distro Security 7 format: "+e);
                return false;
            }
        }

        System.out.println("Will update '"+type+"/" + id + "' with " + filepath+" "+(legacy?"(legacy mode)":""));
        
        try (Reader reader = ConfigHelper.createFileOrStringReader(CType.fromString(_id), legacy ? 1 : 2, filepath, populateEmptyIfMissing)) {
            final String content = CharStreams.toString(reader);
            final String res = tc
                    .index(new IndexRequest(index).type(type).id(id).setRefreshPolicy(RefreshPolicy.IMMEDIATE)
                            .source(_id, readXContent(resolveEnvVars?OpenDistroSecurityUtils.replaceEnvVars(content, Settings.EMPTY):content, XContentType.YAML))).actionGet().getId();

            if (id.equals(res)) {
                System.out.println("   SUCC: Configuration for '" + _id + "' created or updated");
                return true;
            } else {
                System.out.println("   FAIL: Configuration for '" + _id
                        + "' failed for unknown reasons. Please consult the Elasticsearch logfile.");
            }
        } catch (Exception e) {
            System.out.println("   FAIL: Configuration for '" + _id + "' failed because of " + e.toString());
        }

        return false;
    }

    private static boolean retrieveFile(final Client tc, final String filepath, final String index, final String _id, final boolean legacy) {
        return retrieveFile(tc, filepath, index, _id, legacy, false);
    }

    private static boolean retrieveFile(final Client tc, final String filepath, final String index, final String _id, final boolean legacy, final boolean populateFileIfEmpty) {
        
        String type = "_doc";
        String id = _id;
                
        if(legacy) {
            type = "security";
            id = _id;
            
        }
        
        System.out.println("Will retrieve '"+type+"/" +id+"' into "+filepath+" "+(legacy?"(legacy mode)":""));
        try (Writer writer = new FileWriter(filepath)) {

            final GetResponse response = tc.get(new GetRequest(index).type(type).id(id).refresh(true).realtime(false)).actionGet();

            boolean isEmpty = !response.isExists() || response.isSourceEmpty();
            String yaml;
            if (isEmpty) {
                if (populateFileIfEmpty) {
                    yaml = ConfigHelper.createEmptySdcYaml(CType.fromString(_id), legacy ? 1 : 2);
                } else {
                    System.out.println("   FAIL: Configuration for '"+_id+"' failed because of empty source");
                    return false;
                }
            } else {
                yaml = convertToYaml(_id, response.getSourceAsBytesRef(), true);

                if (null == yaml) {
                    System.out.println("ERR: YML conversion error for " + _id);
                    return false;

                }

                if (legacy) {
                    try {
                        ConfigHelper.fromYamlString(yaml, CType.fromString(_id), 1, 0, 0);
                    } catch (Exception e) {
                        System.out.println("ERR: Seems " + _id + " from cluster is not in legacy format: " + e);
                        return false;
                    }
                } else {
                    try {
                        ConfigHelper.fromYamlString(yaml, CType.fromString(_id), 2, 0, 0);
                    } catch (Exception e) {
                        System.out.println("ERR: Seems " + _id + " from cluster is not in SG 7 format: " + e);
                        return false;
                    }
                }
            }

            writer.write(yaml);
            System.out.println("   SUCC: Configuration for '"+_id+"' stored in "+filepath);
            return true;
        } catch (Exception e) {
            System.out.println("   FAIL: Get configuration for '"+_id+"' failed because of "+e.toString());
        }
        
        return false;
    }

    private static BytesReference readXContent(final String content, final XContentType xContentType) throws IOException {
        BytesReference retVal;
        XContentParser parser = null;
        try {
            parser = XContentFactory.xContent(xContentType).createParser(NamedXContentRegistry.EMPTY, THROW_UNSUPPORTED_OPERATION, content);
            parser.nextToken();
            final XContentBuilder builder = XContentFactory.jsonBuilder();
            builder.copyCurrentStructure(parser);
            retVal = BytesReference.bytes(builder);
        } finally {
            if (parser != null) {
                parser.close();
            }
        }
        
        //validate
        return retVal;
    }
    
    private static String convertToYaml(String type, BytesReference bytes, boolean prettyPrint) throws IOException {
        
        try (XContentParser parser = JsonXContent.jsonXContent.createParser(NamedXContentRegistry.EMPTY, THROW_UNSUPPORTED_OPERATION, bytes.streamInput())) {
            parser.nextToken();
            parser.nextToken();
            
            if(!type.equals((parser.currentName()))) {
                return null;
            }
            
            parser.nextToken();
            
            XContentBuilder builder = XContentFactory.yamlBuilder();
            if (prettyPrint) {
                builder.prettyPrint();
            }
            builder.rawValue(new ByteArrayInputStream(parser.binaryValue()), XContentType.YAML);
            return Strings.toString(builder);
        }
    }

    protected static class TransportClientImpl extends TransportClient {

        public TransportClientImpl(Settings settings, Collection<Class<? extends Plugin>> plugins) {
            super(settings, plugins);
        }

        public TransportClientImpl(Settings settings, Settings defaultSettings, Collection<Class<? extends Plugin>> plugins) {
            super(settings, defaultSettings, plugins, null);
        }       
    }
    
    @SafeVarargs
    protected static Collection<Class<? extends Plugin>> asCollection(Class<? extends Plugin>... plugins) {
        return Arrays.asList(plugins);
    }

    protected static void generateDiagnoseTrace(final Client tc) {
        
        final String date = DATE_FORMAT.format(new Date());
        
        final StringBuilder sb = new StringBuilder();
        sb.append("Diagnostic securityadmin trace"+System.lineSeparator());
        sb.append("ES client version: "+Version.CURRENT+System.lineSeparator());
        sb.append("Client properties: "+System.getProperties()+System.lineSeparator());
        sb.append(date+System.lineSeparator());
        sb.append(System.lineSeparator());
        
        try {
            sb.append("Who am i:"+System.lineSeparator());
            final WhoAmIResponse whoAmIRes = tc.execute(WhoAmIAction.INSTANCE, new WhoAmIRequest()).actionGet();
            sb.append(Strings.toString(whoAmIRes,true, true));
        } catch (Exception e1) {
            sb.append(ExceptionsHelper.stackTrace(e1));
        }
        
        try {
            sb.append("ClusterHealthRequest:"+System.lineSeparator());
            ClusterHealthResponse nir = tc.admin().cluster().health(new ClusterHealthRequest()).actionGet();
            sb.append(Strings.toString(nir,true, true));
        } catch (Exception e1) {
            sb.append(ExceptionsHelper.stackTrace(e1));
        }
        
        try {
            sb.append(System.lineSeparator()+"NodesInfoResponse:"+System.lineSeparator());
            NodesInfoResponse nir = tc.admin().cluster().nodesInfo(new NodesInfoRequest()).actionGet();
            sb.append(Strings.toString(nir,true, true));
        } catch (Exception e1) {
            sb.append(ExceptionsHelper.stackTrace(e1));
        }
        
        try {
            sb.append(System.lineSeparator()+"NodesStatsRequest:"+System.lineSeparator());
            NodesStatsResponse nir = tc.admin().cluster().nodesStats(new NodesStatsRequest()).actionGet();
            sb.append(Strings.toString(nir,true, true));
        } catch (Exception e1) {
            sb.append(ExceptionsHelper.stackTrace(e1));
        }
        
        try {
            sb.append(System.lineSeparator()+"PendingClusterTasksRequest:"+System.lineSeparator());
            PendingClusterTasksResponse nir = tc.admin().cluster().pendingClusterTasks(new PendingClusterTasksRequest()).actionGet();
            sb.append(Strings.toString(nir,true, true));
        } catch (Exception e1) {
            sb.append(ExceptionsHelper.stackTrace(e1));
        }
        
        try {
            sb.append(System.lineSeparator()+"IndicesStatsRequest:"+System.lineSeparator());
            IndicesStatsResponse nir = tc.admin().indices().stats(new IndicesStatsRequest()).actionGet();
            sb.append(Strings.toString(nir, true, true));
        } catch (Exception e1) {
            sb.append(ExceptionsHelper.stackTrace(e1));
        }
        
        try {
            File dfile = new File("securityadmin_diag_trace_"+date+".txt");
            Files.asCharSink(dfile, StandardCharsets.UTF_8).write(sb);
            System.out.println("Diagnostic trace written to: "+dfile.getAbsolutePath());
        } catch (Exception e1) {
            System.out.println("ERR: cannot write diag trace file due to "+e1);
        }
    }
    
    private static void validate(CommandLine line) throws ParseException{
        
        if(line.hasOption("ts") && line.hasOption("cacert")) {
            System.out.println("WARN: It makes no sense to specify -ts as well as -cacert");
        }
        
        if(line.hasOption("ks") && line.hasOption("cert")) {
            System.out.println("WARN: It makes no sense to specify -ks as well as -cert");
        }
        
        if(line.hasOption("ks") && line.hasOption("key")) {
            System.out.println("WARN: It makes no sense to specify -ks as well as -key");
        }
        
        if(line.hasOption("cd") && line.hasOption("rl")) {
            System.out.println("WARN: It makes no sense to specify -cd as well as -r");
        }
        
        if(line.hasOption("cd") && line.hasOption("f")) {
            System.out.println("WARN: It makes no sense to specify -cd as well as -f");
        }

        if(line.hasOption("cn") && line.hasOption("icl")) {
            throw new ParseException("Only set one of -cn or -icl");
        }

        if(line.hasOption("vc") && !line.hasOption("cd") && !line.hasOption("f")) {
            throw new ParseException("Specify at least -cd or -f together with vc");
        }

        if(!line.hasOption("vc") && !line.hasOption("ks") && !line.hasOption("cert") /*&& !line.hasOption("simple-auth")*/) {
            throw new ParseException("Specify at least -ks or -cert");
        }
        
        if(!line.hasOption("vc")  && !line.hasOption("mo") 
                && !line.hasOption("ts") && !line.hasOption("cacert")) {
            throw new ParseException("Specify at least -ts or -cacert");
        }
        
        //TODO add more validation rules
    }
    
    private static String promptForPassword(String passwordName, String commandLineOption, String envVarName) throws Exception {
        final Console console = System.console();
        if(console == null) {
            throw new Exception("Cannot allocate a console. Set env var "+envVarName+" or "+commandLineOption+" on commandline in that case");
        }
        return new String(console.readPassword("[%s]", passwordName+" password:"));
    }
    
    private static int issueWarnings(Client tc) {
        NodesInfoResponse nir = tc.admin().cluster().nodesInfo(new NodesInfoRequest()).actionGet();
        Version maxVersion = nir.getNodes().stream().max((n1,n2) -> n1.getVersion().compareTo(n2.getVersion())).get().getVersion();
        Version minVersion = nir.getNodes().stream().min((n1,n2) -> n1.getVersion().compareTo(n2.getVersion())).get().getVersion();
        
        if(!maxVersion.equals(minVersion)) {
            System.out.println("ERR: Your cluster consists of different node versions. It is not allowed to run securityadmin against a mixed cluster.");
            System.out.println("         Minimum node version is "+minVersion.toString());
            System.out.println("         Maximum node version is "+maxVersion.toString());
            if(!ALLOW_MIXED) {
                return -1;
            }
           
        } else {
            System.out.println("Elasticsearch Version: "+minVersion.toString());
        }
        
        if(nir.getNodes().size() > 0) {
            List<PluginInfo> pluginInfos = nir.getNodes().get(0).getInfo(PluginsAndModules.class).getPluginInfos();
            String securityVersion = pluginInfos.stream().filter(p->p.getClassname().equals("com.amazon.opendistroforelasticsearch.security.OpenDistroSecurityPlugin")).map(p->p.getVersion()).findFirst().orElse("<unknown>");
            System.out.println("Open Distro Security Version: "+securityVersion);
        }
        
        return 0;
    }
    
    private static int deleteConfigIndex(TransportClient tc, String index, boolean indexExists) {
        boolean success = true;
        
        if(indexExists) {
            success = tc.admin().indices().delete(new DeleteIndexRequest(index)).actionGet().isAcknowledged();
            System.out.print("Deleted index '"+index+"'");
        } else {
            System.out.print("No index '"+index+"' exists, so no need to delete it");
        }
        
        return (success?0:-1);
    }
    
    private static int createConfigIndex(TransportClient tc, String index, String explicitReplicas) {
        Map<String, Object> indexSettings = new HashMap<>();
        indexSettings.put("index.number_of_shards", 1);
        
        if(explicitReplicas != null) {
            if(explicitReplicas.contains("-")) {
                indexSettings.put("index.auto_expand_replicas", explicitReplicas);
            } else {
                indexSettings.put("index.number_of_replicas", Integer.parseInt(explicitReplicas));
            }
        } else {
            indexSettings.put("index.auto_expand_replicas", "0-all");
        }

        final boolean indexCreated = tc.admin().indices().create(new CreateIndexRequest(index)
        .settings(indexSettings))
                .actionGet().isAcknowledged();

        if (indexCreated) {
            System.out.println("done ("+(explicitReplicas!=null?explicitReplicas:"0-all")+" replicas)");
            return 0;
        } else {
            System.out.println("failed!");
            System.out.println("FAIL: Unable to create the "+index+" index. See elasticsearch logs for more details");
            return (-1);
        }
    }
    
    private static int backup(TransportClient tc, String index, File backupDir, boolean legacy) {
        backupDir.mkdirs();
        
        boolean success = retrieveFile(tc, backupDir.getAbsolutePath()+"/config.yml", index, "config", legacy);
        success = retrieveFile(tc, backupDir.getAbsolutePath()+"/roles.yml", index, "roles", legacy) && success;
        
        success = retrieveFile(tc, backupDir.getAbsolutePath()+"/roles_mapping.yml", index, "rolesmapping", legacy) && success;
        success = retrieveFile(tc, backupDir.getAbsolutePath()+"/internal_users.yml", index, "internalusers", legacy) && success;
        success = retrieveFile(tc, backupDir.getAbsolutePath()+"/action_groups.yml", index, "actiongroups", legacy) && success;
        
        if(!legacy) {
            success = retrieveFile(tc, backupDir.getAbsolutePath()+"/tenants.yml", index, "tenants", legacy) && success;
        }
        success = retrieveFile(tc, backupDir.getAbsolutePath()+"/nodes_dn.yml", index, "nodesdn", legacy, true) && success;
<<<<<<< HEAD
        success = retrieveFile(tc, backupDir.getAbsolutePath()+"/whitelist.yml", index, "whitelist", legacy, true) && success;
=======
        success = retrieveFile(tc, backupDir.getAbsolutePath() + "/audit.yml", index, "audit", legacy) && success;

>>>>>>> bca8fe37
        return success?0:-1;
    }
    
    private static int upload(TransportClient tc, String index, String cd, boolean legacy, NodesInfoResponse nodesInfo, boolean resolveEnvVars) {
        boolean success = uploadFile(tc, cd+"config.yml", index, "config", legacy, resolveEnvVars);
        success = uploadFile(tc, cd+"roles.yml", index, "roles", legacy, resolveEnvVars) && success;
        success = uploadFile(tc, cd+"roles_mapping.yml", index, "rolesmapping", legacy, resolveEnvVars) && success;
        
        success = uploadFile(tc, cd+"internal_users.yml", index, "internalusers", legacy, resolveEnvVars) && success;
        success = uploadFile(tc, cd+"action_groups.yml", index, "actiongroups", legacy, resolveEnvVars) && success;

        
        if(!legacy) {
            success = uploadFile(tc, cd+"tenants.yml", index, "tenants", legacy, resolveEnvVars) && success;
        }

        success = uploadFile(tc, cd+"nodes_dn.yml", index, "nodesdn", legacy, resolveEnvVars, true) && success;
<<<<<<< HEAD
        success = uploadFile(tc, cd+"whitelist.yml", index, "whitelist", legacy, resolveEnvVars) && success;
=======
        if (new File(cd+"audit.yml").exists()) {
            success = uploadFile(tc, cd + "audit.yml", index, "audit", legacy, resolveEnvVars) && success;
        }
>>>>>>> bca8fe37

        if(!success) {
            System.out.println("ERR: cannot upload configuration, see errors above");
            return -1;
        }
        
        ConfigUpdateResponse cur = tc.execute(ConfigUpdateAction.INSTANCE, new ConfigUpdateRequest(getTypes(legacy))).actionGet();

        success = checkConfigUpdateResponse(cur, nodesInfo, getTypes(legacy).length) && success;

        System.out.println("Done with "+(success?"success":"failures"));
        return (success?0:-1);
    }
    
    private static int migrate(TransportClient tc, String index, File backupDir, NodesInfoResponse nodesInfo, boolean resolveEnvVars) {
        
        System.out.println("== Migration started ==");
        System.out.println("=======================");
        
        System.out.println("-> Backup current configuration to "+backupDir.getAbsolutePath());
        
        if(backup(tc, index, backupDir, true) != 0) {
            return -1;
        }

        System.out.println("  done");
        
        File v7Dir = new File(backupDir,"v7");
        v7Dir.mkdirs();
        
        try {

            System.out.println("-> Migrate configuration to new format and store it here: "+v7Dir.getAbsolutePath());
            SecurityDynamicConfiguration<ActionGroupsV7> actionGroupsV7 = Migration.migrateActionGroups(SecurityDynamicConfiguration.fromNode(DefaultObjectMapper.YAML_MAPPER.readTree(new File(backupDir,"action_groups.yml")), CType.ACTIONGROUPS, 1, 0, 0));
            SecurityDynamicConfiguration<ConfigV7> configV7 = Migration.migrateConfig(SecurityDynamicConfiguration.fromNode(DefaultObjectMapper.YAML_MAPPER.readTree(new File(backupDir,"config.yml")), CType.CONFIG, 1, 0, 0));
            SecurityDynamicConfiguration<InternalUserV7> internalUsersV7 = Migration.migrateInternalUsers(SecurityDynamicConfiguration.fromNode(DefaultObjectMapper.YAML_MAPPER.readTree(new File(backupDir,"internal_users.yml")), CType.INTERNALUSERS, 1, 0, 0));
            SecurityDynamicConfiguration<RoleMappingsV6> rolesmappingV6 = SecurityDynamicConfiguration.fromNode(DefaultObjectMapper.YAML_MAPPER.readTree(new File(backupDir,"roles_mapping.yml")), CType.ROLESMAPPING, 1, 0, 0);
            Tuple<SecurityDynamicConfiguration<RoleV7>, SecurityDynamicConfiguration<TenantV7>> rolesTenantsV7 = Migration.migrateRoles(SecurityDynamicConfiguration.fromNode(DefaultObjectMapper.YAML_MAPPER.readTree(new File(backupDir,"roles.yml")), CType.ROLES, 1, 0, 0), rolesmappingV6);
            SecurityDynamicConfiguration<RoleMappingsV7> rolesmappingV7 = Migration.migrateRoleMappings(rolesmappingV6);
            SecurityDynamicConfiguration<NodesDn> nodesDn =
                Migration.migrateNodesDn(SecurityDynamicConfiguration.fromNode(
                    DefaultObjectMapper.YAML_MAPPER.readTree(ConfigHelper.createFileOrStringReader(CType.NODESDN, 1, new File(backupDir,"nodes_dn.yml").getAbsolutePath(), true)),
                    CType.NODESDN, 1, 0, 0));
<<<<<<< HEAD
            SecurityDynamicConfiguration<WhitelistingSettings> whitelistingSettings =
                    Migration.migrateWhitelistingSetting(SecurityDynamicConfiguration.fromNode(
                            DefaultObjectMapper.YAML_MAPPER.readTree(ConfigHelper.createFileOrStringReader(CType.WHITELIST, 1, new File(backupDir,"whitelist.yml").getAbsolutePath(), true)),
                            CType.WHITELIST, 1, 0, 0));

=======
            SecurityDynamicConfiguration<AuditConfig> audit = Migration.migrateAudit(SecurityDynamicConfiguration.fromNode(DefaultObjectMapper.YAML_MAPPER.readTree(new File(backupDir,"audit.yml")), CType.AUDIT, 1, 0, 0));
>>>>>>> bca8fe37

            DefaultObjectMapper.YAML_MAPPER.writeValue(new File(v7Dir, "/action_groups.yml"), actionGroupsV7);
            DefaultObjectMapper.YAML_MAPPER.writeValue(new File(v7Dir, "/config.yml"), configV7);
            DefaultObjectMapper.YAML_MAPPER.writeValue(new File(v7Dir, "/internal_users.yml"), internalUsersV7);
            DefaultObjectMapper.YAML_MAPPER.writeValue(new File(v7Dir, "/roles.yml"), rolesTenantsV7.v1());
            DefaultObjectMapper.YAML_MAPPER.writeValue(new File(v7Dir, "/tenants.yml"), rolesTenantsV7.v2());
            DefaultObjectMapper.YAML_MAPPER.writeValue(new File(v7Dir, "/roles_mapping.yml"), rolesmappingV7);
            DefaultObjectMapper.YAML_MAPPER.writeValue(new File(v7Dir, "/nodes_dn.yml"), nodesDn);
<<<<<<< HEAD
            DefaultObjectMapper.YAML_MAPPER.writeValue(new File(v7Dir, "/whitelist.yml"), whitelistingSettings);
=======
            DefaultObjectMapper.YAML_MAPPER.writeValue(new File(v7Dir, "/audit.yml"), audit);

>>>>>>> bca8fe37
        } catch (Exception e) {
            System.out.println("ERR: Unable to migrate config files due to "+e);
            e.printStackTrace();
            return -1;
        }
        
        System.out.println("  done");
        
        System.out.println("-> Delete old "+index+" index");
        deleteConfigIndex(tc, index, true);
        System.out.println("  done");
        
        System.out.println("-> Upload new configuration into Elasticsearch cluster");

        int uploadResult = upload(tc, index, v7Dir.getAbsolutePath()+"/", false, nodesInfo, resolveEnvVars);

        if(uploadResult == 0) {
            System.out.println("  done");
        }else {
            System.out.println("  ERR: unable to upload");
        }
        
        return uploadResult;
    }
    
    private static String readTypeFromFile(File file) throws IOException {
        if(!file.exists() || !file.isFile()) {
            System.out.println("ERR: No such file "+file.getAbsolutePath());
            return null;
        }
        final JsonNode jsonNode = DefaultObjectMapper.YAML_MAPPER.readTree(file);
        return new SecurityJsonNode(jsonNode).get("_meta").get("type").asString();
    }

    private static int validateConfig(String cd, String file, String type, int version) {
        if (file != null) {
            try {
                
                if(type == null) {
                    type = readTypeFromFile(new File(file));
                }
                
                if(type == null) {
                    System.out.println("ERR: Unable to read type from "+file);
                    return -1;
                }
                
                ConfigHelper.fromYamlFile(file, CType.fromString(type), version==7?2:1, 0, 0);
                return 0;
            } catch (Exception e) {
                System.out.println("ERR: Seems "+file+" is not in SG "+version+" format: "+e);
                return -1;
            }
        } else if(cd != null) {
            boolean success = validateConfigFile(cd+"action_groups.yml", CType.ACTIONGROUPS, version);
            success = validateConfigFile(cd+"internal_users.yml", CType.INTERNALUSERS, version) && success;
            success = validateConfigFile(cd+"roles.yml", CType.ROLES, version) && success;
            success = validateConfigFile(cd+"roles_mapping.yml", CType.ROLESMAPPING, version) && success;
            success = validateConfigFile(cd+"config.yml", CType.CONFIG, version) && success;
            
            if(new File(cd+"tenants.yml").exists() && version != 6) {
                success = validateConfigFile(cd+"tenants.yml", CType.TENANTS, version) && success;
            }
            if (new File(cd+"audit.yml").exists()) {
                success = validateConfigFile(cd+"audit.yml", CType.AUDIT, version) && success;
            }

            return success?0:-1;

        }
        
        return -1;
    }
    
    private static boolean validateConfigFile(String file, CType cType, int version) {
        try {
            ConfigHelper.fromYamlFile(file, cType, version==7?2:1, 0, 0);
            System.out.println(file+" OK" );
            return true;
        } catch (Exception e) {
            System.out.println("ERR: Seems "+file+" is not in SG "+version+" format: "+e);
            return false;
        }
    }
    
    private static String[] getTypes(boolean legacy) {
        if(legacy) {
            return new String[]{"config","roles","rolesmapping","internalusers","actiongroups","nodesdn", "audit"};
        }
        return CType.lcStringValues().toArray(new String[0]);
    }
}<|MERGE_RESOLUTION|>--- conflicted
+++ resolved
@@ -1216,12 +1216,9 @@
             success = retrieveFile(tc, backupDir.getAbsolutePath()+"/tenants.yml", index, "tenants", legacy) && success;
         }
         success = retrieveFile(tc, backupDir.getAbsolutePath()+"/nodes_dn.yml", index, "nodesdn", legacy, true) && success;
-<<<<<<< HEAD
         success = retrieveFile(tc, backupDir.getAbsolutePath()+"/whitelist.yml", index, "whitelist", legacy, true) && success;
-=======
         success = retrieveFile(tc, backupDir.getAbsolutePath() + "/audit.yml", index, "audit", legacy) && success;
 
->>>>>>> bca8fe37
         return success?0:-1;
     }
     
@@ -1239,13 +1236,10 @@
         }
 
         success = uploadFile(tc, cd+"nodes_dn.yml", index, "nodesdn", legacy, resolveEnvVars, true) && success;
-<<<<<<< HEAD
         success = uploadFile(tc, cd+"whitelist.yml", index, "whitelist", legacy, resolveEnvVars) && success;
-=======
         if (new File(cd+"audit.yml").exists()) {
             success = uploadFile(tc, cd + "audit.yml", index, "audit", legacy, resolveEnvVars) && success;
         }
->>>>>>> bca8fe37
 
         if(!success) {
             System.out.println("ERR: cannot upload configuration, see errors above");
@@ -1289,15 +1283,11 @@
                 Migration.migrateNodesDn(SecurityDynamicConfiguration.fromNode(
                     DefaultObjectMapper.YAML_MAPPER.readTree(ConfigHelper.createFileOrStringReader(CType.NODESDN, 1, new File(backupDir,"nodes_dn.yml").getAbsolutePath(), true)),
                     CType.NODESDN, 1, 0, 0));
-<<<<<<< HEAD
             SecurityDynamicConfiguration<WhitelistingSettings> whitelistingSettings =
                     Migration.migrateWhitelistingSetting(SecurityDynamicConfiguration.fromNode(
                             DefaultObjectMapper.YAML_MAPPER.readTree(ConfigHelper.createFileOrStringReader(CType.WHITELIST, 1, new File(backupDir,"whitelist.yml").getAbsolutePath(), true)),
                             CType.WHITELIST, 1, 0, 0));
-
-=======
             SecurityDynamicConfiguration<AuditConfig> audit = Migration.migrateAudit(SecurityDynamicConfiguration.fromNode(DefaultObjectMapper.YAML_MAPPER.readTree(new File(backupDir,"audit.yml")), CType.AUDIT, 1, 0, 0));
->>>>>>> bca8fe37
 
             DefaultObjectMapper.YAML_MAPPER.writeValue(new File(v7Dir, "/action_groups.yml"), actionGroupsV7);
             DefaultObjectMapper.YAML_MAPPER.writeValue(new File(v7Dir, "/config.yml"), configV7);
@@ -1306,12 +1296,9 @@
             DefaultObjectMapper.YAML_MAPPER.writeValue(new File(v7Dir, "/tenants.yml"), rolesTenantsV7.v2());
             DefaultObjectMapper.YAML_MAPPER.writeValue(new File(v7Dir, "/roles_mapping.yml"), rolesmappingV7);
             DefaultObjectMapper.YAML_MAPPER.writeValue(new File(v7Dir, "/nodes_dn.yml"), nodesDn);
-<<<<<<< HEAD
             DefaultObjectMapper.YAML_MAPPER.writeValue(new File(v7Dir, "/whitelist.yml"), whitelistingSettings);
-=======
             DefaultObjectMapper.YAML_MAPPER.writeValue(new File(v7Dir, "/audit.yml"), audit);
 
->>>>>>> bca8fe37
         } catch (Exception e) {
             System.out.println("ERR: Unable to migrate config files due to "+e);
             e.printStackTrace();
