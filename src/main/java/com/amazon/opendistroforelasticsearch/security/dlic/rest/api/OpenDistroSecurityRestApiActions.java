--- conflicted
+++ resolved
@@ -39,7 +39,7 @@
     public static Collection<RestHandler> getHandler(Settings settings, Path configPath, RestController controller, Client client,
                                                      AdminDNs adminDns, ConfigurationRepository cr, ClusterService cs, PrincipalExtractor principalExtractor,
                                                      final PrivilegesEvaluator evaluator, ThreadPool threadPool, AuditLog auditLog) {
-        final List<RestHandler> handlers = new ArrayList<RestHandler>(14);
+        final List<RestHandler> handlers = new ArrayList<RestHandler>(15);
         handlers.add(new InternalUsersApiAction(settings, configPath, controller, client, adminDns, cr, cs, principalExtractor, evaluator, threadPool, auditLog));
         handlers.add(new RolesMappingApiAction(settings, configPath, controller, client, adminDns, cr, cs, principalExtractor, evaluator, threadPool, auditLog));
         handlers.add(new RolesApiAction(settings, configPath, controller, client, adminDns, cr, cs, principalExtractor, evaluator, threadPool, auditLog));
@@ -53,11 +53,8 @@
         handlers.add(new ValidateApiAction(settings, configPath, controller, client, adminDns, cr, cs, principalExtractor, evaluator, threadPool, auditLog));
         handlers.add(new AccountApiAction(settings, configPath, controller, client, adminDns, cr, cs, principalExtractor, evaluator, threadPool, auditLog));
         handlers.add(new NodesDnApiAction(settings, configPath, controller, client, adminDns, cr, cs, principalExtractor, evaluator, threadPool, auditLog));
-<<<<<<< HEAD
         handlers.add(new WhitelistApiAction(settings, configPath, controller, client, adminDns, cr, cs, principalExtractor, evaluator, threadPool, auditLog));
-=======
         handlers.add(new AuditApiAction(settings, configPath, controller, client, adminDns, cr, cs, principalExtractor, evaluator, threadPool, auditLog));
->>>>>>> bca8fe37
         return Collections.unmodifiableCollection(handlers);
     }
 
