--- conflicted
+++ resolved
@@ -32,12 +32,8 @@
     ROLESMAPPING(toMap(1, RoleMappingsV6.class, 2, RoleMappingsV7.class)),
     TENANTS(toMap(2, TenantV7.class)),
     NODESDN(toMap(1, NodesDn.class, 2, NodesDn.class)),
-<<<<<<< HEAD
-    WHITELIST(toMap(1, WhitelistingSettings.class, 2, WhitelistingSettings.class));
-
-=======
+    WHITELIST(toMap(1, WhitelistingSettings.class, 2, WhitelistingSettings.class)),
     AUDIT(toMap(1, AuditConfig.class, 2, AuditConfig.class));
->>>>>>> bca8fe37
 
     private Map<Integer, Class<?>> implementations;
 
