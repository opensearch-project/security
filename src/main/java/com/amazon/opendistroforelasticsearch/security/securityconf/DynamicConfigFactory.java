package com.amazon.opendistroforelasticsearch.security.securityconf;

import java.io.IOException;
import java.nio.file.Path;
import java.util.Collections;
import java.util.List;
import java.util.Map;
import java.util.Map.Entry;
import java.util.concurrent.atomic.AtomicBoolean;
import java.util.stream.Collectors;

import com.amazon.opendistroforelasticsearch.security.securityconf.impl.v6.NodesDnV6;
import com.amazon.opendistroforelasticsearch.security.securityconf.impl.v7.NodesDnV7;
import org.apache.logging.log4j.LogManager;
import org.apache.logging.log4j.Logger;
import org.elasticsearch.client.Client;
import org.elasticsearch.common.settings.Settings;
import org.elasticsearch.threadpool.ThreadPool;

import com.fasterxml.jackson.databind.JsonNode;
import com.amazon.opendistroforelasticsearch.security.DefaultObjectMapper;
import com.amazon.opendistroforelasticsearch.security.auth.internal.InternalAuthenticationBackend;
import com.amazon.opendistroforelasticsearch.security.configuration.ClusterInfoHolder;
import com.amazon.opendistroforelasticsearch.security.configuration.ConfigurationChangeListener;
import com.amazon.opendistroforelasticsearch.security.configuration.ConfigurationRepository;
import com.amazon.opendistroforelasticsearch.security.configuration.StaticResourceException;
import com.amazon.opendistroforelasticsearch.security.securityconf.impl.CType;
import com.amazon.opendistroforelasticsearch.security.securityconf.impl.SecurityDynamicConfiguration;
import com.amazon.opendistroforelasticsearch.security.securityconf.impl.v6.ActionGroupsV6;
import com.amazon.opendistroforelasticsearch.security.securityconf.impl.v6.ConfigV6;
import com.amazon.opendistroforelasticsearch.security.securityconf.impl.v6.InternalUserV6;
import com.amazon.opendistroforelasticsearch.security.securityconf.impl.v6.RoleMappingsV6;
import com.amazon.opendistroforelasticsearch.security.securityconf.impl.v6.RoleV6;
import com.amazon.opendistroforelasticsearch.security.securityconf.impl.v7.ActionGroupsV7;
import com.amazon.opendistroforelasticsearch.security.securityconf.impl.v7.ConfigV7;
import com.amazon.opendistroforelasticsearch.security.securityconf.impl.v7.InternalUserV7;
import com.amazon.opendistroforelasticsearch.security.securityconf.impl.v7.RoleMappingsV7;
import com.amazon.opendistroforelasticsearch.security.securityconf.impl.v7.RoleV7;
import com.amazon.opendistroforelasticsearch.security.securityconf.impl.v7.TenantV7;
import com.amazon.opendistroforelasticsearch.security.support.ConfigConstants;

import com.google.common.eventbus.EventBus;

public class DynamicConfigFactory implements Initializable, ConfigurationChangeListener {

    private static SecurityDynamicConfiguration<RoleV7> staticRoles = SecurityDynamicConfiguration.empty();
    private static SecurityDynamicConfiguration<ActionGroupsV7> staticActionGroups = SecurityDynamicConfiguration.empty();
    private static SecurityDynamicConfiguration<TenantV7> staticTenants = SecurityDynamicConfiguration.empty();

    static void resetStatics() {
        staticRoles = SecurityDynamicConfiguration.empty();
        staticActionGroups = SecurityDynamicConfiguration.empty();
        staticTenants = SecurityDynamicConfiguration.empty();
    }

    private void loadStaticConfig() throws IOException {
        JsonNode staticRolesJsonNode = DefaultObjectMapper.YAML_MAPPER
                .readTree(DynamicConfigFactory.class.getResourceAsStream("/static_config/static_roles.yml"));
        staticRoles = SecurityDynamicConfiguration.fromNode(staticRolesJsonNode, CType.ROLES, 2, 0, 0);

        JsonNode staticActionGroupsJsonNode = DefaultObjectMapper.YAML_MAPPER
                .readTree(DynamicConfigFactory.class.getResourceAsStream("/static_config/static_action_groups.yml"));
        staticActionGroups = SecurityDynamicConfiguration.fromNode(staticActionGroupsJsonNode, CType.ACTIONGROUPS, 2, 0, 0);

        JsonNode staticTenantsJsonNode = DefaultObjectMapper.YAML_MAPPER
                .readTree(DynamicConfigFactory.class.getResourceAsStream("/static_config/static_tenants.yml"));
        staticTenants = SecurityDynamicConfiguration.fromNode(staticTenantsJsonNode, CType.TENANTS, 2, 0, 0);
    }

    public final static SecurityDynamicConfiguration<?> addStatics(SecurityDynamicConfiguration<?> original) {
        if(original.getCType() == CType.ACTIONGROUPS && !staticActionGroups.getCEntries().isEmpty()) {
            original.add(staticActionGroups.deepClone());
        }

        if(original.getCType() == CType.ROLES && !staticRoles.getCEntries().isEmpty()) {
            original.add(staticRoles.deepClone());
        }

        if(original.getCType() == CType.TENANTS && !staticTenants.getCEntries().isEmpty()) {
            original.add(staticTenants.deepClone());
        }

        return original;
    }
    
    protected final Logger log = LogManager.getLogger(this.getClass());
    private final ConfigurationRepository cr;
    private final AtomicBoolean initialized = new AtomicBoolean();
    private final EventBus eventBus = new EventBus("DynamicConfig");
    private final Settings esSettings;
    private final Path configPath;
    private final InternalAuthenticationBackend iab = new InternalAuthenticationBackend();

    SecurityDynamicConfiguration<?> config;
    
    public DynamicConfigFactory(ConfigurationRepository cr, final Settings esSettings, 
            final Path configPath, Client client, ThreadPool threadPool, ClusterInfoHolder cih) {
        super();
        this.cr = cr;
        this.esSettings = esSettings;
        this.configPath = configPath;

        if(esSettings.getAsBoolean(ConfigConstants.OPENDISTRO_SECURITY_UNSUPPORTED_LOAD_STATIC_RESOURCES, true)) {
            try {
                loadStaticConfig();
            } catch (IOException e) {
                throw new StaticResourceException("Unable to load static resources due to "+e, e);
            }
        } else {
            log.info("Static resources will not be loaded.");
        }
        
        if(esSettings.getAsBoolean(ConfigConstants.OPENDISTRO_SECURITY_UNSUPPORTED_LOAD_STATIC_RESOURCES, true)) {
            try {
                loadStaticConfig();
            } catch (IOException e) {
                throw new StaticResourceException("Unable to load static resources due to "+e, e);
            }
        } else {
            log.info("Static resources will not be loaded.");
        }
        
        registerDCFListener(this.iab);
        this.cr.subscribeOnChange(this);
    }
    
    @Override
    public void onChange(Map<CType, SecurityDynamicConfiguration<?>> typeToConfig) {

        SecurityDynamicConfiguration<?> actionGroups = cr.getConfiguration(CType.ACTIONGROUPS);
        config = cr.getConfiguration(CType.CONFIG);
        SecurityDynamicConfiguration<?> internalusers = cr.getConfiguration(CType.INTERNALUSERS);
        SecurityDynamicConfiguration<?> roles = cr.getConfiguration(CType.ROLES);
        SecurityDynamicConfiguration<?> rolesmapping = cr.getConfiguration(CType.ROLESMAPPING);
        SecurityDynamicConfiguration<?> tenants = cr.getConfiguration(CType.TENANTS);
        SecurityDynamicConfiguration<?> nodesDn = cr.getConfiguration(CType.NODESDN);

        if(log.isDebugEnabled()) {
            String logmsg = "current config (because of "+typeToConfig.keySet()+")\n"+
            " actionGroups: "+actionGroups.getImplementingClass()+" with "+actionGroups.getCEntries().size()+" entries\n"+
            " config: "+config.getImplementingClass()+" with "+config.getCEntries().size()+" entries\n"+
            " internalusers: "+internalusers.getImplementingClass()+" with "+internalusers.getCEntries().size()+" entries\n"+
            " roles: "+roles.getImplementingClass()+" with "+roles.getCEntries().size()+" entries\n"+
            " rolesmapping: "+rolesmapping.getImplementingClass()+" with "+rolesmapping.getCEntries().size()+" entries\n"+
            " tenants: "+tenants.getImplementingClass()+" with "+tenants.getCEntries().size()+" entries\n"+
            " nodesdn: "+nodesDn.getImplementingClass()+" with "+nodesDn.getCEntries().size()+" entries";
            log.debug(logmsg);
            
        }

        final DynamicConfigModel dcm;
        final InternalUsersModel ium;
        final ConfigModel cm;
        if(config.getImplementingClass() == ConfigV7.class) {
                //statics
                
                if(roles.containsAny(staticRoles)) {
                    throw new StaticResourceException("Cannot override static roles");
                }
                if(!roles.add(staticRoles) && !staticRoles.getCEntries().isEmpty()) {
                    throw new StaticResourceException("Unable to load static roles");
                }

                log.debug("Static roles loaded ({})", staticRoles.getCEntries().size());

                if(actionGroups.containsAny(staticActionGroups)) {
                    System.out.println("static: " + actionGroups.getCEntries());
                    System.out.println("Static Action Groups:" + staticActionGroups.getCEntries());
                    throw new StaticResourceException("Cannot override static action groups");
                }
                if(!actionGroups.add(staticActionGroups) && !staticActionGroups.getCEntries().isEmpty()) {
                    throw new StaticResourceException("Unable to load static action groups");
                }
                

                log.debug("Static action groups loaded ({})", staticActionGroups.getCEntries().size());
                
                if(tenants.containsAny(staticTenants)) {
                    throw new StaticResourceException("Cannot override static tenants");
                }
                if(!tenants.add(staticTenants) && !staticTenants.getCEntries().isEmpty()) {
                    throw new StaticResourceException("Unable to load static tenants");
                }
                

                log.debug("Static tenants loaded ({})", staticTenants.getCEntries().size());

                log.debug("Static configuration loaded (total roles: {}/total action groups: {}/total tenants: {})", roles.getCEntries().size(), actionGroups.getCEntries().size(), tenants.getCEntries().size());

            

            //rebuild v7 Models
<<<<<<< HEAD
            DynamicConfigModel dcm = new DynamicConfigModelV7(getConfigV7(config), esSettings, configPath, iab);
            InternalUsersModel ium = new InternalUsersModelV7((SecurityDynamicConfiguration<InternalUserV7>) internalusers);
            ConfigModel cm = new ConfigModelV7((SecurityDynamicConfiguration<RoleV7>) roles,(SecurityDynamicConfiguration<RoleMappingsV7>)rolesmapping, (SecurityDynamicConfiguration<ActionGroupsV7>)actionGroups, (SecurityDynamicConfiguration<TenantV7>) tenants,dcm, esSettings);
            NodesDnModel nm = new NodesDnModelV7(nodesDn);

            //notify listeners
            
            for(DCFListener listener: listeners) {
                listener.onChanged(cm, dcm, ium, nm);
            }
        
        } else {

            //rebuild v6 Models
            DynamicConfigModel dcmv6 = new DynamicConfigModelV6(getConfigV6(config), esSettings, configPath, iab);
            InternalUsersModel iumv6 = new InternalUsersModelV6((SecurityDynamicConfiguration<InternalUserV6>) internalusers);
            ConfigModel cmv6 = new ConfigModelV6((SecurityDynamicConfiguration<RoleV6>) roles, (SecurityDynamicConfiguration<ActionGroupsV6>)actionGroups, (SecurityDynamicConfiguration<RoleMappingsV6>)rolesmapping, dcmv6, esSettings);
            NodesDnModel nm6 = new NodesDnModelV6(nodesDn);

            //notify listeners
            
            for(DCFListener listener: listeners) {
                listener.onChanged(cmv6, dcmv6, iumv6, nm6);
            }
=======
            dcm = new DynamicConfigModelV7(getConfigV7(config), esSettings, configPath, iab);
            ium = new InternalUsersModelV7((SecurityDynamicConfiguration<InternalUserV7>) internalusers);
            cm = new ConfigModelV7((SecurityDynamicConfiguration<RoleV7>) roles,(SecurityDynamicConfiguration<RoleMappingsV7>)rolesmapping, (SecurityDynamicConfiguration<ActionGroupsV7>)actionGroups, (SecurityDynamicConfiguration<TenantV7>) tenants,dcm, esSettings);

        } else {

            //rebuild v6 Models
            dcm = new DynamicConfigModelV6(getConfigV6(config), esSettings, configPath, iab);
            ium = new InternalUsersModelV6((SecurityDynamicConfiguration<InternalUserV6>) internalusers);
            cm = new ConfigModelV6((SecurityDynamicConfiguration<RoleV6>) roles, (SecurityDynamicConfiguration<ActionGroupsV6>)actionGroups, (SecurityDynamicConfiguration<RoleMappingsV6>)rolesmapping, dcm, esSettings);
            
>>>>>>> ef639997
        }

        //notify subscribers
        eventBus.post(cm);
        eventBus.post(dcm);
        eventBus.post(ium);

        initialized.set(true);
        
    }
    
    private static ConfigV6 getConfigV6(SecurityDynamicConfiguration<?> sdc) {
        @SuppressWarnings("unchecked")
        SecurityDynamicConfiguration<ConfigV6> c = (SecurityDynamicConfiguration<ConfigV6>) sdc;
        return c.getCEntry("opendistro_security");
    }
    
    private static ConfigV7 getConfigV7(SecurityDynamicConfiguration<?> sdc) {
        @SuppressWarnings("unchecked")
        SecurityDynamicConfiguration<ConfigV7> c = (SecurityDynamicConfiguration<ConfigV7>) sdc;
        return c.getCEntry("config");
    }
    
    @Override
    public final boolean isInitialized() {
        return initialized.get();
    }
    
    public void registerDCFListener(Object listener) {
        eventBus.register(listener);
    }
<<<<<<< HEAD
    
    public static interface DCFListener {
        void onChanged(ConfigModel cm, DynamicConfigModel dcm, InternalUsersModel ium, NodesDnModel nm);
=======

    public void unregisterDCFListener(Object listener) {
        eventBus.unregister(listener);
>>>>>>> ef639997
    }
    
    private static class InternalUsersModelV7 extends InternalUsersModel {
        
        SecurityDynamicConfiguration<InternalUserV7> configuration;
        
        public InternalUsersModelV7(SecurityDynamicConfiguration<InternalUserV7> configuration) {
            super();
            this.configuration = configuration;
        }

        @Override
        public boolean exists(String user) {
            return configuration.exists(user);
        }

        @Override
        public List<String> getBackenRoles(String user) {
            InternalUserV7 tmp = configuration.getCEntry(user);
            return tmp==null?null:tmp.getBackend_roles();
        }

        @Override
        public Map<String, String> getAttributes(String user) {
            InternalUserV7 tmp = configuration.getCEntry(user);
            return tmp==null?null:tmp.getAttributes();
        }

        @Override
        public String getDescription(String user) {
            InternalUserV7 tmp = configuration.getCEntry(user);
            return tmp==null?null:tmp.getDescription();
        }

        @Override
        public String getHash(String user) {
            InternalUserV7 tmp = configuration.getCEntry(user);
            return tmp==null?null:tmp.getHash();
        }
        
        public List<String> getOpenDistroSecurityRoles(String user) {
            InternalUserV7 tmp = configuration.getCEntry(user);
            return tmp==null?Collections.emptyList():tmp.getOpendistro_security_roles();
        }
    }
    
    private static class InternalUsersModelV6 extends InternalUsersModel {
        
        SecurityDynamicConfiguration<InternalUserV6> configuration;
        
        

        public InternalUsersModelV6(SecurityDynamicConfiguration<InternalUserV6> configuration) {
            super();
            this.configuration = configuration;
        }

        @Override
        public boolean exists(String user) {
            return configuration.exists(user);
        }

        @Override
        public List<String> getBackenRoles(String user) {
            InternalUserV6 tmp = configuration.getCEntry(user);
            return tmp==null?null:tmp.getRoles();
        }

        @Override
        public Map<String, String> getAttributes(String user) {
            InternalUserV6 tmp = configuration.getCEntry(user);
            return tmp==null?null:tmp.getAttributes();
        }

        @Override
        public String getDescription(String user) {
            return null;
        }

        @Override
        public String getHash(String user) {
            InternalUserV6 tmp = configuration.getCEntry(user);
            return tmp==null?null:tmp.getHash();
        }
        
        public List<String> getOpenDistroSecurityRoles(String user) {
            return Collections.emptyList();
        }
    }

    private static class NodesDnModelV7 extends NodesDnModel {

        SecurityDynamicConfiguration<NodesDnV7> configuration;

        public NodesDnModelV7(SecurityDynamicConfiguration<?> configuration) {
            super();
            this.configuration = null == configuration.getCType() ? SecurityDynamicConfiguration.empty() :
                (SecurityDynamicConfiguration<NodesDnV7>)configuration;
        }

        @Override
        public Map<String, List<String>> getNodesDn() {
            return this.configuration.getCEntries().entrySet().stream().collect(
                Collectors.toMap(Entry::getKey, entry -> entry.getValue().getNodesDn()));
        }
    }

    private static class NodesDnModelV6 extends NodesDnModel {

        SecurityDynamicConfiguration<NodesDnV6> configuration;

        public NodesDnModelV6(SecurityDynamicConfiguration<?> configuration) {
            super();
            this.configuration = null == configuration.getCType() ? SecurityDynamicConfiguration.empty() :
                (SecurityDynamicConfiguration<NodesDnV6>)configuration;
        }

        @Override
        public Map<String, List<String>> getNodesDn() {
            return this.configuration.getCEntries().entrySet().stream().collect(
                Collectors.toMap(Entry::getKey, entry -> entry.getValue().getNodesDn()));
        }
    }
   
}<|MERGE_RESOLUTION|>--- conflicted
+++ resolved
@@ -151,6 +151,7 @@
         final DynamicConfigModel dcm;
         final InternalUsersModel ium;
         final ConfigModel cm;
+        final NodesDnModel nm;
         if(config.getImplementingClass() == ConfigV7.class) {
                 //statics
                 
@@ -190,35 +191,10 @@
             
 
             //rebuild v7 Models
-<<<<<<< HEAD
-            DynamicConfigModel dcm = new DynamicConfigModelV7(getConfigV7(config), esSettings, configPath, iab);
-            InternalUsersModel ium = new InternalUsersModelV7((SecurityDynamicConfiguration<InternalUserV7>) internalusers);
-            ConfigModel cm = new ConfigModelV7((SecurityDynamicConfiguration<RoleV7>) roles,(SecurityDynamicConfiguration<RoleMappingsV7>)rolesmapping, (SecurityDynamicConfiguration<ActionGroupsV7>)actionGroups, (SecurityDynamicConfiguration<TenantV7>) tenants,dcm, esSettings);
-            NodesDnModel nm = new NodesDnModelV7(nodesDn);
-
-            //notify listeners
-            
-            for(DCFListener listener: listeners) {
-                listener.onChanged(cm, dcm, ium, nm);
-            }
-        
-        } else {
-
-            //rebuild v6 Models
-            DynamicConfigModel dcmv6 = new DynamicConfigModelV6(getConfigV6(config), esSettings, configPath, iab);
-            InternalUsersModel iumv6 = new InternalUsersModelV6((SecurityDynamicConfiguration<InternalUserV6>) internalusers);
-            ConfigModel cmv6 = new ConfigModelV6((SecurityDynamicConfiguration<RoleV6>) roles, (SecurityDynamicConfiguration<ActionGroupsV6>)actionGroups, (SecurityDynamicConfiguration<RoleMappingsV6>)rolesmapping, dcmv6, esSettings);
-            NodesDnModel nm6 = new NodesDnModelV6(nodesDn);
-
-            //notify listeners
-            
-            for(DCFListener listener: listeners) {
-                listener.onChanged(cmv6, dcmv6, iumv6, nm6);
-            }
-=======
             dcm = new DynamicConfigModelV7(getConfigV7(config), esSettings, configPath, iab);
             ium = new InternalUsersModelV7((SecurityDynamicConfiguration<InternalUserV7>) internalusers);
             cm = new ConfigModelV7((SecurityDynamicConfiguration<RoleV7>) roles,(SecurityDynamicConfiguration<RoleMappingsV7>)rolesmapping, (SecurityDynamicConfiguration<ActionGroupsV7>)actionGroups, (SecurityDynamicConfiguration<TenantV7>) tenants,dcm, esSettings);
+            nm = new NodesDnModelV7(nodesDn);
 
         } else {
 
@@ -226,14 +202,15 @@
             dcm = new DynamicConfigModelV6(getConfigV6(config), esSettings, configPath, iab);
             ium = new InternalUsersModelV6((SecurityDynamicConfiguration<InternalUserV6>) internalusers);
             cm = new ConfigModelV6((SecurityDynamicConfiguration<RoleV6>) roles, (SecurityDynamicConfiguration<ActionGroupsV6>)actionGroups, (SecurityDynamicConfiguration<RoleMappingsV6>)rolesmapping, dcm, esSettings);
+            nm = new NodesDnModelV6(nodesDn);
             
->>>>>>> ef639997
         }
 
         //notify subscribers
         eventBus.post(cm);
         eventBus.post(dcm);
         eventBus.post(ium);
+        eventBus.post(nm);
 
         initialized.set(true);
         
@@ -259,15 +236,9 @@
     public void registerDCFListener(Object listener) {
         eventBus.register(listener);
     }
-<<<<<<< HEAD
-    
-    public static interface DCFListener {
-        void onChanged(ConfigModel cm, DynamicConfigModel dcm, InternalUsersModel ium, NodesDnModel nm);
-=======
 
     public void unregisterDCFListener(Object listener) {
         eventBus.unregister(listener);
->>>>>>> ef639997
     }
     
     private static class InternalUsersModelV7 extends InternalUsersModel {
