--- conflicted
+++ resolved
@@ -8,11 +8,8 @@
 import java.util.Map.Entry;
 import java.util.concurrent.atomic.AtomicBoolean;
 
-<<<<<<< HEAD
 import com.amazon.opendistroforelasticsearch.security.securityconf.impl.HttpRequestMethods;
-=======
 import com.amazon.opendistroforelasticsearch.security.auditlog.config.AuditConfig;
->>>>>>> bca8fe37
 import com.amazon.opendistroforelasticsearch.security.securityconf.impl.NodesDn;
 import com.amazon.opendistroforelasticsearch.security.securityconf.impl.WhitelistingSettings;
 import com.amazon.opendistroforelasticsearch.security.support.WildcardMatcher;
@@ -164,12 +161,9 @@
         final InternalUsersModel ium;
         final ConfigModel cm;
         final NodesDnModel nm = new NodesDnModelImpl(nodesDn);
-<<<<<<< HEAD
         final WhitelistingSettingsModel wsm = new WhitelistingSettingsModelImpl(whitelistingSetting);
-=======
         final AuditConfig audit = (AuditConfig)cr.getConfiguration(CType.AUDIT).getCEntry("config");
 
->>>>>>> bca8fe37
         if(config.getImplementingClass() == ConfigV7.class) {
                 //statics
                 
@@ -228,13 +222,10 @@
         eventBus.post(dcm);
         eventBus.post(ium);
         eventBus.post(nm);
-<<<<<<< HEAD
         eventBus.post(wsm);
-=======
         if (cr.isAuditHotReloadingEnabled()) {
             eventBus.post(audit);
         }
->>>>>>> bca8fe37
 
         initialized.set(true);
         
