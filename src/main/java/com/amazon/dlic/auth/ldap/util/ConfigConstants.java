--- conflicted
+++ resolved
@@ -73,11 +73,8 @@
     // custom attributes
     public static final String LDAP_CUSTOM_ATTR_MAXVAL_LEN = "custom_attr_maxval_len";
     public static final String LDAP_CUSTOM_ATTR_WHITELIST = "custom_attr_whitelist";
-<<<<<<< HEAD
     public static final String LDAP_CUSTOM_ATTR_ALLOWLIST = "custom_attr_allowlist";
-=======
     public static final String LDAP_RETURN_ATTRIBUTES = "custom_return_attributes";
->>>>>>> 364235e3
 
     public static final String LDAP_CONNECTION_STRATEGY = "connection_strategy";
 
