--- conflicted
+++ resolved
@@ -20,51 +20,6 @@
 
 public class HTTPJwtKeyByOpenIdConnectAuthenticator extends AbstractHTTPJwtAuthenticator {
 
-<<<<<<< HEAD
-	//private final static Logger log = LogManager.getLogger(HTTPJwtKeyByOpenIdConnectAuthenticator.class);
-
-	public HTTPJwtKeyByOpenIdConnectAuthenticator(Settings settings, Path configPath) {
-		super(settings, configPath);
-	}
-
-	protected KeyProvider initKeyProvider(Settings settings, Path configPath) throws Exception {
-		int idpRequestTimeoutMs = settings.getAsInt("idp_request_timeout_ms", 5000);
-		int idpQueuedThreadTimeoutMs = settings.getAsInt("idp_queued_thread_timeout_ms", 2500);
-
-		int refreshRateLimitTimeWindowMs = settings.getAsInt("refresh_rate_limit_time_window_ms", 10000);
-		int refreshRateLimitCount = settings.getAsInt("refresh_rate_limit_count", 10);
-		String jwksUri = settings.get("jwks_uri");
-
-		KeySetRetriever keySetRetriever;
-		if(jwksUri != null && !jwksUri.isBlank()) {
-			keySetRetriever =
-				new KeySetRetriever(getSSLConfig(settings, configPath), settings.getAsBoolean("cache_jwks_endpoint", false), jwksUri);
-		} else {
-			keySetRetriever = new KeySetRetriever(settings.get("openid_connect_url"), getSSLConfig(settings, configPath), settings.getAsBoolean("cache_jwks_endpoint", false));
-		}
-
-		keySetRetriever.setRequestTimeoutMs(idpRequestTimeoutMs);
-
-		SelfRefreshingKeySet selfRefreshingKeySet = new SelfRefreshingKeySet(keySetRetriever);
-
-		selfRefreshingKeySet.setRequestTimeoutMs(idpRequestTimeoutMs);
-		selfRefreshingKeySet.setQueuedThreadTimeoutMs(idpQueuedThreadTimeoutMs);
-		selfRefreshingKeySet.setRefreshRateLimitTimeWindowMs(refreshRateLimitTimeWindowMs);
-		selfRefreshingKeySet.setRefreshRateLimitCount(refreshRateLimitCount);
-
-		return selfRefreshingKeySet;
-	}
-
-	private static SettingsBasedSSLConfigurator.SSLConfig getSSLConfig(Settings settings, Path configPath)
-			throws Exception {
-		return new SettingsBasedSSLConfigurator(settings, configPath, "openid_connect_idp").buildSSLConfig();
-	}
-
-	@Override
-	public String getType() {
-		return "jwt-key-by-oidc";
-	}
-=======
     // private final static Logger log = LogManager.getLogger(HTTPJwtKeyByOpenIdConnectAuthenticator.class);
 
     public HTTPJwtKeyByOpenIdConnectAuthenticator(Settings settings, Path configPath) {
@@ -114,6 +69,5 @@
     public String getType() {
         return "jwt-key-by-oidc";
     }
->>>>>>> ceb5ad29
 
 }