--- conflicted
+++ resolved
@@ -29,62 +29,6 @@
 
 public class JwtVerifier {
 
-<<<<<<< HEAD
-	private final static Logger log = LogManager.getLogger(JwtVerifier.class);
-
-	private final KeyProvider keyProvider;
-	private final int clockSkewToleranceSeconds;
-	private final String requiredIssuer;
-	private final String requiredAudience;
-
-	public JwtVerifier(KeyProvider keyProvider, int clockSkewToleranceSeconds, String requiredIssuer, String requiredAudience) {
-		this.keyProvider = keyProvider;
-		this.clockSkewToleranceSeconds = clockSkewToleranceSeconds;
-		this.requiredIssuer = requiredIssuer;
-		this.requiredAudience = requiredAudience;
-	}
-
-	public JwtToken getVerifiedJwtToken(String encodedJwt) throws BadCredentialsException {
-		try {
-			JwsJwtCompactConsumer jwtConsumer = new JwsJwtCompactConsumer(encodedJwt);
-			JwtToken jwt = jwtConsumer.getJwtToken();
-
-			String escapedKid = jwt.getJwsHeaders().getKeyId();
-			String kid = escapedKid;
-			if (!Strings.isNullOrEmpty(kid)) {
-				kid = StringEscapeUtils.unescapeJava(escapedKid);
-			}
-			JsonWebKey key = keyProvider.getKey(kid);
-
-			// Algorithm is not mandatory for the key material, so we set it to the same as the JWT
-			if (key.getAlgorithm() == null && key.getPublicKeyUse() == PublicKeyUse.SIGN && key.getKeyType() == KeyType.RSA)
-			{
-				key.setAlgorithm(jwt.getJwsHeaders().getAlgorithm());
-			}
-
-			JwsSignatureVerifier signatureVerifier = getInitializedSignatureVerifier(key, jwt);
-
-
-			boolean signatureValid = jwtConsumer.verifySignatureWith(signatureVerifier);
-
-			if (!signatureValid && Strings.isNullOrEmpty(kid)) {
-				key = keyProvider.getKeyAfterRefresh(null);
-				signatureVerifier = getInitializedSignatureVerifier(key, jwt);
-				signatureValid = jwtConsumer.verifySignatureWith(signatureVerifier);
-			}
-
-			if (!signatureValid) {
-				throw new BadCredentialsException("Invalid JWT signature");
-			}
-
-			validateClaims(jwt);
-
-			return jwt;
-		} catch (JwtException e) {
-			throw new BadCredentialsException(e.getMessage(), e);
-		}
-	}
-=======
     private final static Logger log = LogManager.getLogger(JwtVerifier.class);
 
     private final KeyProvider keyProvider;
@@ -137,7 +81,6 @@
             throw new BadCredentialsException(e.getMessage(), e);
         }
     }
->>>>>>> ceb5ad29
 
     private void validateSignatureAlgorithm(JsonWebKey key, JwtToken jwt) throws BadCredentialsException {
         if (Strings.isNullOrEmpty(key.getAlgorithm())) {
@@ -159,37 +102,6 @@
 
         validateSignatureAlgorithm(key, jwt);
         JwsSignatureVerifier result = JwsUtils.getSignatureVerifier(key, jwt.getJwsHeaders().getSignatureAlgorithm());
-<<<<<<< HEAD
-		if (result == null) {
-			throw new BadCredentialsException("Cannot verify JWT");
-		} else {
-			return result;
-		}
-	}
-
-	private void validateClaims(JwtToken jwt) throws JwtException {
-		JwtClaims claims = jwt.getClaims();
-
-		if (claims != null) {
-			JwtUtils.validateJwtExpiry(claims, clockSkewToleranceSeconds, false);
-			JwtUtils.validateJwtNotBefore(claims, clockSkewToleranceSeconds, false);
-			validateRequiredAudienceAndIssuer(claims);
-		}
-	}
-
-	private void validateRequiredAudienceAndIssuer(JwtClaims claims) {
-		String audience = claims.getAudience();
-		String issuer = claims.getIssuer();
-
-		if (!Strings.isNullOrEmpty(requiredAudience) && !requiredAudience.equals(audience)) {
-			throw new JwtException("Invalid audience");
-		}
-
-		if (!Strings.isNullOrEmpty(requiredIssuer)  && !requiredIssuer.equals(issuer)) {
-			throw new JwtException("Invalid issuer");
-		}
-	}
-=======
         if (result == null) {
             throw new BadCredentialsException("Cannot verify JWT");
         } else {
@@ -219,5 +131,4 @@
             throw new JwtException("Invalid issuer");
         }
     }
->>>>>>> ceb5ad29
 }