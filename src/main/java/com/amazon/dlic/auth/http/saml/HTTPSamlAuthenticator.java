--- conflicted
+++ resolved
@@ -57,11 +57,7 @@
 import org.opensearch.SpecialPermission;
 import org.opensearch.common.settings.Settings;
 import org.opensearch.common.util.concurrent.ThreadContext;
-<<<<<<< HEAD
 import org.opensearch.rest.RestChannel;
-=======
-import org.opensearch.rest.BytesRestResponse;
->>>>>>> 7924da13
 import org.opensearch.rest.RestRequest;
 import org.opensearch.security.auth.Destroyable;
 import org.opensearch.security.auth.HTTPAuthenticator;
@@ -179,7 +175,6 @@
     }
 
     @Override
-<<<<<<< HEAD
     public boolean reRequestAuthentication(final SecurityRequestChannel request, final AuthCredentials authCredentials) {
         try {
             Matcher matcher = PATTERN_PATH_PREFIX.matcher(request.path());
@@ -207,25 +202,6 @@
                 Map.of("WWW-Authenticate", getWwwAuthenticateHeader(saml2Settings)),
                 ""
             );
-=======
-    public BytesRestResponse reRequestAuthentication(RestRequest request, AuthCredentials credentials) {
-        try {
-            Matcher matcher = PATTERN_PATH_PREFIX.matcher(request.path());
-            final String suffix = matcher.matches() ? matcher.group(2) : null;
-            if (API_AUTHTOKEN_SUFFIX.equals(suffix)) {
-                final BytesRestResponse restResponse = this.authTokenProcessorHandler.handle(request);
-                if (restResponse != null) {
-                    return restResponse;
-                }
-            }
-
-            Saml2Settings saml2Settings = this.saml2SettingsProvider.getCached();
-            BytesRestResponse authenticateResponse = new BytesRestResponse(RestStatus.UNAUTHORIZED, "");
-
-            authenticateResponse.addHeader("WWW-Authenticate", getWwwAuthenticateHeader(saml2Settings));
-
-            return authenticateResponse;
->>>>>>> 7924da13
         } catch (Exception e) {
             log.error("Error in reRequestAuthentication()", e);
             return null;
