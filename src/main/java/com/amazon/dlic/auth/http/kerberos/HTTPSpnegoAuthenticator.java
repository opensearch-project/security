/*
 * SPDX-License-Identifier: Apache-2.0
 *
 * The OpenSearch Contributors require contributions made to
 * this file be licensed under the Apache-2.0 license or a
 * compatible open source license.
 *
 * Modifications Copyright OpenSearch Contributors. See
 * GitHub history for details.
 */

package com.amazon.dlic.auth.http.kerberos;

import static org.apache.http.HttpStatus.SC_UNAUTHORIZED;

import java.io.Serializable;
import java.nio.file.Files;
import java.nio.file.Path;
import java.nio.file.Paths;
import java.security.AccessController;
import java.security.Principal;
import java.security.PrivilegedAction;
import java.security.PrivilegedActionException;
import java.security.PrivilegedExceptionAction;
import java.util.Base64;
import java.util.Collections;
import java.util.HashMap;
import java.util.HashSet;
import java.util.Map;
import java.util.Optional;
import java.util.Set;

import javax.security.auth.Subject;
import javax.security.auth.login.LoginException;

import com.google.common.base.Strings;

import org.apache.logging.log4j.LogManager;
import org.apache.logging.log4j.Logger;
import org.ietf.jgss.GSSContext;
import org.ietf.jgss.GSSCredential;
import org.ietf.jgss.GSSException;
import org.ietf.jgss.GSSManager;
import org.ietf.jgss.GSSName;
import org.ietf.jgss.Oid;

import com.amazon.dlic.auth.http.kerberos.util.JaasKrbUtil;
import com.amazon.dlic.auth.http.kerberos.util.KrbConstants;

import org.opensearch.ExceptionsHelper;
import org.opensearch.SpecialPermission;
import org.opensearch.common.settings.Settings;
import org.opensearch.common.util.concurrent.ThreadContext;
import org.opensearch.common.xcontent.XContentFactory;
import org.opensearch.core.xcontent.XContentBuilder;
import org.opensearch.env.Environment;
import org.opensearch.security.auth.HTTPAuthenticator;
import org.opensearch.security.filter.SecurityRequest;
import org.opensearch.security.filter.SecurityResponse;
import org.opensearch.security.user.AuthCredentials;

public class HTTPSpnegoAuthenticator implements HTTPAuthenticator {

    private static final Oid[] KRB_OIDS = new Oid[] { KrbConstants.SPNEGO, KrbConstants.KRB5MECH };

    protected final Logger log = LogManager.getLogger(this.getClass());

    private boolean stripRealmFromPrincipalName;
    private Set<String> acceptorPrincipal;
    private Path acceptorKeyTabPath;

    @SuppressWarnings("removal")
    public HTTPSpnegoAuthenticator(final Settings settings, final Path configPath) {
        super();
        try {
            final Path configDir = new Environment(settings, configPath).configDir();
            final String krb5PathSetting = settings.get("plugins.security.kerberos.krb5_filepath");

            final SecurityManager sm = System.getSecurityManager();

            if (sm != null) {
                sm.checkPermission(new SpecialPermission());
            }

            AccessController.doPrivileged(new PrivilegedAction<Void>() {

                @Override
                public Void run() {

                    try {
                        if (settings.getAsBoolean("krb_debug", false)) {
                            JaasKrbUtil.setDebug(true);
                            System.setProperty("sun.security.krb5.debug", "true");
                            System.setProperty("java.security.debug", "gssloginconfig,logincontext,configparser,configfile");
                            System.setProperty("sun.security.spnego.debug", "true");
                            System.out.println("Kerberos debug is enabled");
                            System.err.println("Kerberos debug is enabled");
                            log.info("Kerberos debug is enabled on stdout");
                        } else {
                            log.debug("Kerberos debug is NOT enabled");
                        }
                    } catch (Throwable e) {
                        log.error("Unable to enable krb_debug due to ", e);
                        log.debug("Unable to enable krb_debug due to " + ExceptionsHelper.stackTrace(e));
                    }

                    System.setProperty(KrbConstants.USE_SUBJECT_CREDS_ONLY_PROP, "false");

                    String krb5Path = krb5PathSetting;

                    if (!Strings.isNullOrEmpty(krb5Path)) {

                        if (Paths.get(krb5Path).isAbsolute()) {
                            log.debug("krb5_filepath: {}", krb5Path);
                            System.setProperty(KrbConstants.KRB5_CONF_PROP, krb5Path);
                        } else {
                            krb5Path = configDir.resolve(krb5Path).toAbsolutePath().toString();
                            log.debug("krb5_filepath (resolved from {}): {}", configDir, krb5Path);
                        }

                        System.setProperty(KrbConstants.KRB5_CONF_PROP, krb5Path);
                    } else {
                        if (Strings.isNullOrEmpty(System.getProperty(KrbConstants.KRB5_CONF_PROP))) {
                            System.setProperty(KrbConstants.KRB5_CONF_PROP, "/etc/krb5.conf");
                            log.debug("krb5_filepath (was not set or configured, set to default): /etc/krb5.conf");
                        }
                    }

                    stripRealmFromPrincipalName = settings.getAsBoolean("strip_realm_from_principal", true);
                    acceptorPrincipal = new HashSet<>(
                        settings.getAsList("plugins.security.kerberos.acceptor_principal", Collections.emptyList())
                    );
                    final String _acceptorKeyTabPath = settings.get("plugins.security.kerberos.acceptor_keytab_filepath");

                    if (acceptorPrincipal == null || acceptorPrincipal.size() == 0) {
                        log.error("acceptor_principal must not be null or empty. Kerberos authentication will not work");
                        acceptorPrincipal = null;
                    }

                    if (_acceptorKeyTabPath == null || _acceptorKeyTabPath.length() == 0) {
                        log.error(
                            "plugins.security.kerberos.acceptor_keytab_filepath must not be null or empty. Kerberos authentication will not work"
                        );
                        acceptorKeyTabPath = null;
                    } else {
                        acceptorKeyTabPath = configDir.resolve(settings.get("plugins.security.kerberos.acceptor_keytab_filepath"));

                        if (!Files.exists(acceptorKeyTabPath)) {
                            log.error(
                                "Unable to read keytab from {} - Maybe the file does not exist or is not readable. Kerberos authentication will not work",
                                acceptorKeyTabPath
                            );
                            acceptorKeyTabPath = null;
                        }
                    }

                    return null;
                }
            });

            log.debug("strip_realm_from_principal {}", stripRealmFromPrincipalName);
            log.debug("acceptor_principal {}", acceptorPrincipal);
            log.debug("acceptor_keytab_filepath {}", acceptorKeyTabPath);

        } catch (Throwable e) {
            log.error("Cannot construct HTTPSpnegoAuthenticator due to {}", e.getMessage(), e);
            log.error(
                "Please make sure you configured 'plugins.security.kerberos.acceptor_keytab_filepath' realtive to the ES config/ dir!"
            );
            throw e;
        }

    }

    @Override
    @SuppressWarnings("removal")
    public AuthCredentials extractCredentials(final SecurityRequest request, final ThreadContext threadContext) {
        final SecurityManager sm = System.getSecurityManager();

        if (sm != null) {
            sm.checkPermission(new SpecialPermission());
        }

        AuthCredentials creds = AccessController.doPrivileged(new PrivilegedAction<AuthCredentials>() {
            @Override
            public AuthCredentials run() {
                return extractCredentials0(request);
            }
        });

        return creds;
    }

    private AuthCredentials extractCredentials0(final SecurityRequest request) {

        if (acceptorPrincipal == null || acceptorKeyTabPath == null) {
            log.error("Missing acceptor principal or keytab configuration. Kerberos authentication will not work");
            return null;
        }

        Principal principal = null;
        final String authorizationHeader = request.header("Authorization");

        if (authorizationHeader != null) {
            if (!authorizationHeader.trim().toLowerCase().startsWith("negotiate ")) {
                log.warn("No 'Negotiate Authorization' header, send 401 and 'WWW-Authenticate Negotiate'");
                return null;
            } else {
                final byte[] decodedNegotiateHeader = Base64.getDecoder().decode(authorizationHeader.substring(10));

                GSSContext gssContext = null;
                byte[] outToken = null;

                try {

                    final Subject subject = JaasKrbUtil.loginUsingKeytab(acceptorPrincipal, acceptorKeyTabPath, false);

                    final GSSManager manager = GSSManager.getInstance();
                    final int credentialLifetime = GSSCredential.INDEFINITE_LIFETIME;

                    final PrivilegedExceptionAction<GSSCredential> action = new PrivilegedExceptionAction<GSSCredential>() {
                        @Override
                        public GSSCredential run() throws GSSException {
                            return manager.createCredential(null, credentialLifetime, KRB_OIDS, GSSCredential.ACCEPT_ONLY);
                        }
                    };
                    gssContext = manager.createContext(Subject.doAs(subject, action));

                    outToken = Subject.doAs(subject, new AcceptAction(gssContext, decodedNegotiateHeader));

                    if (outToken == null) {
                        log.warn("Ticket validation not successful, outToken is null");
                        return null;
                    }

                    principal = Subject.doAs(subject, new AuthenticateAction(log, gssContext, stripRealmFromPrincipalName));

                } catch (final LoginException e) {
                    log.error("Login exception due to", e);
                    return null;
                } catch (final GSSException e) {
                    log.error("Ticket validation not successful due to", e);
                    return null;
                } catch (final PrivilegedActionException e) {
                    final Throwable cause = e.getCause();
                    if (cause instanceof GSSException) {
                        log.info("Service login not successful due to", e);
                    } else {
                        log.error("Service login not successful due to", e);
                    }
                    return null;
                } finally {
                    if (gssContext != null) {
                        try {
                            gssContext.dispose();
                        } catch (final GSSException e) {
                            // Ignore
                        }
                    }
                }

                if (principal == null) {
                    return new AuthCredentials("_incomplete_", (Object) outToken);
                }

                final String username = ((SimpleUserPrincipal) principal).getName();

                if (username == null || username.length() == 0) {
                    log.error(
                        "Got empty or null user from kerberos. Normally this means that you acceptor principal {} does not match the server hostname",
                        acceptorPrincipal
                    );
                }

                return new AuthCredentials(username, (Object) outToken).markComplete();

            }
        } else {
            log.trace("No 'Authorization' header, send 401 and 'WWW-Authenticate Negotiate'");
            return null;
        }

    }

    @Override
    public Optional<SecurityResponse> reRequestAuthentication(final SecurityRequest request, AuthCredentials creds) {
        final Map<String, String> headers = new HashMap<>();
        String responseBody = "";
        final String negotiateResponseBody = getNegotiateResponseBody();
        if (negotiateResponseBody != null) {
            responseBody = negotiateResponseBody;
<<<<<<< HEAD
            headers.put("Content-Type", "application/json");
=======
            headers.putAll(SecurityResponse.CONTENT_TYPE_APP_JSON);
>>>>>>> f435c052
        }

        if (creds == null || creds.getNativeCredentials() == null) {
            headers.put("WWW-Authenticate", "Negotiate");
        } else {
            headers.put("WWW-Authenticate", "Negotiate " + Base64.getEncoder().encodeToString((byte[]) creds.getNativeCredentials()));
        }

        return Optional.of(new SecurityResponse(SC_UNAUTHORIZED, headers, responseBody));
    }

    @Override
    public String getType() {
        return "spnego";
    }

    /**
     * This class gets a gss credential via a privileged action.
     */
    // borrowed from Apache Tomcat 8 http://svn.apache.org/repos/asf/tomcat/tc8.0.x/trunk/
    private static class AcceptAction implements PrivilegedExceptionAction<byte[]> {

        GSSContext gssContext;

        byte[] decoded;

        AcceptAction(final GSSContext context, final byte[] decodedToken) {
            this.gssContext = context;
            this.decoded = decodedToken;
        }

        @Override
        public byte[] run() throws GSSException {
            return gssContext.acceptSecContext(decoded, 0, decoded.length);
        }
    }

    // borrowed from Apache Tomcat 8 http://svn.apache.org/repos/asf/tomcat/tc8.0.x/trunk/
    private static class AuthenticateAction implements PrivilegedAction<Principal> {

        private final Logger logger;
        private final GSSContext gssContext;
        private final boolean strip;

        private AuthenticateAction(final Logger logger, final GSSContext gssContext, final boolean strip) {
            super();
            this.logger = logger;
            this.gssContext = gssContext;
            this.strip = strip;
        }

        @Override
        public Principal run() {
            return new SimpleUserPrincipal(getUsernameFromGSSContext(gssContext, strip, logger));
        }
    }

    // borrowed from Apache Tomcat 8 http://svn.apache.org/repos/asf/tomcat/tc8.0.x/trunk/
    private static String getUsernameFromGSSContext(final GSSContext gssContext, final boolean strip, final Logger logger) {
        if (gssContext.isEstablished()) {
            GSSName gssName = null;
            try {
                gssName = gssContext.getSrcName();
            } catch (final GSSException e) {
                logger.error("Unable to get src name from gss context", e);
            }

            if (gssName != null) {
                String name = gssName.toString();
                return stripRealmName(name, strip);
            } else {
                logger.error("GSS name is null");
            }
        } else {
            logger.error("GSS context not established");
        }

        return null;
    }

    private String getNegotiateResponseBody() {
        try {
            XContentBuilder negotiateResponseBody = XContentFactory.jsonBuilder();
            negotiateResponseBody.startObject();
            negotiateResponseBody.field("error");
            negotiateResponseBody.startObject();
            negotiateResponseBody.field("header");
            negotiateResponseBody.startObject();
            negotiateResponseBody.field("WWW-Authenticate", "Negotiate");
            negotiateResponseBody.endObject();
            negotiateResponseBody.endObject();
            negotiateResponseBody.endObject();
            return negotiateResponseBody.toString();
        } catch (Exception ex) {
            log.error("Can't construct response body", ex);
            return null;
        }
    }

    private static String stripRealmName(String name, boolean strip) {
        if (strip && name != null) {
            final int i = name.indexOf('@');
            if (i > 0) {
                // Zero so we don;t leave a zero length name
                name = name.substring(0, i);
            }
        }

        return name;
    }

    private static class SimpleUserPrincipal implements Principal, Serializable {

        private static final long serialVersionUID = -1;
        private final String username;

        SimpleUserPrincipal(final String username) {
            super();
            this.username = username;
        }

        @Override
        public int hashCode() {
            final int prime = 31;
            int result = 1;
            result = prime * result + ((username == null) ? 0 : username.hashCode());
            return result;
        }

        @Override
        public boolean equals(final Object obj) {
            if (this == obj) {
                return true;
            }
            if (obj == null) {
                return false;
            }
            if (getClass() != obj.getClass()) {
                return false;
            }
            final SimpleUserPrincipal other = (SimpleUserPrincipal) obj;
            if (username == null) {
                if (other.username != null) {
                    return false;
                }
            } else if (!username.equals(other.username)) {
                return false;
            }
            return true;
        }

        @Override
        public String getName() {
            return this.username;
        }

        @Override
        public String toString() {
            final StringBuilder buffer = new StringBuilder();
            buffer.append("[principal: ");
            buffer.append(this.username);
            buffer.append("]");
            return buffer.toString();
        }
    }

}<|MERGE_RESOLUTION|>--- conflicted
+++ resolved
@@ -289,11 +289,7 @@
         final String negotiateResponseBody = getNegotiateResponseBody();
         if (negotiateResponseBody != null) {
             responseBody = negotiateResponseBody;
-<<<<<<< HEAD
-            headers.put("Content-Type", "application/json");
-=======
             headers.putAll(SecurityResponse.CONTENT_TYPE_APP_JSON);
->>>>>>> f435c052
         }
 
         if (creds == null || creds.getNativeCredentials() == null) {
