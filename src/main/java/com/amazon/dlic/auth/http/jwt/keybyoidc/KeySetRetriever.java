/*
 * SPDX-License-Identifier: Apache-2.0
 *
 * The OpenSearch Contributors require contributions made to
 * this file be licensed under the Apache-2.0 license or a
 * compatible open source license.
 *
 * Modifications Copyright OpenSearch Contributors. See
 * GitHub history for details.
 */

package com.amazon.dlic.auth.http.jwt.keybyoidc;

import java.io.IOException;
import java.util.concurrent.TimeUnit;

import joptsimple.internal.Strings;
import org.apache.cxf.rs.security.jose.jwk.JsonWebKeys;
import org.apache.cxf.rs.security.jose.jwk.JwkUtils;
import org.apache.hc.client5.http.cache.HttpCacheContext;
import org.apache.hc.client5.http.cache.HttpCacheStorage;
import org.apache.hc.client5.http.classic.methods.HttpGet;
import org.apache.hc.client5.http.config.RequestConfig;
import org.apache.hc.client5.http.impl.cache.BasicHttpCacheStorage;
import org.apache.hc.client5.http.impl.cache.CacheConfig;
import org.apache.hc.client5.http.impl.cache.CachingHttpClients;
import org.apache.hc.client5.http.impl.classic.CloseableHttpClient;
import org.apache.hc.client5.http.impl.classic.CloseableHttpResponse;
import org.apache.hc.client5.http.impl.classic.HttpClientBuilder;
import org.apache.hc.client5.http.impl.classic.HttpClients;
import org.apache.hc.client5.http.impl.io.PoolingHttpClientConnectionManagerBuilder;
import org.apache.hc.client5.http.io.HttpClientConnectionManager;
import org.apache.hc.core5.http.HttpEntity;
import org.apache.logging.log4j.LogManager;
import org.apache.logging.log4j.Logger;

import com.amazon.dlic.auth.http.jwt.oidc.json.OpenIdProviderConfiguration;
import com.amazon.dlic.util.SettingsBasedSSLConfigurator.SSLConfig;

import org.opensearch.security.DefaultObjectMapper;

public class KeySetRetriever implements KeySetProvider {
<<<<<<< HEAD
	private final static Logger log = LogManager.getLogger(KeySetRetriever.class);
	private static final long CACHE_STATUS_LOG_INTERVAL_MS = 60L * 60L * 1000L;

	private String openIdConnectEndpoint;
	private SSLConfig sslConfig;
	private int requestTimeoutMs = 10000;
	private CacheConfig cacheConfig;
	private HttpCacheStorage oidcHttpCacheStorage;
	private int oidcCacheHits = 0;
	private int oidcCacheMisses = 0;
	private int oidcCacheHitsValidated = 0;
	private int oidcCacheModuleResponses = 0;
	private long oidcRequests = 0;
	private long lastCacheStatusLog = 0;
	private String jwksUri;

	KeySetRetriever(String openIdConnectEndpoint, SSLConfig sslConfig, boolean useCacheForOidConnectEndpoint) {
		this.openIdConnectEndpoint = openIdConnectEndpoint;
		this.sslConfig = sslConfig;

		configureCache(useCacheForOidConnectEndpoint);
	}

	KeySetRetriever(SSLConfig sslConfig, boolean useCacheForOidConnectEndpoint, String jwksUri) {
		this.jwksUri = jwksUri;
		this.sslConfig = sslConfig;

		configureCache(useCacheForOidConnectEndpoint);
	}

	public JsonWebKeys get() throws AuthenticatorUnavailableException {
		String uri = getJwksUri();

		try (CloseableHttpClient httpClient = createHttpClient(null)) {

			HttpGet httpGet = new HttpGet(uri);

			RequestConfig requestConfig = RequestConfig.custom().setConnectionRequestTimeout(getRequestTimeoutMs(), TimeUnit.MILLISECONDS)
					.setConnectTimeout(getRequestTimeoutMs(), TimeUnit.MILLISECONDS).build();

			httpGet.setConfig(requestConfig);

			try (CloseableHttpResponse response = httpClient.execute(httpGet)) {
				if (response.getCode() < 200 || response.getCode() >= 300) {
					throw new AuthenticatorUnavailableException("Error while getting " + uri + ": " + response.getReasonPhrase());
				}

				HttpEntity httpEntity = response.getEntity();

				if (httpEntity == null) {
					throw new AuthenticatorUnavailableException(
							"Error while getting " + uri + ": Empty response entity");
				}

				JsonWebKeys keySet = JwkUtils.readJwkSet(httpEntity.getContent());
=======
    private final static Logger log = LogManager.getLogger(KeySetRetriever.class);
    private static final long CACHE_STATUS_LOG_INTERVAL_MS = 60L * 60L * 1000L;
>>>>>>> ceb5ad29

    private String openIdConnectEndpoint;
    private SSLConfig sslConfig;
    private int requestTimeoutMs = 10000;
    private CacheConfig cacheConfig;
    private HttpCacheStorage oidcHttpCacheStorage;
    private int oidcCacheHits = 0;
    private int oidcCacheMisses = 0;
    private int oidcCacheHitsValidated = 0;
    private int oidcCacheModuleResponses = 0;
    private long oidcRequests = 0;
    private long lastCacheStatusLog = 0;
    private String jwksUri;

    KeySetRetriever(String openIdConnectEndpoint, SSLConfig sslConfig, boolean useCacheForOidConnectEndpoint) {
        this.openIdConnectEndpoint = openIdConnectEndpoint;
        this.sslConfig = sslConfig;

        configureCache(useCacheForOidConnectEndpoint);
    }

<<<<<<< HEAD
		if (!Strings.isNullOrEmpty(jwksUri)) {
			return jwksUri;
		}

		if (Strings.isNullOrEmpty(openIdConnectEndpoint)) {
			throw new AuthenticatorUnavailableException("Either openid_connect_url or jwks_uri must be configured for OIDC Authentication backend");
		}

		try (CloseableHttpClient httpClient = createHttpClient(oidcHttpCacheStorage)) {
=======
    KeySetRetriever(SSLConfig sslConfig, boolean useCacheForOidConnectEndpoint, String jwksUri) {
        this.jwksUri = jwksUri;
        this.sslConfig = sslConfig;
>>>>>>> ceb5ad29

        configureCache(useCacheForOidConnectEndpoint);
    }

    public JsonWebKeys get() throws AuthenticatorUnavailableException {
        String uri = getJwksUri();

        try (CloseableHttpClient httpClient = createHttpClient(null)) {

            HttpGet httpGet = new HttpGet(uri);

            RequestConfig requestConfig = RequestConfig.custom()
                .setConnectionRequestTimeout(getRequestTimeoutMs(), TimeUnit.MILLISECONDS)
                .setConnectTimeout(getRequestTimeoutMs(), TimeUnit.MILLISECONDS)
                .build();

            httpGet.setConfig(requestConfig);

            try (CloseableHttpResponse response = httpClient.execute(httpGet)) {
                if (response.getCode() < 200 || response.getCode() >= 300) {
                    throw new AuthenticatorUnavailableException("Error while getting " + uri + ": " + response.getReasonPhrase());
                }

                HttpEntity httpEntity = response.getEntity();

                if (httpEntity == null) {
                    throw new AuthenticatorUnavailableException("Error while getting " + uri + ": Empty response entity");
                }

                JsonWebKeys keySet = JwkUtils.readJwkSet(httpEntity.getContent());

                return keySet;
            }
        } catch (IOException e) {
            throw new AuthenticatorUnavailableException("Error while getting " + uri + ": " + e, e);
        }

    }

    String getJwksUri() throws AuthenticatorUnavailableException {

        if (!Strings.isNullOrEmpty(jwksUri)) {
            return jwksUri;
        }

        if (Strings.isNullOrEmpty(openIdConnectEndpoint)) {
            throw new AuthenticatorUnavailableException(
                "Either openid_connect_url or jwks_uri must be configured for OIDC Authentication backend"
            );
        }

        try (CloseableHttpClient httpClient = createHttpClient(oidcHttpCacheStorage)) {

            HttpGet httpGet = new HttpGet(openIdConnectEndpoint);

            RequestConfig requestConfig = RequestConfig.custom()
                .setConnectionRequestTimeout(getRequestTimeoutMs(), TimeUnit.MILLISECONDS)
                .setConnectTimeout(getRequestTimeoutMs(), TimeUnit.MILLISECONDS)
                .build();

            httpGet.setConfig(requestConfig);

            HttpCacheContext httpContext = null;

            if (oidcHttpCacheStorage != null) {
                httpContext = new HttpCacheContext();
            }

            try (CloseableHttpResponse response = httpClient.execute(httpGet, httpContext)) {
                if (httpContext != null) {
                    logCacheResponseStatus(httpContext);
                }

                if (response.getCode() < 200 || response.getCode() >= 300) {
                    throw new AuthenticatorUnavailableException(
                        "Error while getting " + openIdConnectEndpoint + ": " + response.getReasonPhrase()
                    );
                }

                HttpEntity httpEntity = response.getEntity();

                if (httpEntity == null) {
                    throw new AuthenticatorUnavailableException("Error while getting " + openIdConnectEndpoint + ": Empty response entity");
                }

                OpenIdProviderConfiguration parsedEntity = DefaultObjectMapper.objectMapper.readValue(
                    httpEntity.getContent(),
                    OpenIdProviderConfiguration.class
                );

                return parsedEntity.getJwksUri();

            }

        } catch (IOException e) {
            throw new AuthenticatorUnavailableException("Error while getting " + openIdConnectEndpoint + ": " + e, e);
        }

    }

<<<<<<< HEAD
	private void configureCache(boolean useCacheForOidConnectEndpoint) {
		if (useCacheForOidConnectEndpoint) {
			cacheConfig = CacheConfig.custom().setMaxCacheEntries(10).setMaxObjectSize(1024L * 1024L).build();
			oidcHttpCacheStorage = new BasicHttpCacheStorage(cacheConfig);
		}
	}

	public int getOidcCacheHits() {
		return oidcCacheHits;
	}
=======
    public int getRequestTimeoutMs() {
        return requestTimeoutMs;
    }
>>>>>>> ceb5ad29

    public void setRequestTimeoutMs(int httpTimeoutMs) {
        this.requestTimeoutMs = httpTimeoutMs;
    }

    private void logCacheResponseStatus(HttpCacheContext httpContext) {
        this.oidcRequests++;

        switch (httpContext.getCacheResponseStatus()) {
            case CACHE_HIT:
                this.oidcCacheHits++;
                break;
            case CACHE_MODULE_RESPONSE:
                this.oidcCacheModuleResponses++;
                break;
            case CACHE_MISS:
                this.oidcCacheMisses++;
                break;
            case VALIDATED:
                this.oidcCacheHitsValidated++;
                break;
        }

        long now = System.currentTimeMillis();

        if (this.oidcRequests >= 2 && now - lastCacheStatusLog > CACHE_STATUS_LOG_INTERVAL_MS) {
            log.info(
                "Cache status for KeySetRetriever:\noidcCacheHits: {}\noidcCacheHitsValidated: {}"
                    + "\noidcCacheModuleResponses: {}"
                    + "\noidcCacheMisses: {}",
                oidcCacheHits,
                oidcCacheHitsValidated,
                oidcCacheModuleResponses,
                oidcCacheMisses
            );
            lastCacheStatusLog = now;
        }

    }

    private CloseableHttpClient createHttpClient(HttpCacheStorage httpCacheStorage) {
        HttpClientBuilder builder;

        if (httpCacheStorage != null) {
            builder = CachingHttpClients.custom().setCacheConfig(cacheConfig).setHttpCacheStorage(httpCacheStorage);
        } else {
            builder = HttpClients.custom();
        }

        builder.useSystemProperties();

        if (sslConfig != null) {
            final HttpClientConnectionManager cm = PoolingHttpClientConnectionManagerBuilder.create()
                .setSSLSocketFactory(sslConfig.toSSLConnectionSocketFactory())
                .build();

            builder.setConnectionManager(cm);
        }

        return builder.build();
    }

    private void configureCache(boolean useCacheForOidConnectEndpoint) {
        if (useCacheForOidConnectEndpoint) {
            cacheConfig = CacheConfig.custom().setMaxCacheEntries(10).setMaxObjectSize(1024L * 1024L).build();
            oidcHttpCacheStorage = new BasicHttpCacheStorage(cacheConfig);
        }
    }

    public int getOidcCacheHits() {
        return oidcCacheHits;
    }

    public int getOidcCacheMisses() {
        return oidcCacheMisses;
    }

    public int getOidcCacheHitsValidated() {
        return oidcCacheHitsValidated;
    }

    public int getOidcCacheModuleResponses() {
        return oidcCacheModuleResponses;
    }
}<|MERGE_RESOLUTION|>--- conflicted
+++ resolved
@@ -40,66 +40,8 @@
 import org.opensearch.security.DefaultObjectMapper;
 
 public class KeySetRetriever implements KeySetProvider {
-<<<<<<< HEAD
-	private final static Logger log = LogManager.getLogger(KeySetRetriever.class);
-	private static final long CACHE_STATUS_LOG_INTERVAL_MS = 60L * 60L * 1000L;
-
-	private String openIdConnectEndpoint;
-	private SSLConfig sslConfig;
-	private int requestTimeoutMs = 10000;
-	private CacheConfig cacheConfig;
-	private HttpCacheStorage oidcHttpCacheStorage;
-	private int oidcCacheHits = 0;
-	private int oidcCacheMisses = 0;
-	private int oidcCacheHitsValidated = 0;
-	private int oidcCacheModuleResponses = 0;
-	private long oidcRequests = 0;
-	private long lastCacheStatusLog = 0;
-	private String jwksUri;
-
-	KeySetRetriever(String openIdConnectEndpoint, SSLConfig sslConfig, boolean useCacheForOidConnectEndpoint) {
-		this.openIdConnectEndpoint = openIdConnectEndpoint;
-		this.sslConfig = sslConfig;
-
-		configureCache(useCacheForOidConnectEndpoint);
-	}
-
-	KeySetRetriever(SSLConfig sslConfig, boolean useCacheForOidConnectEndpoint, String jwksUri) {
-		this.jwksUri = jwksUri;
-		this.sslConfig = sslConfig;
-
-		configureCache(useCacheForOidConnectEndpoint);
-	}
-
-	public JsonWebKeys get() throws AuthenticatorUnavailableException {
-		String uri = getJwksUri();
-
-		try (CloseableHttpClient httpClient = createHttpClient(null)) {
-
-			HttpGet httpGet = new HttpGet(uri);
-
-			RequestConfig requestConfig = RequestConfig.custom().setConnectionRequestTimeout(getRequestTimeoutMs(), TimeUnit.MILLISECONDS)
-					.setConnectTimeout(getRequestTimeoutMs(), TimeUnit.MILLISECONDS).build();
-
-			httpGet.setConfig(requestConfig);
-
-			try (CloseableHttpResponse response = httpClient.execute(httpGet)) {
-				if (response.getCode() < 200 || response.getCode() >= 300) {
-					throw new AuthenticatorUnavailableException("Error while getting " + uri + ": " + response.getReasonPhrase());
-				}
-
-				HttpEntity httpEntity = response.getEntity();
-
-				if (httpEntity == null) {
-					throw new AuthenticatorUnavailableException(
-							"Error while getting " + uri + ": Empty response entity");
-				}
-
-				JsonWebKeys keySet = JwkUtils.readJwkSet(httpEntity.getContent());
-=======
     private final static Logger log = LogManager.getLogger(KeySetRetriever.class);
     private static final long CACHE_STATUS_LOG_INTERVAL_MS = 60L * 60L * 1000L;
->>>>>>> ceb5ad29
 
     private String openIdConnectEndpoint;
     private SSLConfig sslConfig;
@@ -121,21 +63,9 @@
         configureCache(useCacheForOidConnectEndpoint);
     }
 
-<<<<<<< HEAD
-		if (!Strings.isNullOrEmpty(jwksUri)) {
-			return jwksUri;
-		}
-
-		if (Strings.isNullOrEmpty(openIdConnectEndpoint)) {
-			throw new AuthenticatorUnavailableException("Either openid_connect_url or jwks_uri must be configured for OIDC Authentication backend");
-		}
-
-		try (CloseableHttpClient httpClient = createHttpClient(oidcHttpCacheStorage)) {
-=======
     KeySetRetriever(SSLConfig sslConfig, boolean useCacheForOidConnectEndpoint, String jwksUri) {
         this.jwksUri = jwksUri;
         this.sslConfig = sslConfig;
->>>>>>> ceb5ad29
 
         configureCache(useCacheForOidConnectEndpoint);
     }
@@ -236,22 +166,9 @@
 
     }
 
-<<<<<<< HEAD
-	private void configureCache(boolean useCacheForOidConnectEndpoint) {
-		if (useCacheForOidConnectEndpoint) {
-			cacheConfig = CacheConfig.custom().setMaxCacheEntries(10).setMaxObjectSize(1024L * 1024L).build();
-			oidcHttpCacheStorage = new BasicHttpCacheStorage(cacheConfig);
-		}
-	}
-
-	public int getOidcCacheHits() {
-		return oidcCacheHits;
-	}
-=======
     public int getRequestTimeoutMs() {
         return requestTimeoutMs;
     }
->>>>>>> ceb5ad29
 
     public void setRequestTimeoutMs(int httpTimeoutMs) {
         this.requestTimeoutMs = httpTimeoutMs;
