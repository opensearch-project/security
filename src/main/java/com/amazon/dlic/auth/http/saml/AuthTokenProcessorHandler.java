--- conflicted
+++ resolved
@@ -21,10 +21,6 @@
 import java.security.PrivilegedActionException;
 import java.security.PrivilegedExceptionAction;
 import java.util.List;
-<<<<<<< HEAD
-import java.util.Map;
-=======
->>>>>>> f435c052
 import java.util.Optional;
 import java.util.regex.Matcher;
 import java.util.regex.Pattern;
@@ -242,11 +238,7 @@
 
             String responseBodyString = DefaultObjectMapper.objectMapper.writeValueAsString(responseBody);
 
-<<<<<<< HEAD
-            return Optional.of(new SecurityResponse(HttpStatus.SC_OK, Map.of(CONTENT_TYPE, "application/json"), responseBodyString));
-=======
             return Optional.of(new SecurityResponse(HttpStatus.SC_OK, SecurityResponse.CONTENT_TYPE_APP_JSON, responseBodyString));
->>>>>>> f435c052
         } catch (JsonProcessingException e) {
             log.warn("Error while parsing JSON for /_opendistro/_security/api/authtoken", e);
             return Optional.of(new SecurityResponse(HttpStatus.SC_BAD_REQUEST, null, "JSON could not be parsed"));
