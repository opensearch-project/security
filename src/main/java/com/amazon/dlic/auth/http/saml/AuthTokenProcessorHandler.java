/*
 * Copyright OpenSearch Contributors
 *
 *  Licensed under the Apache License, Version 2.0 (the "License").
 *  You may not use this file except in compliance with the License.
 *  A copy of the License is located at
 *
 *  http://www.apache.org/licenses/LICENSE-2.0
 *
 *  or in the "license" file accompanying this file. This file is distributed
 *  on an "AS IS" BASIS, WITHOUT WARRANTIES OR CONDITIONS OF ANY KIND, either
 *  express or implied. See the License for the specific language governing
 *  permissions and limitations under the License.
 */

package com.amazon.dlic.auth.http.saml;

import java.io.IOException;
import java.net.URI;
import java.net.URISyntaxException;
import java.nio.charset.StandardCharsets;
import java.security.AccessController;
import java.security.PrivilegedActionException;
import java.security.PrivilegedExceptionAction;
import java.util.List;
import java.util.Optional;
import java.util.regex.Matcher;
import java.util.regex.Pattern;
import java.util.stream.Collectors;

import javax.xml.xpath.XPathExpressionException;

import com.fasterxml.jackson.core.JsonParseException;
import com.fasterxml.jackson.core.JsonProcessingException;
import com.fasterxml.jackson.databind.JsonNode;
import com.fasterxml.jackson.databind.node.ObjectNode;
import com.google.common.base.Strings;
import com.onelogin.saml2.authn.SamlResponse;
import com.onelogin.saml2.exception.ValidationError;
import com.onelogin.saml2.settings.Saml2Settings;
import com.onelogin.saml2.util.Util;

import org.apache.commons.lang3.StringUtils;
import org.apache.cxf.jaxrs.json.basic.JsonMapObjectReaderWriter;
import org.apache.cxf.rs.security.jose.jwk.JsonWebKey;
import org.apache.cxf.rs.security.jose.jwk.KeyType;
import org.apache.cxf.rs.security.jose.jwk.PublicKeyUse;
import org.apache.cxf.rs.security.jose.jws.JwsUtils;
import org.apache.cxf.rs.security.jose.jwt.JoseJwtProducer;
import org.apache.cxf.rs.security.jose.jwt.JwtClaims;
import org.apache.cxf.rs.security.jose.jwt.JwtToken;
import org.apache.cxf.rs.security.jose.jwt.JwtUtils;
import org.apache.http.HttpStatus;
import org.apache.logging.log4j.LogManager;
import org.apache.logging.log4j.Logger;
import org.joda.time.DateTime;
import org.opensearch.OpenSearchSecurityException;
import org.opensearch.SpecialPermission;
import org.opensearch.common.bytes.BytesReference;
import org.opensearch.common.settings.Settings;
import org.opensearch.common.xcontent.XContentType;
import org.opensearch.rest.RestRequest;
import org.opensearch.rest.RestRequest.Method;
import org.opensearch.rest.RestStatus;
import org.opensearch.security.DefaultObjectMapper;
import org.opensearch.security.dlic.rest.api.AuthTokenProcessorAction;
import org.opensearch.security.filter.SecurityResponse;

class AuthTokenProcessorHandler {
    private static final Logger log = LogManager.getLogger(AuthTokenProcessorHandler.class);
    private static final Logger token_log = LogManager.getLogger("com.amazon.dlic.auth.http.saml.Token");
    private static final Pattern EXPIRY_SETTINGS_PATTERN = Pattern.compile("\\s*(\\w+)\\s*(?:\\+\\s*(\\w+))?\\s*");

    private Saml2SettingsProvider saml2SettingsProvider;
    private JoseJwtProducer jwtProducer;
    private String jwtSubjectKey;
    private String jwtRolesKey;
    private String samlSubjectKey;
    private String samlRolesKey;
    private String kibanaRootUrl;

    private long expiryOffset = 0;
    private ExpiryBaseValue expiryBaseValue = ExpiryBaseValue.AUTO;
    private JsonWebKey signingKey;
    private JsonMapObjectReaderWriter jsonMapReaderWriter = new JsonMapObjectReaderWriter();
    private Pattern samlRolesSeparatorPattern;

    AuthTokenProcessorHandler(Settings settings, Settings jwtSettings, Saml2SettingsProvider saml2SettingsProvider)
            throws Exception {
        this.saml2SettingsProvider = saml2SettingsProvider;

        this.jwtRolesKey = jwtSettings.get("roles_key", "roles");
        this.jwtSubjectKey = jwtSettings.get("subject_key", "sub");

        this.samlRolesKey = settings.get("roles_key");
        this.samlSubjectKey = settings.get("subject_key");
        // Originally release with a typo, prioritize correct spelling over typo'ed version
        String samlRolesSeparator = settings.get("roles_separator", settings.get("roles_seperator"));
        this.kibanaRootUrl = settings.get("kibana_url");
        if (samlRolesSeparator != null) {
            this.samlRolesSeparatorPattern = Pattern.compile(samlRolesSeparator);
        }

        if (samlRolesKey == null || samlRolesKey.length() == 0) {
            log.warn("roles_key is not configured, will only extract subject from SAML");
            samlRolesKey = null;
        }

        if (samlSubjectKey == null || samlSubjectKey.length() == 0) {
            // If subjectKey == null, get subject from the NameID element.
            // Thus, this is a valid configuration.
            samlSubjectKey = null;
        }

        if (samlRolesSeparator == null || samlRolesSeparator.length() == 0) {
            samlRolesSeparator = null;
        }

        this.initJwtExpirySettings(settings);
        this.signingKey = this.createJwkFromSettings(settings, jwtSettings);

        this.jwtProducer = new JoseJwtProducer();
        this.jwtProducer.setSignatureProvider(JwsUtils.getSignatureProvider(this.signingKey));

    }

    @SuppressWarnings("removal")
    Optional<SecurityResponse> handle(RestRequest restRequest) throws Exception {
        try {
            final SecurityManager sm = System.getSecurityManager();

            if (sm != null) {
                sm.checkPermission(new SpecialPermission());
            }

            return AccessController.doPrivileged(new PrivilegedExceptionAction<Optional<SecurityResponse>>() {
                @Override
                public Optional<SecurityResponse> run() throws SamlConfigException, IOException {
                    return handleLowLevel(restRequest);
                }
            });
        } catch (PrivilegedActionException e) {
            if (e.getCause() instanceof Exception) {
                throw (Exception) e.getCause();
            } else {
                throw new RuntimeException(e);
            }
        }
    }

    private AuthTokenProcessorAction.Response handleImpl(RestRequest restRequest,
            String samlResponseBase64, String samlRequestId, String acsEndpoint, Saml2Settings saml2Settings) {
        if (token_log.isDebugEnabled()) {
            try {
                token_log.debug("SAMLResponse for {}\n{}", samlRequestId, new String(Util.base64decoder(samlResponseBase64), StandardCharsets.UTF_8));
            } catch (Exception e) {
                token_log.warn(
                        "SAMLResponse for {} cannot be decoded from base64\n{}",
                        samlRequestId, samlResponseBase64, e);
            }
        }

        try {

            SamlResponse samlResponse = new SamlResponse(saml2Settings, null);
            samlResponse.setDestinationUrl(acsEndpoint);
            samlResponse.loadXmlFromBase64(samlResponseBase64);

            if (!samlResponse.isValid(samlRequestId)) {
                log.warn("Error while validating SAML response in /_opendistro/_security/api/authtoken");
                return null;
            }

            AuthTokenProcessorAction.Response responseBody = new AuthTokenProcessorAction.Response();
            responseBody.setAuthorization("bearer " + this.createJwt(samlResponse));

            return responseBody;
        } catch (ValidationError e) {
            log.warn("Error while validating SAML response", e);
            return null;
        } catch (Exception e) {
            log.error("Error while converting SAML to JWT", e);
            return null;
        }
    }

    private Optional<SecurityResponse> handleLowLevel(RestRequest restRequest) throws SamlConfigException, IOException {
        try {

            if (restRequest.getXContentType() != XContentType.JSON) {
                throw new OpenSearchSecurityException(
                        "/_opendistro/_security/api/authtoken expects content with type application/json",
                        RestStatus.UNSUPPORTED_MEDIA_TYPE);

            }

            if (restRequest.method() != Method.POST) {
                throw new OpenSearchSecurityException("/_opendistro/_security/api/authtoken expects POST requests",
                        RestStatus.METHOD_NOT_ALLOWED);
            }

            Saml2Settings saml2Settings = this.saml2SettingsProvider.getCached();

            BytesReference bytesReference = restRequest.requiredContent();

            JsonNode jsonRoot = DefaultObjectMapper.objectMapper.readTree(BytesReference.toBytes(bytesReference));

            if (!(jsonRoot instanceof ObjectNode)) {
                throw new JsonParseException(null, "Unexpected json format: " + jsonRoot);
            }

            if (((ObjectNode) jsonRoot).get("SAMLResponse") == null) {
                log.warn("SAMLResponse is missing from request ");

                throw new OpenSearchSecurityException("SAMLResponse is missing from request",
                        RestStatus.BAD_REQUEST);

            }

            String samlResponseBase64 = ((ObjectNode) jsonRoot).get("SAMLResponse").asText();
            String samlRequestId = ((ObjectNode) jsonRoot).get("RequestId") != null
                    ? ((ObjectNode) jsonRoot).get("RequestId").textValue()
                    : null;
            String acsEndpoint = saml2Settings.getSpAssertionConsumerServiceUrl().toString();

            if (((ObjectNode) jsonRoot).get("acsEndpoint") != null
                    && ((ObjectNode) jsonRoot).get("acsEndpoint").textValue() != null) {
                acsEndpoint = getAbsoluteAcsEndpoint(((ObjectNode) jsonRoot).get("acsEndpoint").textValue());
            }

            AuthTokenProcessorAction.Response responseBody = this.handleImpl(restRequest,
                samlResponseBase64, samlRequestId, acsEndpoint, saml2Settings);

            if (responseBody == null) {
                return Optional.empty();
            }

            String responseBodyString = DefaultObjectMapper.objectMapper.writeValueAsString(responseBody);

            return Optional.of(new SecurityResponse(HttpStatus.SC_OK, SecurityResponse.CONTENT_TYPE_APP_JSON, responseBodyString));
        } catch (JsonProcessingException e) {
            log.warn("Error while parsing JSON for /_opendistro/_security/api/authtoken", e);
<<<<<<< HEAD
            return Optional.of(new SecurityResponse(HttpStatus.SC_BAD_REQUEST, new Exception("JSON could not be parsed")));
=======
            return Optional.of(new SecurityResponse(HttpStatus.SC_BAD_REQUEST, null, "JSON could not be parsed"));
>>>>>>> a51ad533
        }
    }

    JsonWebKey createJwkFromSettings(Settings settings, Settings jwtSettings) throws Exception {

        String exchangeKey = settings.get("exchange_key");

        if (!Strings.isNullOrEmpty(exchangeKey)) {

            JsonWebKey jwk = new JsonWebKey();

            jwk.setKeyType(KeyType.OCTET);
            jwk.setAlgorithm("HS512");
            jwk.setPublicKeyUse(PublicKeyUse.SIGN);
            jwk.setProperty("k", exchangeKey);

            return jwk;
        } else {

            Settings jwkSettings = jwtSettings.getAsSettings("key");

            if (jwkSettings.isEmpty()) {
                throw new Exception(
                        "Settings for key exchange missing. Please specify at least the option exchange_key with a shared secret.");
            }

            JsonWebKey jwk = new JsonWebKey();

            for (String key : jwkSettings.keySet()) {
                jwk.setProperty(key, jwkSettings.get(key));
            }

            return jwk;
        }
    }

    private String createJwt(SamlResponse samlResponse) throws Exception {
        JwtClaims jwtClaims = new JwtClaims();
        JwtToken jwt = new JwtToken(jwtClaims);

        jwtClaims.setNotBefore(System.currentTimeMillis() / 1000);
        jwtClaims.setExpiryTime(getJwtExpiration(samlResponse));

        jwtClaims.setProperty(this.jwtSubjectKey, this.extractSubject(samlResponse));

        if (this.samlSubjectKey != null) {
            jwtClaims.setProperty("saml_ni", samlResponse.getNameId());
        }

        if (samlResponse.getNameIdFormat() != null) {
            jwtClaims.setProperty("saml_nif", SamlNameIdFormat.getByUri(samlResponse.getNameIdFormat()).getShortName());
        }

        String sessionIndex = samlResponse.getSessionIndex();

        if (sessionIndex != null) {
            jwtClaims.setProperty("saml_si", sessionIndex);
        }

        if (this.samlRolesKey != null && this.jwtRolesKey != null) {
            String[] roles = this.extractRoles(samlResponse);

            jwtClaims.setProperty(this.jwtRolesKey, roles);
        }

        String encodedJwt = this.jwtProducer.processJwt(jwt);

        if (token_log.isDebugEnabled()) {
            token_log.debug("Created JWT: " + encodedJwt + "\n" + jsonMapReaderWriter.toJson(jwt.getJwsHeaders()) + "\n"
                    + JwtUtils.claimsToJson(jwt.getClaims()));
        }

        return encodedJwt;
    }

    private long getJwtExpiration(SamlResponse samlResponse) throws Exception {
        DateTime sessionNotOnOrAfter = samlResponse.getSessionNotOnOrAfter();

        if (this.expiryBaseValue == ExpiryBaseValue.NOW) {
            return System.currentTimeMillis() / 1000 + this.expiryOffset;
        } else if (this.expiryBaseValue == ExpiryBaseValue.SESSION) {
            if (sessionNotOnOrAfter != null) {
                return sessionNotOnOrAfter.getMillis() / 1000 + this.expiryOffset;
            } else {
                throw new Exception(
                        "Error while determining JWT expiration time: SamlResponse did not contain sessionNotOnOrAfter value");
            }
        } else {
            // AUTO

            if (sessionNotOnOrAfter != null) {
                return sessionNotOnOrAfter.getMillis() / 1000;
            } else {
                return System.currentTimeMillis() / 1000 + (this.expiryOffset > 0 ? this.expiryOffset : 60 * 60);
            }
        }
    }

    private void initJwtExpirySettings(Settings settings) {
        String expiry = settings.get("jwt.expiry");

        if (Strings.isNullOrEmpty(expiry)) {
            return;
        }

        Matcher matcher = EXPIRY_SETTINGS_PATTERN.matcher(expiry);

        if (!matcher.matches()) {
            log.error("Invalid value for jwt.expiry: {}; using defaults.", expiry);
            return;
        }

        String baseValue = matcher.group(1);
        String offset = matcher.group(2);

        if (offset != null && !StringUtils.isNumeric(offset)) {
            log.error("Invalid offset value for jwt.expiry: {}; using defaults.", expiry);
            return;
        }

        if (!Strings.isNullOrEmpty(baseValue)) {
            try {
                this.expiryBaseValue = ExpiryBaseValue.valueOf(baseValue.toUpperCase());
            } catch (IllegalArgumentException e) {
                log.error("Invalid base value for jwt.expiry: {}; using defaults", expiry);
                return;
            }
        }

        if (offset != null) {
            this.expiryOffset = Integer.parseInt(offset) * 60;
        }
    }

    private String extractSubject(SamlResponse samlResponse) throws Exception {
        if (this.samlSubjectKey == null) {
            return samlResponse.getNameId();
        }

        List<String> values = samlResponse.getAttributes().get(this.samlSubjectKey);

        if (values == null || values.size() == 0) {
            return null;
        }

        return values.get(0);
    }

    private String[] extractRoles(SamlResponse samlResponse) throws XPathExpressionException, ValidationError {
        if (this.samlRolesKey == null) {
            return new String[0];
        }

        List<String> values = samlResponse.getAttributes().get(this.samlRolesKey);

        if (values == null || values.size() == 0) {
            return null;
        }

        if (samlRolesSeparatorPattern != null) {
            values = splitRoles(values);
        }

        return values.toArray(new String[values.size()]);
    }

    private List<String> splitRoles(List<String> values) {
        return values.stream()
                .flatMap(v -> samlRolesSeparatorPattern.splitAsStream(v))
                .filter(r -> !Strings.isNullOrEmpty(r))
                .collect(Collectors.toList());
    }

    private String getAbsoluteAcsEndpoint(String acsEndpoint) {
        try {
            URI acsEndpointUri = new URI(acsEndpoint);

            if (acsEndpointUri.isAbsolute()) {
                return acsEndpoint;
            } else {
                return new URI(this.kibanaRootUrl).resolve(acsEndpointUri).toString();
            }
        } catch (URISyntaxException e) {
            log.error("Could not parse URI for acsEndpoint: {}", acsEndpoint);
            return acsEndpoint;
        }
    }

    private enum ExpiryBaseValue {
        AUTO, NOW, SESSION
    }

    public JsonWebKey getSigningKey() {
        return signingKey;
    }
}<|MERGE_RESOLUTION|>--- conflicted
+++ resolved
@@ -240,11 +240,7 @@
             return Optional.of(new SecurityResponse(HttpStatus.SC_OK, SecurityResponse.CONTENT_TYPE_APP_JSON, responseBodyString));
         } catch (JsonProcessingException e) {
             log.warn("Error while parsing JSON for /_opendistro/_security/api/authtoken", e);
-<<<<<<< HEAD
-            return Optional.of(new SecurityResponse(HttpStatus.SC_BAD_REQUEST, new Exception("JSON could not be parsed")));
-=======
             return Optional.of(new SecurityResponse(HttpStatus.SC_BAD_REQUEST, null, "JSON could not be parsed"));
->>>>>>> a51ad533
         }
     }
 
