/*
 * Copyright 2015-2017 floragunn GmbH
 *
 * Licensed under the Apache License, Version 2.0 (the "License");
 * you may not use this file except in compliance with the License.
 * You may obtain a copy of the License at
 *
 *     http://www.apache.org/licenses/LICENSE-2.0
 *
 * Unless required by applicable law or agreed to in writing, software
 * distributed under the License is distributed on an "AS IS" BASIS,
 * WITHOUT WARRANTIES OR CONDITIONS OF ANY KIND, either express or implied.
 * See the License for the specific language governing permissions and
 * limitations under the License.
 *
 */

package com.floragunn.searchguard.user;

import java.security.MessageDigest;
import java.security.NoSuchAlgorithmException;
import java.util.Arrays;
import java.util.Collections;
import java.util.HashMap;
import java.util.HashSet;
import java.util.Map;
import java.util.Set;

import org.elasticsearch.ElasticsearchSecurityException;

/**
 * AuthCredentials are an abstraction to encapsulate credentials like passwords or generic
 * native credentials like GSS tokens.
 *
 */
public final class AuthCredentials {

    private static final String DIGEST_ALGORITHM = "SHA-256";
    private final String username;
    private byte[] password;
    private Object nativeCredentials;
    private final Set<String> backendRoles = new HashSet<String>();
    private boolean complete;
    private final byte[] internalPasswordHash;
    private final Map<String, String> attributes = new HashMap<>();

    /**
     * Create new credentials with a username and native credentials
     *
     * @param username The username, must not be null or empty
     * @param nativeCredentials Arbitrary credentials (like GSS tokens), must not be null
     * @throws IllegalArgumentException if username or nativeCredentials are null or empty
     */
    public AuthCredentials(final String username, final Object nativeCredentials) {
        this(username, null, nativeCredentials);

        if (nativeCredentials == null) {
            throw new IllegalArgumentException("nativeCredentials must not be null or empty");
        }
    }

    /**
     * Create new credentials with a username and password
     *
     * @param username The username, must not be null or empty
     * @param password The password, must not be null or empty
     * @throws IllegalArgumentException if username or password is null or empty
     */
    public AuthCredentials(final String username, final byte[] password) {
        this(username, password, null);

        if (password == null || password.length == 0) {
            throw new IllegalArgumentException("password must not be null or empty");
        }
    }

    /**
     * Create new credentials with a username, a initial optional set of roles and empty password/native credentials

     * @param username The username, must not be null or empty
     * @param backendRoles set of roles this user is a member of
     * @throws IllegalArgumentException if username is null or empty
     */
    public AuthCredentials(final String username, String... backendRoles) {
        this(username, null, null, backendRoles);
    }

    private AuthCredentials(final String username, byte[] password, Object nativeCredentials, String... backendRoles) {
        super();

        if (username == null || username.isEmpty()) {
            throw new IllegalArgumentException("username must not be null or empty");
        }

        this.username = username;
        // make defensive copy
        this.password = password == null ? null : Arrays.copyOf(password, password.length);

        if(this.password != null) {
            try {
                MessageDigest digester = MessageDigest.getInstance(DIGEST_ALGORITHM);
                internalPasswordHash = digester.digest(this.password);
            } catch (NoSuchAlgorithmException e) {
                throw new ElasticsearchSecurityException("Unable to digest password", e);
            }
        } else {
            internalPasswordHash = null;
        }

        if(password != null) {
            Arrays.fill(password, (byte) '\0');
            password = null;
        }

        this.nativeCredentials = nativeCredentials;
        nativeCredentials = null;

        if(backendRoles != null && backendRoles.length > 0) {
            this.backendRoles.addAll(Arrays.asList(backendRoles));
        }
    }

    /**
     * Wipe password and native credentials
     */
    public void clearSecrets() {
        if (password != null) {
            Arrays.fill(password, (byte) '\0');
            password = null;
        }

        nativeCredentials = null;
    }

    public String getUsername() {
        return username;
    }

    /**
     *
     * @return Defensive copy of the password
     */
    public byte[] getPassword() {
        // make defensive copy
        return password == null ? null : Arrays.copyOf(password, password.length);
    }

    public Object getNativeCredentials() {
        return nativeCredentials;
    }

    @Override
    public int hashCode() {
        final int prime = 31;
        int result = 1;
        result = prime * result + Arrays.hashCode(internalPasswordHash);
        result = prime * result + ((username == null) ? 0 : username.hashCode());
        return result;
    }

    @Override
    public boolean equals(Object obj) {
        if (this == obj)
            return true;
        if (obj == null)
            return false;
        if (getClass() != obj.getClass())
            return false;
        AuthCredentials other = (AuthCredentials) obj;
<<<<<<< HEAD
        if (internalPasswordHash == null
                || other.internalPasswordHash == null
                || !MessageDigest.isEqual(internalPasswordHash, other.internalPasswordHash))
=======
        if (internalPasswordHash == null || other.internalPasswordHash == null || !MessageDigest.isEqual(internalPasswordHash, other.internalPasswordHash))
>>>>>>> 098d91a3
            return false;
        if (username == null) {
            if (other.username != null)
                return false;
        } else if (!username.equals(other.username))
            return false;
        return true;
    }

    @Override
    public String toString() {
        return "AuthCredentials [username=" + username + ", password empty=" + (password == null) + ", nativeCredentials empty="
                + (nativeCredentials == null) + ",backendRoles="+backendRoles+"]";
    }

    /**
     *
     * @return Defensive copy of the roles this user is member of.
     */
    public Set<String> getBackendRoles() {
        return new HashSet<String>(backendRoles);
    }

    public boolean isComplete() {
        return complete;
    }

    /**
     * If the credentials are complete and no further roundtrips with the originator are due
     * then this method <b>must</b> be called so that the authentication flow can proceed.
     * <p/>
     * If this credentials are already marked a complete then a call to this method does nothing.
     *
     * @return this
     */
    public AuthCredentials markComplete() {
        this.complete = true;
        return this;
    }

    public void addAttribute(String name, String value) {
        if(name != null && !name.isEmpty()) {
            this.attributes.put(name, value);
        }
    }

    public Map<String, String> getAttributes() {
        return Collections.unmodifiableMap(this.attributes);
    }
}<|MERGE_RESOLUTION|>--- conflicted
+++ resolved
@@ -167,13 +167,7 @@
         if (getClass() != obj.getClass())
             return false;
         AuthCredentials other = (AuthCredentials) obj;
-<<<<<<< HEAD
-        if (internalPasswordHash == null
-                || other.internalPasswordHash == null
-                || !MessageDigest.isEqual(internalPasswordHash, other.internalPasswordHash))
-=======
         if (internalPasswordHash == null || other.internalPasswordHash == null || !MessageDigest.isEqual(internalPasswordHash, other.internalPasswordHash))
->>>>>>> 098d91a3
             return false;
         if (username == null) {
             if (other.username != null)
