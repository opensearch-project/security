--- conflicted
+++ resolved
@@ -46,37 +46,19 @@
     
     private BackendRegistry backendRegistry;
     private AuditLog auditLog;
-    private final String certOid;
     private final ThreadPool threadPool;
     private final PrincipalExtractor principalExtractor;
-<<<<<<< HEAD
+    private final InterClusterRequestEvaluator requestEvalProvider;
 
     public SearchGuardInterceptor(final Settings settings, 
             final ThreadPool threadPool, final BackendRegistry backendRegistry, 
-            final AuditLog auditLog, final PrincipalExtractor principalExtractor) {
-=======
-    private final Provider<InterClusterRequestEvaluator> requestEvalProvider;
-    private static Map<String, SearchGuardInterceptor> instancemap = new HashMap<String, SearchGuardInterceptor>(); 
-    
-    @Inject
-    public SearchGuardInterceptor(final InstanceId id, final Settings settings, 
-            final ThreadPool threadPool, final Provider<BackendRegistry> backendRegistry, 
-            final Provider<AuditLog> auditLog, final PrincipalExtractor principalExtractor,
-            final Provider<InterClusterRequestEvaluator> requestEvalProvider) {
->>>>>>> 83a19699
+            final AuditLog auditLog, final PrincipalExtractor principalExtractor,
+            final InterClusterRequestEvaluator requestEvalProvider) {
         this.backendRegistry = backendRegistry;
         this.auditLog = auditLog;
-        this.certOid = settings.get("searchguard.cert.oid", "1.2.3.4.5.5");
         this.threadPool = threadPool;
         this.principalExtractor = principalExtractor;
-<<<<<<< HEAD
-=======
         this.requestEvalProvider = requestEvalProvider;
-        
-        synchronized(SearchGuardInterceptor.class) {
-            instancemap.put(id.getId(), this);
-        }
->>>>>>> 83a19699
     }
 
     public <T extends TransportRequest> SearchGuardRequestHandler<T> getHandler(String action, 
