--- conflicted
+++ resolved
@@ -183,13 +183,8 @@
         }
 
         @Override
-<<<<<<< HEAD
-        public T newInstance() {
-            return innerHandler.newInstance();
-=======
         public T read(StreamInput in) throws IOException {
             return innerHandler.read(in);
->>>>>>> 098d91a3
         }
 
         @Override
