--- conflicted
+++ resolved
@@ -46,30 +46,17 @@
 
 public class SearchGuardRequestHandler<T extends TransportRequest> extends SearchGuardSSLRequestHandler<T> {
 
-<<<<<<< HEAD
-    private BackendRegistry backendRegistry;
-    private AuditLog auditLog;
-    private final String certOid;
-=======
-    private Provider<BackendRegistry> backendRegistry;
-    private Provider<AuditLog> auditLog;
-    private final Provider<InterClusterRequestEvaluator> requestEvalProvider;
->>>>>>> 83a19699
+    private final BackendRegistry backendRegistry;
+    private final AuditLog auditLog;
+    private final InterClusterRequestEvaluator requestEvalProvider;
     
     SearchGuardRequestHandler(String action, 
             TransportRequestHandler<T> actualHandler, 
             ThreadPool threadPool,
-<<<<<<< HEAD
             BackendRegistry backendRegistry,
             AuditLog auditLog,
-            final String certOid,
-            final PrincipalExtractor principalExtractor) {
-=======
-            Provider<BackendRegistry> backendRegistry,
-            Provider<AuditLog> auditLog,
             final PrincipalExtractor principalExtractor,
-            Provider<InterClusterRequestEvaluator> requestEvalProvider) {
->>>>>>> 83a19699
+            InterClusterRequestEvaluator requestEvalProvider) {
         super(action, actualHandler, threadPool, principalExtractor);
         this.backendRegistry = backendRegistry;
         this.auditLog = auditLog;
@@ -194,7 +181,7 @@
     protected void addAdditionalContextValues(final String action, final TransportRequest request, final X509Certificate[] localCerts, final X509Certificate[] peerCerts, final String principal)
             throws Exception {
 
-        boolean isInterClusterRequest = requestEvalProvider.get().isInterClusterRequest(request, localCerts, peerCerts, principal);
+        boolean isInterClusterRequest = requestEvalProvider.isInterClusterRequest(request, localCerts, peerCerts, principal);
 
         if (isInterClusterRequest) {
             if (log.isTraceEnabled() && !action.startsWith("internal:")) {
