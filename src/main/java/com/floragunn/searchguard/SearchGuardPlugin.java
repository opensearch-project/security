/*
 * Copyright 2015 floragunn UG (haftungsbeschränkt)
 * 
 * Licensed under the Apache License, Version 2.0 (the "License");
 * you may not use this file except in compliance with the License.
 * You may obtain a copy of the License at
 * 
 *     http://www.apache.org/licenses/LICENSE-2.0
 *
 * Unless required by applicable law or agreed to in writing, software
 * distributed under the License is distributed on an "AS IS" BASIS,
 * WITHOUT WARRANTIES OR CONDITIONS OF ANY KIND, either express or implied.
 * See the License for the specific language governing permissions and
 * limitations under the License.
 * 
 */

package com.floragunn.searchguard;

import java.lang.reflect.Constructor;
import java.nio.file.Files;
import java.nio.file.LinkOption;
import java.nio.file.Path;
import java.security.AccessController;
import java.security.MessageDigest;
import java.security.PrivilegedAction;
import java.security.Security;
import java.util.ArrayList;
import java.util.Collection;
import java.util.Collections;
import java.util.HashMap;
import java.util.List;
import java.util.Map;
import java.util.Objects;
import java.util.function.Function;
import java.util.function.Supplier;
import java.util.function.UnaryOperator;
import java.util.stream.Collectors;

import org.bouncycastle.jce.provider.BouncyCastleProvider;
import org.elasticsearch.ElasticsearchSecurityException;
import org.elasticsearch.SpecialPermission;
import org.elasticsearch.action.ActionRequest;
import org.elasticsearch.action.ActionResponse;
import org.elasticsearch.action.support.ActionFilter;
import org.elasticsearch.client.Client;
import org.elasticsearch.cluster.metadata.IndexNameExpressionResolver;
import org.elasticsearch.cluster.node.DiscoveryNodes;
import org.elasticsearch.cluster.service.ClusterService;
import org.elasticsearch.common.component.Lifecycle.State;
import org.elasticsearch.common.component.LifecycleComponent;
import org.elasticsearch.common.component.LifecycleListener;
import org.elasticsearch.common.inject.Inject;
import org.elasticsearch.common.inject.util.Providers;
import org.elasticsearch.common.io.stream.NamedWriteableRegistry;
import org.elasticsearch.common.network.NetworkModule;
import org.elasticsearch.common.network.NetworkService;
import org.elasticsearch.common.settings.ClusterSettings;
import org.elasticsearch.common.settings.IndexScopedSettings;
import org.elasticsearch.common.settings.Setting;
import org.elasticsearch.common.settings.Setting.Property;
import org.elasticsearch.common.settings.Settings;
import org.elasticsearch.common.settings.SettingsFilter;
import org.elasticsearch.common.util.BigArrays;
import org.elasticsearch.common.util.concurrent.ThreadContext;
import org.elasticsearch.common.xcontent.NamedXContentRegistry;
import org.elasticsearch.env.Environment;
import org.elasticsearch.env.NodeEnvironment;
import org.elasticsearch.http.HttpServerTransport;
import org.elasticsearch.http.HttpServerTransport.Dispatcher;
import org.elasticsearch.index.IndexModule;
import org.elasticsearch.index.IndexService;
import org.elasticsearch.index.shard.IndexSearcherWrapper;
import org.elasticsearch.indices.breaker.CircuitBreakerService;
import org.elasticsearch.repositories.RepositoriesService;
import org.elasticsearch.rest.RestController;
import org.elasticsearch.rest.RestHandler;
import org.elasticsearch.script.ScriptService;
import org.elasticsearch.tasks.Task;
import org.elasticsearch.threadpool.ThreadPool;
import org.elasticsearch.transport.Transport;
import org.elasticsearch.transport.Transport.Connection;
import org.elasticsearch.transport.TransportChannel;
import org.elasticsearch.transport.TransportInterceptor;
import org.elasticsearch.transport.TransportRequest;
import org.elasticsearch.transport.TransportRequestHandler;
import org.elasticsearch.transport.TransportRequestOptions;
import org.elasticsearch.transport.TransportResponse;
import org.elasticsearch.transport.TransportResponseHandler;
import org.elasticsearch.watcher.ResourceWatcherService;

import com.floragunn.searchguard.action.configupdate.ConfigUpdateAction;
import com.floragunn.searchguard.action.configupdate.TransportConfigUpdateAction;
import com.floragunn.searchguard.action.licenseinfo.LicenseInfoAction;
import com.floragunn.searchguard.action.licenseinfo.TransportLicenseInfoAction;
import com.floragunn.searchguard.auditlog.AuditLog;
import com.floragunn.searchguard.auth.BackendRegistry;
import com.floragunn.searchguard.auth.internal.InternalAuthenticationBackend;
import com.floragunn.searchguard.configuration.ActionGroupHolder;
import com.floragunn.searchguard.configuration.AdminDNs;
import com.floragunn.searchguard.configuration.DlsFlsRequestValve;
import com.floragunn.searchguard.configuration.IndexBaseConfigurationRepository;
import com.floragunn.searchguard.configuration.PrivilegesEvaluator;
import com.floragunn.searchguard.configuration.PrivilegesInterceptor;
import com.floragunn.searchguard.configuration.SearchGuardIndexSearcherWrapper;
import com.floragunn.searchguard.filter.SearchGuardFilter;
import com.floragunn.searchguard.filter.SearchGuardRestFilter;
import com.floragunn.searchguard.http.SearchGuardHttpServerTransport;
import com.floragunn.searchguard.http.SearchGuardNonSslHttpServerTransport;
import com.floragunn.searchguard.http.XFFResolver;
import com.floragunn.searchguard.rest.KibanaInfoAction;
import com.floragunn.searchguard.rest.SearchGuardInfoAction;
import com.floragunn.searchguard.rest.SearchGuardLicenseAction;
import com.floragunn.searchguard.ssl.SearchGuardSSLPlugin;
import com.floragunn.searchguard.ssl.http.netty.ValidatingDispatcher;
import com.floragunn.searchguard.ssl.util.SSLConfigConstants;
import com.floragunn.searchguard.support.ConfigConstants;
import com.floragunn.searchguard.support.ReflectionHelper;
import com.floragunn.searchguard.transport.DefaultInterClusterRequestEvaluator;
import com.floragunn.searchguard.transport.InterClusterRequestEvaluator;
import com.floragunn.searchguard.transport.SearchGuardInterceptor;
import com.google.common.collect.Lists;

public final class SearchGuardPlugin extends SearchGuardSSLPlugin {
    
    private final boolean tribeNodeClient;
    private final boolean dlsFlsAvailable;
    private final Constructor<?> dlsFlsConstructor;
    private SearchGuardRestFilter sgRestHandler;
    private SearchGuardInterceptor sgi;
    private PrivilegesEvaluator evaluator;
    private ThreadPool threadPool;
    private IndexBaseConfigurationRepository cr;
    private AdminDNs adminDns;
    private ClusterService cs;
    private AuditLog auditLog;
    private Client localClient;
    private final boolean disabled;
    private final boolean enterpriseModulesEnabled;
    private static final String LB = System.lineSeparator();
    private final List<String> demoCertHashes = new ArrayList<String>(3); 

    public SearchGuardPlugin(final Settings settings, final Path configPath) {
        super(settings, configPath, settings.getAsBoolean(ConfigConstants.SEARCHGUARD_DISABLED, false));
        
        disabled = settings.getAsBoolean(ConfigConstants.SEARCHGUARD_DISABLED, false);
        
        if(disabled) {
            this.tribeNodeClient = false;
            this.dlsFlsAvailable = false;
            this.dlsFlsConstructor = null;
            enterpriseModulesEnabled = false;
            log.warn("Search Guard plugin installed but disabled. This can expose your configuration (including passwords) to the public.");
            return;
        }
        
        demoCertHashes.add("54a92508de7a39d06242a0ffbf59414d7eb478633c719e6af03938daf6de8a1a");
        demoCertHashes.add("742e4659c79d7cad89ea86aab70aea490f23bbfc7e72abd5f0a5d3fb4c84d212");
        demoCertHashes.add("db1264612891406639ecd25c894f256b7c5a6b7e1d9054cbe37b77acd2ddd913");
        demoCertHashes.add("2a5398e20fcb851ec30aa141f37233ee91a802683415be2945c3c312c65c97cf");
        demoCertHashes.add("33129547ce617f784c04e965104b2c671cce9e794d1c64c7efe58c77026246ae");
        demoCertHashes.add("c4af0297cc75546e1905bdfe3934a950161eee11173d979ce929f086fdf9794d");
        demoCertHashes.add("7a355f42c90e7543a267fbe3976c02f619036f5a34ce712995a22b342d83c3ce");
        demoCertHashes.add("a9b5eca1399ec8518081c0d4a21a34eec4589087ce64c04fb01a488f9ad8edc9");
        
        final SecurityManager sm = System.getSecurityManager();

        if (sm != null) {
            sm.checkPermission(new SpecialPermission());
        }
        
        AccessController.doPrivileged(new PrivilegedAction<Object>() {
            @Override
            public Object run() {
                if(Security.getProvider("BC") == null) {
                    Security.addProvider(new BouncyCastleProvider());
                }
                return null;
            }
        });
        
        enterpriseModulesEnabled = settings.getAsBoolean(ConfigConstants.SEARCHGUARD_ENTERPRISE_MODULES_ENABLED, true);
        ReflectionHelper.init(enterpriseModulesEnabled);

        log.info("Clustername: {}", settings.get("cluster.name","elasticsearch"));

        final String licenseText =
        
        LB+"### LICENSE NOTICE Search Guard ###"+LB+LB+

        "If you use one or more of the following features in production"+LB+
        "make sure you have a valid Search Guard license"+LB+
        "(See https://floragunn.com/searchguard-validate-license)"+LB+LB+

        "* Kibana Multitenancy"+LB+
        "* LDAP authentication/authorization"+LB+
        "* Active Directory authentication/authorization"+LB+
        "* REST Management API"+LB+
        "* JSON Web Token (JWT) authentication/authorization"+LB+
        "* Kerberos authentication/authorization"+LB+
        "* Document- and Fieldlevel Security (DLS/FLS)"+LB+
        "* Auditlogging"+LB+LB+

        "In case of any doubt mail to <sales@floragunn.com>"+LB+
        "###################################";
        
        if(!Boolean.getBoolean("sg.display_lic_none")) {
            
            if(!Boolean.getBoolean("sg.display_lic_only_stdout")) {
                log.warn(licenseText);
                System.err.println(licenseText);
            }
    
            System.out.println(licenseText);

        }

        if(!transportSSLEnabled) {
            throw new IllegalStateException(SSLConfigConstants.SEARCHGUARD_SSL_TRANSPORT_ENABLED+" must be set to 'true'");
        }
        
        boolean tribeNode = this.settings.getAsBoolean("action.master.force_local", false) && this.settings.getByPrefix("tribe").getAsMap().size() > 0;
        tribeNodeClient = this.settings.get("tribe.name", null) != null;

        log.info("Node [{}] is a transportClient: {}/tribeNode: {}/tribeNodeClient: {}", settings.get("node.name"), client, tribeNode, tribeNodeClient);
    
        if(!client) {
            dlsFlsConstructor = ReflectionHelper.instantiateDlsFlsConstructor();
            dlsFlsAvailable = dlsFlsConstructor != null;
            log.info("FLS/DLS module available: "+dlsFlsAvailable);
        } else {
            dlsFlsAvailable = false;
            dlsFlsConstructor = null;
        }

        if(!client && !tribeNodeClient && !settings.getAsBoolean(ConfigConstants.SEARCHGUARD_ALLOW_UNSAFE_DEMOCERTIFICATES, false)) {
            //check for demo certificates
            final List<String> files = AccessController.doPrivileged(new PrivilegedAction<List<String>>() {
                @Override
                public List<String> run() {
                  final Path confPath = new Environment(settings, configPath).configFile().toAbsolutePath();
                    if(Files.isDirectory(confPath, LinkOption.NOFOLLOW_LINKS)) {
                        try {
                            return Files.walk(confPath)
                            .distinct()
                            .map(p->sha256(p))
                            .collect(Collectors.toList());
                        } catch (Exception e) {
                            log.error(e);
                            return null;
                        }
                    }
                    
                    return Collections.emptyList();
                }
            });
            
            if(files != null) {
                demoCertHashes.retainAll(files);
                if(!demoCertHashes.isEmpty()) {
                    throw new RuntimeException("Demo certificates found "+demoCertHashes);
                }
            } else {
                throw new RuntimeException("Unable to look for demo certificates");
            }
            
        }
    }
    
    private static String sha256(Path p) {
        
        if(!Files.isRegularFile(p, LinkOption.NOFOLLOW_LINKS)) {
            return "";
        }

        try {
            MessageDigest digester = MessageDigest.getInstance("SHA256");
            final String hash = org.bouncycastle.util.encoders.Hex.toHexString(digester.digest(Files.readAllBytes(p)));
            System.out.println(hash +" :: "+p);
            return hash;
        } catch (Exception e) {
            throw new ElasticsearchSecurityException("Unable to digest file", e);
        }
    }
    
    @Override
    public List<RestHandler> getRestHandlers(Settings settings, RestController restController, ClusterSettings clusterSettings,
            IndexScopedSettings indexScopedSettings, SettingsFilter settingsFilter,
            IndexNameExpressionResolver indexNameExpressionResolver, Supplier<DiscoveryNodes> nodesInCluster) {
        
        final List<RestHandler> handlers = new ArrayList<RestHandler>(1);
        
        if (!client && !tribeNodeClient && !disabled) {
            
            handlers.addAll(super.getRestHandlers(settings, restController, clusterSettings, indexScopedSettings, settingsFilter, indexNameExpressionResolver, nodesInCluster));

            handlers.add(new SearchGuardInfoAction(settings, restController, Objects.requireNonNull(evaluator), Objects.requireNonNull(threadPool)));
            handlers.add(new KibanaInfoAction(settings, restController, Objects.requireNonNull(evaluator), Objects.requireNonNull(threadPool)));
            handlers.add(new SearchGuardLicenseAction(settings, restController));

            Collection<RestHandler> apiHandler = ReflectionHelper
                    .instantiateMngtRestApiHandler(settings, configPath, restController, localClient, adminDns, cr, cs, Objects.requireNonNull(principalExtractor));
            handlers.addAll(apiHandler);
            log.debug("Added {} management rest handler", apiHandler.size());
        }
        
        return handlers;
    }
    
    @Override
    public UnaryOperator<RestHandler> getRestHandlerWrapper(final ThreadContext threadContext) {
        
        if(client || disabled) {
            return (rh) -> rh;
        }
        
        return (rh) -> sgRestHandler.wrap(rh);
    }

    @Override
    public List<ActionHandler<? extends ActionRequest, ? extends ActionResponse>> getActions() {
        List<ActionHandler<? extends ActionRequest, ? extends ActionResponse>> actions = new ArrayList<>(1);
        if(!tribeNodeClient && !disabled) {
            actions.add(new ActionHandler<>(ConfigUpdateAction.INSTANCE, TransportConfigUpdateAction.class));
            actions.add(new ActionHandler<>(LicenseInfoAction.INSTANCE, TransportLicenseInfoAction.class));
        }
        return actions;
    }

    private IndexSearcherWrapper loadFlsDlsIndexSearcherWrapper(final IndexService indexService) {
        try {
            IndexSearcherWrapper flsdlsWrapper = (IndexSearcherWrapper) dlsFlsConstructor.newInstance(indexService, settings, Objects.requireNonNull(adminDns));
            if(log.isDebugEnabled()) {
                log.debug("FLS/DLS enabled for index {}", indexService.index().getName());
            }
            return flsdlsWrapper;
        } catch(Exception ex) {
            throw new RuntimeException("Failed to enable FLS/DLS", ex);
        }
    }
    
    @Override
    public void onIndexModule(IndexModule indexModule) {
        //called for every index!
        
        if (!disabled && !client) {
            if (dlsFlsAvailable) {
                indexModule.setSearcherWrapper(indexService -> loadFlsDlsIndexSearcherWrapper(indexService));
            } else {
                indexModule.setSearcherWrapper(indexService -> new SearchGuardIndexSearcherWrapper(indexService, settings, Objects
                        .requireNonNull(adminDns)));
            }
        }
    }
    
    @Override
    public List<Class<? extends ActionFilter>> getActionFilters() {
        List<Class<? extends ActionFilter>> filters = new ArrayList<>(1);
        if (!tribeNodeClient && !client && !disabled) {
            filters.add(SearchGuardFilter.class);
        }
        return filters;
    }

    @Override
    public List<TransportInterceptor> getTransportInterceptors(NamedWriteableRegistry namedWriteableRegistry, ThreadContext threadContext) {
        List<TransportInterceptor> interceptors = new ArrayList<TransportInterceptor>(1);
        
        if (!client && !tribeNodeClient && !disabled) {
            
            //interceptors.addAll(super.getTransportInterceptors(namedWriteableRegistry, threadContext));
            
            interceptors.add(new TransportInterceptor() {

                @Override
                public <T extends TransportRequest> TransportRequestHandler<T> interceptHandler(String action, String executor,
                        boolean forceExecution, TransportRequestHandler<T> actualHandler) {
                    
                    return new TransportRequestHandler<T>() {

                        @Override
                        public void messageReceived(T request, TransportChannel channel, Task task) throws Exception {
                            sgi.getHandler(action, actualHandler).messageReceived(request, channel, task);
                        }

                        @Override
                        public void messageReceived(T request, TransportChannel channel) throws Exception {
                            sgi.getHandler(action, actualHandler).messageReceived(request, channel);
                        }
                    };
                    
                }

                @Override
                public AsyncSender interceptSender(AsyncSender sender) {
                    
                    return new AsyncSender() {

                        @Override
                        public <T extends TransportResponse> void sendRequest(Connection connection, String action,
                                TransportRequest request, TransportRequestOptions options, TransportResponseHandler<T> handler) {
                            sgi.sendRequestDecorate(sender, connection, action, request, options, handler);
                        }
                    };
                }
            });
        }
        
        return interceptors;
    }
    
    @Override
    public Map<String, Supplier<Transport>> getTransports(Settings settings, ThreadPool threadPool, BigArrays bigArrays,
            CircuitBreakerService circuitBreakerService, NamedWriteableRegistry namedWriteableRegistry, NetworkService networkService) {        
        return super.getTransports(settings, threadPool, bigArrays, circuitBreakerService, namedWriteableRegistry, networkService);
    }

    @Override
    public Map<String, Supplier<HttpServerTransport>> getHttpTransports(Settings settings, ThreadPool threadPool, BigArrays bigArrays,
            CircuitBreakerService circuitBreakerService, NamedWriteableRegistry namedWriteableRegistry,
            NamedXContentRegistry xContentRegistry, NetworkService networkService, Dispatcher dispatcher) {
        
        Map<String, Supplier<HttpServerTransport>> httpTransports = new HashMap<String, Supplier<HttpServerTransport>>(1);

        if(!disabled) {
            if (!client && httpSSLEnabled && !tribeNodeClient) {
                
                final ValidatingDispatcher validatingDispatcher = new ValidatingDispatcher(threadPool.getThreadContext(), dispatcher, settings, configPath);
                final SearchGuardHttpServerTransport sghst = new SearchGuardHttpServerTransport(settings, networkService, bigArrays, threadPool, sgks, auditLog, xContentRegistry, validatingDispatcher);
                validatingDispatcher.setAuditErrorHandler(sghst);
                
                httpTransports.put("com.floragunn.searchguard.http.SearchGuardHttpServerTransport", 
                        () -> sghst);
            } else if (!client && !tribeNodeClient) {
                httpTransports.put("com.floragunn.searchguard.http.SearchGuardHttpServerTransport", 
                        () -> new SearchGuardNonSslHttpServerTransport(settings, networkService, bigArrays, threadPool, xContentRegistry, dispatcher));
            }
        }
        return httpTransports;
    }
    
    
        
    @Override
    public Collection<Object> createComponents(Client localClient, ClusterService clusterService, ThreadPool threadPool,
            ResourceWatcherService resourceWatcherService, ScriptService scriptService, NamedXContentRegistry xContentRegistry,
            Environment environment, NodeEnvironment nodeEnvironment, NamedWriteableRegistry namedWriteableRegistry) {
        
        this.threadPool = threadPool;
        this.cs = clusterService;
        this.localClient = localClient;
        
        final List<Object> components = new ArrayList<Object>();
        
        if (client || tribeNodeClient || disabled) {
            return components;
        }
        
        DlsFlsRequestValve dlsFlsValve = ReflectionHelper.instantiateDlsFlsValve();
        
        final IndexNameExpressionResolver resolver = new IndexNameExpressionResolver(settings);
        auditLog = ReflectionHelper.instantiateAuditLog(settings, Providers.of(localClient), threadPool, resolver, Providers.of(clusterService));
        
        final String DEFAULT_INTERCLUSTER_REQUEST_EVALUATOR_CLASS = DefaultInterClusterRequestEvaluator.class.getName();
        InterClusterRequestEvaluator interClusterRequestEvaluator = new DefaultInterClusterRequestEvaluator(settings);

     
        final String className = settings.get(ConfigConstants.SG_INTERCLUSTER_REQUEST_EVALUATOR_CLASS,
                DEFAULT_INTERCLUSTER_REQUEST_EVALUATOR_CLASS);
        log.debug("Using {} as intercluster request evaluator class", className);
        if (!DEFAULT_INTERCLUSTER_REQUEST_EVALUATOR_CLASS.equals(className)) {
            interClusterRequestEvaluator = ReflectionHelper.instantiateInterClusterRequestEvaluator(className, settings);
        }
        
        PrivilegesInterceptor privilegesInterceptor = ReflectionHelper.instantiatePrivilegesInterceptorImpl(resolver, clusterService, localClient, threadPool);

        adminDns = new AdminDNs(settings);      
        //final PrincipalExtractor pe = new DefaultPrincipalExtractor();        
        cr = (IndexBaseConfigurationRepository) IndexBaseConfigurationRepository.create(settings, this.configPath, threadPool, localClient, clusterService);        
        final InternalAuthenticationBackend iab = new InternalAuthenticationBackend(cr);     
        final XFFResolver xffResolver = new XFFResolver(threadPool);
        cr.subscribeOnChange(ConfigConstants.CONFIGNAME_CONFIG, xffResolver);   
        final BackendRegistry backendRegistry = new BackendRegistry(settings, adminDns, xffResolver, iab, auditLog, threadPool);
        cr.subscribeOnChange(ConfigConstants.CONFIGNAME_CONFIG, backendRegistry);
        final ActionGroupHolder ah = new ActionGroupHolder(cr);      
        evaluator = new PrivilegesEvaluator(clusterService, threadPool, cr, ah, resolver, auditLog, settings, privilegesInterceptor);    
        final SearchGuardFilter sgf = new SearchGuardFilter(settings, evaluator, adminDns, dlsFlsValve, auditLog, threadPool);     
        
        
        final String principalExtractorClass = settings.get(SSLConfigConstants.SEARCHGUARD_SSL_TRANSPORT_PRINCIPAL_EXTRACTOR_CLASS, null);

        if(principalExtractorClass == null) {
            principalExtractor = new com.floragunn.searchguard.ssl.transport.DefaultPrincipalExtractor();
        } else {
            principalExtractor = ReflectionHelper.instantiatePrincipalExtractor(principalExtractorClass);
        }
        
        sgi = new SearchGuardInterceptor(settings, threadPool, backendRegistry, auditLog, principalExtractor, interClusterRequestEvaluator, cs);
        components.add(principalExtractor);
        
        
        components.add(adminDns);
        //components.add(auditLog);
        components.add(cr);
        components.add(iab);
        components.add(xffResolver);
        components.add(backendRegistry);
        components.add(ah);
        components.add(evaluator);
        components.add(sgf);
        components.add(sgi);

        sgRestHandler = new SearchGuardRestFilter(backendRegistry, auditLog, threadPool, principalExtractor, settings, configPath);
        
        return components;
        
    }

    @Override
    public Settings additionalSettings() {
        
        if(disabled) {
            return Settings.EMPTY;
        }
        
        final Settings.Builder builder = Settings.builder();
        builder.put(NetworkModule.TRANSPORT_TYPE_KEY, "com.floragunn.searchguard.ssl.http.netty.SearchGuardSSLNettyTransport");
        builder.put(NetworkModule.HTTP_TYPE_KEY, "com.floragunn.searchguard.http.SearchGuardHttpServerTransport");
        return builder.build();
    }
    
    @Override
    public List<Setting<?>> getSettings() {
        List<Setting<?>> settings = new ArrayList<Setting<?>>();
        
        settings.addAll(super.getSettings());
        
        settings.add(Setting.listSetting(ConfigConstants.SEARCHGUARD_AUTHCZ_ADMIN_DN, Collections.emptyList(), Function.identity(), Property.NodeScope)); //not filtered here

        settings.add(Setting.simpleString(ConfigConstants.SEARCHGUARD_CONFIG_INDEX_NAME, Property.NodeScope, Property.Filtered));
        settings.add(Setting.groupSetting(ConfigConstants.SEARCHGUARD_AUTHCZ_IMPERSONATION_DN, Property.NodeScope)); //not filtered here

        settings.add(Setting.simpleString(ConfigConstants.SEARCHGUARD_AUDIT_TYPE, Property.NodeScope, Property.Filtered));
        settings.add(Setting.simpleString(ConfigConstants.SEARCHGUARD_AUDIT_CONFIG_INDEX, Property.NodeScope, Property.Filtered));
        settings.add(Setting.simpleString(ConfigConstants.SEARCHGUARD_AUDIT_CONFIG_TYPE, Property.NodeScope, Property.Filtered));
        settings.add(Setting.simpleString(ConfigConstants.SEARCHGUARD_AUDIT_CONFIG_USERNAME, Property.NodeScope, Property.Filtered));
        settings.add(Setting.simpleString(ConfigConstants.SEARCHGUARD_AUDIT_CONFIG_PASSWORD, Property.NodeScope, Property.Filtered));
        settings.add(Setting.listSetting(ConfigConstants.SEARCHGUARD_AUDIT_CONFIG_DISABLED_CATEGORIES, Collections.emptyList(), Function.identity(), Property.NodeScope)); //not filtered here
        settings.add(Setting.intSetting(ConfigConstants.SEARCHGUARD_AUDIT_THREADPOOL_SIZE, 10, Property.NodeScope, Property.Filtered));
        settings.add(Setting.boolSetting(ConfigConstants.SEARCHGUARD_AUDIT_ENABLE_REQUEST_DETAILS, false, Property.NodeScope, Property.Filtered));
        settings.add(Setting.boolSetting(ConfigConstants.SEARCHGUARD_AUDIT_CONFIG_WEBHOOK_SSL_VERIFY, true, Property.NodeScope, Property.Filtered));
        settings.add(Setting.simpleString(ConfigConstants.SEARCHGUARD_AUDIT_CONFIG_WEBHOOK_URL2, Property.NodeScope, Property.Filtered));
        settings.add(Setting.simpleString(ConfigConstants.SEARCHGUARD_AUDIT_CONFIG_WEBHOOK_FORMAT2, Property.NodeScope, Property.Filtered));
        
        
        settings.add(Setting.simpleString(ConfigConstants.SEARCHGUARD_KERBEROS_KRB5_FILEPATH, Property.NodeScope, Property.Filtered));
        settings.add(Setting.simpleString(ConfigConstants.SEARCHGUARD_KERBEROS_ACCEPTOR_KEYTAB_FILEPATH, Property.NodeScope, Property.Filtered));
        settings.add(Setting.simpleString(ConfigConstants.SEARCHGUARD_KERBEROS_ACCEPTOR_PRINCIPAL, Property.NodeScope, Property.Filtered));
        
        settings.add(Setting.listSetting(ConfigConstants.SEARCHGUARD_AUDIT_CONFIG_HTTP_ENDPOINTS, Lists.newArrayList("localhost:9200"), Function.identity(), Property.NodeScope)); //not filtered here
        settings.add(Setting.boolSetting(ConfigConstants.SEARCHGUARD_AUDIT_CONFIG_ENABLE_SSL, false, Property.NodeScope, Property.Filtered));
        settings.add(Setting.boolSetting(ConfigConstants.SEARCHGUARD_AUDIT_CONFIG_VERIFY_HOSTNAMES, true, Property.NodeScope, Property.Filtered));
        settings.add(Setting.boolSetting(ConfigConstants.SEARCHGUARD_AUDIT_CONFIG_ENABLE_SSL_CLIENT_AUTH, false, Property.NodeScope, Property.Filtered));
        settings.add(Setting.simpleString(ConfigConstants.SEARCHGUARD_AUDIT_CONFIG_WEBHOOK_URL, Property.NodeScope, Property.Filtered));
        settings.add(Setting.simpleString(ConfigConstants.SEARCHGUARD_AUDIT_CONFIG_WEBHOOK_FORMAT, Property.NodeScope, Property.Filtered));

        settings.add(Setting.simpleString(ConfigConstants.SEARCHGUARD_CERT_OID, Property.NodeScope, Property.Filtered));

        settings.add(Setting.simpleString(ConfigConstants.SEARCHGUARD_CERT_INTERCLUSTER_REQUEST_EVALUATOR_CLASS, Property.NodeScope, Property.Filtered));
        settings.add(Setting.listSetting(ConfigConstants.SEARCHGUARD_NODES_DN, Collections.emptyList(), Function.identity(), Property.NodeScope));//not filtered here

        settings.add(Setting.boolSetting(ConfigConstants.SEARCHGUARD_ENABLE_SNAPSHOT_RESTORE_PRIVILEGE, ConfigConstants.SG_DEFAULT_ENABLE_SNAPSHOT_RESTORE_PRIVILEGE,
                Property.NodeScope, Property.Filtered));
        settings.add(Setting.boolSetting(ConfigConstants.SEARCHGUARD_CHECK_SNAPSHOT_RESTORE_WRITE_PRIVILEGES, ConfigConstants.SG_DEFAULT_CHECK_SNAPSHOT_RESTORE_WRITE_PRIVILEGES,
                Property.NodeScope, Property.Filtered));

<<<<<<< HEAD
        settings.add(Setting.listSetting(ConfigConstants.SEARCHGUARD_AUDIT_IGNORE_USERS, Collections.emptyList(), Function.identity(), Property.NodeScope)); //not filtered here
        
        settings.add(Setting.boolSetting(ConfigConstants.SEARCHGUARD_DISABLED, false, Property.NodeScope, Property.Filtered));
        settings.add(Setting.intSetting(ConfigConstants.SEARCHGUARD_CACHE_TTL_MINUTES, 60, 0, Property.NodeScope, Property.Filtered));

        //SG6
        settings.add(Setting.boolSetting(ConfigConstants.SEARCHGUARD_ENTERPRISE_MODULES_ENABLED, true, Property.NodeScope, Property.Filtered));    
        settings.add(Setting.boolSetting(ConfigConstants.SEARCHGUARD_ALLOW_UNSAFE_DEMOCERTIFICATES, false, Property.NodeScope, Property.Filtered));
        settings.add(Setting.boolSetting(ConfigConstants.SEARCHGUARD_ALLOW_DEFAULT_INIT_SGINDEX, false, Property.NodeScope, Property.Filtered));
        
        
        
=======
        //SSL
        settings.add(Setting.simpleString(SSLConfigConstants.SEARCHGUARD_SSL_HTTP_CLIENTAUTH_MODE, Property.NodeScope, Property.Filtered));
        settings.add(Setting.simpleString(SSLConfigConstants.SEARCHGUARD_SSL_HTTP_KEYSTORE_ALIAS, Property.NodeScope, Property.Filtered));
        settings.add(Setting.simpleString(SSLConfigConstants.SEARCHGUARD_SSL_HTTP_KEYSTORE_FILEPATH, Property.NodeScope, Property.Filtered));
        settings.add(Setting.simpleString(SSLConfigConstants.SEARCHGUARD_SSL_HTTP_KEYSTORE_PASSWORD, Property.NodeScope, Property.Filtered));
        settings.add(Setting.simpleString(SSLConfigConstants.SEARCHGUARD_SSL_HTTP_KEYSTORE_TYPE, Property.NodeScope, Property.Filtered));
        settings.add(Setting.simpleString(SSLConfigConstants.SEARCHGUARD_SSL_HTTP_TRUSTSTORE_ALIAS, Property.NodeScope, Property.Filtered));
        settings.add(Setting.simpleString(SSLConfigConstants.SEARCHGUARD_SSL_HTTP_TRUSTSTORE_FILEPATH, Property.NodeScope, Property.Filtered));
        settings.add(Setting.simpleString(SSLConfigConstants.SEARCHGUARD_SSL_HTTP_TRUSTSTORE_PASSWORD, Property.NodeScope, Property.Filtered));
        settings.add(Setting.simpleString(SSLConfigConstants.SEARCHGUARD_SSL_HTTP_TRUSTSTORE_TYPE, Property.NodeScope, Property.Filtered));
        settings.add(Setting.boolSetting(SSLConfigConstants.SEARCHGUARD_SSL_HTTP_ENABLE_OPENSSL_IF_AVAILABLE, true, Property.NodeScope, Property.Filtered));
        settings.add(Setting.boolSetting(SSLConfigConstants.SEARCHGUARD_SSL_HTTP_ENABLED, SSLConfigConstants.SEARCHGUARD_SSL_HTTP_ENABLED_DEFAULT, Property.NodeScope, Property.Filtered));
        settings.add(Setting.boolSetting(SSLConfigConstants.SEARCHGUARD_SSL_TRANSPORT_ENABLE_OPENSSL_IF_AVAILABLE, true,Property.NodeScope, Property.Filtered));
        settings.add(Setting.boolSetting(SSLConfigConstants.SEARCHGUARD_SSL_TRANSPORT_ENABLED, SSLConfigConstants.SEARCHGUARD_SSL_TRANSPORT_ENABLED_DEFAULT, Property.NodeScope, Property.Filtered));
        settings.add(Setting.boolSetting(SSLConfigConstants.SEARCHGUARD_SSL_TRANSPORT_ENFORCE_HOSTNAME_VERIFICATION, true, Property.NodeScope, Property.Filtered));
        settings.add(Setting.boolSetting(SSLConfigConstants.SEARCHGUARD_SSL_TRANSPORT_ENFORCE_HOSTNAME_VERIFICATION_RESOLVE_HOST_NAME, true, Property.NodeScope, Property.Filtered));
        settings.add(Setting.simpleString(SSLConfigConstants.SEARCHGUARD_SSL_TRANSPORT_KEYSTORE_ALIAS, Property.NodeScope, Property.Filtered));
        settings.add(Setting.simpleString(SSLConfigConstants.SEARCHGUARD_SSL_TRANSPORT_KEYSTORE_FILEPATH, Property.NodeScope, Property.Filtered));
        settings.add(Setting.simpleString(SSLConfigConstants.SEARCHGUARD_SSL_TRANSPORT_KEYSTORE_PASSWORD, Property.NodeScope, Property.Filtered));
        settings.add(Setting.simpleString(SSLConfigConstants.SEARCHGUARD_SSL_TRANSPORT_KEYSTORE_TYPE, Property.NodeScope, Property.Filtered));
        settings.add(Setting.simpleString(SSLConfigConstants.SEARCHGUARD_SSL_TRANSPORT_TRUSTSTORE_ALIAS, Property.NodeScope, Property.Filtered));
        settings.add(Setting.simpleString(SSLConfigConstants.SEARCHGUARD_SSL_TRANSPORT_TRUSTSTORE_FILEPATH, Property.NodeScope, Property.Filtered));
        settings.add(Setting.simpleString(SSLConfigConstants.SEARCHGUARD_SSL_TRANSPORT_TRUSTSTORE_PASSWORD, Property.NodeScope, Property.Filtered));
        settings.add(Setting.simpleString(SSLConfigConstants.SEARCHGUARD_SSL_TRANSPORT_TRUSTSTORE_TYPE, Property.NodeScope, Property.Filtered));
        settings.add(Setting.listSetting(SSLConfigConstants.SEARCHGUARD_SSL_HTTP_ENABLED_CIPHERS, Collections.emptyList(), Function.identity(), Property.NodeScope));//not filtered here
        settings.add(Setting.listSetting(SSLConfigConstants.SEARCHGUARD_SSL_HTTP_ENABLED_PROTOCOLS, Collections.emptyList(), Function.identity(), Property.NodeScope));//not filtered here
        settings.add(Setting.listSetting(SSLConfigConstants.SEARCHGUARD_SSL_TRANSPORT_ENABLED_CIPHERS, Collections.emptyList(), Function.identity(), Property.NodeScope));//not filtered here
        settings.add(Setting.listSetting(SSLConfigConstants.SEARCHGUARD_SSL_TRANSPORT_ENABLED_PROTOCOLS, Collections.emptyList(), Function.identity(), Property.NodeScope));//not filtered here
        
        settings.add(Setting.simpleString(SSLConfigConstants.SEARCHGUARD_SSL_CLIENT_EXTERNAL_CONTEXT_ID, Property.NodeScope, Property.Filtered));
        settings.add(Setting.simpleString(SSLConfigConstants.SEARCHGUARD_SSL_TRANSPORT_PRINCIPAL_EXTRACTOR_CLASS, Property.NodeScope, Property.Filtered));
        
        settings.add(Setting.simpleString(SSLConfigConstants.SEARCHGUARD_SSL_TRANSPORT_PEMCERT_FILEPATH, Property.NodeScope, Property.Filtered));
        settings.add(Setting.simpleString(SSLConfigConstants.SEARCHGUARD_SSL_TRANSPORT_PEMKEY_FILEPATH, Property.NodeScope, Property.Filtered));
        settings.add(Setting.simpleString(SSLConfigConstants.SEARCHGUARD_SSL_TRANSPORT_PEMKEY_PASSWORD, Property.NodeScope, Property.Filtered));
        settings.add(Setting.simpleString(SSLConfigConstants.SEARCHGUARD_SSL_TRANSPORT_PEMTRUSTEDCAS_FILEPATH, Property.NodeScope, Property.Filtered));

        settings.add(Setting.simpleString(SSLConfigConstants.SEARCHGUARD_SSL_HTTP_PEMCERT_FILEPATH, Property.NodeScope, Property.Filtered));
        settings.add(Setting.simpleString(SSLConfigConstants.SEARCHGUARD_SSL_HTTP_PEMKEY_FILEPATH, Property.NodeScope, Property.Filtered));
        settings.add(Setting.simpleString(SSLConfigConstants.SEARCHGUARD_SSL_HTTP_PEMKEY_PASSWORD, Property.NodeScope, Property.Filtered));
        settings.add(Setting.simpleString(SSLConfigConstants.SEARCHGUARD_SSL_HTTP_PEMTRUSTEDCAS_FILEPATH, Property.NodeScope, Property.Filtered));

        settings.add(Setting.simpleString(SSLConfigConstants.SEARCHGUARD_SSL_HTTP_CRL_FILE, Property.NodeScope, Property.Filtered));
        settings.add(Setting.boolSetting(SSLConfigConstants.SEARCHGUARD_SSL_HTTP_CRL_VALIDATE, false, Property.NodeScope, Property.Filtered));
        settings.add(Setting.boolSetting(SSLConfigConstants.SEARCHGUARD_SSL_HTTP_CRL_PREFER_CRLFILE_OVER_OCSP, false, Property.NodeScope, Property.Filtered));
        settings.add(Setting.boolSetting(SSLConfigConstants.SEARCHGUARD_SSL_HTTP_CRL_CHECK_ONLY_END_ENTITIES, true, Property.NodeScope, Property.Filtered));
        settings.add(Setting.boolSetting(SSLConfigConstants.SEARCHGUARD_SSL_HTTP_CRL_DISABLE_CRLDP, false, Property.NodeScope, Property.Filtered));
        settings.add(Setting.boolSetting(SSLConfigConstants.SEARCHGUARD_SSL_HTTP_CRL_DISABLE_OCSP, false, Property.NodeScope, Property.Filtered));
        settings.add(Setting.longSetting(SSLConfigConstants.SEARCHGUARD_SSL_HTTP_CRL_VALIDATION_DATE, -1, -1, Property.NodeScope, Property.Filtered));

        settings.add(Setting.listSetting("searchguard.audit.ignore_users", Collections.emptyList(), Function.identity(), Property.NodeScope)); //not filtered here

        settings.add(Setting.simpleString("node.client", Property.NodeScope));
        settings.add(Setting.simpleString("node.local", Property.NodeScope));
        
        settings.add(Setting.boolSetting("searchguard.disabled", false, Property.NodeScope, Property.Filtered));
        settings.add(Setting.intSetting("searchguard.cache.ttl_minutes", 60, 0, Property.NodeScope, Property.Filtered));

        settings.add(Setting.simpleString("searchguard.tribe.clustername", Property.NodeScope, Property.Filtered));

>>>>>>> fe2db833
        return settings;
    }
    
    @Override
    public List<String> getSettingsFilter() {
        List<String> settingsFilter = new ArrayList<>();
        
        if(disabled) {
            return settingsFilter;
        }
        
        settingsFilter.add("searchguard.*");
        return settingsFilter;
    }

    //below is a hack because it seems not possible to access RepositoriesService from a non guice class
    //the way of how deguice is organized is really a mess - hope this can be fixed in later versions
    //TODO check if this could be removed
    
    @Override
    public Collection<Class<? extends LifecycleComponent>> getGuiceServiceClasses() {

        if (client || tribeNodeClient || disabled) {
            return Collections.emptyList();
        }
        
        final List<Class<? extends LifecycleComponent>> services = new ArrayList<>(1);
        services.add(RepositoriesServiceHolder.class);
        return services;
    }
    
    public static class RepositoriesServiceHolder implements LifecycleComponent {

        private static RepositoriesService repositoriesService;
        
        @Inject
        public RepositoriesServiceHolder(final RepositoriesService repositoriesService) {
            RepositoriesServiceHolder.repositoriesService = repositoriesService;
        }

        public static RepositoriesService getRepositoriesService() {
            return repositoriesService;
        }

        @Override
        public void close() {            
        }

        @Override
        public State lifecycleState() {
            return null;
        }

        @Override
        public void addLifecycleListener(LifecycleListener listener) {            
        }

        @Override
        public void removeLifecycleListener(LifecycleListener listener) {            
        }

        @Override
        public void start() {            
        }

        @Override
        public void stop() {            
        }
        
    }
}<|MERGE_RESOLUTION|>--- conflicted
+++ resolved
@@ -267,7 +267,7 @@
         }
     }
     
-    private static String sha256(Path p) {
+    private String sha256(Path p) {
         
         if(!Files.isRegularFile(p, LinkOption.NOFOLLOW_LINKS)) {
             return "";
@@ -276,7 +276,7 @@
         try {
             MessageDigest digester = MessageDigest.getInstance("SHA256");
             final String hash = org.bouncycastle.util.encoders.Hex.toHexString(digester.digest(Files.readAllBytes(p)));
-            System.out.println(hash +" :: "+p);
+            log.debug(hash +" :: "+p);
             return hash;
         } catch (Exception e) {
             throw new ElasticsearchSecurityException("Unable to digest file", e);
@@ -574,7 +574,6 @@
         settings.add(Setting.boolSetting(ConfigConstants.SEARCHGUARD_CHECK_SNAPSHOT_RESTORE_WRITE_PRIVILEGES, ConfigConstants.SG_DEFAULT_CHECK_SNAPSHOT_RESTORE_WRITE_PRIVILEGES,
                 Property.NodeScope, Property.Filtered));
 
-<<<<<<< HEAD
         settings.add(Setting.listSetting(ConfigConstants.SEARCHGUARD_AUDIT_IGNORE_USERS, Collections.emptyList(), Function.identity(), Property.NodeScope)); //not filtered here
         
         settings.add(Setting.boolSetting(ConfigConstants.SEARCHGUARD_DISABLED, false, Property.NodeScope, Property.Filtered));
@@ -584,71 +583,10 @@
         settings.add(Setting.boolSetting(ConfigConstants.SEARCHGUARD_ENTERPRISE_MODULES_ENABLED, true, Property.NodeScope, Property.Filtered));    
         settings.add(Setting.boolSetting(ConfigConstants.SEARCHGUARD_ALLOW_UNSAFE_DEMOCERTIFICATES, false, Property.NodeScope, Property.Filtered));
         settings.add(Setting.boolSetting(ConfigConstants.SEARCHGUARD_ALLOW_DEFAULT_INIT_SGINDEX, false, Property.NodeScope, Property.Filtered));
-        
-        
-        
-=======
-        //SSL
-        settings.add(Setting.simpleString(SSLConfigConstants.SEARCHGUARD_SSL_HTTP_CLIENTAUTH_MODE, Property.NodeScope, Property.Filtered));
-        settings.add(Setting.simpleString(SSLConfigConstants.SEARCHGUARD_SSL_HTTP_KEYSTORE_ALIAS, Property.NodeScope, Property.Filtered));
-        settings.add(Setting.simpleString(SSLConfigConstants.SEARCHGUARD_SSL_HTTP_KEYSTORE_FILEPATH, Property.NodeScope, Property.Filtered));
-        settings.add(Setting.simpleString(SSLConfigConstants.SEARCHGUARD_SSL_HTTP_KEYSTORE_PASSWORD, Property.NodeScope, Property.Filtered));
-        settings.add(Setting.simpleString(SSLConfigConstants.SEARCHGUARD_SSL_HTTP_KEYSTORE_TYPE, Property.NodeScope, Property.Filtered));
-        settings.add(Setting.simpleString(SSLConfigConstants.SEARCHGUARD_SSL_HTTP_TRUSTSTORE_ALIAS, Property.NodeScope, Property.Filtered));
-        settings.add(Setting.simpleString(SSLConfigConstants.SEARCHGUARD_SSL_HTTP_TRUSTSTORE_FILEPATH, Property.NodeScope, Property.Filtered));
-        settings.add(Setting.simpleString(SSLConfigConstants.SEARCHGUARD_SSL_HTTP_TRUSTSTORE_PASSWORD, Property.NodeScope, Property.Filtered));
-        settings.add(Setting.simpleString(SSLConfigConstants.SEARCHGUARD_SSL_HTTP_TRUSTSTORE_TYPE, Property.NodeScope, Property.Filtered));
-        settings.add(Setting.boolSetting(SSLConfigConstants.SEARCHGUARD_SSL_HTTP_ENABLE_OPENSSL_IF_AVAILABLE, true, Property.NodeScope, Property.Filtered));
-        settings.add(Setting.boolSetting(SSLConfigConstants.SEARCHGUARD_SSL_HTTP_ENABLED, SSLConfigConstants.SEARCHGUARD_SSL_HTTP_ENABLED_DEFAULT, Property.NodeScope, Property.Filtered));
-        settings.add(Setting.boolSetting(SSLConfigConstants.SEARCHGUARD_SSL_TRANSPORT_ENABLE_OPENSSL_IF_AVAILABLE, true,Property.NodeScope, Property.Filtered));
-        settings.add(Setting.boolSetting(SSLConfigConstants.SEARCHGUARD_SSL_TRANSPORT_ENABLED, SSLConfigConstants.SEARCHGUARD_SSL_TRANSPORT_ENABLED_DEFAULT, Property.NodeScope, Property.Filtered));
-        settings.add(Setting.boolSetting(SSLConfigConstants.SEARCHGUARD_SSL_TRANSPORT_ENFORCE_HOSTNAME_VERIFICATION, true, Property.NodeScope, Property.Filtered));
-        settings.add(Setting.boolSetting(SSLConfigConstants.SEARCHGUARD_SSL_TRANSPORT_ENFORCE_HOSTNAME_VERIFICATION_RESOLVE_HOST_NAME, true, Property.NodeScope, Property.Filtered));
-        settings.add(Setting.simpleString(SSLConfigConstants.SEARCHGUARD_SSL_TRANSPORT_KEYSTORE_ALIAS, Property.NodeScope, Property.Filtered));
-        settings.add(Setting.simpleString(SSLConfigConstants.SEARCHGUARD_SSL_TRANSPORT_KEYSTORE_FILEPATH, Property.NodeScope, Property.Filtered));
-        settings.add(Setting.simpleString(SSLConfigConstants.SEARCHGUARD_SSL_TRANSPORT_KEYSTORE_PASSWORD, Property.NodeScope, Property.Filtered));
-        settings.add(Setting.simpleString(SSLConfigConstants.SEARCHGUARD_SSL_TRANSPORT_KEYSTORE_TYPE, Property.NodeScope, Property.Filtered));
-        settings.add(Setting.simpleString(SSLConfigConstants.SEARCHGUARD_SSL_TRANSPORT_TRUSTSTORE_ALIAS, Property.NodeScope, Property.Filtered));
-        settings.add(Setting.simpleString(SSLConfigConstants.SEARCHGUARD_SSL_TRANSPORT_TRUSTSTORE_FILEPATH, Property.NodeScope, Property.Filtered));
-        settings.add(Setting.simpleString(SSLConfigConstants.SEARCHGUARD_SSL_TRANSPORT_TRUSTSTORE_PASSWORD, Property.NodeScope, Property.Filtered));
-        settings.add(Setting.simpleString(SSLConfigConstants.SEARCHGUARD_SSL_TRANSPORT_TRUSTSTORE_TYPE, Property.NodeScope, Property.Filtered));
-        settings.add(Setting.listSetting(SSLConfigConstants.SEARCHGUARD_SSL_HTTP_ENABLED_CIPHERS, Collections.emptyList(), Function.identity(), Property.NodeScope));//not filtered here
-        settings.add(Setting.listSetting(SSLConfigConstants.SEARCHGUARD_SSL_HTTP_ENABLED_PROTOCOLS, Collections.emptyList(), Function.identity(), Property.NodeScope));//not filtered here
-        settings.add(Setting.listSetting(SSLConfigConstants.SEARCHGUARD_SSL_TRANSPORT_ENABLED_CIPHERS, Collections.emptyList(), Function.identity(), Property.NodeScope));//not filtered here
-        settings.add(Setting.listSetting(SSLConfigConstants.SEARCHGUARD_SSL_TRANSPORT_ENABLED_PROTOCOLS, Collections.emptyList(), Function.identity(), Property.NodeScope));//not filtered here
-        
-        settings.add(Setting.simpleString(SSLConfigConstants.SEARCHGUARD_SSL_CLIENT_EXTERNAL_CONTEXT_ID, Property.NodeScope, Property.Filtered));
-        settings.add(Setting.simpleString(SSLConfigConstants.SEARCHGUARD_SSL_TRANSPORT_PRINCIPAL_EXTRACTOR_CLASS, Property.NodeScope, Property.Filtered));
-        
-        settings.add(Setting.simpleString(SSLConfigConstants.SEARCHGUARD_SSL_TRANSPORT_PEMCERT_FILEPATH, Property.NodeScope, Property.Filtered));
-        settings.add(Setting.simpleString(SSLConfigConstants.SEARCHGUARD_SSL_TRANSPORT_PEMKEY_FILEPATH, Property.NodeScope, Property.Filtered));
-        settings.add(Setting.simpleString(SSLConfigConstants.SEARCHGUARD_SSL_TRANSPORT_PEMKEY_PASSWORD, Property.NodeScope, Property.Filtered));
-        settings.add(Setting.simpleString(SSLConfigConstants.SEARCHGUARD_SSL_TRANSPORT_PEMTRUSTEDCAS_FILEPATH, Property.NodeScope, Property.Filtered));
-
-        settings.add(Setting.simpleString(SSLConfigConstants.SEARCHGUARD_SSL_HTTP_PEMCERT_FILEPATH, Property.NodeScope, Property.Filtered));
-        settings.add(Setting.simpleString(SSLConfigConstants.SEARCHGUARD_SSL_HTTP_PEMKEY_FILEPATH, Property.NodeScope, Property.Filtered));
-        settings.add(Setting.simpleString(SSLConfigConstants.SEARCHGUARD_SSL_HTTP_PEMKEY_PASSWORD, Property.NodeScope, Property.Filtered));
-        settings.add(Setting.simpleString(SSLConfigConstants.SEARCHGUARD_SSL_HTTP_PEMTRUSTEDCAS_FILEPATH, Property.NodeScope, Property.Filtered));
-
-        settings.add(Setting.simpleString(SSLConfigConstants.SEARCHGUARD_SSL_HTTP_CRL_FILE, Property.NodeScope, Property.Filtered));
-        settings.add(Setting.boolSetting(SSLConfigConstants.SEARCHGUARD_SSL_HTTP_CRL_VALIDATE, false, Property.NodeScope, Property.Filtered));
-        settings.add(Setting.boolSetting(SSLConfigConstants.SEARCHGUARD_SSL_HTTP_CRL_PREFER_CRLFILE_OVER_OCSP, false, Property.NodeScope, Property.Filtered));
-        settings.add(Setting.boolSetting(SSLConfigConstants.SEARCHGUARD_SSL_HTTP_CRL_CHECK_ONLY_END_ENTITIES, true, Property.NodeScope, Property.Filtered));
-        settings.add(Setting.boolSetting(SSLConfigConstants.SEARCHGUARD_SSL_HTTP_CRL_DISABLE_CRLDP, false, Property.NodeScope, Property.Filtered));
-        settings.add(Setting.boolSetting(SSLConfigConstants.SEARCHGUARD_SSL_HTTP_CRL_DISABLE_OCSP, false, Property.NodeScope, Property.Filtered));
-        settings.add(Setting.longSetting(SSLConfigConstants.SEARCHGUARD_SSL_HTTP_CRL_VALIDATION_DATE, -1, -1, Property.NodeScope, Property.Filtered));
-
-        settings.add(Setting.listSetting("searchguard.audit.ignore_users", Collections.emptyList(), Function.identity(), Property.NodeScope)); //not filtered here
-
-        settings.add(Setting.simpleString("node.client", Property.NodeScope));
-        settings.add(Setting.simpleString("node.local", Property.NodeScope));
-        
-        settings.add(Setting.boolSetting("searchguard.disabled", false, Property.NodeScope, Property.Filtered));
-        settings.add(Setting.intSetting("searchguard.cache.ttl_minutes", 60, 0, Property.NodeScope, Property.Filtered));
-
+
+        //TODO remove searchguard.tribe.clustername?
         settings.add(Setting.simpleString("searchguard.tribe.clustername", Property.NodeScope, Property.Filtered));
 
->>>>>>> fe2db833
         return settings;
     }
     
