/*
 * Copyright 2015 floragunn UG (haftungsbeschränkt)
 * 
 * Licensed under the Apache License, Version 2.0 (the "License");
 * you may not use this file except in compliance with the License.
 * You may obtain a copy of the License at
 * 
 *     http://www.apache.org/licenses/LICENSE-2.0
 *
 * Unless required by applicable law or agreed to in writing, software
 * distributed under the License is distributed on an "AS IS" BASIS,
 * WITHOUT WARRANTIES OR CONDITIONS OF ANY KIND, either express or implied.
 * See the License for the specific language governing permissions and
 * limitations under the License.
 * 
 */

package com.floragunn.searchguard;

import java.util.ArrayList;
import java.util.Collection;
import java.util.Collections;
import java.util.List;
import java.util.function.Function;

import org.elasticsearch.action.ActionModule;
import org.elasticsearch.common.inject.Module;
import org.elasticsearch.common.network.NetworkModule;
import org.elasticsearch.common.settings.Setting;
import org.elasticsearch.common.settings.Setting.Property;
import org.elasticsearch.common.settings.Settings;
import org.elasticsearch.plugins.Plugin;

import com.floragunn.searchguard.action.configupdate.ConfigUpdateAction;
import com.floragunn.searchguard.action.configupdate.TransportConfigUpdateAction;
import com.floragunn.searchguard.auditlog.AuditLogModule;
import com.floragunn.searchguard.configuration.BackendModule;
import com.floragunn.searchguard.configuration.ConfigurationModule;
import com.floragunn.searchguard.configuration.SearchGuardIndexSearcherWrapperModule;
import com.floragunn.searchguard.filter.SearchGuardFilter;
import com.floragunn.searchguard.http.SearchGuardHttpServerTransport;
import com.floragunn.searchguard.rest.SearchGuardInfoAction;
import com.floragunn.searchguard.ssl.util.SSLConfigConstants;
import com.floragunn.searchguard.transport.SearchGuardTransportService;
import com.google.common.collect.ImmutableList;
import com.google.common.collect.Lists;

public final class SearchGuardPlugin extends Plugin {

    private static final String CLIENT_TYPE = "client.type";
    private final Settings settings;
    private final boolean client;
    private final boolean httpSSLEnabled;
    //private boolean tribe; // TODO check tribe node

    public SearchGuardPlugin(final Settings settings) {
        super();
        checkSSLPluginAvailable();
        if(!settings.getAsBoolean(SSLConfigConstants.SEARCHGUARD_SSL_TRANSPORT_ENABLED, true)) {
            throw new IllegalStateException(SSLConfigConstants.SEARCHGUARD_SSL_TRANSPORT_ENABLED+" must be set to 'true'");
        }
        this.settings = settings;
        client = !"node".equals(this.settings.get(CLIENT_TYPE, "node"));
        httpSSLEnabled = settings.getAsBoolean(SSLConfigConstants.SEARCHGUARD_SSL_HTTP_ENABLED,
                SSLConfigConstants.SEARCHGUARD_SSL_HTTP_ENABLED_DEFAULT);
        
        if(client && System.getProperty("sg.nowarn.client") ==  null) {
            System.out.println("*************************************************************");
            System.out.println("'Search Guard 2' plugin must not be installed on client nodes.");
            System.out.println("'Search Guard SSL' plugin is enough");
            System.out.println("*************************************************************");
        }
    }
    
    public Collection<Module> shardModules(Settings settings)
    {
      if (!client) {
        //TODO query caching 
        return ImmutableList.<Module>of(new SearchGuardIndexSearcherWrapperModule());
      }
      return ImmutableList.of();
    }

    @Override
    public Collection<Module> nodeModules() {
        final Collection<Module> modules = new ArrayList<>();
        if (!client) {
            modules.add(new ConfigurationModule());
            modules.add(new BackendModule());
            modules.add(new AuditLogModule());
        }
        return modules;
    }

<<<<<<< HEAD
    @SuppressWarnings("rawtypes")
    @Override
    public Collection<Class<? extends LifecycleComponent>> nodeServices() {
        final Collection<Class<? extends LifecycleComponent>> services = new ArrayList<>();
        if (!client) {
            services.add(ConfigurationService.class);
        }
        return services;
    }

=======
>>>>>>> f5c84426
    public void onModule(final ActionModule module) {
        module.registerAction(ConfigUpdateAction.INSTANCE, TransportConfigUpdateAction.class);
        if (!client) {            
            module.registerFilter(SearchGuardFilter.class);
        }
    }
    
    @Override
    public List<Setting<?>> getSettings() {
        List<Setting<?>> settings = new ArrayList<Setting<?>>();
        settings.add(Setting.listSetting("searchguard.authcz.admin_dn", Collections.emptyList(), Function.identity(), Property.NodeScope));
        settings.add(Setting.listSetting("searchguard.authcz.impersonation_dn", Collections.emptyList(), Function.identity(), Property.NodeScope));

        settings.add(Setting.simpleString("searchguard.audit.type", Property.NodeScope, Property.Filtered));
        settings.add(Setting.simpleString("searchguard.audit.config.index", Property.NodeScope, Property.Filtered));
        settings.add(Setting.simpleString("searchguard.audit.config.type", Property.NodeScope, Property.Filtered));
        settings.add(Setting.simpleString("searchguard.audit.config.username", Property.NodeScope, Property.Filtered));
        settings.add(Setting.simpleString("searchguard.audit.config.password", Property.NodeScope, Property.Filtered));
        
        settings.add(Setting.simpleString("searchguard.kerberos.krb5_filepath", Property.NodeScope, Property.Filtered));
        settings.add(Setting.simpleString("searchguard.kerberos.acceptor_keytab_filepath", Property.NodeScope, Property.Filtered));
        
        settings.add(Setting.listSetting("searchguard.audit.config.http_endpoints", Lists.newArrayList("localhost:9200"), Function.identity(), Property.NodeScope));
 
        settings.add(Setting.boolSetting("searchguard.audit.config.enable_ssl", false, Property.NodeScope, Property.Filtered));
        settings.add(Setting.boolSetting("searchguard.audit.config.verify_hostnames", true, Property.NodeScope, Property.Filtered));
        settings.add(Setting.boolSetting("searchguard.audit.config.enable_ssl_client_auth", false, Property.NodeScope, Property.Filtered));
        
        
                
        return settings;
    }

    public void onModule(final NetworkModule module) {
    	
        if (!client) {
            module.registerRestHandler(SearchGuardInfoAction.class);
            module.registerTransportService(SearchGuardTransportService.class.toString(), SearchGuardTransportService.class);
        }
    	
        if (!client && httpSSLEnabled) {
            module.registerHttpTransport(SearchGuardHttpServerTransport.class.toString(), SearchGuardHttpServerTransport.class);
        }
    	
    }    
        
    @Override
    public Settings additionalSettings() {
        final Settings.Builder builder = Settings.builder();

        if (!client && httpSSLEnabled) {
            builder.put(NetworkModule.HTTP_TYPE_KEY, SearchGuardHttpServerTransport.class.toString());
        }

        if (!client) {
            builder.put(NetworkModule.TRANSPORT_SERVICE_TYPE_KEY, SearchGuardTransportService.class.toString());
        }

        return builder.build();
    }

    private void checkSSLPluginAvailable() {
        try {
            getClass().getClassLoader().loadClass("com.floragunn.searchguard.ssl.SearchGuardSSLPlugin");
        } catch (final ClassNotFoundException cnfe) {
            throw new IllegalStateException("SearchGuardSSLPlugin must be be installed");
        }
    }
}<|MERGE_RESOLUTION|>--- conflicted
+++ resolved
@@ -24,6 +24,7 @@
 import java.util.function.Function;
 
 import org.elasticsearch.action.ActionModule;
+import org.elasticsearch.common.component.LifecycleComponent;
 import org.elasticsearch.common.inject.Module;
 import org.elasticsearch.common.network.NetworkModule;
 import org.elasticsearch.common.settings.Setting;
@@ -92,25 +93,22 @@
         return modules;
     }
 
-<<<<<<< HEAD
     @SuppressWarnings("rawtypes")
     @Override
     public Collection<Class<? extends LifecycleComponent>> nodeServices() {
         final Collection<Class<? extends LifecycleComponent>> services = new ArrayList<>();
         if (!client) {
-            services.add(ConfigurationService.class);
+            //services.add(ConfigurationService.class);
         }
         return services;
     }
 
-=======
->>>>>>> f5c84426
-    public void onModule(final ActionModule module) {
+    /*public void onModule(final ActionModule module) {
         module.registerAction(ConfigUpdateAction.INSTANCE, TransportConfigUpdateAction.class);
         if (!client) {            
             module.registerFilter(SearchGuardFilter.class);
         }
-    }
+    }*/
     
     @Override
     public List<Setting<?>> getSettings() {
