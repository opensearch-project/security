--- conflicted
+++ resolved
@@ -17,8 +17,6 @@
 
 package com.floragunn.searchguard;
 
-import com.floragunn.searchguard.support.ConfigConstants;
-
 import io.netty.handler.ssl.OpenSsl;
 import io.netty.util.internal.PlatformDependent;
 
@@ -31,6 +29,7 @@
 import java.util.HashMap;
 import java.util.List;
 import java.util.Map;
+import java.util.Objects;
 import java.util.function.Function;
 import java.util.function.Supplier;
 import java.util.function.UnaryOperator;
@@ -44,6 +43,7 @@
 import org.elasticsearch.client.Client;
 import org.elasticsearch.cluster.metadata.IndexNameExpressionResolver;
 import org.elasticsearch.cluster.service.ClusterService;
+import org.elasticsearch.common.inject.AbstractModule;
 import org.elasticsearch.common.inject.Inject;
 import org.elasticsearch.common.inject.Module;
 import org.elasticsearch.common.inject.Provider;
@@ -65,6 +65,7 @@
 import org.elasticsearch.plugins.ActionPlugin;
 import org.elasticsearch.plugins.NetworkPlugin;
 import org.elasticsearch.plugins.Plugin;
+import org.elasticsearch.repositories.RepositoriesService;
 import org.elasticsearch.rest.RestHandler;
 import org.elasticsearch.script.ScriptService;
 import org.elasticsearch.search.SearchRequestParsers;
@@ -99,11 +100,8 @@
 import com.floragunn.searchguard.filter.SearchGuardRestFilter;
 import com.floragunn.searchguard.http.SearchGuardHttpServerTransport;
 import com.floragunn.searchguard.http.SearchGuardNonSslHttpServerTransport;
-<<<<<<< HEAD
 import com.floragunn.searchguard.http.XFFResolver;
-=======
 import com.floragunn.searchguard.rest.KibanaInfoAction;
->>>>>>> 655bc1c5
 import com.floragunn.searchguard.rest.SearchGuardInfoAction;
 import com.floragunn.searchguard.ssl.DefaultSearchGuardKeyStore;
 import com.floragunn.searchguard.ssl.ExternalSearchGuardKeyStore;
@@ -232,11 +230,10 @@
         return actions;
     }
     
-    
     @Override
     public Collection<Module> createGuiceModules() {
         List<Module> modules = new ArrayList<Module>(1);
-        modules.add(new SearchGuardSSLModule(settings, sgks));   
+        modules.add(new SearchGuardSSLModule(settings, sgks));
         return modules;
     }
     
@@ -438,8 +435,9 @@
         cr.subscribeOnChange(ConfigConstants.CONFIGNAME_CONFIG, xffResolver);   
         final BackendRegistry backendRegistry = new BackendRegistry(settings, adminDns, xffResolver, iab, auditLog, threadPool);
         cr.subscribeOnChange(ConfigConstants.CONFIGNAME_CONFIG, backendRegistry); 
-        final ActionGroupHolder ah = new ActionGroupHolder(cr);      
-        final PrivilegesEvaluator pre = new PrivilegesEvaluator(clusterService, threadPool, cr, ah, resolver, auditLog, settings, privilegesInterceptor);    
+        final ActionGroupHolder ah = new ActionGroupHolder(cr); 
+
+        final PrivilegesEvaluator pre = new PrivilegesEvaluator(clusterService, threadPool, cr, ah, resolver, auditLog, settings, privilegesInterceptor, null);    
         final SearchGuardFilter sgf = new SearchGuardFilter(settings, pre, adminDns, dlsFlsValve, auditLog, threadPool);     
         sgi = new SearchGuardInterceptor(settings, threadPool, backendRegistry, auditLog, pe, interClusterRequestEvaluator);
         
