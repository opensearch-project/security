/*
 * Copyright 2015 floragunn UG (haftungsbeschränkt)
 * 
 * Licensed under the Apache License, Version 2.0 (the "License");
 * you may not use this file except in compliance with the License.
 * You may obtain a copy of the License at
 * 
 *     http://www.apache.org/licenses/LICENSE-2.0
 *
 * Unless required by applicable law or agreed to in writing, software
 * distributed under the License is distributed on an "AS IS" BASIS,
 * WITHOUT WARRANTIES OR CONDITIONS OF ANY KIND, either express or implied.
 * See the License for the specific language governing permissions and
 * limitations under the License.
 * 
 */

package com.floragunn.searchguard;

import io.netty.handler.ssl.OpenSsl;
import io.netty.util.internal.PlatformDependent;

import java.lang.reflect.Constructor;
import java.security.AccessController;
import java.security.PrivilegedAction;
import java.util.ArrayList;
import java.util.Collection;
import java.util.Collections;
import java.util.HashMap;
import java.util.List;
import java.util.Map;
import java.util.Objects;
import java.util.function.Function;
import java.util.function.Supplier;
import java.util.function.UnaryOperator;

import org.apache.logging.log4j.LogManager;
import org.apache.logging.log4j.Logger;
import org.elasticsearch.ElasticsearchException;
import org.elasticsearch.SpecialPermission;
import org.elasticsearch.action.ActionRequest;
import org.elasticsearch.action.ActionResponse;
import org.elasticsearch.action.support.ActionFilter;
import org.elasticsearch.client.Client;
import org.elasticsearch.cluster.metadata.IndexNameExpressionResolver;
import org.elasticsearch.cluster.node.DiscoveryNodes;
import org.elasticsearch.cluster.service.ClusterService;
<<<<<<< HEAD
=======
import org.elasticsearch.common.inject.AbstractModule;
import org.elasticsearch.common.inject.Inject;
import org.elasticsearch.common.inject.Module;
>>>>>>> 51dae4ca
import org.elasticsearch.common.inject.Provider;
import org.elasticsearch.common.inject.util.Providers;
import org.elasticsearch.common.io.stream.NamedWriteableRegistry;
import org.elasticsearch.common.network.NetworkModule;
import org.elasticsearch.common.network.NetworkService;
import org.elasticsearch.common.settings.ClusterSettings;
import org.elasticsearch.common.settings.IndexScopedSettings;
import org.elasticsearch.common.settings.Setting;
import org.elasticsearch.common.settings.Setting.Property;
import org.elasticsearch.common.settings.Settings;
import org.elasticsearch.common.settings.SettingsFilter;
import org.elasticsearch.common.util.BigArrays;
import org.elasticsearch.common.util.concurrent.ThreadContext;
import org.elasticsearch.common.xcontent.NamedXContentRegistry;
import org.elasticsearch.http.HttpServerTransport;
import org.elasticsearch.http.HttpServerTransport.Dispatcher;
import org.elasticsearch.index.IndexModule;
import org.elasticsearch.index.IndexService;
import org.elasticsearch.index.shard.IndexSearcherWrapper;
import org.elasticsearch.indices.breaker.CircuitBreakerService;
import org.elasticsearch.plugins.ActionPlugin;
import org.elasticsearch.plugins.NetworkPlugin;
import org.elasticsearch.plugins.Plugin;
<<<<<<< HEAD
import org.elasticsearch.rest.RestController;
=======
import org.elasticsearch.repositories.RepositoriesService;
>>>>>>> 51dae4ca
import org.elasticsearch.rest.RestHandler;
import org.elasticsearch.script.ScriptService;
import org.elasticsearch.tasks.Task;
import org.elasticsearch.threadpool.ThreadPool;
import org.elasticsearch.transport.Transport;
import org.elasticsearch.transport.Transport.Connection;
import org.elasticsearch.transport.TransportChannel;
import org.elasticsearch.transport.TransportInterceptor;
import org.elasticsearch.transport.TransportRequest;
import org.elasticsearch.transport.TransportRequestHandler;
import org.elasticsearch.transport.TransportRequestOptions;
import org.elasticsearch.transport.TransportResponse;
import org.elasticsearch.transport.TransportResponseHandler;
import org.elasticsearch.watcher.ResourceWatcherService;

import com.floragunn.searchguard.action.configupdate.ConfigUpdateAction;
import com.floragunn.searchguard.action.configupdate.TransportConfigUpdateAction;
import com.floragunn.searchguard.auditlog.AuditLog;
import com.floragunn.searchguard.auditlog.NullAuditLog;
import com.floragunn.searchguard.auth.BackendRegistry;
import com.floragunn.searchguard.auth.internal.InternalAuthenticationBackend;
import com.floragunn.searchguard.configuration.ActionGroupHolder;
import com.floragunn.searchguard.configuration.AdminDNs;
import com.floragunn.searchguard.configuration.DlsFlsRequestValve;
import com.floragunn.searchguard.configuration.IndexBaseConfigurationRepository;
import com.floragunn.searchguard.configuration.PrivilegesEvaluator;
import com.floragunn.searchguard.configuration.PrivilegesInterceptor;
import com.floragunn.searchguard.configuration.SearchGuardIndexSearcherWrapper;
import com.floragunn.searchguard.filter.SearchGuardFilter;
import com.floragunn.searchguard.filter.SearchGuardRestFilter;
import com.floragunn.searchguard.http.SearchGuardHttpServerTransport;
import com.floragunn.searchguard.http.SearchGuardNonSslHttpServerTransport;
import com.floragunn.searchguard.http.XFFResolver;
import com.floragunn.searchguard.rest.KibanaInfoAction;
import com.floragunn.searchguard.rest.SearchGuardInfoAction;
import com.floragunn.searchguard.ssl.DefaultSearchGuardKeyStore;
import com.floragunn.searchguard.ssl.ExternalSearchGuardKeyStore;
import com.floragunn.searchguard.ssl.SearchGuardKeyStore;
import com.floragunn.searchguard.ssl.http.netty.ValidatingDispatcher;
import com.floragunn.searchguard.ssl.rest.SearchGuardSSLInfoAction;
import com.floragunn.searchguard.ssl.transport.DefaultPrincipalExtractor;
import com.floragunn.searchguard.ssl.transport.PrincipalExtractor;
import com.floragunn.searchguard.ssl.transport.SearchGuardSSLNettyTransport;
import com.floragunn.searchguard.ssl.util.SSLConfigConstants;
import com.floragunn.searchguard.support.ConfigConstants;
import com.floragunn.searchguard.support.ReflectionHelper;
import com.floragunn.searchguard.transport.DefaultInterClusterRequestEvaluator;
import com.floragunn.searchguard.transport.InterClusterRequestEvaluator;
import com.floragunn.searchguard.transport.SearchGuardInterceptor;
import com.google.common.collect.Lists;

public final class SearchGuardPlugin extends Plugin implements ActionPlugin, NetworkPlugin {

    private static final String FLS_DLS_INDEX_SEARCHER_WRAPPER_CLASS = "com.floragunn.searchguard.configuration.SearchGuardFlsDlsIndexSearcherWrapper";
    private final Logger log = LogManager.getLogger(this.getClass());
    private static final String CLIENT_TYPE = "client.type";
    private final Settings settings;
    private final boolean client;
    private final boolean httpSSLEnabled;
    private final boolean tribeNodeClient;
    private final boolean dlsFlsAvailable;
    private final Constructor<?> dlFlsConstructor;
    private final SearchGuardKeyStore sgks;
    private SearchGuardRestFilter sgRestHandler;
    private SearchGuardInterceptor sgi;
    private PrincipalExtractor principalExtractor;
    private PrivilegesEvaluator evaluator;
    private ThreadPool threadPool;
    private IndexBaseConfigurationRepository cr;
    private AdminDNs adminDns;
    private ClusterService cs;
    private AuditLog auditLog;
    private Client localClient;
    
    
    public SearchGuardPlugin(final Settings settings) {
        super();
        log.info("Clustername: {}", settings.get("cluster.name","elasticsearch"));
        if(!settings.getAsBoolean(SSLConfigConstants.SEARCHGUARD_SSL_TRANSPORT_ENABLED, true)) {
            throw new IllegalStateException(SSLConfigConstants.SEARCHGUARD_SSL_TRANSPORT_ENABLED+" must be set to 'true'");
        }
        
        final SecurityManager sm = System.getSecurityManager();

        if (sm != null) {
            sm.checkPermission(new SpecialPermission());
        }

        //TODO check initialize native netty open ssl libs still necessary
        AccessController.doPrivileged(new PrivilegedAction<Object>() {
            @Override
            public Object run() {
                PlatformDependent.newFixedMpscQueue(1);
                OpenSsl.isAvailable();
                return null;
            }
        });
        
        this.settings = settings;
        client = !"node".equals(this.settings.get(CLIENT_TYPE, "node"));
        boolean tribeNode = this.settings.getAsBoolean("action.master.force_local", false) && this.settings.getByPrefix("tribe").getAsMap().size() > 0;
        tribeNodeClient = this.settings.get("tribe.name", null) != null;
        httpSSLEnabled = settings.getAsBoolean(SSLConfigConstants.SEARCHGUARD_SSL_HTTP_ENABLED,
                SSLConfigConstants.SEARCHGUARD_SSL_HTTP_ENABLED_DEFAULT);

        log.info("Node [{}] is a transportClient: {}/tribeNode: {}/tribeNodeClient: {}", settings.get("node.name"), client, tribeNode, tribeNodeClient);
    
        if(ReflectionHelper.canLoad(FLS_DLS_INDEX_SEARCHER_WRAPPER_CLASS)) {
            try {
                dlFlsConstructor = ReflectionHelper
                .load(FLS_DLS_INDEX_SEARCHER_WRAPPER_CLASS)
                .getConstructor(IndexService.class, Settings .class);
            } catch (Exception e) {
                throw new RuntimeException("Failed to enable FLS/DLS", e);
            }

            dlsFlsAvailable = dlFlsConstructor != null;
            log.info("FLS/DLS module available: "+dlsFlsAvailable);
        } else {
            dlsFlsAvailable = false;
            dlFlsConstructor = null;
            log.info("FLS/DLS module not available");
        }
        
        if(ExternalSearchGuardKeyStore.hasExternalSslContext(settings)) {
            this.sgks = new ExternalSearchGuardKeyStore(settings);
        } else {
            this.sgks = new DefaultSearchGuardKeyStore(settings);
        }
    }
    
    @Override
    public List<RestHandler> getRestHandlers(Settings settings, RestController restController, ClusterSettings clusterSettings,
            IndexScopedSettings indexScopedSettings, SettingsFilter settingsFilter,
            IndexNameExpressionResolver indexNameExpressionResolver, Supplier<DiscoveryNodes> nodesInCluster) {
        
        final List<RestHandler> handlers = new ArrayList<RestHandler>(1);
        
        if (!client && !tribeNodeClient) {
<<<<<<< HEAD
            handlers.add(new SearchGuardInfoAction(settings, restController, Objects.requireNonNull(evaluator), Objects.requireNonNull(threadPool)));
            handlers.add(new SearchGuardSSLInfoAction(settings, restController, sgks, Objects.requireNonNull(principalExtractor)));
             
=======
            handlers.add(SearchGuardInfoAction.class);
            handlers.add(KibanaInfoAction.class);
            handlers.add(SearchGuardSSLInfoAction.class);
            
>>>>>>> 51dae4ca
            if(ReflectionHelper.canLoad("com.floragunn.searchguard.dlic.rest.api.SearchGuardRestApiActions")) {
                try {
                    Collection<RestHandler> apiHandler = (Collection<RestHandler>) ReflectionHelper
                    .load("com.floragunn.searchguard.dlic.rest.api.SearchGuardRestApiActions")
                    .getDeclaredMethod("getHandler", Settings.class, RestController.class, Client.class, 
                            AdminDNs.class, IndexBaseConfigurationRepository.class, ClusterService.class, PrincipalExtractor.class)
                    .invoke(null, settings, restController, localClient, adminDns, cr, cs, principalExtractor);          
                    handlers.addAll(apiHandler);
                    log.debug("Added {} management rest handler", apiHandler.size());
                } catch(Throwable ex) {
                    log.error("Failed to register SearchGuardRestApiActions, management API not available", ex);
                }
            }
        }
        
        return handlers;
    }
    
    @Override
    public UnaryOperator<RestHandler> getRestHandlerWrapper(final ThreadContext threadContext) {
        return (rh) -> sgRestHandler.wrap(rh);
    }

    @Override
    public List<ActionHandler<? extends ActionRequest, ? extends ActionResponse>> getActions() {
        List<ActionHandler<? extends ActionRequest, ? extends ActionResponse>> actions = new ArrayList<>(1);
        if(!tribeNodeClient) {
            actions.add(new ActionHandler(ConfigUpdateAction.INSTANCE, TransportConfigUpdateAction.class));
        }
        return actions;
    }
    
<<<<<<< HEAD
=======
    @Override
    public Collection<Module> createGuiceModules() {
        List<Module> modules = new ArrayList<Module>(1);
        modules.add(new SearchGuardSSLModule(settings, sgks));
        return modules;
    }
    
>>>>>>> 51dae4ca
    private IndexSearcherWrapper loadFlsDlsIndexSearcherWrapper(final IndexService indexService) {
        try {
            IndexSearcherWrapper flsdlsWrapper = (IndexSearcherWrapper) dlFlsConstructor.newInstance(indexService, settings);
            log.info("FLS/DLS enabled");
            return flsdlsWrapper;
        } catch(Exception ex) {
            throw new RuntimeException("Failed to enable FLS/DLS", ex);
        }
    }
    
    @Override
    public void onIndexModule(IndexModule indexModule) {
        //called for every index!
        
        if (!client) {
            if(dlsFlsAvailable) {
                indexModule.setSearcherWrapper(indexService -> loadFlsDlsIndexSearcherWrapper(indexService));
            } else {
                indexModule.setSearcherWrapper(indexService -> new SearchGuardIndexSearcherWrapper(indexService, settings));
            }
        }
    }
    
    @Override
    public List<Class<? extends ActionFilter>> getActionFilters() {
        List<Class<? extends ActionFilter>> filters = new ArrayList<>(1);
        if (!tribeNodeClient && !client) {
            filters.add(SearchGuardFilter.class);
        }
        return filters;
    }

    
    @Override
    public List<TransportInterceptor> getTransportInterceptors(ThreadContext threadContext) {
        List<TransportInterceptor> interceptors = new ArrayList<TransportInterceptor>(1);
        
        if (!client && !tribeNodeClient) {
            interceptors.add(new TransportInterceptor() {

                @Override
                public <T extends TransportRequest> TransportRequestHandler<T> interceptHandler(String action, String executor,
                        boolean forceExecution, TransportRequestHandler<T> actualHandler) {
                    
                    return new TransportRequestHandler<T>() {

                        @Override
                        public void messageReceived(T request, TransportChannel channel, Task task) throws Exception {
                            sgi.getHandler(action, actualHandler).messageReceived(request, channel, task);
                        }

                        @Override
                        public void messageReceived(T request, TransportChannel channel) throws Exception {
                            sgi.getHandler(action, actualHandler).messageReceived(request, channel);
                        }
                    };
                    
                }

                @Override
                public AsyncSender interceptSender(AsyncSender sender) {
                    
                    return new AsyncSender() {

                        @Override
                        public <T extends TransportResponse> void sendRequest(Connection connection, String action,
                                TransportRequest request, TransportRequestOptions options, TransportResponseHandler<T> handler) {
                            sgi.sendRequestDecorate(sender, connection, action, request, options, handler);
                        }
                    };
                }
            });
        }
        
        return interceptors;
    }
    
    @Override
    public Map<String, Supplier<Transport>> getTransports(Settings settings, ThreadPool threadPool, BigArrays bigArrays,
            CircuitBreakerService circuitBreakerService, NamedWriteableRegistry namedWriteableRegistry, NetworkService networkService) {

        Map<String, Supplier<Transport>> transports = new HashMap<String, Supplier<Transport>>();
        transports.put("com.floragunn.searchguard.ssl.http.netty.SearchGuardSSLNettyTransport", 
                () -> new SearchGuardSSLNettyTransport(settings, threadPool, networkService, bigArrays, namedWriteableRegistry, circuitBreakerService, sgks));
 
        return transports;

    }

    @Override
    public Map<String, Supplier<HttpServerTransport>> getHttpTransports(Settings settings, ThreadPool threadPool, BigArrays bigArrays,
            CircuitBreakerService circuitBreakerService, NamedWriteableRegistry namedWriteableRegistry,
            NamedXContentRegistry xContentRegistry, NetworkService networkService, Dispatcher dispatcher) {

        Map<String, Supplier<HttpServerTransport>> httpTransports = new HashMap<String, Supplier<HttpServerTransport>>(1);
        if (!client && httpSSLEnabled && !tribeNodeClient) {
            
            final ValidatingDispatcher validatingDispatcher = new ValidatingDispatcher(threadPool.getThreadContext(), dispatcher);
            final SearchGuardHttpServerTransport sghst = new SearchGuardHttpServerTransport(settings, networkService, bigArrays, threadPool, sgks, auditLog, xContentRegistry, validatingDispatcher);
            validatingDispatcher.setAuditErrorHandler(sghst);
            
            httpTransports.put("com.floragunn.searchguard.http.SearchGuardHttpServerTransport", 
                    () -> sghst);
        } else if (!client && !tribeNodeClient) {
            httpTransports.put("com.floragunn.searchguard.http.SearchGuardHttpServerTransport", 
                    () -> new SearchGuardNonSslHttpServerTransport(settings, networkService, bigArrays, threadPool, xContentRegistry, dispatcher));
        }
        
        return httpTransports;
    }
    
    
        
    @Override
    public Collection<Object> createComponents(Client localClient, ClusterService clusterService, ThreadPool threadPool,
            ResourceWatcherService resourceWatcherService, ScriptService scriptService, NamedXContentRegistry xContentRegistry) {
        
        this.threadPool = threadPool;
        this.cs = clusterService;
        this.localClient = localClient;
        
        final List<Object> components = new ArrayList<Object>();
        
        if (client || tribeNodeClient) {
            return components;
        }
        
        
        DlsFlsRequestValve dlsFlsValve = new DlsFlsRequestValve.NoopDlsFlsRequestValve();
        
        try {
            Class<?> dlsFlsRequestValveClass;
            if ((dlsFlsRequestValveClass = Class.forName("com.floragunn.searchguard.configuration.DlsFlsValveImpl")) != null) {                                                                                                                           
                dlsFlsValve = (DlsFlsRequestValve) dlsFlsRequestValveClass.newInstance(); //zero args constructor
                log.info("FLS/DLS valve bound");
            } 
        } catch (Throwable e) {
            log.info("FLS/DLS valve not bound (noop) due to "+e);
        }
        
        final IndexNameExpressionResolver resolver = new IndexNameExpressionResolver(settings);
        auditLog = new NullAuditLog();

        try {

            // @Inject
            // public AuditLogImpl(final Settings settings, Provider<Client>
            // clientProvider, ThreadPool threadPool,
            // final IndexNameExpressionResolver resolver, final
            // Provider<ClusterService> clusterService) {

            Class auditLogImplClass;
            if ((auditLogImplClass = Class.forName("com.floragunn.searchguard.auditlog.impl.AuditLogImpl")) != null) {
                auditLog = (AuditLog) auditLogImplClass.getConstructor(Settings.class, Provider.class , ThreadPool.class, IndexNameExpressionResolver.class, Provider.class)
                        .newInstance(settings, Providers.of(localClient), threadPool, resolver, Providers.of(clusterService));
                log.info("Auditlog available ({})", auditLogImplClass.getSimpleName());
            } 
        } catch (Throwable e) {
            log.info("Auditlog not available due to "+e);
        }
        
        final String DEFAULT_INTERCLUSTER_REQUEST_EVALUATOR_CLASS = DefaultInterClusterRequestEvaluator.class.getName();
        InterClusterRequestEvaluator interClusterRequestEvaluator = new DefaultInterClusterRequestEvaluator(settings);

     
        final String className = settings.get(ConfigConstants.SG_INTERCLUSTER_REQUEST_EVALUATOR_CLASS,
                DEFAULT_INTERCLUSTER_REQUEST_EVALUATOR_CLASS);
        log.debug("Using {} as intercluster request evaluator class", className);
        if (!DEFAULT_INTERCLUSTER_REQUEST_EVALUATOR_CLASS.equals(className)) {
            try {
                final Class<?> klass = Class.forName(className);
                final Constructor<?> constructor = klass.getConstructor(Settings.class);
                interClusterRequestEvaluator = (InterClusterRequestEvaluator) constructor.newInstance(settings);
            } catch (Throwable e) {
                log.error("Using DefaultInterClusterRequestEvaluator. Unable to instantiate {} ", e, className);
                if (log.isTraceEnabled()) {
                    log.trace("Unable to instantiate InterClusterRequestEvaluator", e);
                }
            }
        }
        
        PrivilegesInterceptor privilegesInterceptor = new PrivilegesInterceptor(resolver, clusterService, localClient, threadPool);
        
        try {
            Class privilegesInterceptorImplClass;
            if ((privilegesInterceptorImplClass = Class
                    .forName("com.floragunn.searchguard.configuration.PrivilegesInterceptorImpl")) != null) {
                privilegesInterceptor = (PrivilegesInterceptor) privilegesInterceptorImplClass
                        .getConstructor(IndexNameExpressionResolver.class, ClusterService.class, Client.class, ThreadPool.class)
                        .newInstance(resolver, clusterService, localClient, threadPool);
                log.info("Privileges interceptor bound");
            }
        } catch (Throwable e) {
            log.info("Privileges interceptor not bound (noop) due to "+e);
        }

        
        
        adminDns = new AdminDNs(settings);      
        final PrincipalExtractor pe = new DefaultPrincipalExtractor();        
        cr = (IndexBaseConfigurationRepository) IndexBaseConfigurationRepository.create(settings, threadPool, localClient, clusterService);        
        final InternalAuthenticationBackend iab = new InternalAuthenticationBackend(cr);     
        final XFFResolver xffResolver = new XFFResolver(threadPool);
        cr.subscribeOnChange(ConfigConstants.CONFIGNAME_CONFIG, xffResolver);   
        final BackendRegistry backendRegistry = new BackendRegistry(settings, adminDns, xffResolver, iab, auditLog, threadPool);
        cr.subscribeOnChange(ConfigConstants.CONFIGNAME_CONFIG, backendRegistry); 
<<<<<<< HEAD
        final ActionGroupHolder ah = new ActionGroupHolder(cr);      
        evaluator = new PrivilegesEvaluator(clusterService, threadPool, cr, ah, resolver, auditLog, settings, privilegesInterceptor);    
        final SearchGuardFilter sgf = new SearchGuardFilter(settings, evaluator, adminDns, dlsFlsValve, auditLog, threadPool);     
=======
        final ActionGroupHolder ah = new ActionGroupHolder(cr); 

        final PrivilegesEvaluator pre = new PrivilegesEvaluator(clusterService, threadPool, cr, ah, resolver, auditLog, settings, privilegesInterceptor, null);    
        final SearchGuardFilter sgf = new SearchGuardFilter(settings, pre, adminDns, dlsFlsValve, auditLog, threadPool);     
>>>>>>> 51dae4ca
        sgi = new SearchGuardInterceptor(settings, threadPool, backendRegistry, auditLog, pe, interClusterRequestEvaluator);
        
        final String principalExtractorClass = settings.get(SSLConfigConstants.SEARCHGUARD_SSL_TRANSPORT_PRINCIPAL_EXTRACTOR_CLASS, null);

        if(principalExtractorClass == null) {
            principalExtractor = new com.floragunn.searchguard.ssl.transport.DefaultPrincipalExtractor();
        } else {
            try {
                log.debug("Try to load and instantiate '{}'", principalExtractorClass);
                Class<?> principalExtractorClazz = Class.forName(principalExtractorClass);
                principalExtractor = (PrincipalExtractor) principalExtractorClazz.newInstance();
            } catch (Exception e) {
                log.error("Unable to load '{}' due to {}", e, principalExtractorClass, e.toString());
                throw new ElasticsearchException(e);
            }
        }
        
        components.add(principalExtractor);
        
        
        components.add(adminDns);
        //components.add(auditLog);
        components.add(cr);
        components.add(iab);
        components.add(xffResolver);
        components.add(backendRegistry);
        components.add(ah);
        components.add(evaluator);
        components.add(sgf);
        components.add(sgi);

        sgRestHandler = new SearchGuardRestFilter(backendRegistry, auditLog, threadPool, pe);
        
        return components;
        
    }

    @Override
    public Settings additionalSettings() {
        final Settings.Builder builder = Settings.builder();
        builder.put(NetworkModule.TRANSPORT_TYPE_KEY, "com.floragunn.searchguard.ssl.http.netty.SearchGuardSSLNettyTransport");
        builder.put(NetworkModule.HTTP_TYPE_KEY, "com.floragunn.searchguard.http.SearchGuardHttpServerTransport");
        return builder.build();
    }
    
    @Override
    public List<Setting<?>> getSettings() {
        List<Setting<?>> settings = new ArrayList<Setting<?>>();
        settings.add(Setting.listSetting("searchguard.authcz.admin_dn", Collections.emptyList(), Function.identity(), Property.NodeScope)); //not filtered here

        settings.add(Setting.simpleString("searchguard.config_index_name", Property.NodeScope, Property.Filtered));
        settings.add(Setting.groupSetting("searchguard.authcz.impersonation_dn.", Property.NodeScope)); //not filtered here

        settings.add(Setting.simpleString("searchguard.audit.type", Property.NodeScope, Property.Filtered));
        settings.add(Setting.simpleString("searchguard.audit.config.index", Property.NodeScope, Property.Filtered));
        settings.add(Setting.simpleString("searchguard.audit.config.type", Property.NodeScope, Property.Filtered));
        settings.add(Setting.simpleString("searchguard.audit.config.username", Property.NodeScope, Property.Filtered));
        settings.add(Setting.simpleString("searchguard.audit.config.password", Property.NodeScope, Property.Filtered));
        settings.add(Setting.listSetting("searchguard.audit.config.disabled_categories", Collections.emptyList(), Function.identity(), Property.NodeScope)); //not filtered here
        settings.add(Setting.intSetting("searchguard.audit.threadpool.size", 10, Property.NodeScope, Property.Filtered));
        settings.add(Setting.boolSetting("searchguard.audit.enable_request_details", false, Property.NodeScope, Property.Filtered));
        settings.add(Setting.boolSetting("searchguard.audit.config.webhook.ssl.verify", true, Property.NodeScope, Property.Filtered));
        settings.add(Setting.simpleString("searchguard.audit.config.webhook.url", Property.NodeScope, Property.Filtered));
        settings.add(Setting.simpleString("searchguard.audit.config.webhook.format", Property.NodeScope, Property.Filtered));
        
        
        settings.add(Setting.simpleString("searchguard.kerberos.krb5_filepath", Property.NodeScope, Property.Filtered));
        settings.add(Setting.simpleString("searchguard.kerberos.acceptor_keytab_filepath", Property.NodeScope, Property.Filtered));
        settings.add(Setting.simpleString("searchguard.kerberos.acceptor_principal", Property.NodeScope, Property.Filtered));
        
        settings.add(Setting.listSetting("searchguard.audit.config.http_endpoints", Lists.newArrayList("localhost:9200"), Function.identity(), Property.NodeScope)); //not filtered here
        settings.add(Setting.boolSetting("searchguard.audit.config.enable_ssl", false, Property.NodeScope, Property.Filtered));
        settings.add(Setting.boolSetting("searchguard.audit.config.verify_hostnames", true, Property.NodeScope, Property.Filtered));
        settings.add(Setting.boolSetting("searchguard.audit.config.enable_ssl_client_auth", false, Property.NodeScope, Property.Filtered));
        settings.add(Setting.simpleString("searchguard.audit.config.webhook_url", Property.NodeScope, Property.Filtered));
        settings.add(Setting.simpleString("searchguard.audit.config.webhook_format", Property.NodeScope, Property.Filtered));

        settings.add(Setting.simpleString("searchguard.cert.oid", Property.NodeScope, Property.Filtered));

        settings.add(Setting.simpleString("searchguard.cert.intercluster_request_evaluator_class", Property.NodeScope, Property.Filtered));
        settings.add(Setting.listSetting("searchguard.nodes_dn", Collections.emptyList(), Function.identity(), Property.NodeScope));//not filtered here

        settings.add(Setting.boolSetting(ConfigConstants.SG_ENABLE_SNAPSHOT_RESTORE_PRIVILEGE, ConfigConstants.SG_DEFAULT_ENABLE_SNAPSHOT_RESTORE_PRIVILEGE,
                Property.NodeScope, Property.Filtered));
        settings.add(Setting.boolSetting(ConfigConstants.SG_CHECK_SNAPSHOT_RESTORE_WRITE_PRIVILEGES, ConfigConstants.SG_DEFAULT_CHECK_SNAPSHOT_RESTORE_WRITE_PRIVILEGES,
                Property.NodeScope, Property.Filtered));

        //SSL
        settings.add(Setting.simpleString(SSLConfigConstants.SEARCHGUARD_SSL_HTTP_CLIENTAUTH_MODE, Property.NodeScope, Property.Filtered));
        settings.add(Setting.simpleString(SSLConfigConstants.SEARCHGUARD_SSL_HTTP_KEYSTORE_ALIAS, Property.NodeScope, Property.Filtered));
        settings.add(Setting.simpleString(SSLConfigConstants.SEARCHGUARD_SSL_HTTP_KEYSTORE_FILEPATH, Property.NodeScope, Property.Filtered));
        settings.add(Setting.simpleString(SSLConfigConstants.SEARCHGUARD_SSL_HTTP_KEYSTORE_PASSWORD, Property.NodeScope, Property.Filtered));
        settings.add(Setting.simpleString(SSLConfigConstants.SEARCHGUARD_SSL_HTTP_KEYSTORE_TYPE, Property.NodeScope, Property.Filtered));
        settings.add(Setting.simpleString(SSLConfigConstants.SEARCHGUARD_SSL_HTTP_TRUSTSTORE_ALIAS, Property.NodeScope, Property.Filtered));
        settings.add(Setting.simpleString(SSLConfigConstants.SEARCHGUARD_SSL_HTTP_TRUSTSTORE_FILEPATH, Property.NodeScope, Property.Filtered));
        settings.add(Setting.simpleString(SSLConfigConstants.SEARCHGUARD_SSL_HTTP_TRUSTSTORE_PASSWORD, Property.NodeScope, Property.Filtered));
        settings.add(Setting.simpleString(SSLConfigConstants.SEARCHGUARD_SSL_HTTP_TRUSTSTORE_TYPE, Property.NodeScope, Property.Filtered));
        settings.add(Setting.boolSetting(SSLConfigConstants.SEARCHGUARD_SSL_HTTP_ENABLE_OPENSSL_IF_AVAILABLE, true, Property.NodeScope, Property.Filtered));
        settings.add(Setting.boolSetting(SSLConfigConstants.SEARCHGUARD_SSL_HTTP_ENABLED, SSLConfigConstants.SEARCHGUARD_SSL_HTTP_ENABLED_DEFAULT, Property.NodeScope, Property.Filtered));
        settings.add(Setting.boolSetting(SSLConfigConstants.SEARCHGUARD_SSL_TRANSPORT_ENABLE_OPENSSL_IF_AVAILABLE, true,Property.NodeScope, Property.Filtered));
        settings.add(Setting.boolSetting(SSLConfigConstants.SEARCHGUARD_SSL_TRANSPORT_ENABLED, SSLConfigConstants.SEARCHGUARD_SSL_TRANSPORT_ENABLED_DEFAULT, Property.NodeScope, Property.Filtered));
        settings.add(Setting.boolSetting(SSLConfigConstants.SEARCHGUARD_SSL_TRANSPORT_ENFORCE_HOSTNAME_VERIFICATION, true, Property.NodeScope, Property.Filtered));
        settings.add(Setting.boolSetting(SSLConfigConstants.SEARCHGUARD_SSL_TRANSPORT_ENFORCE_HOSTNAME_VERIFICATION_RESOLVE_HOST_NAME, true, Property.NodeScope, Property.Filtered));
        settings.add(Setting.simpleString(SSLConfigConstants.SEARCHGUARD_SSL_TRANSPORT_KEYSTORE_ALIAS, Property.NodeScope, Property.Filtered));
        settings.add(Setting.simpleString(SSLConfigConstants.SEARCHGUARD_SSL_TRANSPORT_KEYSTORE_FILEPATH, Property.NodeScope, Property.Filtered));
        settings.add(Setting.simpleString(SSLConfigConstants.SEARCHGUARD_SSL_TRANSPORT_KEYSTORE_PASSWORD, Property.NodeScope, Property.Filtered));
        settings.add(Setting.simpleString(SSLConfigConstants.SEARCHGUARD_SSL_TRANSPORT_KEYSTORE_TYPE, Property.NodeScope, Property.Filtered));
        settings.add(Setting.simpleString(SSLConfigConstants.SEARCHGUARD_SSL_TRANSPORT_TRUSTSTORE_ALIAS, Property.NodeScope, Property.Filtered));
        settings.add(Setting.simpleString(SSLConfigConstants.SEARCHGUARD_SSL_TRANSPORT_TRUSTSTORE_FILEPATH, Property.NodeScope, Property.Filtered));
        settings.add(Setting.simpleString(SSLConfigConstants.SEARCHGUARD_SSL_TRANSPORT_TRUSTSTORE_PASSWORD, Property.NodeScope, Property.Filtered));
        settings.add(Setting.simpleString(SSLConfigConstants.SEARCHGUARD_SSL_TRANSPORT_TRUSTSTORE_TYPE, Property.NodeScope, Property.Filtered));
        settings.add(Setting.simpleString(SSLConfigConstants.SEARCHGUARD_SSL_HTTP_ENABLED_CIPHERS, Property.NodeScope, Property.Filtered));
        settings.add(Setting.simpleString(SSLConfigConstants.SEARCHGUARD_SSL_HTTP_ENABLED_PROTOCOLS, Property.NodeScope, Property.Filtered));
        settings.add(Setting.simpleString(SSLConfigConstants.SEARCHGUARD_SSL_TRANSPORT_ENABLED_CIPHERS, Property.NodeScope, Property.Filtered));
        settings.add(Setting.simpleString(SSLConfigConstants.SEARCHGUARD_SSL_TRANSPORT_ENABLED_PROTOCOLS, Property.NodeScope, Property.Filtered));
        
        settings.add(Setting.simpleString(SSLConfigConstants.SEARCHGUARD_SSL_CLIENT_EXTERNAL_CONTEXT_ID, Property.NodeScope, Property.Filtered));
        settings.add(Setting.simpleString(SSLConfigConstants.SEARCHGUARD_SSL_TRANSPORT_PRINCIPAL_EXTRACTOR_CLASS, Property.NodeScope, Property.Filtered));
        
        settings.add(Setting.simpleString(SSLConfigConstants.SEARCHGUARD_SSL_TRANSPORT_PEMCERT_FILEPATH, Property.NodeScope, Property.Filtered));
        settings.add(Setting.simpleString(SSLConfigConstants.SEARCHGUARD_SSL_TRANSPORT_PEMKEY_FILEPATH, Property.NodeScope, Property.Filtered));
        settings.add(Setting.simpleString(SSLConfigConstants.SEARCHGUARD_SSL_TRANSPORT_PEMKEY_PASSWORD, Property.NodeScope, Property.Filtered));
        settings.add(Setting.simpleString(SSLConfigConstants.SEARCHGUARD_SSL_TRANSPORT_PEMTRUSTEDCAS_FILEPATH, Property.NodeScope, Property.Filtered));

        settings.add(Setting.simpleString(SSLConfigConstants.SEARCHGUARD_SSL_HTTP_PEMCERT_FILEPATH, Property.NodeScope, Property.Filtered));
        settings.add(Setting.simpleString(SSLConfigConstants.SEARCHGUARD_SSL_HTTP_PEMKEY_FILEPATH, Property.NodeScope, Property.Filtered));
        settings.add(Setting.simpleString(SSLConfigConstants.SEARCHGUARD_SSL_HTTP_PEMKEY_PASSWORD, Property.NodeScope, Property.Filtered));
        settings.add(Setting.simpleString(SSLConfigConstants.SEARCHGUARD_SSL_HTTP_PEMTRUSTEDCAS_FILEPATH, Property.NodeScope, Property.Filtered));

        settings.add(Setting.simpleString("node.client", Property.NodeScope));
        settings.add(Setting.simpleString("node.local", Property.NodeScope));
    
        return settings;
    }
    
    @Override
    public List<String> getSettingsFilter() {
        List<String> settingsFilter = new ArrayList<>();
        settingsFilter.add("searchguard.*");
        return settingsFilter;
    }
}<|MERGE_RESOLUTION|>--- conflicted
+++ resolved
@@ -45,12 +45,6 @@
 import org.elasticsearch.cluster.metadata.IndexNameExpressionResolver;
 import org.elasticsearch.cluster.node.DiscoveryNodes;
 import org.elasticsearch.cluster.service.ClusterService;
-<<<<<<< HEAD
-=======
-import org.elasticsearch.common.inject.AbstractModule;
-import org.elasticsearch.common.inject.Inject;
-import org.elasticsearch.common.inject.Module;
->>>>>>> 51dae4ca
 import org.elasticsearch.common.inject.Provider;
 import org.elasticsearch.common.inject.util.Providers;
 import org.elasticsearch.common.io.stream.NamedWriteableRegistry;
@@ -74,11 +68,7 @@
 import org.elasticsearch.plugins.ActionPlugin;
 import org.elasticsearch.plugins.NetworkPlugin;
 import org.elasticsearch.plugins.Plugin;
-<<<<<<< HEAD
 import org.elasticsearch.rest.RestController;
-=======
-import org.elasticsearch.repositories.RepositoriesService;
->>>>>>> 51dae4ca
 import org.elasticsearch.rest.RestHandler;
 import org.elasticsearch.script.ScriptService;
 import org.elasticsearch.tasks.Task;
@@ -218,16 +208,11 @@
         final List<RestHandler> handlers = new ArrayList<RestHandler>(1);
         
         if (!client && !tribeNodeClient) {
-<<<<<<< HEAD
+
             handlers.add(new SearchGuardInfoAction(settings, restController, Objects.requireNonNull(evaluator), Objects.requireNonNull(threadPool)));
+            handlers.add(new KibanaInfoAction(settings, restController, Objects.requireNonNull(evaluator), Objects.requireNonNull(threadPool)));
             handlers.add(new SearchGuardSSLInfoAction(settings, restController, sgks, Objects.requireNonNull(principalExtractor)));
-             
-=======
-            handlers.add(SearchGuardInfoAction.class);
-            handlers.add(KibanaInfoAction.class);
-            handlers.add(SearchGuardSSLInfoAction.class);
-            
->>>>>>> 51dae4ca
+
             if(ReflectionHelper.canLoad("com.floragunn.searchguard.dlic.rest.api.SearchGuardRestApiActions")) {
                 try {
                     Collection<RestHandler> apiHandler = (Collection<RestHandler>) ReflectionHelper
@@ -259,17 +244,7 @@
         }
         return actions;
     }
-    
-<<<<<<< HEAD
-=======
-    @Override
-    public Collection<Module> createGuiceModules() {
-        List<Module> modules = new ArrayList<Module>(1);
-        modules.add(new SearchGuardSSLModule(settings, sgks));
-        return modules;
-    }
-    
->>>>>>> 51dae4ca
+
     private IndexSearcherWrapper loadFlsDlsIndexSearcherWrapper(final IndexService indexService) {
         try {
             IndexSearcherWrapper flsdlsWrapper = (IndexSearcherWrapper) dlFlsConstructor.newInstance(indexService, settings);
@@ -476,16 +451,9 @@
         cr.subscribeOnChange(ConfigConstants.CONFIGNAME_CONFIG, xffResolver);   
         final BackendRegistry backendRegistry = new BackendRegistry(settings, adminDns, xffResolver, iab, auditLog, threadPool);
         cr.subscribeOnChange(ConfigConstants.CONFIGNAME_CONFIG, backendRegistry); 
-<<<<<<< HEAD
         final ActionGroupHolder ah = new ActionGroupHolder(cr);      
-        evaluator = new PrivilegesEvaluator(clusterService, threadPool, cr, ah, resolver, auditLog, settings, privilegesInterceptor);    
+        evaluator = new PrivilegesEvaluator(clusterService, threadPool, cr, ah, resolver, auditLog, settings, privilegesInterceptor, null);    
         final SearchGuardFilter sgf = new SearchGuardFilter(settings, evaluator, adminDns, dlsFlsValve, auditLog, threadPool);     
-=======
-        final ActionGroupHolder ah = new ActionGroupHolder(cr); 
-
-        final PrivilegesEvaluator pre = new PrivilegesEvaluator(clusterService, threadPool, cr, ah, resolver, auditLog, settings, privilegesInterceptor, null);    
-        final SearchGuardFilter sgf = new SearchGuardFilter(settings, pre, adminDns, dlsFlsValve, auditLog, threadPool);     
->>>>>>> 51dae4ca
         sgi = new SearchGuardInterceptor(settings, threadPool, backendRegistry, auditLog, pe, interClusterRequestEvaluator);
         
         final String principalExtractorClass = settings.get(SSLConfigConstants.SEARCHGUARD_SSL_TRANSPORT_PRINCIPAL_EXTRACTOR_CLASS, null);
