--- conflicted
+++ resolved
@@ -31,7 +31,6 @@
 import java.util.List;
 import java.util.Map;
 import java.util.Objects;
-import java.util.UUID;
 import java.util.function.Function;
 import java.util.function.Supplier;
 import java.util.function.UnaryOperator;
@@ -65,10 +64,7 @@
 import org.elasticsearch.common.util.concurrent.ThreadContext;
 import org.elasticsearch.common.xcontent.NamedXContentRegistry;
 import org.elasticsearch.env.Environment;
-<<<<<<< HEAD
 import org.elasticsearch.env.NodeEnvironment;
-=======
->>>>>>> dc362212
 import org.elasticsearch.http.HttpServerTransport;
 import org.elasticsearch.http.HttpServerTransport.Dispatcher;
 import org.elasticsearch.index.IndexModule;
@@ -528,20 +524,24 @@
     //TODO userexp refine
     protected Settings getDefaultSettings(final Settings settings0) {
 
-        if(settings0.get(SSLConfigConstants.SEARCHGUARD_SSL_TRANSPORT_KEYSTORE_FILEPATH) != null
-                || settings0.get(SSLConfigConstants.SEARCHGUARD_SSL_TRANSPORT_PEMCERT_FILEPATH) != null
-                )
-                /*|| client)*/ {
-            //System.out.println("CLIENT--CLIENT--CLIENT--CLIENT--CLIENT");
+        if(settings0.getAsStructuredMap().containsKey("searchguard")) {
             return Settings.EMPTY;
-            
-        }
+        }
+        
+//        if(settings0.get(SSLConfigConstants.SEARCHGUARD_SSL_TRANSPORT_KEYSTORE_FILEPATH) != null
+//                || settings0.get(SSLConfigConstants.SEARCHGUARD_SSL_TRANSPORT_PEMCERT_FILEPATH) != null
+//                )
+//                /*|| client)*/ {
+//            //System.out.println("CLIENT--CLIENT--CLIENT--CLIENT--CLIENT");
+//            return Settings.EMPTY;
+//            
+//        }
         
         
         //System.out.println("---- Apply default settings");
         
         final Settings.Builder builder = Settings.builder();
-        final String path = new Environment(settings0).pluginsFile().toAbsolutePath().toString()+"/search-guard-5/defaultcerts/";
+        final String path = new Environment(settings0).pluginsFile().toAbsolutePath().toString()+"/search-guard-6/defaultcerts/";
         builder.put(SSLConfigConstants.SEARCHGUARD_SSL_TRANSPORT_PEMCERT_FILEPATH,path+"es-node.crt.pem");
         builder.put(SSLConfigConstants.SEARCHGUARD_SSL_TRANSPORT_PEMKEY_FILEPATH,path+"es-node.key");
         builder.put(SSLConfigConstants.SEARCHGUARD_SSL_TRANSPORT_PEMTRUSTEDCAS_FILEPATH,path+"root-ca.pem");
