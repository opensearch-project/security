--- conflicted
+++ resolved
@@ -135,8 +135,7 @@
     private final boolean httpSSLEnabled;
     private final boolean tribeNodeClient;
     private final boolean dlsFlsAvailable;
-<<<<<<< HEAD
-    private final Constructor<?> dlFlsConstructor;
+    private final Constructor<?> dlsFlsConstructor;
     private final SearchGuardKeyStore sgks;
     private SearchGuardRestFilter sgRestHandler;
     private SearchGuardInterceptor sgi;
@@ -148,17 +147,9 @@
     private ClusterService cs;
     private AuditLog auditLog;
     private Client localClient;
-    private static final String LB = System.lineSeparator();
-    
-=======
-    private final SearchGuardKeyStore sgks;
-    private SearchGuardRestFilter sgRestHandler;
-    private SearchGuardInterceptor sgi;
-    private final Constructor dlsFlsConstructor;
     private final boolean disabled;
     private static final String LB = System.lineSeparator();
 
->>>>>>> 197a8072
     public SearchGuardPlugin(final Settings settings) {
         super();
         disabled = settings.getAsBoolean("searchguard.disabled", false);
@@ -273,28 +264,18 @@
     }
     
     @Override
-<<<<<<< HEAD
     public List<RestHandler> getRestHandlers(Settings settings, RestController restController, ClusterSettings clusterSettings,
             IndexScopedSettings indexScopedSettings, SettingsFilter settingsFilter,
             IndexNameExpressionResolver indexNameExpressionResolver, Supplier<DiscoveryNodes> nodesInCluster) {
         
         final List<RestHandler> handlers = new ArrayList<RestHandler>(1);
         
-        if (!client && !tribeNodeClient) {
+        if (!client && !tribeNodeClient && !disabled) {
 
             handlers.add(new SearchGuardInfoAction(settings, restController, Objects.requireNonNull(evaluator), Objects.requireNonNull(threadPool)));
             handlers.add(new KibanaInfoAction(settings, restController, Objects.requireNonNull(evaluator), Objects.requireNonNull(threadPool)));
             handlers.add(new SearchGuardSSLInfoAction(settings, restController, sgks, Objects.requireNonNull(principalExtractor)));
 
-=======
-    public List<Class<? extends RestHandler>> getRestHandlers() {
-        List<Class<? extends RestHandler>> handlers = new ArrayList<Class<? extends RestHandler>>(1);
-        if (!client && !tribeNodeClient && !disabled) {
-            handlers.add(SearchGuardInfoAction.class);
-            handlers.add(KibanaInfoAction.class);
-            handlers.add(SearchGuardSSLInfoAction.class);
-            
->>>>>>> 197a8072
             if(ReflectionHelper.canLoad("com.floragunn.searchguard.dlic.rest.api.SearchGuardRestApiActions")) {
                 try {
                     Collection<RestHandler> apiHandler = (Collection<RestHandler>) ReflectionHelper
@@ -315,6 +296,11 @@
     
     @Override
     public UnaryOperator<RestHandler> getRestHandlerWrapper(final ThreadContext threadContext) {
+        
+        if(client || disabled) {
+            return (rh) -> rh;
+        }
+        
         return (rh) -> sgRestHandler.wrap(rh);
     }
 
@@ -326,20 +312,7 @@
         }
         return actions;
     }
-<<<<<<< HEAD
-
-=======
-    
-    @Override
-    public Collection<Module> createGuiceModules() {
-        List<Module> modules = new ArrayList<Module>(1);
-        if(!disabled) {
-            modules.add(new SearchGuardSSLModule(settings, sgks));
-        }
-        return modules;
-    }
-    
->>>>>>> 197a8072
+
     private IndexSearcherWrapper loadFlsDlsIndexSearcherWrapper(final IndexService indexService) {
         try {
             IndexSearcherWrapper flsdlsWrapper = (IndexSearcherWrapper) dlsFlsConstructor.newInstance(indexService, settings);
@@ -380,7 +353,7 @@
     public List<TransportInterceptor> getTransportInterceptors(ThreadContext threadContext) {
         List<TransportInterceptor> interceptors = new ArrayList<TransportInterceptor>(1);
         
-        if (!client && !tribeNodeClient) {
+        if (!client && !tribeNodeClient && !disabled) {
             interceptors.add(new TransportInterceptor() {
 
                 @Override
@@ -425,9 +398,10 @@
             CircuitBreakerService circuitBreakerService, NamedWriteableRegistry namedWriteableRegistry, NetworkService networkService) {
 
         Map<String, Supplier<Transport>> transports = new HashMap<String, Supplier<Transport>>();
-        transports.put("com.floragunn.searchguard.ssl.http.netty.SearchGuardSSLNettyTransport", 
-                () -> new SearchGuardSSLNettyTransport(settings, threadPool, networkService, bigArrays, namedWriteableRegistry, circuitBreakerService, sgks));
- 
+        if(!disabled) {        
+            transports.put("com.floragunn.searchguard.ssl.http.netty.SearchGuardSSLNettyTransport", 
+                    () -> new SearchGuardSSLNettyTransport(settings, threadPool, networkService, bigArrays, namedWriteableRegistry, circuitBreakerService, sgks));
+        }
         return transports;
 
     }
@@ -438,19 +412,21 @@
             NamedXContentRegistry xContentRegistry, NetworkService networkService, Dispatcher dispatcher) {
 
         Map<String, Supplier<HttpServerTransport>> httpTransports = new HashMap<String, Supplier<HttpServerTransport>>(1);
-        if (!client && httpSSLEnabled && !tribeNodeClient) {
-            
-            final ValidatingDispatcher validatingDispatcher = new ValidatingDispatcher(threadPool.getThreadContext(), dispatcher, settings);
-            final SearchGuardHttpServerTransport sghst = new SearchGuardHttpServerTransport(settings, networkService, bigArrays, threadPool, sgks, auditLog, xContentRegistry, validatingDispatcher);
-            validatingDispatcher.setAuditErrorHandler(sghst);
-            
-            httpTransports.put("com.floragunn.searchguard.http.SearchGuardHttpServerTransport", 
-                    () -> sghst);
-        } else if (!client && !tribeNodeClient) {
-            httpTransports.put("com.floragunn.searchguard.http.SearchGuardHttpServerTransport", 
-                    () -> new SearchGuardNonSslHttpServerTransport(settings, networkService, bigArrays, threadPool, xContentRegistry, dispatcher));
-        }
-        
+
+        if(!disabled) {
+            if (!client && httpSSLEnabled && !tribeNodeClient) {
+                
+                final ValidatingDispatcher validatingDispatcher = new ValidatingDispatcher(threadPool.getThreadContext(), dispatcher, settings);
+                final SearchGuardHttpServerTransport sghst = new SearchGuardHttpServerTransport(settings, networkService, bigArrays, threadPool, sgks, auditLog, xContentRegistry, validatingDispatcher);
+                validatingDispatcher.setAuditErrorHandler(sghst);
+                
+                httpTransports.put("com.floragunn.searchguard.http.SearchGuardHttpServerTransport", 
+                        () -> sghst);
+            } else if (!client && !tribeNodeClient) {
+                httpTransports.put("com.floragunn.searchguard.http.SearchGuardHttpServerTransport", 
+                        () -> new SearchGuardNonSslHttpServerTransport(settings, networkService, bigArrays, threadPool, xContentRegistry, dispatcher));
+            }
+        }
         return httpTransports;
     }
     
@@ -466,7 +442,7 @@
         
         final List<Object> components = new ArrayList<Object>();
         
-        if (client || tribeNodeClient) {
+        if (client || tribeNodeClient || disabled) {
             return components;
         }
         
@@ -728,7 +704,7 @@
     @Override
     public Collection<Class<? extends LifecycleComponent>> getGuiceServiceClasses() {
 
-        if (client || tribeNodeClient) {
+        if (client || tribeNodeClient || disabled) {
             return Collections.emptyList();
         }
         
