/*
 * Copyright 2015 floragunn UG (haftungsbeschränkt)
 * 
 * Licensed under the Apache License, Version 2.0 (the "License");
 * you may not use this file except in compliance with the License.
 * You may obtain a copy of the License at
 * 
 *     http://www.apache.org/licenses/LICENSE-2.0
 *
 * Unless required by applicable law or agreed to in writing, software
 * distributed under the License is distributed on an "AS IS" BASIS,
 * WITHOUT WARRANTIES OR CONDITIONS OF ANY KIND, either express or implied.
 * See the License for the specific language governing permissions and
 * limitations under the License.
 * 
 */

package com.floragunn.searchguard;

import io.netty.handler.ssl.OpenSsl;
import io.netty.util.internal.PlatformDependent;

import java.lang.reflect.Constructor;
import java.security.AccessController;
import java.security.PrivilegedAction;
import java.util.ArrayList;
import java.util.Collection;
import java.util.Collections;
import java.util.HashMap;
import java.util.List;
import java.util.Map;
import java.util.function.Function;
import java.util.function.Supplier;
import java.util.function.UnaryOperator;

import org.apache.logging.log4j.LogManager;
import org.apache.logging.log4j.Logger;
import org.elasticsearch.SpecialPermission;
import org.elasticsearch.action.ActionRequest;
import org.elasticsearch.action.ActionResponse;
import org.elasticsearch.action.support.ActionFilter;
import org.elasticsearch.client.Client;
import org.elasticsearch.cluster.metadata.IndexNameExpressionResolver;
import org.elasticsearch.cluster.service.ClusterService;
import org.elasticsearch.common.component.Lifecycle.State;
import org.elasticsearch.common.component.LifecycleComponent;
import org.elasticsearch.common.component.LifecycleListener;
import org.elasticsearch.common.inject.Inject;
import org.elasticsearch.common.inject.Module;
import org.elasticsearch.common.inject.Provider;
import org.elasticsearch.common.inject.util.Providers;
import org.elasticsearch.common.io.stream.NamedWriteableRegistry;
import org.elasticsearch.common.network.NetworkModule;
import org.elasticsearch.common.network.NetworkService;
import org.elasticsearch.common.settings.Setting;
import org.elasticsearch.common.settings.Setting.Property;
import org.elasticsearch.common.settings.Settings;
import org.elasticsearch.common.util.BigArrays;
import org.elasticsearch.common.util.concurrent.ThreadContext;
import org.elasticsearch.common.xcontent.NamedXContentRegistry;
import org.elasticsearch.http.HttpServerTransport;
import org.elasticsearch.index.IndexModule;
import org.elasticsearch.index.IndexService;
import org.elasticsearch.index.shard.IndexSearcherWrapper;
import org.elasticsearch.indices.breaker.CircuitBreakerService;
import org.elasticsearch.plugins.ActionPlugin;
import org.elasticsearch.plugins.NetworkPlugin;
import org.elasticsearch.plugins.Plugin;
import org.elasticsearch.repositories.RepositoriesService;
import org.elasticsearch.rest.RestHandler;
import org.elasticsearch.script.ScriptService;
import org.elasticsearch.search.SearchRequestParsers;
import org.elasticsearch.tasks.Task;
import org.elasticsearch.threadpool.ThreadPool;
import org.elasticsearch.transport.Transport;
import org.elasticsearch.transport.Transport.Connection;
import org.elasticsearch.transport.TransportChannel;
import org.elasticsearch.transport.TransportInterceptor;
import org.elasticsearch.transport.TransportRequest;
import org.elasticsearch.transport.TransportRequestHandler;
import org.elasticsearch.transport.TransportRequestOptions;
import org.elasticsearch.transport.TransportResponse;
import org.elasticsearch.transport.TransportResponseHandler;
import org.elasticsearch.watcher.ResourceWatcherService;

import com.floragunn.searchguard.action.configupdate.ConfigUpdateAction;
import com.floragunn.searchguard.action.configupdate.TransportConfigUpdateAction;
import com.floragunn.searchguard.auditlog.AuditLog;
import com.floragunn.searchguard.auditlog.NullAuditLog;
import com.floragunn.searchguard.auth.BackendRegistry;
import com.floragunn.searchguard.auth.internal.InternalAuthenticationBackend;
import com.floragunn.searchguard.configuration.ActionGroupHolder;
import com.floragunn.searchguard.configuration.AdminDNs;
import com.floragunn.searchguard.configuration.ConfigurationRepository;
import com.floragunn.searchguard.configuration.DlsFlsRequestValve;
import com.floragunn.searchguard.configuration.IndexBaseConfigurationRepository;
import com.floragunn.searchguard.configuration.PrivilegesEvaluator;
import com.floragunn.searchguard.configuration.PrivilegesInterceptor;
import com.floragunn.searchguard.configuration.SearchGuardIndexSearcherWrapper;
import com.floragunn.searchguard.filter.SearchGuardFilter;
import com.floragunn.searchguard.filter.SearchGuardRestFilter;
import com.floragunn.searchguard.http.SearchGuardHttpServerTransport;
import com.floragunn.searchguard.http.SearchGuardNonSslHttpServerTransport;
import com.floragunn.searchguard.http.XFFResolver;
import com.floragunn.searchguard.rest.KibanaInfoAction;
import com.floragunn.searchguard.rest.SearchGuardInfoAction;
import com.floragunn.searchguard.ssl.DefaultSearchGuardKeyStore;
import com.floragunn.searchguard.ssl.ExternalSearchGuardKeyStore;
import com.floragunn.searchguard.ssl.SearchGuardKeyStore;
import com.floragunn.searchguard.ssl.SearchGuardSSLModule;
import com.floragunn.searchguard.ssl.rest.SearchGuardSSLInfoAction;
import com.floragunn.searchguard.ssl.transport.DefaultPrincipalExtractor;
import com.floragunn.searchguard.ssl.transport.PrincipalExtractor;
import com.floragunn.searchguard.ssl.transport.SearchGuardSSLNettyTransport;
import com.floragunn.searchguard.ssl.util.SSLConfigConstants;
import com.floragunn.searchguard.support.ConfigConstants;
import com.floragunn.searchguard.support.ReflectionHelper;
import com.floragunn.searchguard.transport.DefaultInterClusterRequestEvaluator;
import com.floragunn.searchguard.transport.InterClusterRequestEvaluator;
import com.floragunn.searchguard.transport.SearchGuardInterceptor;
import com.google.common.collect.Lists;

public final class SearchGuardPlugin extends Plugin implements ActionPlugin, NetworkPlugin {

    private static final String FLS_DLS_INDEX_SEARCHER_WRAPPER_CLASS = "com.floragunn.searchguard.configuration.SearchGuardFlsDlsIndexSearcherWrapper";
    private final Logger log = LogManager.getLogger(this.getClass());
    private static final String CLIENT_TYPE = "client.type";
    private final Settings settings;
    private final boolean client;
    private final boolean httpSSLEnabled;
    private final boolean tribeNodeClient;
    private final boolean dlsFlsAvailable;
    private final Constructor dlFlsConstructor;
    private final SearchGuardKeyStore sgks;
<<<<<<< HEAD
    private SearchGuardRestFilter sgRestHandler;
    private SearchGuardInterceptor sgi;
=======
    private static final String LB = System.lineSeparator();
>>>>>>> 95dce395
    
    //TODO 5mg check tribe
    public SearchGuardPlugin(final Settings settings) {
        super();
        log.info("Clustername: {}", settings.get("cluster.name","elasticsearch"));

        final String licenseText =
        
        LB+"### LICENSE NOTICE Search Guard ###"+LB+LB+

        "If you use one or more of the following features in production"+LB+
        "make sure you have a valid Search Guard license"+LB+
        "(See https://floragunn.com/searchguard-validate-license)"+LB+LB+

        "* Kibana Multitenancy"+LB+
        "* LDAP authentication/authorization"+LB+
        "* Active Directory authentication/authorization"+LB+
        "* REST Management API"+LB+
        "* JSON Web Token (JWT) authentication/authorization"+LB+
        "* Kerberos authentication/authorization"+LB+
        "* Document- and Fieldlevel Security (DLS/FLS)"+LB+
        "* Auditlogging"+LB+LB+

        "In case of any doubt mail to <sales@floragunn.com>"+LB+
        "###################################";
                
        log.warn(licenseText);
        System.out.println(licenseText);
        System.err.println(licenseText);

        if(!settings.getAsBoolean(SSLConfigConstants.SEARCHGUARD_SSL_TRANSPORT_ENABLED, true)) {
            throw new IllegalStateException(SSLConfigConstants.SEARCHGUARD_SSL_TRANSPORT_ENABLED+" must be set to 'true'");
        }
        
        final SecurityManager sm = System.getSecurityManager();

        if (sm != null) {
            sm.checkPermission(new SpecialPermission());
        }

        //TODO check initialize native netty open ssl libs still necessary
        AccessController.doPrivileged(new PrivilegedAction<Object>() {
            @Override
            public Object run() {
                PlatformDependent.newFixedMpscQueue(1);
                OpenSsl.isAvailable();
                return null;
            }
        });
        
        this.settings = settings;
        client = !"node".equals(this.settings.get(CLIENT_TYPE, "node"));
        boolean tribeNode = this.settings.getAsBoolean("action.master.force_local", false) && this.settings.getByPrefix("tribe").getAsMap().size() > 0;
        tribeNodeClient = this.settings.get("tribe.name", null) != null;
        httpSSLEnabled = settings.getAsBoolean(SSLConfigConstants.SEARCHGUARD_SSL_HTTP_ENABLED,
                SSLConfigConstants.SEARCHGUARD_SSL_HTTP_ENABLED_DEFAULT);

        //TODO tribe 5.0
        log.info("Node [{}] is a transportClient: {}/tribeNode: {}/tribeNodeClient: {}", settings.get("node.name"), client, tribeNode, tribeNodeClient);
    
        if(!client && ReflectionHelper.canLoad(FLS_DLS_INDEX_SEARCHER_WRAPPER_CLASS)) {
            try {
                dlFlsConstructor = ReflectionHelper
                .load(FLS_DLS_INDEX_SEARCHER_WRAPPER_CLASS)
                .getConstructor(IndexService.class, Settings .class);
            } catch (Exception e) {
                throw new RuntimeException("Failed to enable FLS/DLS", e);
            }

            dlsFlsAvailable = dlFlsConstructor != null;
            log.info("FLS/DLS module available: "+dlsFlsAvailable);
        } else {
            dlsFlsAvailable = false;
            dlFlsConstructor = null;
            log.info("FLS/DLS module not available");
        }
        
        if(ExternalSearchGuardKeyStore.hasExternalSslContext(settings)) {
            this.sgks = new ExternalSearchGuardKeyStore(settings);
        } else {
            this.sgks = new DefaultSearchGuardKeyStore(settings);
        }
    }
    
    @Override
    public List<Class<? extends RestHandler>> getRestHandlers() {
        List<Class<? extends RestHandler>> handlers = new ArrayList<Class<? extends RestHandler>>(1);
        if (!client && !tribeNodeClient) {
            handlers.add(SearchGuardInfoAction.class);
            handlers.add(KibanaInfoAction.class);
            handlers.add(SearchGuardSSLInfoAction.class);
            
            if(ReflectionHelper.canLoad("com.floragunn.searchguard.dlic.rest.api.SearchGuardRestApiActions")) {
                try {
                    Collection<Class<? extends RestHandler>> apiHandler = (Collection<Class<? extends RestHandler>>) ReflectionHelper
                    .load("com.floragunn.searchguard.dlic.rest.api.SearchGuardRestApiActions")
                    .getDeclaredMethod("getHandler")
                    .invoke(null);          
                    handlers.addAll(apiHandler);
                    log.debug("Added {} management rest handler", apiHandler.size());
                } catch(Throwable ex) {
                    log.error("Failed to register SearchGuardRestApiActions, management API not available", ex);
                }
            }
        }
        return handlers;
    }
    
    @Override
    public UnaryOperator<RestHandler> getRestHandlerWrapper(final ThreadContext threadContext) {
        return (rh) -> sgRestHandler.wrap(rh);
    }

    @Override
    public List<ActionHandler<? extends ActionRequest, ? extends ActionResponse>> getActions() {
        List<ActionHandler<? extends ActionRequest, ? extends ActionResponse>> actions = new ArrayList<>(1);
        if(!tribeNodeClient) {
            actions.add(new ActionHandler(ConfigUpdateAction.INSTANCE, TransportConfigUpdateAction.class));
        }
        return actions;
    }
    
    @Override
    public Collection<Module> createGuiceModules() {
        List<Module> modules = new ArrayList<Module>(1);
        modules.add(new SearchGuardSSLModule(settings, sgks));
        return modules;
    }
    
    private IndexSearcherWrapper loadFlsDlsIndexSearcherWrapper(final IndexService indexService) {
        try {
            IndexSearcherWrapper flsdlsWrapper = (IndexSearcherWrapper) dlFlsConstructor.newInstance(indexService, settings);
            if(log.isDebugEnabled()) {
                log.debug("FLS/DLS enabled for index {}", indexService.index().getName());
            }
            return flsdlsWrapper;
        } catch(Exception ex) {
            throw new RuntimeException("Failed to enable FLS/DLS", ex);
        }
    }
    
    @Override
    public void onIndexModule(IndexModule indexModule) {
        //called for every index!
        
        if (!client) {
            if(dlsFlsAvailable) {
                indexModule.setSearcherWrapper(indexService -> loadFlsDlsIndexSearcherWrapper(indexService));
            } else {
                indexModule.setSearcherWrapper(indexService -> new SearchGuardIndexSearcherWrapper(indexService, settings));
            }
        }
    }
    
    @Override
    public List<Class<? extends ActionFilter>> getActionFilters() {
        List<Class<? extends ActionFilter>> filters = new ArrayList<>(1);
        if (!tribeNodeClient && !client) {
            filters.add(SearchGuardFilter.class);
        }
        return filters;
    }

    
    @Override
    public List<TransportInterceptor> getTransportInterceptors(ThreadContext threadContext) {
        List<TransportInterceptor> interceptors = new ArrayList<TransportInterceptor>(1);
        
        if (!client && !tribeNodeClient) {
            interceptors.add(new TransportInterceptor() {

                @Override
                public <T extends TransportRequest> TransportRequestHandler<T> interceptHandler(String action, String executor,
                        boolean forceExecution, TransportRequestHandler<T> actualHandler) {
                    
                    return new TransportRequestHandler<T>() {

                        @Override
                        public void messageReceived(T request, TransportChannel channel, Task task) throws Exception {
                            sgi.getHandler(action, actualHandler).messageReceived(request, channel, task);
                        }

                        @Override
                        public void messageReceived(T request, TransportChannel channel) throws Exception {
                            sgi.getHandler(action, actualHandler).messageReceived(request, channel);
                        }
                    };
                    
                }

                @Override
                public AsyncSender interceptSender(AsyncSender sender) {
                    
                    return new AsyncSender() {

                        @Override
                        public <T extends TransportResponse> void sendRequest(Connection connection, String action,
                                TransportRequest request, TransportRequestOptions options, TransportResponseHandler<T> handler) {
                            sgi.sendRequestDecorate(sender, connection, action, request, options, handler);
                            //SearchGuardInterceptor.getSearchGuardInterceptor(instanceUUID.toString()).sendRequestDecorate(sender, connection, action, request, options, handler);
                        }
                    };
                }
            });
        }
        
        return interceptors;
    }
    
    @Override
    public Map<String, Supplier<Transport>> getTransports(Settings settings, ThreadPool threadPool, BigArrays bigArrays,
            CircuitBreakerService circuitBreakerService, NamedWriteableRegistry namedWriteableRegistry, NetworkService networkService) {

        Map<String, Supplier<Transport>> transports = new HashMap<String, Supplier<Transport>>();
        transports.put("com.floragunn.searchguard.ssl.http.netty.SearchGuardSSLNettyTransport", 
                () -> new SearchGuardSSLNettyTransport(settings, threadPool, networkService, bigArrays, namedWriteableRegistry, circuitBreakerService, sgks));
 
        return transports;

    }

    @Override
    public Map<String, Supplier<HttpServerTransport>> getHttpTransports(Settings settings, ThreadPool threadPool, BigArrays bigArrays,
            CircuitBreakerService circuitBreakerService, NamedWriteableRegistry namedWriteableRegistry,
            NamedXContentRegistry xContentRegistry, NetworkService networkService) {
        Map<String, Supplier<HttpServerTransport>> httpTransports = new HashMap<String, Supplier<HttpServerTransport>>(1);
        if (!client && httpSSLEnabled && !tribeNodeClient) {
            httpTransports.put("com.floragunn.searchguard.http.SearchGuardHttpServerTransport", 
                    () -> new SearchGuardHttpServerTransport(settings, networkService, bigArrays, threadPool, sgks, null, xContentRegistry));
        } else if (!client && !tribeNodeClient) {
            httpTransports.put("com.floragunn.searchguard.http.SearchGuardHttpServerTransport", 
                    () -> new SearchGuardNonSslHttpServerTransport(settings, networkService, bigArrays, threadPool, xContentRegistry));
        }
        
        return httpTransports;
    }
    
    
        
    @Override
    public Collection<Object> createComponents(Client localClient, ClusterService clusterService, ThreadPool threadPool,
            ResourceWatcherService resourceWatcherService, ScriptService scriptService, SearchRequestParsers searchRequestParsers,
            NamedXContentRegistry xContentRegistry) {
        
        final List<Object> components = new ArrayList<Object>();
        
        if (client || tribeNodeClient) {
            return components;
        }
        
        
        DlsFlsRequestValve dlsFlsValve = new DlsFlsRequestValve.NoopDlsFlsRequestValve();
        
        try {
            Class<?> dlsFlsRequestValveClass;
            if ((dlsFlsRequestValveClass = Class.forName("com.floragunn.searchguard.configuration.DlsFlsValveImpl")) != null) {                                                                                                                           
                dlsFlsValve = (DlsFlsRequestValve) dlsFlsRequestValveClass.newInstance(); //zero args constructor
                log.info("FLS/DLS valve bound");
            } 
        } catch (Throwable e) {
            log.info("FLS/DLS valve not bound (noop) due to "+e);
        }
        
        final IndexNameExpressionResolver resolver = new IndexNameExpressionResolver(settings);
        AuditLog auditLog = new NullAuditLog();

        try {

            // @Inject
            // public AuditLogImpl(final Settings settings, Provider<Client>
            // clientProvider, ThreadPool threadPool,
            // final IndexNameExpressionResolver resolver, final
            // Provider<ClusterService> clusterService) {

            Class auditLogImplClass;
            if ((auditLogImplClass = Class.forName("com.floragunn.searchguard.auditlog.impl.AuditLogImpl")) != null) {
                auditLog = (AuditLog) auditLogImplClass.getConstructor(Settings.class, Provider.class , ThreadPool.class, IndexNameExpressionResolver.class, Provider.class)
                        .newInstance(settings, Providers.of(localClient), threadPool, resolver, Providers.of(clusterService));
                log.info("Auditlog available ({})", auditLogImplClass.getSimpleName());
            } 
        } catch (Throwable e) {
            log.info("Auditlog not available due to "+e);
        }
        
        final String DEFAULT_INTERCLUSTER_REQUEST_EVALUATOR_CLASS = DefaultInterClusterRequestEvaluator.class.getName();
        InterClusterRequestEvaluator interClusterRequestEvaluator = new DefaultInterClusterRequestEvaluator(settings);

     
        final String className = settings.get(ConfigConstants.SG_INTERCLUSTER_REQUEST_EVALUATOR_CLASS,
                DEFAULT_INTERCLUSTER_REQUEST_EVALUATOR_CLASS);
        log.debug("Using {} as intercluster request evaluator class", className);
        if (!DEFAULT_INTERCLUSTER_REQUEST_EVALUATOR_CLASS.equals(className)) {
            try {
                final Class<?> klass = Class.forName(className);
                final Constructor<?> constructor = klass.getConstructor(Settings.class);
                interClusterRequestEvaluator = (InterClusterRequestEvaluator) constructor.newInstance(settings);
            } catch (Throwable e) {
                log.error("Using DefaultInterClusterRequestEvaluator. Unable to instantiate {} ", e, className);
                if (log.isTraceEnabled()) {
                    log.trace("Unable to instantiate InterClusterRequestEvaluator", e);
                }
            }
        }
        
        PrivilegesInterceptor privilegesInterceptor = new PrivilegesInterceptor(resolver, clusterService, localClient, threadPool);
        
        try {
            Class privilegesInterceptorImplClass;
            if ((privilegesInterceptorImplClass = Class
                    .forName("com.floragunn.searchguard.configuration.PrivilegesInterceptorImpl")) != null) {
                privilegesInterceptor = (PrivilegesInterceptor) privilegesInterceptorImplClass
                        .getConstructor(IndexNameExpressionResolver.class, ClusterService.class, Client.class, ThreadPool.class)
                        .newInstance(resolver, clusterService, localClient, threadPool);
                log.info("Privileges interceptor bound");
            }
        } catch (Throwable e) {
            log.info("Privileges interceptor not bound (noop) due to "+e);
        }

        
        
        final AdminDNs adminDns = new AdminDNs(settings);      
        final PrincipalExtractor pe = new DefaultPrincipalExtractor();        
        final ConfigurationRepository cr = IndexBaseConfigurationRepository.create(settings, threadPool, localClient, clusterService);        
        final InternalAuthenticationBackend iab = new InternalAuthenticationBackend(cr);     
        final XFFResolver xffResolver = new XFFResolver(threadPool);
        cr.subscribeOnChange(ConfigConstants.CONFIGNAME_CONFIG, xffResolver);   
        final BackendRegistry backendRegistry = new BackendRegistry(settings, adminDns, xffResolver, iab, auditLog, threadPool);
        cr.subscribeOnChange(ConfigConstants.CONFIGNAME_CONFIG, backendRegistry); 
        final ActionGroupHolder ah = new ActionGroupHolder(cr); 

        final PrivilegesEvaluator pre = new PrivilegesEvaluator(clusterService, threadPool, cr, ah, resolver, auditLog, settings, privilegesInterceptor);    
        final SearchGuardFilter sgf = new SearchGuardFilter(settings, pre, adminDns, dlsFlsValve, auditLog, threadPool);     
        sgi = new SearchGuardInterceptor(settings, threadPool, backendRegistry, auditLog, pe, interClusterRequestEvaluator);
        
        components.add(adminDns);
        //components.add(auditLog);
        components.add(cr);
        components.add(iab);
        components.add(xffResolver);
        components.add(backendRegistry);
        components.add(ah);
        components.add(pre);
        components.add(sgf);
        components.add(sgi);

        sgRestHandler = new SearchGuardRestFilter(backendRegistry, auditLog, threadPool, pe, settings);
        
        return components;
        
    }

    @Override
    public Settings additionalSettings() {
        final Settings.Builder builder = Settings.builder();
        builder.put(NetworkModule.TRANSPORT_TYPE_KEY, "com.floragunn.searchguard.ssl.http.netty.SearchGuardSSLNettyTransport");
        builder.put(NetworkModule.HTTP_TYPE_KEY, "com.floragunn.searchguard.http.SearchGuardHttpServerTransport");
        return builder.build();
    }
    
    @Override
    public List<Setting<?>> getSettings() {
        List<Setting<?>> settings = new ArrayList<Setting<?>>();
        settings.add(Setting.listSetting("searchguard.authcz.admin_dn", Collections.emptyList(), Function.identity(), Property.NodeScope)); //not filtered here

        settings.add(Setting.simpleString("searchguard.config_index_name", Property.NodeScope, Property.Filtered));
        settings.add(Setting.groupSetting("searchguard.authcz.impersonation_dn.", Property.NodeScope)); //not filtered here

        settings.add(Setting.simpleString("searchguard.audit.type", Property.NodeScope, Property.Filtered));
        settings.add(Setting.simpleString("searchguard.audit.config.index", Property.NodeScope, Property.Filtered));
        settings.add(Setting.simpleString("searchguard.audit.config.type", Property.NodeScope, Property.Filtered));
        settings.add(Setting.simpleString("searchguard.audit.config.username", Property.NodeScope, Property.Filtered));
        settings.add(Setting.simpleString("searchguard.audit.config.password", Property.NodeScope, Property.Filtered));
        settings.add(Setting.listSetting("searchguard.audit.config.disabled_categories", Collections.emptyList(), Function.identity(), Property.NodeScope)); //not filtered here
        settings.add(Setting.intSetting("searchguard.audit.threadpool.size", 10, Property.NodeScope, Property.Filtered));
        settings.add(Setting.boolSetting("searchguard.audit.enable_request_details", false, Property.NodeScope, Property.Filtered));
        settings.add(Setting.boolSetting("searchguard.audit.config.webhook.ssl.verify", true, Property.NodeScope, Property.Filtered));
        settings.add(Setting.simpleString("searchguard.audit.config.webhook.url", Property.NodeScope, Property.Filtered));
        settings.add(Setting.simpleString("searchguard.audit.config.webhook.format", Property.NodeScope, Property.Filtered));
        
        
        settings.add(Setting.simpleString("searchguard.kerberos.krb5_filepath", Property.NodeScope, Property.Filtered));
        settings.add(Setting.simpleString("searchguard.kerberos.acceptor_keytab_filepath", Property.NodeScope, Property.Filtered));
        settings.add(Setting.simpleString("searchguard.kerberos.acceptor_principal", Property.NodeScope, Property.Filtered));
        
        settings.add(Setting.listSetting("searchguard.audit.config.http_endpoints", Lists.newArrayList("localhost:9200"), Function.identity(), Property.NodeScope)); //not filtered here
        settings.add(Setting.boolSetting("searchguard.audit.config.enable_ssl", false, Property.NodeScope, Property.Filtered));
        settings.add(Setting.boolSetting("searchguard.audit.config.verify_hostnames", true, Property.NodeScope, Property.Filtered));
        settings.add(Setting.boolSetting("searchguard.audit.config.enable_ssl_client_auth", false, Property.NodeScope, Property.Filtered));
        settings.add(Setting.simpleString("searchguard.audit.config.webhook_url", Property.NodeScope, Property.Filtered));
        settings.add(Setting.simpleString("searchguard.audit.config.webhook_format", Property.NodeScope, Property.Filtered));

        settings.add(Setting.simpleString("searchguard.cert.oid", Property.NodeScope, Property.Filtered));

        settings.add(Setting.simpleString("searchguard.cert.intercluster_request_evaluator_class", Property.NodeScope, Property.Filtered));
        settings.add(Setting.listSetting("searchguard.nodes_dn", Collections.emptyList(), Function.identity(), Property.NodeScope));//not filtered here

        settings.add(Setting.boolSetting(ConfigConstants.SG_ENABLE_SNAPSHOT_RESTORE_PRIVILEGE, ConfigConstants.SG_DEFAULT_ENABLE_SNAPSHOT_RESTORE_PRIVILEGE,
                Property.NodeScope, Property.Filtered));
        settings.add(Setting.boolSetting(ConfigConstants.SG_CHECK_SNAPSHOT_RESTORE_WRITE_PRIVILEGES, ConfigConstants.SG_DEFAULT_CHECK_SNAPSHOT_RESTORE_WRITE_PRIVILEGES,
                Property.NodeScope, Property.Filtered));

        //SSL
        settings.add(Setting.simpleString(SSLConfigConstants.SEARCHGUARD_SSL_HTTP_CLIENTAUTH_MODE, Property.NodeScope, Property.Filtered));
        settings.add(Setting.simpleString(SSLConfigConstants.SEARCHGUARD_SSL_HTTP_KEYSTORE_ALIAS, Property.NodeScope, Property.Filtered));
        settings.add(Setting.simpleString(SSLConfigConstants.SEARCHGUARD_SSL_HTTP_KEYSTORE_FILEPATH, Property.NodeScope, Property.Filtered));
        settings.add(Setting.simpleString(SSLConfigConstants.SEARCHGUARD_SSL_HTTP_KEYSTORE_PASSWORD, Property.NodeScope, Property.Filtered));
        settings.add(Setting.simpleString(SSLConfigConstants.SEARCHGUARD_SSL_HTTP_KEYSTORE_TYPE, Property.NodeScope, Property.Filtered));
        settings.add(Setting.simpleString(SSLConfigConstants.SEARCHGUARD_SSL_HTTP_TRUSTSTORE_ALIAS, Property.NodeScope, Property.Filtered));
        settings.add(Setting.simpleString(SSLConfigConstants.SEARCHGUARD_SSL_HTTP_TRUSTSTORE_FILEPATH, Property.NodeScope, Property.Filtered));
        settings.add(Setting.simpleString(SSLConfigConstants.SEARCHGUARD_SSL_HTTP_TRUSTSTORE_PASSWORD, Property.NodeScope, Property.Filtered));
        settings.add(Setting.simpleString(SSLConfigConstants.SEARCHGUARD_SSL_HTTP_TRUSTSTORE_TYPE, Property.NodeScope, Property.Filtered));
        settings.add(Setting.boolSetting(SSLConfigConstants.SEARCHGUARD_SSL_HTTP_ENABLE_OPENSSL_IF_AVAILABLE, true, Property.NodeScope, Property.Filtered));
        settings.add(Setting.boolSetting(SSLConfigConstants.SEARCHGUARD_SSL_HTTP_ENABLED, SSLConfigConstants.SEARCHGUARD_SSL_HTTP_ENABLED_DEFAULT, Property.NodeScope, Property.Filtered));
        settings.add(Setting.boolSetting(SSLConfigConstants.SEARCHGUARD_SSL_TRANSPORT_ENABLE_OPENSSL_IF_AVAILABLE, true,Property.NodeScope, Property.Filtered));
        settings.add(Setting.boolSetting(SSLConfigConstants.SEARCHGUARD_SSL_TRANSPORT_ENABLED, SSLConfigConstants.SEARCHGUARD_SSL_TRANSPORT_ENABLED_DEFAULT, Property.NodeScope, Property.Filtered));
        settings.add(Setting.boolSetting(SSLConfigConstants.SEARCHGUARD_SSL_TRANSPORT_ENFORCE_HOSTNAME_VERIFICATION, true, Property.NodeScope, Property.Filtered));
        settings.add(Setting.boolSetting(SSLConfigConstants.SEARCHGUARD_SSL_TRANSPORT_ENFORCE_HOSTNAME_VERIFICATION_RESOLVE_HOST_NAME, true, Property.NodeScope, Property.Filtered));
        settings.add(Setting.simpleString(SSLConfigConstants.SEARCHGUARD_SSL_TRANSPORT_KEYSTORE_ALIAS, Property.NodeScope, Property.Filtered));
        settings.add(Setting.simpleString(SSLConfigConstants.SEARCHGUARD_SSL_TRANSPORT_KEYSTORE_FILEPATH, Property.NodeScope, Property.Filtered));
        settings.add(Setting.simpleString(SSLConfigConstants.SEARCHGUARD_SSL_TRANSPORT_KEYSTORE_PASSWORD, Property.NodeScope, Property.Filtered));
        settings.add(Setting.simpleString(SSLConfigConstants.SEARCHGUARD_SSL_TRANSPORT_KEYSTORE_TYPE, Property.NodeScope, Property.Filtered));
        settings.add(Setting.simpleString(SSLConfigConstants.SEARCHGUARD_SSL_TRANSPORT_TRUSTSTORE_ALIAS, Property.NodeScope, Property.Filtered));
        settings.add(Setting.simpleString(SSLConfigConstants.SEARCHGUARD_SSL_TRANSPORT_TRUSTSTORE_FILEPATH, Property.NodeScope, Property.Filtered));
        settings.add(Setting.simpleString(SSLConfigConstants.SEARCHGUARD_SSL_TRANSPORT_TRUSTSTORE_PASSWORD, Property.NodeScope, Property.Filtered));
        settings.add(Setting.simpleString(SSLConfigConstants.SEARCHGUARD_SSL_TRANSPORT_TRUSTSTORE_TYPE, Property.NodeScope, Property.Filtered));
        settings.add(Setting.listSetting(SSLConfigConstants.SEARCHGUARD_SSL_HTTP_ENABLED_CIPHERS, Collections.emptyList(), Function.identity(), Property.NodeScope));//not filtered here
        settings.add(Setting.listSetting(SSLConfigConstants.SEARCHGUARD_SSL_HTTP_ENABLED_PROTOCOLS, Collections.emptyList(), Function.identity(), Property.NodeScope));//not filtered here
        settings.add(Setting.listSetting(SSLConfigConstants.SEARCHGUARD_SSL_TRANSPORT_ENABLED_CIPHERS, Collections.emptyList(), Function.identity(), Property.NodeScope));//not filtered here
        settings.add(Setting.listSetting(SSLConfigConstants.SEARCHGUARD_SSL_TRANSPORT_ENABLED_PROTOCOLS, Collections.emptyList(), Function.identity(), Property.NodeScope));//not filtered here
        
        settings.add(Setting.simpleString(SSLConfigConstants.SEARCHGUARD_SSL_CLIENT_EXTERNAL_CONTEXT_ID, Property.NodeScope, Property.Filtered));
        settings.add(Setting.simpleString(SSLConfigConstants.SEARCHGUARD_SSL_TRANSPORT_PRINCIPAL_EXTRACTOR_CLASS, Property.NodeScope, Property.Filtered));
        
        settings.add(Setting.simpleString(SSLConfigConstants.SEARCHGUARD_SSL_TRANSPORT_PEMCERT_FILEPATH, Property.NodeScope, Property.Filtered));
        settings.add(Setting.simpleString(SSLConfigConstants.SEARCHGUARD_SSL_TRANSPORT_PEMKEY_FILEPATH, Property.NodeScope, Property.Filtered));
        settings.add(Setting.simpleString(SSLConfigConstants.SEARCHGUARD_SSL_TRANSPORT_PEMKEY_PASSWORD, Property.NodeScope, Property.Filtered));
        settings.add(Setting.simpleString(SSLConfigConstants.SEARCHGUARD_SSL_TRANSPORT_PEMTRUSTEDCAS_FILEPATH, Property.NodeScope, Property.Filtered));

        settings.add(Setting.simpleString(SSLConfigConstants.SEARCHGUARD_SSL_HTTP_PEMCERT_FILEPATH, Property.NodeScope, Property.Filtered));
        settings.add(Setting.simpleString(SSLConfigConstants.SEARCHGUARD_SSL_HTTP_PEMKEY_FILEPATH, Property.NodeScope, Property.Filtered));
        settings.add(Setting.simpleString(SSLConfigConstants.SEARCHGUARD_SSL_HTTP_PEMKEY_PASSWORD, Property.NodeScope, Property.Filtered));
        settings.add(Setting.simpleString(SSLConfigConstants.SEARCHGUARD_SSL_HTTP_PEMTRUSTEDCAS_FILEPATH, Property.NodeScope, Property.Filtered));

        settings.add(Setting.simpleString(SSLConfigConstants.SEARCHGUARD_SSL_HTTP_CRL_FILE, Property.NodeScope, Property.Filtered));
        settings.add(Setting.boolSetting(SSLConfigConstants.SEARCHGUARD_SSL_HTTP_CRL_VALIDATE, false, Property.NodeScope, Property.Filtered));
        settings.add(Setting.boolSetting(SSLConfigConstants.SEARCHGUARD_SSL_HTTP_CRL_PREFER_CRLFILE_OVER_OCSP, false, Property.NodeScope, Property.Filtered));
        settings.add(Setting.boolSetting(SSLConfigConstants.SEARCHGUARD_SSL_HTTP_CRL_CHECK_ONLY_END_ENTITIES, true, Property.NodeScope, Property.Filtered));
        settings.add(Setting.boolSetting(SSLConfigConstants.SEARCHGUARD_SSL_HTTP_CRL_DISABLE_CRLDP, false, Property.NodeScope, Property.Filtered));
        settings.add(Setting.boolSetting(SSLConfigConstants.SEARCHGUARD_SSL_HTTP_CRL_DISABLE_OCSP, false, Property.NodeScope, Property.Filtered));
        settings.add(Setting.longSetting(SSLConfigConstants.SEARCHGUARD_SSL_HTTP_CRL_VALIDATION_DATE, -1, -1, Property.NodeScope, Property.Filtered));

        settings.add(Setting.listSetting("searchguard.audit.ignore_users", Collections.emptyList(), Function.identity(), Property.NodeScope)); //not filtered here

        settings.add(Setting.simpleString("node.client", Property.NodeScope));
        settings.add(Setting.simpleString("node.local", Property.NodeScope));
    
        return settings;
    }
    
    @Override
    public List<String> getSettingsFilter() {
        List<String> settingsFilter = new ArrayList<>();
        settingsFilter.add("searchguard.*");
        return settingsFilter;
    }

    //below is a hack because it seems not possible to access RepositoriesService from a non guice class
    //the way of how deguice is organized is really a mess - hope this can be fixed in later versions
    //TODO check if this could be removed
    
    @Override
    public Collection<Class<? extends LifecycleComponent>> getGuiceServiceClasses() {

        if (client || tribeNodeClient) {
            return Collections.emptyList();
        }
        
        final List<Class<? extends LifecycleComponent>> services = new ArrayList<>(1);
        services.add(RepositoriesServiceHolder.class);
        return services;
    }
    
    public static class RepositoriesServiceHolder implements LifecycleComponent {

        private static RepositoriesService repositoriesService;
        
        @Inject
        public RepositoriesServiceHolder(final RepositoriesService repositoriesService) {
            RepositoriesServiceHolder.repositoriesService = repositoriesService;
        }

        public static RepositoriesService getRepositoriesService() {
            return repositoriesService;
        }

        @Override
        public void close() {            
        }

        @Override
        public State lifecycleState() {
            return null;
        }

        @Override
        public void addLifecycleListener(LifecycleListener listener) {            
        }

        @Override
        public void removeLifecycleListener(LifecycleListener listener) {            
        }

        @Override
        public void start() {            
        }

        @Override
        public void stop() {            
        }
        
    }
}<|MERGE_RESOLUTION|>--- conflicted
+++ resolved
@@ -132,12 +132,9 @@
     private final boolean dlsFlsAvailable;
     private final Constructor dlFlsConstructor;
     private final SearchGuardKeyStore sgks;
-<<<<<<< HEAD
     private SearchGuardRestFilter sgRestHandler;
     private SearchGuardInterceptor sgi;
-=======
     private static final String LB = System.lineSeparator();
->>>>>>> 95dce395
     
     //TODO 5mg check tribe
     public SearchGuardPlugin(final Settings settings) {
