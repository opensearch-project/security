/*
 * Copyright 2015 floragunn UG (haftungsbeschränkt)
 * 
 * Licensed under the Apache License, Version 2.0 (the "License");
 * you may not use this file except in compliance with the License.
 * You may obtain a copy of the License at
 * 
 *     http://www.apache.org/licenses/LICENSE-2.0
 *
 * Unless required by applicable law or agreed to in writing, software
 * distributed under the License is distributed on an "AS IS" BASIS,
 * WITHOUT WARRANTIES OR CONDITIONS OF ANY KIND, either express or implied.
 * See the License for the specific language governing permissions and
 * limitations under the License.
 * 
 */

package com.floragunn.searchguard;

import io.netty.handler.ssl.OpenSsl;
import io.netty.util.internal.PlatformDependent;

import java.lang.reflect.Constructor;
import java.security.AccessController;
import java.security.PrivilegedAction;
import java.security.Security;
import java.util.ArrayList;
import java.util.Collection;
import java.util.Collections;
import java.util.HashMap;
import java.util.List;
import java.util.Map;
import java.util.Objects;
import java.util.UUID;
import java.util.function.Function;
import java.util.function.Supplier;
import java.util.function.UnaryOperator;

import org.apache.logging.log4j.LogManager;
import org.apache.logging.log4j.Logger;
import org.bouncycastle.jce.provider.BouncyCastleProvider;
import org.elasticsearch.SpecialPermission;
import org.elasticsearch.action.ActionRequest;
import org.elasticsearch.action.ActionResponse;
import org.elasticsearch.action.support.ActionFilter;
import org.elasticsearch.client.Client;
import org.elasticsearch.cluster.metadata.IndexNameExpressionResolver;
import org.elasticsearch.cluster.node.DiscoveryNodes;
import org.elasticsearch.cluster.service.ClusterService;
import org.elasticsearch.common.component.Lifecycle.State;
import org.elasticsearch.common.component.LifecycleComponent;
import org.elasticsearch.common.component.LifecycleListener;
import org.elasticsearch.common.inject.Inject;
import org.elasticsearch.common.inject.util.Providers;
import org.elasticsearch.common.io.stream.NamedWriteableRegistry;
import org.elasticsearch.common.network.NetworkModule;
import org.elasticsearch.common.network.NetworkService;
import org.elasticsearch.common.settings.ClusterSettings;
import org.elasticsearch.common.settings.IndexScopedSettings;
import org.elasticsearch.common.settings.Setting;
import org.elasticsearch.common.settings.Setting.Property;
import org.elasticsearch.common.settings.Settings;
import org.elasticsearch.common.settings.SettingsFilter;
import org.elasticsearch.common.util.BigArrays;
import org.elasticsearch.common.util.concurrent.ThreadContext;
import org.elasticsearch.common.xcontent.NamedXContentRegistry;
import org.elasticsearch.env.Environment;
import org.elasticsearch.http.HttpServerTransport;
import org.elasticsearch.http.HttpServerTransport.Dispatcher;
import org.elasticsearch.index.IndexModule;
import org.elasticsearch.index.IndexService;
import org.elasticsearch.index.shard.IndexSearcherWrapper;
import org.elasticsearch.indices.breaker.CircuitBreakerService;
import org.elasticsearch.plugins.ActionPlugin;
import org.elasticsearch.plugins.NetworkPlugin;
import org.elasticsearch.plugins.Plugin;
import org.elasticsearch.repositories.RepositoriesService;
import org.elasticsearch.rest.RestController;
import org.elasticsearch.rest.RestHandler;
import org.elasticsearch.script.ScriptService;
import org.elasticsearch.tasks.Task;
import org.elasticsearch.threadpool.ThreadPool;
import org.elasticsearch.transport.Transport;
import org.elasticsearch.transport.Transport.Connection;
import org.elasticsearch.transport.TransportChannel;
import org.elasticsearch.transport.TransportInterceptor;
import org.elasticsearch.transport.TransportRequest;
import org.elasticsearch.transport.TransportRequestHandler;
import org.elasticsearch.transport.TransportRequestOptions;
import org.elasticsearch.transport.TransportResponse;
import org.elasticsearch.transport.TransportResponseHandler;
import org.elasticsearch.watcher.ResourceWatcherService;

import com.floragunn.searchguard.action.configupdate.ConfigUpdateAction;
import com.floragunn.searchguard.action.configupdate.TransportConfigUpdateAction;
import com.floragunn.searchguard.action.licenseinfo.LicenseInfoAction;
import com.floragunn.searchguard.action.licenseinfo.TransportLicenseInfoAction;
import com.floragunn.searchguard.auditlog.AuditLog;
import com.floragunn.searchguard.auth.BackendRegistry;
import com.floragunn.searchguard.auth.internal.InternalAuthenticationBackend;
import com.floragunn.searchguard.configuration.ActionGroupHolder;
import com.floragunn.searchguard.configuration.AdminDNs;
import com.floragunn.searchguard.configuration.DlsFlsRequestValve;
import com.floragunn.searchguard.configuration.IndexBaseConfigurationRepository;
import com.floragunn.searchguard.configuration.PrivilegesEvaluator;
import com.floragunn.searchguard.configuration.PrivilegesInterceptor;
import com.floragunn.searchguard.configuration.SearchGuardIndexSearcherWrapper;
import com.floragunn.searchguard.filter.SearchGuardFilter;
import com.floragunn.searchguard.filter.SearchGuardRestFilter;
import com.floragunn.searchguard.http.SearchGuardHttpServerTransport;
import com.floragunn.searchguard.http.SearchGuardNonSslHttpServerTransport;
import com.floragunn.searchguard.http.XFFResolver;
import com.floragunn.searchguard.rest.KibanaInfoAction;
import com.floragunn.searchguard.rest.SearchGuardInfoAction;
import com.floragunn.searchguard.rest.SearchGuardLicenseAction;
import com.floragunn.searchguard.ssl.DefaultSearchGuardKeyStore;
import com.floragunn.searchguard.ssl.ExternalSearchGuardKeyStore;
import com.floragunn.searchguard.ssl.SearchGuardKeyStore;
import com.floragunn.searchguard.ssl.http.netty.ValidatingDispatcher;
import com.floragunn.searchguard.ssl.rest.SearchGuardSSLInfoAction;
import com.floragunn.searchguard.ssl.transport.DefaultPrincipalExtractor;
import com.floragunn.searchguard.ssl.transport.PrincipalExtractor;
import com.floragunn.searchguard.ssl.transport.SearchGuardSSLNettyTransport;
import com.floragunn.searchguard.ssl.util.SSLConfigConstants;
import com.floragunn.searchguard.support.ConfigConstants;
import com.floragunn.searchguard.support.ReflectionHelper;
import com.floragunn.searchguard.transport.DefaultInterClusterRequestEvaluator;
import com.floragunn.searchguard.transport.InterClusterRequestEvaluator;
import com.floragunn.searchguard.transport.SearchGuardInterceptor;
import com.google.common.collect.Lists;

//TODO general
//- check elasticsearchyml reload
public final class SearchGuardPlugin extends Plugin implements ActionPlugin, NetworkPlugin {

    private final Logger log = LogManager.getLogger(this.getClass());
    private static final String CLIENT_TYPE = "client.type";
    private final Settings settings;
    private final boolean client;
    private final boolean httpSSLEnabled;
    private final boolean tribeNodeClient;
    private final boolean dlsFlsAvailable;
    private final Constructor<?> dlsFlsConstructor;
    private final SearchGuardKeyStore sgks;
    private SearchGuardRestFilter sgRestHandler;
    private SearchGuardInterceptor sgi;
    private PrincipalExtractor principalExtractor;
    private PrivilegesEvaluator evaluator;
    private ThreadPool threadPool;
    private IndexBaseConfigurationRepository cr;
    private AdminDNs adminDns;
    private ClusterService cs;
    private AuditLog auditLog;
    private Client localClient;
    private final boolean disabled;
    private final boolean enterpriseModulesEnabled;
    private static final String LB = System.lineSeparator();

    public SearchGuardPlugin(final Settings settings0) {
        super();
        AccessController.doPrivileged(new PrivilegedAction<Object>() {
            @Override
            public Object run() {
                System.setProperty("es.set.netty.runtime.available.processors", "false");
                if(Security.getProvider("BC") == null) {
                    Security.addProvider(new BouncyCastleProvider());
                }
                return null;
            }
        });
        
        disabled = settings0.getAsBoolean("searchguard.disabled", false);
        
        if(disabled) {
            this.settings = null;
            this.client = false;
            this.httpSSLEnabled = false;
            this.tribeNodeClient = false;
            this.dlsFlsAvailable = false;
            this.dlsFlsConstructor = null;
            this.sgks = null;
            enterpriseModulesEnabled = false;
            log.warn("Search Guard plugin installed but disabled. This can expose your configuration (including passwords) to the public.");
            return;
        } else {
            client = !"node".equals(settings0.get(CLIENT_TYPE, "node"));
            this.settings = Settings.builder().put(settings0).put(getDefaultSettings(settings0)).build();
        }
        
        enterpriseModulesEnabled = settings.getAsBoolean("searchguard.enterprise_modules_enabled", true);
        ReflectionHelper.init(enterpriseModulesEnabled);

        log.info("Clustername: {}", settings.get("cluster.name","elasticsearch"));

        final String licenseText =
        
        LB+"### LICENSE NOTICE Search Guard ###"+LB+LB+

        "If you use one or more of the following features in production"+LB+
        "make sure you have a valid Search Guard license"+LB+
        "(See https://floragunn.com/searchguard-validate-license)"+LB+LB+

        "* Kibana Multitenancy"+LB+
        "* LDAP authentication/authorization"+LB+
        "* Active Directory authentication/authorization"+LB+
        "* REST Management API"+LB+
        "* JSON Web Token (JWT) authentication/authorization"+LB+
        "* Kerberos authentication/authorization"+LB+
        "* Document- and Fieldlevel Security (DLS/FLS)"+LB+
        "* Auditlogging"+LB+LB+

        "In case of any doubt mail to <sales@floragunn.com>"+LB+
        "###################################";
        
        if(!Boolean.getBoolean("sg.display_lic_none")) {
            
            if(!Boolean.getBoolean("sg.display_lic_only_stdout")) {
                log.warn(licenseText);
                System.err.println(licenseText);
            }
    
            System.out.println(licenseText);

        }

        if(!settings.getAsBoolean(SSLConfigConstants.SEARCHGUARD_SSL_TRANSPORT_ENABLED, true)) {
            throw new IllegalStateException(SSLConfigConstants.SEARCHGUARD_SSL_TRANSPORT_ENABLED+" must be set to 'true'");
        }
        
        String rejectClientInitiatedRenegotiation = System.getProperty("jdk.tls.rejectClientInitiatedRenegotiation");
        
        if(!Boolean.parseBoolean(rejectClientInitiatedRenegotiation)) {
            final String renegoMsg = "Consider setting -Djdk.tls.rejectClientInitiatedRenegotiation=true to prevent DoS attacks through client side initiated TLS renegotiation.";
            log.warn(renegoMsg);
            System.out.println(renegoMsg);
            System.err.println(renegoMsg);
        } else {
            log.debug("Client side initiated TLS renegotiation disabled. This can prevent DoS attacks. (jdk.tls.rejectClientInitiatedRenegotiation is true).");
        }
        
        final SecurityManager sm = System.getSecurityManager();

        if (sm != null) {
            sm.checkPermission(new SpecialPermission());
        }

        //TODO check initialize native netty open ssl libs still necessary
        AccessController.doPrivileged(new PrivilegedAction<Object>() {
            @Override
            public Object run() {
                System.setProperty("es.set.netty.runtime.available.processors", "false");
                PlatformDependent.newFixedMpscQueue(1);
                OpenSsl.isAvailable();
                return null;
            }
        });
        
        boolean tribeNode = this.settings.getAsBoolean("action.master.force_local", false) && this.settings.getByPrefix("tribe").getAsMap().size() > 0;
        tribeNodeClient = this.settings.get("tribe.name", null) != null;
        httpSSLEnabled = settings.getAsBoolean(SSLConfigConstants.SEARCHGUARD_SSL_HTTP_ENABLED,
                SSLConfigConstants.SEARCHGUARD_SSL_HTTP_ENABLED_DEFAULT);

        log.info("Node [{}] is a transportClient: {}/tribeNode: {}/tribeNodeClient: {}", settings.get("node.name"), client, tribeNode, tribeNodeClient);
    
        if(!client) {
            dlsFlsConstructor = ReflectionHelper.instantiateDlsFlsConstructor();
            dlsFlsAvailable = dlsFlsConstructor != null;
            log.info("FLS/DLS module available: "+dlsFlsAvailable);
        } else {
            dlsFlsAvailable = false;
            dlsFlsConstructor = null;
        }
        
        if(ExternalSearchGuardKeyStore.hasExternalSslContext(settings)) {
            this.sgks = new ExternalSearchGuardKeyStore(settings);
        } else {
            this.sgks = new DefaultSearchGuardKeyStore(settings);
        }
    }
    
    @Override
    public List<RestHandler> getRestHandlers(Settings settings, RestController restController, ClusterSettings clusterSettings,
            IndexScopedSettings indexScopedSettings, SettingsFilter settingsFilter,
            IndexNameExpressionResolver indexNameExpressionResolver, Supplier<DiscoveryNodes> nodesInCluster) {
        
        settings = Settings.builder().put(settings).put(getDefaultSettings(settings)).build();
        
        final List<RestHandler> handlers = new ArrayList<RestHandler>(1);
        
        if (!client && !tribeNodeClient && !disabled) {

            handlers.add(new SearchGuardInfoAction(settings, restController, Objects.requireNonNull(evaluator), Objects.requireNonNull(threadPool)));
            handlers.add(new KibanaInfoAction(settings, restController, Objects.requireNonNull(evaluator), Objects.requireNonNull(threadPool)));
            handlers.add(new SearchGuardSSLInfoAction(settings, restController, sgks, Objects.requireNonNull(principalExtractor)));
            handlers.add(new SearchGuardLicenseAction(settings, restController));

            Collection<RestHandler> apiHandler = ReflectionHelper
                    .instantiateMngtRestApiHandler(settings, restController, localClient, adminDns, cr, cs, principalExtractor);
            handlers.addAll(apiHandler);
            log.debug("Added {} management rest handler", apiHandler.size());
        }
        
        return handlers;
    }
    
    @Override
    public UnaryOperator<RestHandler> getRestHandlerWrapper(final ThreadContext threadContext) {
        
        if(client || disabled) {
            return (rh) -> rh;
        }
        
        return (rh) -> sgRestHandler.wrap(rh);
    }

    @Override
    public List<ActionHandler<? extends ActionRequest, ? extends ActionResponse>> getActions() {
        List<ActionHandler<? extends ActionRequest, ? extends ActionResponse>> actions = new ArrayList<>(1);
        if(!tribeNodeClient && !disabled) {
            actions.add(new ActionHandler<>(ConfigUpdateAction.INSTANCE, TransportConfigUpdateAction.class));
            actions.add(new ActionHandler<>(LicenseInfoAction.INSTANCE, TransportLicenseInfoAction.class));
        }
        return actions;
    }

    private IndexSearcherWrapper loadFlsDlsIndexSearcherWrapper(final IndexService indexService) {
        try {
            IndexSearcherWrapper flsdlsWrapper = (IndexSearcherWrapper) dlsFlsConstructor.newInstance(indexService, settings);
            if(log.isDebugEnabled()) {
                log.debug("FLS/DLS enabled for index {}", indexService.index().getName());
            }
            return flsdlsWrapper;
        } catch(Exception ex) {
            throw new RuntimeException("Failed to enable FLS/DLS", ex);
        }
    }
    
    @Override
    public void onIndexModule(IndexModule indexModule) {
        //called for every index!
        
        if(!disabled) {
            if (!client) {
                if(dlsFlsAvailable) {
                    indexModule.setSearcherWrapper(indexService -> loadFlsDlsIndexSearcherWrapper(indexService));
                } else {
                    indexModule.setSearcherWrapper(indexService -> new SearchGuardIndexSearcherWrapper(indexService, settings));
                }
            }
        }
    }
    
    @Override
    public List<Class<? extends ActionFilter>> getActionFilters() {
        List<Class<? extends ActionFilter>> filters = new ArrayList<>(1);
        if (!tribeNodeClient && !client && !disabled) {
            filters.add(SearchGuardFilter.class);
        }
        return filters;
    }
    
    @Override
    public List<TransportInterceptor> getTransportInterceptors(ThreadContext threadContext) {
        List<TransportInterceptor> interceptors = new ArrayList<TransportInterceptor>(1);
        
        if (!client && !tribeNodeClient && !disabled) {
            interceptors.add(new TransportInterceptor() {

                @Override
                public <T extends TransportRequest> TransportRequestHandler<T> interceptHandler(String action, String executor,
                        boolean forceExecution, TransportRequestHandler<T> actualHandler) {
                    
                    return new TransportRequestHandler<T>() {

                        @Override
                        public void messageReceived(T request, TransportChannel channel, Task task) throws Exception {
                            sgi.getHandler(action, actualHandler).messageReceived(request, channel, task);
                        }

                        @Override
                        public void messageReceived(T request, TransportChannel channel) throws Exception {
                            sgi.getHandler(action, actualHandler).messageReceived(request, channel);
                        }
                    };
                    
                }

                @Override
                public AsyncSender interceptSender(AsyncSender sender) {
                    
                    return new AsyncSender() {

                        @Override
                        public <T extends TransportResponse> void sendRequest(Connection connection, String action,
                                TransportRequest request, TransportRequestOptions options, TransportResponseHandler<T> handler) {
                            sgi.sendRequestDecorate(sender, connection, action, request, options, handler);
                        }
                    };
                }
            });
        }
        
        return interceptors;
    }
    
    @Override
    public Map<String, Supplier<Transport>> getTransports(Settings settings0, ThreadPool threadPool, BigArrays bigArrays,
            CircuitBreakerService circuitBreakerService, NamedWriteableRegistry namedWriteableRegistry, NetworkService networkService) {

        final Settings settings1 = Settings.builder().put(settings0).put(getDefaultSettings(settings0)).build();
        
        Map<String, Supplier<Transport>> transports = new HashMap<String, Supplier<Transport>>();
        if(!disabled) {        
            transports.put("com.floragunn.searchguard.ssl.http.netty.SearchGuardSSLNettyTransport", 
                    () -> new SearchGuardSSLNettyTransport(settings1, threadPool, networkService, bigArrays, namedWriteableRegistry, circuitBreakerService, sgks));
        }
        return transports;

    }

    @Override
    public Map<String, Supplier<HttpServerTransport>> getHttpTransports(Settings settings0, ThreadPool threadPool, BigArrays bigArrays,
            CircuitBreakerService circuitBreakerService, NamedWriteableRegistry namedWriteableRegistry,
            NamedXContentRegistry xContentRegistry, NetworkService networkService, Dispatcher dispatcher) {

        final Settings settings1 = Settings.builder().put(settings0).put(getDefaultSettings(settings0)).build();
        
        Map<String, Supplier<HttpServerTransport>> httpTransports = new HashMap<String, Supplier<HttpServerTransport>>(1);

        if(!disabled) {
            if (!client && httpSSLEnabled && !tribeNodeClient) {
                
                final ValidatingDispatcher validatingDispatcher = new ValidatingDispatcher(threadPool.getThreadContext(), dispatcher, settings1);
                final SearchGuardHttpServerTransport sghst = new SearchGuardHttpServerTransport(settings1, networkService, bigArrays, threadPool, sgks, auditLog, xContentRegistry, validatingDispatcher);
                validatingDispatcher.setAuditErrorHandler(sghst);
                
                httpTransports.put("com.floragunn.searchguard.http.SearchGuardHttpServerTransport", 
                        () -> sghst);
            } else if (!client && !tribeNodeClient) {
                httpTransports.put("com.floragunn.searchguard.http.SearchGuardHttpServerTransport", 
                        () -> new SearchGuardNonSslHttpServerTransport(settings1, networkService, bigArrays, threadPool, xContentRegistry, dispatcher));
            }
        }
        return httpTransports;
    }
    
    
        
    @Override
    public Collection<Object> createComponents(Client localClient, ClusterService clusterService, ThreadPool threadPool,
            ResourceWatcherService resourceWatcherService, ScriptService scriptService, NamedXContentRegistry xContentRegistry) {
        
        this.threadPool = threadPool;
        this.cs = clusterService;
        this.localClient = localClient;
        
        final List<Object> components = new ArrayList<Object>();
        
        if (client || tribeNodeClient || disabled) {
            return components;
        }
        
        
        DlsFlsRequestValve dlsFlsValve = ReflectionHelper.instantiateDlsFlsValve();
        
        final IndexNameExpressionResolver resolver = new IndexNameExpressionResolver(settings);
        auditLog = ReflectionHelper.instantiateAuditLog(settings, Providers.of(localClient), threadPool, resolver, Providers.of(clusterService));
        
        final String DEFAULT_INTERCLUSTER_REQUEST_EVALUATOR_CLASS = DefaultInterClusterRequestEvaluator.class.getName();
        InterClusterRequestEvaluator interClusterRequestEvaluator = new DefaultInterClusterRequestEvaluator(settings);

     
        final String className = settings.get(ConfigConstants.SG_INTERCLUSTER_REQUEST_EVALUATOR_CLASS,
                DEFAULT_INTERCLUSTER_REQUEST_EVALUATOR_CLASS);
        log.debug("Using {} as intercluster request evaluator class", className);
        if (!DEFAULT_INTERCLUSTER_REQUEST_EVALUATOR_CLASS.equals(className)) {
            interClusterRequestEvaluator = ReflectionHelper.instantiateInterClusterRequestEvaluator(className, settings);
        }
        
        PrivilegesInterceptor privilegesInterceptor = ReflectionHelper.instantiatePrivilegesInterceptorImpl(resolver, clusterService, localClient, threadPool);

        adminDns = new AdminDNs(settings);      
        final PrincipalExtractor pe = new DefaultPrincipalExtractor();        
        cr = (IndexBaseConfigurationRepository) IndexBaseConfigurationRepository.create(settings, threadPool, localClient, clusterService);        
        final InternalAuthenticationBackend iab = new InternalAuthenticationBackend(cr);     
        final XFFResolver xffResolver = new XFFResolver(threadPool);
        cr.subscribeOnChange(ConfigConstants.CONFIGNAME_CONFIG, xffResolver);   
        final BackendRegistry backendRegistry = new BackendRegistry(settings, adminDns, xffResolver, iab, auditLog, threadPool);
        cr.subscribeOnChange(ConfigConstants.CONFIGNAME_CONFIG, backendRegistry);
        final ActionGroupHolder ah = new ActionGroupHolder(cr);      
        evaluator = new PrivilegesEvaluator(clusterService, threadPool, cr, ah, resolver, auditLog, settings, privilegesInterceptor);    
        final SearchGuardFilter sgf = new SearchGuardFilter(settings, evaluator, adminDns, dlsFlsValve, auditLog, threadPool);     
        sgi = new SearchGuardInterceptor(settings, threadPool, backendRegistry, auditLog, pe, interClusterRequestEvaluator, cs);
        
        final String principalExtractorClass = settings.get(SSLConfigConstants.SEARCHGUARD_SSL_TRANSPORT_PRINCIPAL_EXTRACTOR_CLASS, null);

        if(principalExtractorClass == null) {
            principalExtractor = new com.floragunn.searchguard.ssl.transport.DefaultPrincipalExtractor();
        } else {
            principalExtractor = ReflectionHelper.instantiatePrincipalExtractor(principalExtractorClass);
        }
        
        components.add(principalExtractor);
        
        
        components.add(adminDns);
        //components.add(auditLog);
        components.add(cr);
        components.add(iab);
        components.add(xffResolver);
        components.add(backendRegistry);
        components.add(ah);
        components.add(evaluator);
        components.add(sgf);
        components.add(sgi);

        sgRestHandler = new SearchGuardRestFilter(backendRegistry, auditLog, threadPool, pe, settings);
        
        return components;
        
    }
    
    //TODO userexp refine
    protected Settings getDefaultSettings(final Settings settings0) {

        if(settings0.get(SSLConfigConstants.SEARCHGUARD_SSL_TRANSPORT_KEYSTORE_FILEPATH) != null
                || settings0.get(SSLConfigConstants.SEARCHGUARD_SSL_TRANSPORT_PEMCERT_FILEPATH) != null
                )
                /*|| client)*/ {
            //System.out.println("CLIENT--CLIENT--CLIENT--CLIENT--CLIENT");
            return Settings.EMPTY;
            
        }
        
        
        //System.out.println("---- Apply default settings");
        
        final Settings.Builder builder = Settings.builder();
        final String path = new Environment(settings0).pluginsFile().toAbsolutePath().toString()+"/search-guard-5/defaultcerts/";
        builder.put(SSLConfigConstants.SEARCHGUARD_SSL_TRANSPORT_PEMCERT_FILEPATH,path+"es-node.crt.pem");
        builder.put(SSLConfigConstants.SEARCHGUARD_SSL_TRANSPORT_PEMKEY_FILEPATH,path+"es-node.key");
        builder.put(SSLConfigConstants.SEARCHGUARD_SSL_TRANSPORT_PEMTRUSTEDCAS_FILEPATH,path+"root-ca.pem");
        builder.put(SSLConfigConstants.SEARCHGUARD_SSL_TRANSPORT_PEMKEY_PASSWORD,"changeit");
        builder.put(SSLConfigConstants.SEARCHGUARD_SSL_TRANSPORT_ENFORCE_HOSTNAME_VERIFICATION, false);
        builder.put("network.host", "0.0.0.0");
        
        return builder.build();
    }

    @Override
    public Settings additionalSettings() {
        
        if(disabled) {
            return Settings.EMPTY;
        }
        
        final Settings.Builder builder = Settings.builder();
        builder.put(NetworkModule.TRANSPORT_TYPE_KEY, "com.floragunn.searchguard.ssl.http.netty.SearchGuardSSLNettyTransport");
        builder.put(NetworkModule.HTTP_TYPE_KEY, "com.floragunn.searchguard.http.SearchGuardHttpServerTransport");
        return builder.build();
    }
    
    @Override
    public List<Setting<?>> getSettings() {
        List<Setting<?>> settings = new ArrayList<Setting<?>>();
        
        settings.add(Setting.listSetting("searchguard.authcz.admin_dn", Collections.emptyList(), Function.identity(), Property.NodeScope)); //not filtered here

        settings.add(Setting.simpleString("searchguard.config_index_name", Property.NodeScope, Property.Filtered));
        settings.add(Setting.groupSetting("searchguard.authcz.impersonation_dn.", Property.NodeScope)); //not filtered here

        settings.add(Setting.simpleString("searchguard.audit.type", Property.NodeScope, Property.Filtered));
        settings.add(Setting.simpleString("searchguard.audit.config.index", Property.NodeScope, Property.Filtered));
        settings.add(Setting.simpleString("searchguard.audit.config.type", Property.NodeScope, Property.Filtered));
        settings.add(Setting.simpleString("searchguard.audit.config.username", Property.NodeScope, Property.Filtered));
        settings.add(Setting.simpleString("searchguard.audit.config.password", Property.NodeScope, Property.Filtered));
        settings.add(Setting.listSetting("searchguard.audit.config.disabled_categories", Collections.emptyList(), Function.identity(), Property.NodeScope)); //not filtered here
        settings.add(Setting.intSetting("searchguard.audit.threadpool.size", 10, Property.NodeScope, Property.Filtered));
        settings.add(Setting.boolSetting("searchguard.audit.enable_request_details", false, Property.NodeScope, Property.Filtered));
        settings.add(Setting.boolSetting("searchguard.audit.config.webhook.ssl.verify", true, Property.NodeScope, Property.Filtered));
        settings.add(Setting.simpleString("searchguard.audit.config.webhook.url", Property.NodeScope, Property.Filtered));
        settings.add(Setting.simpleString("searchguard.audit.config.webhook.format", Property.NodeScope, Property.Filtered));
        
        
        settings.add(Setting.simpleString("searchguard.kerberos.krb5_filepath", Property.NodeScope, Property.Filtered));
        settings.add(Setting.simpleString("searchguard.kerberos.acceptor_keytab_filepath", Property.NodeScope, Property.Filtered));
        settings.add(Setting.simpleString("searchguard.kerberos.acceptor_principal", Property.NodeScope, Property.Filtered));
        
        settings.add(Setting.listSetting("searchguard.audit.config.http_endpoints", Lists.newArrayList("localhost:9200"), Function.identity(), Property.NodeScope)); //not filtered here
        settings.add(Setting.boolSetting("searchguard.audit.config.enable_ssl", false, Property.NodeScope, Property.Filtered));
        settings.add(Setting.boolSetting("searchguard.audit.config.verify_hostnames", true, Property.NodeScope, Property.Filtered));
        settings.add(Setting.boolSetting("searchguard.audit.config.enable_ssl_client_auth", false, Property.NodeScope, Property.Filtered));
        settings.add(Setting.simpleString("searchguard.audit.config.webhook_url", Property.NodeScope, Property.Filtered));
        settings.add(Setting.simpleString("searchguard.audit.config.webhook_format", Property.NodeScope, Property.Filtered));

        settings.add(Setting.simpleString("searchguard.cert.oid", Property.NodeScope, Property.Filtered));

        settings.add(Setting.simpleString("searchguard.cert.intercluster_request_evaluator_class", Property.NodeScope, Property.Filtered));
        settings.add(Setting.listSetting("searchguard.nodes_dn", Collections.emptyList(), Function.identity(), Property.NodeScope));//not filtered here

        settings.add(Setting.boolSetting(ConfigConstants.SG_ENABLE_SNAPSHOT_RESTORE_PRIVILEGE, ConfigConstants.SG_DEFAULT_ENABLE_SNAPSHOT_RESTORE_PRIVILEGE,
                Property.NodeScope, Property.Filtered));
        settings.add(Setting.boolSetting(ConfigConstants.SG_CHECK_SNAPSHOT_RESTORE_WRITE_PRIVILEGES, ConfigConstants.SG_DEFAULT_CHECK_SNAPSHOT_RESTORE_WRITE_PRIVILEGES,
                Property.NodeScope, Property.Filtered));

        //SSL
        settings.add(Setting.simpleString(SSLConfigConstants.SEARCHGUARD_SSL_HTTP_CLIENTAUTH_MODE, Property.NodeScope, Property.Filtered));
        settings.add(Setting.simpleString(SSLConfigConstants.SEARCHGUARD_SSL_HTTP_KEYSTORE_ALIAS, Property.NodeScope, Property.Filtered));
        settings.add(Setting.simpleString(SSLConfigConstants.SEARCHGUARD_SSL_HTTP_KEYSTORE_FILEPATH, Property.NodeScope, Property.Filtered));
        settings.add(Setting.simpleString(SSLConfigConstants.SEARCHGUARD_SSL_HTTP_KEYSTORE_PASSWORD, Property.NodeScope, Property.Filtered));
        settings.add(Setting.simpleString(SSLConfigConstants.SEARCHGUARD_SSL_HTTP_KEYSTORE_TYPE, Property.NodeScope, Property.Filtered));
        settings.add(Setting.simpleString(SSLConfigConstants.SEARCHGUARD_SSL_HTTP_TRUSTSTORE_ALIAS, Property.NodeScope, Property.Filtered));
        settings.add(Setting.simpleString(SSLConfigConstants.SEARCHGUARD_SSL_HTTP_TRUSTSTORE_FILEPATH, Property.NodeScope, Property.Filtered));
        settings.add(Setting.simpleString(SSLConfigConstants.SEARCHGUARD_SSL_HTTP_TRUSTSTORE_PASSWORD, Property.NodeScope, Property.Filtered));
        settings.add(Setting.simpleString(SSLConfigConstants.SEARCHGUARD_SSL_HTTP_TRUSTSTORE_TYPE, Property.NodeScope, Property.Filtered));
        settings.add(Setting.boolSetting(SSLConfigConstants.SEARCHGUARD_SSL_HTTP_ENABLE_OPENSSL_IF_AVAILABLE, true, Property.NodeScope, Property.Filtered));
        settings.add(Setting.boolSetting(SSLConfigConstants.SEARCHGUARD_SSL_HTTP_ENABLED, SSLConfigConstants.SEARCHGUARD_SSL_HTTP_ENABLED_DEFAULT, Property.NodeScope, Property.Filtered));
        settings.add(Setting.boolSetting(SSLConfigConstants.SEARCHGUARD_SSL_TRANSPORT_ENABLE_OPENSSL_IF_AVAILABLE, true,Property.NodeScope, Property.Filtered));
        settings.add(Setting.boolSetting(SSLConfigConstants.SEARCHGUARD_SSL_TRANSPORT_ENABLED, SSLConfigConstants.SEARCHGUARD_SSL_TRANSPORT_ENABLED_DEFAULT, Property.NodeScope, Property.Filtered));
        settings.add(Setting.boolSetting(SSLConfigConstants.SEARCHGUARD_SSL_TRANSPORT_ENFORCE_HOSTNAME_VERIFICATION, true, Property.NodeScope, Property.Filtered));
        settings.add(Setting.boolSetting(SSLConfigConstants.SEARCHGUARD_SSL_TRANSPORT_ENFORCE_HOSTNAME_VERIFICATION_RESOLVE_HOST_NAME, true, Property.NodeScope, Property.Filtered));
        settings.add(Setting.simpleString(SSLConfigConstants.SEARCHGUARD_SSL_TRANSPORT_KEYSTORE_ALIAS, Property.NodeScope, Property.Filtered));
        settings.add(Setting.simpleString(SSLConfigConstants.SEARCHGUARD_SSL_TRANSPORT_KEYSTORE_FILEPATH, Property.NodeScope, Property.Filtered));
        settings.add(Setting.simpleString(SSLConfigConstants.SEARCHGUARD_SSL_TRANSPORT_KEYSTORE_PASSWORD, Property.NodeScope, Property.Filtered));
        settings.add(Setting.simpleString(SSLConfigConstants.SEARCHGUARD_SSL_TRANSPORT_KEYSTORE_TYPE, Property.NodeScope, Property.Filtered));
        settings.add(Setting.simpleString(SSLConfigConstants.SEARCHGUARD_SSL_TRANSPORT_TRUSTSTORE_ALIAS, Property.NodeScope, Property.Filtered));
        settings.add(Setting.simpleString(SSLConfigConstants.SEARCHGUARD_SSL_TRANSPORT_TRUSTSTORE_FILEPATH, Property.NodeScope, Property.Filtered));
        settings.add(Setting.simpleString(SSLConfigConstants.SEARCHGUARD_SSL_TRANSPORT_TRUSTSTORE_PASSWORD, Property.NodeScope, Property.Filtered));
        settings.add(Setting.simpleString(SSLConfigConstants.SEARCHGUARD_SSL_TRANSPORT_TRUSTSTORE_TYPE, Property.NodeScope, Property.Filtered));
        settings.add(Setting.listSetting(SSLConfigConstants.SEARCHGUARD_SSL_HTTP_ENABLED_CIPHERS, Collections.emptyList(), Function.identity(), Property.NodeScope));//not filtered here
        settings.add(Setting.listSetting(SSLConfigConstants.SEARCHGUARD_SSL_HTTP_ENABLED_PROTOCOLS, Collections.emptyList(), Function.identity(), Property.NodeScope));//not filtered here
        settings.add(Setting.listSetting(SSLConfigConstants.SEARCHGUARD_SSL_TRANSPORT_ENABLED_CIPHERS, Collections.emptyList(), Function.identity(), Property.NodeScope));//not filtered here
        settings.add(Setting.listSetting(SSLConfigConstants.SEARCHGUARD_SSL_TRANSPORT_ENABLED_PROTOCOLS, Collections.emptyList(), Function.identity(), Property.NodeScope));//not filtered here
        
        settings.add(Setting.simpleString(SSLConfigConstants.SEARCHGUARD_SSL_CLIENT_EXTERNAL_CONTEXT_ID, Property.NodeScope, Property.Filtered));
        settings.add(Setting.simpleString(SSLConfigConstants.SEARCHGUARD_SSL_TRANSPORT_PRINCIPAL_EXTRACTOR_CLASS, Property.NodeScope, Property.Filtered));
        
        settings.add(Setting.simpleString(SSLConfigConstants.SEARCHGUARD_SSL_TRANSPORT_PEMCERT_FILEPATH, Property.NodeScope, Property.Filtered));
        settings.add(Setting.simpleString(SSLConfigConstants.SEARCHGUARD_SSL_TRANSPORT_PEMKEY_FILEPATH, Property.NodeScope, Property.Filtered));
        settings.add(Setting.simpleString(SSLConfigConstants.SEARCHGUARD_SSL_TRANSPORT_PEMKEY_PASSWORD, Property.NodeScope, Property.Filtered));
        settings.add(Setting.simpleString(SSLConfigConstants.SEARCHGUARD_SSL_TRANSPORT_PEMTRUSTEDCAS_FILEPATH, Property.NodeScope, Property.Filtered));

        settings.add(Setting.simpleString(SSLConfigConstants.SEARCHGUARD_SSL_HTTP_PEMCERT_FILEPATH, Property.NodeScope, Property.Filtered));
        settings.add(Setting.simpleString(SSLConfigConstants.SEARCHGUARD_SSL_HTTP_PEMKEY_FILEPATH, Property.NodeScope, Property.Filtered));
        settings.add(Setting.simpleString(SSLConfigConstants.SEARCHGUARD_SSL_HTTP_PEMKEY_PASSWORD, Property.NodeScope, Property.Filtered));
        settings.add(Setting.simpleString(SSLConfigConstants.SEARCHGUARD_SSL_HTTP_PEMTRUSTEDCAS_FILEPATH, Property.NodeScope, Property.Filtered));

        settings.add(Setting.simpleString(SSLConfigConstants.SEARCHGUARD_SSL_HTTP_CRL_FILE, Property.NodeScope, Property.Filtered));
        settings.add(Setting.boolSetting(SSLConfigConstants.SEARCHGUARD_SSL_HTTP_CRL_VALIDATE, false, Property.NodeScope, Property.Filtered));
        settings.add(Setting.boolSetting(SSLConfigConstants.SEARCHGUARD_SSL_HTTP_CRL_PREFER_CRLFILE_OVER_OCSP, false, Property.NodeScope, Property.Filtered));
        settings.add(Setting.boolSetting(SSLConfigConstants.SEARCHGUARD_SSL_HTTP_CRL_CHECK_ONLY_END_ENTITIES, true, Property.NodeScope, Property.Filtered));
        settings.add(Setting.boolSetting(SSLConfigConstants.SEARCHGUARD_SSL_HTTP_CRL_DISABLE_CRLDP, false, Property.NodeScope, Property.Filtered));
        settings.add(Setting.boolSetting(SSLConfigConstants.SEARCHGUARD_SSL_HTTP_CRL_DISABLE_OCSP, false, Property.NodeScope, Property.Filtered));
        settings.add(Setting.longSetting(SSLConfigConstants.SEARCHGUARD_SSL_HTTP_CRL_VALIDATION_DATE, -1, -1, Property.NodeScope, Property.Filtered));

        settings.add(Setting.listSetting("searchguard.audit.ignore_users", Collections.emptyList(), Function.identity(), Property.NodeScope)); //not filtered here

        settings.add(Setting.simpleString("node.client", Property.NodeScope));
        settings.add(Setting.simpleString("node.local", Property.NodeScope));
        
        settings.add(Setting.boolSetting("searchguard.disabled", false, Property.NodeScope, Property.Filtered));
        settings.add(Setting.intSetting("searchguard.cache.ttl_minutes", 60, 0, Property.NodeScope, Property.Filtered));

<<<<<<< HEAD
        settings.add(Setting.boolSetting("searchguard.enterprise_modules_enabled", true, Property.NodeScope, Property.Filtered));
=======
        
        settings.add(Setting.boolSetting("searchguard.no_default_init", false, Property.NodeScope, Property.Filtered));
        settings.add(Setting.boolSetting("searchguard.sgroot_enabled", true, Property.NodeScope, Property.Filtered));


>>>>>>> a8b53751
    
        return settings;
    }
    
    @Override
    public List<String> getSettingsFilter() {
        List<String> settingsFilter = new ArrayList<>();
        
        if(disabled) {
            return settingsFilter;
        }
        
        settingsFilter.add("searchguard.*");
        return settingsFilter;
    }

    //below is a hack because it seems not possible to access RepositoriesService from a non guice class
    //the way of how deguice is organized is really a mess - hope this can be fixed in later versions
    //TODO check if this could be removed
    
    @Override
    public Collection<Class<? extends LifecycleComponent>> getGuiceServiceClasses() {

        if (client || tribeNodeClient || disabled) {
            return Collections.emptyList();
        }
        
        final List<Class<? extends LifecycleComponent>> services = new ArrayList<>(1);
        services.add(RepositoriesServiceHolder.class);
        return services;
    }
    
    public static class RepositoriesServiceHolder implements LifecycleComponent {

        private static RepositoriesService repositoriesService;
        
        @Inject
        public RepositoriesServiceHolder(final RepositoriesService repositoriesService) {
            RepositoriesServiceHolder.repositoriesService = repositoriesService;
        }

        public static RepositoriesService getRepositoriesService() {
            return repositoriesService;
        }

        @Override
        public void close() {            
        }

        @Override
        public State lifecycleState() {
            return null;
        }

        @Override
        public void addLifecycleListener(LifecycleListener listener) {            
        }

        @Override
        public void removeLifecycleListener(LifecycleListener listener) {            
        }

        @Override
        public void start() {            
        }

        @Override
        public void stop() {            
        }
        
    }
}<|MERGE_RESOLUTION|>--- conflicted
+++ resolved
@@ -661,15 +661,10 @@
         settings.add(Setting.boolSetting("searchguard.disabled", false, Property.NodeScope, Property.Filtered));
         settings.add(Setting.intSetting("searchguard.cache.ttl_minutes", 60, 0, Property.NodeScope, Property.Filtered));
 
-<<<<<<< HEAD
+        //SG6
         settings.add(Setting.boolSetting("searchguard.enterprise_modules_enabled", true, Property.NodeScope, Property.Filtered));
-=======
-        
         settings.add(Setting.boolSetting("searchguard.no_default_init", false, Property.NodeScope, Property.Filtered));
         settings.add(Setting.boolSetting("searchguard.sgroot_enabled", true, Property.NodeScope, Property.Filtered));
-
-
->>>>>>> a8b53751
     
         return settings;
     }
