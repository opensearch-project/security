--- conflicted
+++ resolved
@@ -118,15 +118,6 @@
 
         "In case of any doubt mail to <sales@floragunn.com>"+LB+
         "###################################";
-<<<<<<< HEAD
-        
-        if(!Boolean.getBoolean("sg.display_lic_only_stdout")) {
-            log.warn(licenseText);
-            System.err.println(licenseText);
-        }
-
-        System.out.println(licenseText);
-=======
         
         if(!Boolean.getBoolean("sg.display_lic_none")) {
             
@@ -138,9 +129,6 @@
             System.out.println(licenseText);
 
         }
-        
-        checkSSLPluginAvailable();
->>>>>>> 1c50fec1
 
         if(!settings.getAsBoolean(SSLConfigConstants.SEARCHGUARD_SSL_TRANSPORT_ENABLED, true)) {
             throw new IllegalStateException(SSLConfigConstants.SEARCHGUARD_SSL_TRANSPORT_ENABLED+" must be set to 'true'");
