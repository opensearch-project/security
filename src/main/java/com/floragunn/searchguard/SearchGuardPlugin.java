/*
 * Copyright 2015 floragunn UG (haftungsbeschränkt)
 * 
 * Licensed under the Apache License, Version 2.0 (the "License");
 * you may not use this file except in compliance with the License.
 * You may obtain a copy of the License at
 * 
 *     http://www.apache.org/licenses/LICENSE-2.0
 *
 * Unless required by applicable law or agreed to in writing, software
 * distributed under the License is distributed on an "AS IS" BASIS,
 * WITHOUT WARRANTIES OR CONDITIONS OF ANY KIND, either express or implied.
 * See the License for the specific language governing permissions and
 * limitations under the License.
 * 
 */

package com.floragunn.searchguard;

import io.netty.handler.ssl.OpenSsl;
import io.netty.util.internal.PlatformDependent;

import java.lang.reflect.Constructor;
import java.security.AccessController;
import java.security.PrivilegedAction;
import java.util.ArrayList;
import java.util.Collection;
import java.util.Collections;
import java.util.List;
import java.util.UUID;
import java.util.function.Function;

import org.apache.logging.log4j.LogManager;
import org.apache.logging.log4j.Logger;
import org.elasticsearch.SpecialPermission;
import org.elasticsearch.action.ActionRequest;
import org.elasticsearch.action.ActionResponse;
import org.elasticsearch.action.support.ActionFilter;
import org.elasticsearch.cluster.node.DiscoveryNode;
import org.elasticsearch.common.component.LifecycleComponent;
import org.elasticsearch.common.inject.Module;
import org.elasticsearch.common.network.NetworkModule;
import org.elasticsearch.common.settings.Setting;
import org.elasticsearch.common.settings.Setting.Property;
import org.elasticsearch.common.settings.Settings;
import org.elasticsearch.index.IndexModule;
import org.elasticsearch.index.IndexService;
import org.elasticsearch.index.shard.IndexSearcherWrapper;
import org.elasticsearch.plugins.ActionPlugin;
import org.elasticsearch.plugins.Plugin;
import org.elasticsearch.rest.RestHandler;
import org.elasticsearch.tasks.Task;
import org.elasticsearch.transport.TransportChannel;
import org.elasticsearch.transport.TransportInterceptor;
import org.elasticsearch.transport.TransportRequest;
import org.elasticsearch.transport.TransportRequestHandler;
import org.elasticsearch.transport.TransportRequestOptions;
import org.elasticsearch.transport.TransportResponse;
import org.elasticsearch.transport.TransportResponseHandler;

import com.floragunn.searchguard.action.configupdate.ConfigUpdateAction;
import com.floragunn.searchguard.action.configupdate.TransportConfigUpdateAction;
import com.floragunn.searchguard.auditlog.AuditLogModule;
import com.floragunn.searchguard.configuration.BackendModule;
import com.floragunn.searchguard.configuration.ConfigurationModule;
import com.floragunn.searchguard.configuration.InterceptorModule;
import com.floragunn.searchguard.configuration.SearchGuardIndexSearcherWrapper;
import com.floragunn.searchguard.filter.SearchGuardFilter;
import com.floragunn.searchguard.http.SearchGuardHttpServerTransport;
import com.floragunn.searchguard.rest.SearchGuardInfoAction;
import com.floragunn.searchguard.ssl.SearchGuardSSLModule;
import com.floragunn.searchguard.ssl.rest.SearchGuardSSLInfoAction;
import com.floragunn.searchguard.ssl.transport.SearchGuardSSLNettyTransport;
import com.floragunn.searchguard.ssl.util.SSLConfigConstants;
import com.floragunn.searchguard.support.ReflectionHelper;
import com.floragunn.searchguard.transport.SearchGuardInterceptor;
import com.google.common.collect.Lists;

public final class SearchGuardPlugin extends Plugin implements ActionPlugin {

    private static final String FLS_DLS_INDEX_SEARCHER_WRAPPER_CLASS = "com.floragunn.searchguard.configuration.SearchGuardFlsDlsIndexSearcherWrapper";
    private final Logger log = LogManager.getLogger(this.getClass());
    private static final String CLIENT_TYPE = "client.type";
    private final Settings settings;
    private final boolean client;
    private final boolean httpSSLEnabled;
    private final boolean tribeNodeClient;
    private final UUID instanceUUID = UUID.randomUUID();
    private final boolean dlsFlsAvailable;
    private final Constructor dlFlsConstructor;
    //TODO 5mg check tribe
    public SearchGuardPlugin(final Settings settings) {
        super();
<<<<<<< HEAD
=======
        log.info("Clustername: {}", settings.get("cluster.name","elasticsearch"));
        checkSSLPluginAvailable();
>>>>>>> 3da8612c
        if(!settings.getAsBoolean(SSLConfigConstants.SEARCHGUARD_SSL_TRANSPORT_ENABLED, true)) {
            throw new IllegalStateException(SSLConfigConstants.SEARCHGUARD_SSL_TRANSPORT_ENABLED+" must be set to 'true'");
        }
        
        final SecurityManager sm = System.getSecurityManager();

        if (sm != null) {
            sm.checkPermission(new SpecialPermission());
        }

        //TODO check initialize native netty open ssl libs still necessary
        AccessController.doPrivileged(new PrivilegedAction<Object>() {
            @Override
            public Object run() {
                PlatformDependent.newFixedMpscQueue(1);
                OpenSsl.isAvailable();
                return null;
            }
        });
        
        this.settings = settings;
        client = !"node".equals(this.settings.get(CLIENT_TYPE, "node"));
        boolean tribeNode = this.settings.getAsBoolean("action.master.force_local", false) && this.settings.getByPrefix("tribe").getAsMap().size() > 0;
        tribeNodeClient = this.settings.get("tribe.name", null) != null;
        httpSSLEnabled = settings.getAsBoolean(SSLConfigConstants.SEARCHGUARD_SSL_HTTP_ENABLED,
                SSLConfigConstants.SEARCHGUARD_SSL_HTTP_ENABLED_DEFAULT);

        //TODO tribe 5.0
        log.info("Node [{}] is a transportClient: {}/tribeNode: {}/tribeNodeClient: {}", settings.get("node.name"), client, tribeNode, tribeNodeClient);
    
        if(ReflectionHelper.canLoad(FLS_DLS_INDEX_SEARCHER_WRAPPER_CLASS)) {
            try {
                dlFlsConstructor = ReflectionHelper
                .load(FLS_DLS_INDEX_SEARCHER_WRAPPER_CLASS)
                .getConstructor(IndexService.class, Settings .class);
            } catch (Exception e) {
                throw new RuntimeException("Failed to enable FLS/DLS", e);
            }

            dlsFlsAvailable = dlFlsConstructor != null;
            log.info("FLS/DLS module available");
        } else {
            dlsFlsAvailable = false;
            dlFlsConstructor = null;
            log.info("FLS/DLS module not available");
        }
    }
    
    @Override
    public List<Class<? extends RestHandler>> getRestHandlers() {
        List<Class<? extends RestHandler>> handlers = new ArrayList<Class<? extends RestHandler>>(1);
        if (!client && !tribeNodeClient) {
            handlers.add(SearchGuardInfoAction.class);
            handlers.add(SearchGuardSSLInfoAction.class);
            
            if(ReflectionHelper.canLoad("com.floragunn.searchguard.dlic.rest.api.SearchGuardRestApiActions")) {
                try {
                    Collection<Class<? extends RestHandler>> apiHandler = (Collection<Class<? extends RestHandler>>) ReflectionHelper
                    .load("com.floragunn.searchguard.dlic.rest.api.SearchGuardRestApiActions")
                    .getDeclaredMethod("getHandler")
                    .invoke(null);          
                    handlers.addAll(apiHandler);
                    log.debug("Added {} management rest handler", apiHandler.size());
                } catch(Exception ex) {
                    log.error("Failed to register SearchGuardRestApiActions, management API not available", ex);
                }
            }
        }
        return handlers;
    }
    
    @Override
    public List<ActionHandler<? extends ActionRequest<?>, ? extends ActionResponse>> getActions() {
        List<ActionHandler<? extends ActionRequest<?>, ? extends ActionResponse>> actions = new ArrayList<>(1);
        if(!tribeNodeClient) {
            actions.add(new ActionHandler(ConfigUpdateAction.INSTANCE, TransportConfigUpdateAction.class));
        }
        return actions;
    }
    
    
    @Override
    public Collection<Module> createGuiceModules() {
        List<Module> modules = new ArrayList<Module>(1);
        modules.add(new SearchGuardSSLModule(settings));   
        if (!client && !tribeNodeClient) {
            modules.add(new ConfigurationModule());
            modules.add(new BackendModule());
            modules.add(new AuditLogModule());
            modules.add(new InterceptorModule(instanceUUID.toString()));
        }
        
        return modules;
    }
    
    private IndexSearcherWrapper loadFlsDlsIndexSearcherWrapper(final IndexService indexService) {
        try {
            IndexSearcherWrapper flsdlsWrapper = (IndexSearcherWrapper) dlFlsConstructor.newInstance(indexService, settings);
            log.info("FLS/DLS enabled");
            return flsdlsWrapper;
        } catch(Exception ex) {
            throw new RuntimeException("Failed to enable FLS/DLS", ex);
        }
    }
    
    @Override
    public void onIndexModule(IndexModule indexModule) {
        //called for every index!
        
        if (!client) {
            if(dlsFlsAvailable) {
                indexModule.setSearcherWrapper(indexService -> loadFlsDlsIndexSearcherWrapper(indexService));
            } else {
                indexModule.setSearcherWrapper(indexService -> new SearchGuardIndexSearcherWrapper(indexService, settings));
            }
        }
    }
    
    @Override
    public Collection<Class<? extends LifecycleComponent>> getGuiceServiceClasses() {
        return Collections.emptyList();
    }
    
    @Override
    public List<Class<? extends ActionFilter>> getActionFilters() {
        List<Class<? extends ActionFilter>> filters = new ArrayList<>(1);
        if (!tribeNodeClient && !client) {
            filters.add(SearchGuardFilter.class);
        }
        return filters;
    }
    
    public void onModule(final NetworkModule module) {
        module.registerTransport("com.floragunn.searchguard.ssl.http.netty.SearchGuardSSLNettyTransport", SearchGuardSSLNettyTransport.class);

        if (!client && httpSSLEnabled && !tribeNodeClient) {
            module.registerHttpTransport("com.floragunn.searchguard.http.SearchGuardHttpServerTransport", SearchGuardHttpServerTransport.class);
        }
        
        if (!client && !tribeNodeClient) {
            module.addTransportInterceptor(new TransportInterceptor() {

                @Override
                public <T extends TransportRequest> TransportRequestHandler<T> interceptHandler(String action,
                        TransportRequestHandler<T> actualHandler) {
                    
                    return new TransportRequestHandler<T>() {

                        @Override
                        public void messageReceived(T request, TransportChannel channel, Task task) throws Exception {
                            SearchGuardInterceptor.getSearchGuardInterceptor(instanceUUID.toString()).getHandler(action, actualHandler).messageReceived(request, channel, task);
                        }

                        @Override
                        public void messageReceived(T request, TransportChannel channel) throws Exception {
                            SearchGuardInterceptor.getSearchGuardInterceptor(instanceUUID.toString()).getHandler(action, actualHandler).messageReceived(request, channel);
                        }
                    };
                    
                }

                @Override
                public AsyncSender interceptSender(AsyncSender sender) {
                    
                    return new AsyncSender() {
                        
                        @Override
                        public <T extends TransportResponse> void sendRequest(DiscoveryNode node, String action, TransportRequest request,
                                TransportRequestOptions options, TransportResponseHandler<T> handler) {
                            SearchGuardInterceptor.getSearchGuardInterceptor(instanceUUID.toString()).sendRequestDecorate(sender, node, action, request, options, handler);
                        }
                    };
                }
            });
        }
    }
        
    @Override
    public Settings additionalSettings() {
        final Settings.Builder builder = Settings.builder();
        
        builder.put(NetworkModule.TRANSPORT_TYPE_KEY, "com.floragunn.searchguard.ssl.http.netty.SearchGuardSSLNettyTransport");

        if (!client && !tribeNodeClient) {            
            if (httpSSLEnabled) {
                builder.put(NetworkModule.HTTP_TYPE_KEY, "com.floragunn.searchguard.http.SearchGuardHttpServerTransport");
            }
        }

        return builder.build();
    }
    
    @Override
    public List<Setting<?>> getSettings() {
        List<Setting<?>> settings = new ArrayList<Setting<?>>();
        settings.add(Setting.listSetting("searchguard.authcz.admin_dn", Collections.emptyList(), Function.identity(), Property.NodeScope));
        
        settings.add(Setting.groupSetting("searchguard.authcz.impersonation_dn.", Property.NodeScope));
        
        settings.add(Setting.simpleString("searchguard.audit.type", Property.NodeScope, Property.Filtered));
        settings.add(Setting.simpleString("searchguard.audit.config.index", Property.NodeScope, Property.Filtered));
        settings.add(Setting.simpleString("searchguard.audit.config.type", Property.NodeScope, Property.Filtered));
        settings.add(Setting.simpleString("searchguard.audit.config.username", Property.NodeScope, Property.Filtered));
        settings.add(Setting.simpleString("searchguard.audit.config.password", Property.NodeScope, Property.Filtered));
        
        settings.add(Setting.simpleString("searchguard.kerberos.krb5_filepath", Property.NodeScope, Property.Filtered));
        settings.add(Setting.simpleString("searchguard.kerberos.acceptor_keytab_filepath", Property.NodeScope, Property.Filtered));
        settings.add(Setting.simpleString("searchguard.kerberos.acceptor_principal", Property.NodeScope, Property.Filtered));
        
        settings.add(Setting.listSetting("searchguard.audit.config.http_endpoints", Lists.newArrayList("localhost:9200"), Function.identity(), Property.NodeScope));
        settings.add(Setting.boolSetting("searchguard.audit.config.enable_ssl", false, Property.NodeScope, Property.Filtered));
        settings.add(Setting.boolSetting("searchguard.audit.config.verify_hostnames", true, Property.NodeScope, Property.Filtered));
        settings.add(Setting.boolSetting("searchguard.audit.config.enable_ssl_client_auth", false, Property.NodeScope, Property.Filtered));
        settings.add(Setting.simpleString("searchguard.audit.config.webhook_url", Property.NodeScope, Property.Filtered));
        settings.add(Setting.simpleString("searchguard.audit.config.webhook_format", Property.NodeScope, Property.Filtered));
 
        settings.add(Setting.simpleString("searchguard.cert.oid", Property.NodeScope, Property.Filtered));
        
        //SSL
        settings.add(Setting.simpleString(SSLConfigConstants.SEARCHGUARD_SSL_HTTP_CLIENTAUTH_MODE, Property.NodeScope, Property.Filtered));
        settings.add(Setting.simpleString(SSLConfigConstants.SEARCHGUARD_SSL_HTTP_KEYSTORE_ALIAS, Property.NodeScope, Property.Filtered));
        settings.add(Setting.simpleString(SSLConfigConstants.SEARCHGUARD_SSL_HTTP_KEYSTORE_FILEPATH, Property.NodeScope, Property.Filtered));
        settings.add(Setting.simpleString(SSLConfigConstants.SEARCHGUARD_SSL_HTTP_KEYSTORE_PASSWORD, Property.NodeScope, Property.Filtered));
        settings.add(Setting.simpleString(SSLConfigConstants.SEARCHGUARD_SSL_HTTP_KEYSTORE_TYPE, Property.NodeScope, Property.Filtered));
        settings.add(Setting.simpleString(SSLConfigConstants.SEARCHGUARD_SSL_HTTP_TRUSTSTORE_ALIAS, Property.NodeScope, Property.Filtered));
        settings.add(Setting.simpleString(SSLConfigConstants.SEARCHGUARD_SSL_HTTP_TRUSTSTORE_FILEPATH, Property.NodeScope, Property.Filtered));
        settings.add(Setting.simpleString(SSLConfigConstants.SEARCHGUARD_SSL_HTTP_TRUSTSTORE_PASSWORD, Property.NodeScope, Property.Filtered));
        settings.add(Setting.simpleString(SSLConfigConstants.SEARCHGUARD_SSL_HTTP_TRUSTSTORE_TYPE, Property.NodeScope, Property.Filtered));
        settings.add(Setting.boolSetting(SSLConfigConstants.SEARCHGUARD_SSL_HTTP_ENABLE_OPENSSL_IF_AVAILABLE, true, Property.NodeScope, Property.Filtered));
        settings.add(Setting.boolSetting(SSLConfigConstants.SEARCHGUARD_SSL_HTTP_ENABLED, SSLConfigConstants.SEARCHGUARD_SSL_HTTP_ENABLED_DEFAULT, Property.NodeScope, Property.Filtered));
        settings.add(Setting.boolSetting(SSLConfigConstants.SEARCHGUARD_SSL_TRANSPORT_ENABLE_OPENSSL_IF_AVAILABLE, true,Property.NodeScope, Property.Filtered));
        settings.add(Setting.boolSetting(SSLConfigConstants.SEARCHGUARD_SSL_TRANSPORT_ENABLED, SSLConfigConstants.SEARCHGUARD_SSL_TRANSPORT_ENABLED_DEFAULT, Property.NodeScope, Property.Filtered));
        settings.add(Setting.boolSetting(SSLConfigConstants.SEARCHGUARD_SSL_TRANSPORT_ENFORCE_HOSTNAME_VERIFICATION, true, Property.NodeScope, Property.Filtered));
        settings.add(Setting.boolSetting(SSLConfigConstants.SEARCHGUARD_SSL_TRANSPORT_ENFORCE_HOSTNAME_VERIFICATION_RESOLVE_HOST_NAME, true, Property.NodeScope, Property.Filtered));
        settings.add(Setting.simpleString(SSLConfigConstants.SEARCHGUARD_SSL_TRANSPORT_KEYSTORE_ALIAS, Property.NodeScope, Property.Filtered));
        settings.add(Setting.simpleString(SSLConfigConstants.SEARCHGUARD_SSL_TRANSPORT_KEYSTORE_FILEPATH, Property.NodeScope, Property.Filtered));
        settings.add(Setting.simpleString(SSLConfigConstants.SEARCHGUARD_SSL_TRANSPORT_KEYSTORE_PASSWORD, Property.NodeScope, Property.Filtered));
        settings.add(Setting.simpleString(SSLConfigConstants.SEARCHGUARD_SSL_TRANSPORT_KEYSTORE_TYPE, Property.NodeScope, Property.Filtered));
        settings.add(Setting.simpleString(SSLConfigConstants.SEARCHGUARD_SSL_TRANSPORT_TRUSTSTORE_ALIAS, Property.NodeScope, Property.Filtered));
        settings.add(Setting.simpleString(SSLConfigConstants.SEARCHGUARD_SSL_TRANSPORT_TRUSTSTORE_FILEPATH, Property.NodeScope, Property.Filtered));
        settings.add(Setting.simpleString(SSLConfigConstants.SEARCHGUARD_SSL_TRANSPORT_TRUSTSTORE_PASSWORD, Property.NodeScope, Property.Filtered));
        settings.add(Setting.simpleString(SSLConfigConstants.SEARCHGUARD_SSL_TRANSPORT_TRUSTSTORE_TYPE, Property.NodeScope, Property.Filtered));
        settings.add(Setting.simpleString(SSLConfigConstants.SEARCHGUARD_SSL_HTTP_ENABLED_CIPHERS, Property.NodeScope, Property.Filtered));
        settings.add(Setting.simpleString(SSLConfigConstants.SEARCHGUARD_SSL_HTTP_ENABLED_PROTOCOLS, Property.NodeScope, Property.Filtered));
        settings.add(Setting.simpleString(SSLConfigConstants.SEARCHGUARD_SSL_TRANSPORT_ENABLED_CIPHERS, Property.NodeScope, Property.Filtered));
        settings.add(Setting.simpleString(SSLConfigConstants.SEARCHGUARD_SSL_TRANSPORT_ENABLED_PROTOCOLS, Property.NodeScope, Property.Filtered));
        
        settings.add(Setting.simpleString("node.client", Property.NodeScope));
        settings.add(Setting.simpleString("node.local", Property.NodeScope));
                
        return settings;
    }
    
    @Override
    public List<String> getSettingsFilter() {
        List<String> settingsFilter = new ArrayList<>();
        settingsFilter.add("searchguard.*");
        return settingsFilter;
    }
}<|MERGE_RESOLUTION|>--- conflicted
+++ resolved
@@ -91,11 +91,7 @@
     //TODO 5mg check tribe
     public SearchGuardPlugin(final Settings settings) {
         super();
-<<<<<<< HEAD
-=======
         log.info("Clustername: {}", settings.get("cluster.name","elasticsearch"));
-        checkSSLPluginAvailable();
->>>>>>> 3da8612c
         if(!settings.getAsBoolean(SSLConfigConstants.SEARCHGUARD_SSL_TRANSPORT_ENABLED, true)) {
             throw new IllegalStateException(SSLConfigConstants.SEARCHGUARD_SSL_TRANSPORT_ENABLED+" must be set to 'true'");
         }
