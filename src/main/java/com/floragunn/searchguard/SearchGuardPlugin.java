/*
 * Copyright 2015 floragunn UG (haftungsbeschränkt)
 * 
 * Licensed under the Apache License, Version 2.0 (the "License");
 * you may not use this file except in compliance with the License.
 * You may obtain a copy of the License at
 * 
 *     http://www.apache.org/licenses/LICENSE-2.0
 *
 * Unless required by applicable law or agreed to in writing, software
 * distributed under the License is distributed on an "AS IS" BASIS,
 * WITHOUT WARRANTIES OR CONDITIONS OF ANY KIND, either express or implied.
 * See the License for the specific language governing permissions and
 * limitations under the License.
 * 
 */

package com.floragunn.searchguard;

import com.floragunn.searchguard.support.ConfigConstants;

import io.netty.handler.ssl.OpenSsl;
import io.netty.util.internal.PlatformDependent;

import java.lang.reflect.Constructor;
import java.security.AccessController;
import java.security.PrivilegedAction;
import java.util.ArrayList;
import java.util.Collection;
import java.util.Collections;
import java.util.HashMap;
import java.util.List;
import java.util.Map;
import java.util.UUID;
import java.util.function.Function;
import java.util.function.Supplier;

import org.apache.logging.log4j.LogManager;
import org.apache.logging.log4j.Logger;
import org.elasticsearch.SpecialPermission;
import org.elasticsearch.action.ActionRequest;
import org.elasticsearch.action.ActionResponse;
import org.elasticsearch.action.support.ActionFilter;
import org.elasticsearch.cluster.node.DiscoveryNode;
import org.elasticsearch.common.component.LifecycleComponent;
import org.elasticsearch.common.inject.Module;
import org.elasticsearch.common.io.stream.NamedWriteableRegistry;
import org.elasticsearch.common.network.NetworkModule;
import org.elasticsearch.common.network.NetworkService;
import org.elasticsearch.common.settings.Setting;
import org.elasticsearch.common.settings.Setting.Property;
import org.elasticsearch.common.settings.Settings;
import org.elasticsearch.common.util.BigArrays;
import org.elasticsearch.http.HttpServerTransport;
import org.elasticsearch.index.IndexModule;
import org.elasticsearch.index.IndexService;
import org.elasticsearch.index.shard.IndexSearcherWrapper;
import org.elasticsearch.indices.breaker.CircuitBreakerService;
import org.elasticsearch.plugins.ActionPlugin;
import org.elasticsearch.plugins.NetworkPlugin;
import org.elasticsearch.plugins.Plugin;
import org.elasticsearch.rest.RestHandler;
import org.elasticsearch.tasks.Task;
import org.elasticsearch.threadpool.ThreadPool;
import org.elasticsearch.transport.Transport;
import org.elasticsearch.transport.TransportChannel;
import org.elasticsearch.transport.TransportInterceptor;
import org.elasticsearch.transport.TransportRequest;
import org.elasticsearch.transport.TransportRequestHandler;
import org.elasticsearch.transport.TransportRequestOptions;
import org.elasticsearch.transport.TransportResponse;
import org.elasticsearch.transport.TransportResponseHandler;

import com.floragunn.searchguard.action.configupdate.ConfigUpdateAction;
import com.floragunn.searchguard.action.configupdate.TransportConfigUpdateAction;
import com.floragunn.searchguard.auditlog.AuditLogModule;
import com.floragunn.searchguard.configuration.BackendModule;
import com.floragunn.searchguard.configuration.ConfigurationModule;
import com.floragunn.searchguard.configuration.InterceptorModule;
import com.floragunn.searchguard.configuration.SearchGuardIndexSearcherWrapper;
import com.floragunn.searchguard.filter.SearchGuardFilter;
import com.floragunn.searchguard.http.SearchGuardHttpServerTransport;
import com.floragunn.searchguard.http.SearchGuardNonSslHttpServerTransport;
import com.floragunn.searchguard.rest.KibanaInfoAction;
import com.floragunn.searchguard.rest.SearchGuardInfoAction;
import com.floragunn.searchguard.ssl.DefaultSearchGuardKeyStore;
import com.floragunn.searchguard.ssl.ExternalSearchGuardKeyStore;
import com.floragunn.searchguard.ssl.SearchGuardKeyStore;
import com.floragunn.searchguard.ssl.SearchGuardSSLModule;
import com.floragunn.searchguard.ssl.rest.SearchGuardSSLInfoAction;
import com.floragunn.searchguard.ssl.transport.SearchGuardSSLNettyTransport;
import com.floragunn.searchguard.ssl.util.SSLConfigConstants;
import com.floragunn.searchguard.support.ReflectionHelper;
import com.floragunn.searchguard.transport.SearchGuardInterceptor;
import com.google.common.collect.Lists;

public final class SearchGuardPlugin extends Plugin implements ActionPlugin, NetworkPlugin {

    private static final String FLS_DLS_INDEX_SEARCHER_WRAPPER_CLASS = "com.floragunn.searchguard.configuration.SearchGuardFlsDlsIndexSearcherWrapper";
    private final Logger log = LogManager.getLogger(this.getClass());
    private static final String CLIENT_TYPE = "client.type";
    private final Settings settings;
    private final boolean client;
    private final boolean httpSSLEnabled;
    private final boolean tribeNodeClient;
    private final UUID instanceUUID = UUID.randomUUID();
    private final boolean dlsFlsAvailable;
<<<<<<< HEAD
    private final Constructor dlFlsConstructor;
    private final SearchGuardKeyStore sgks;
=======
    private final Constructor dlsFlsConstructor;
    private final boolean disabled;
>>>>>>> 6d7cfcc4
    private static final String LB = System.lineSeparator();

    public SearchGuardPlugin(final Settings settings) {
        super();
        disabled = settings.getAsBoolean("searchguard.disabled", false);
        
        if(disabled) {
            this.settings = null;
            this.client = false;
            this.httpSSLEnabled = false;
            this.tribeNodeClient = false;
            this.dlsFlsAvailable = false;
            this.dlsFlsConstructor = null;
            log.warn("Search Guard plugin installed but disabled. This can expose your configuration (including passwords) to the public.");
            return;
        }
        
        log.info("Clustername: {}", settings.get("cluster.name","elasticsearch"));

        final String licenseText =
        
        LB+"### LICENSE NOTICE Search Guard ###"+LB+LB+

        "If you use one or more of the following features in production"+LB+
        "make sure you have a valid Search Guard license"+LB+
        "(See https://floragunn.com/searchguard-validate-license)"+LB+LB+

        "* Kibana Multitenancy"+LB+
        "* LDAP authentication/authorization"+LB+
        "* Active Directory authentication/authorization"+LB+
        "* REST Management API"+LB+
        "* JSON Web Token (JWT) authentication/authorization"+LB+
        "* Kerberos authentication/authorization"+LB+
        "* Document- and Fieldlevel Security (DLS/FLS)"+LB+
        "* Auditlogging"+LB+LB+

        "In case of any doubt mail to <sales@floragunn.com>"+LB+
        "###################################";
        
        if(!Boolean.getBoolean("sg.display_lic_none")) {
            
            if(!Boolean.getBoolean("sg.display_lic_only_stdout")) {
                log.warn(licenseText);
                System.err.println(licenseText);
            }
    
            System.out.println(licenseText);

        }

        if(!settings.getAsBoolean(SSLConfigConstants.SEARCHGUARD_SSL_TRANSPORT_ENABLED, true)) {
            throw new IllegalStateException(SSLConfigConstants.SEARCHGUARD_SSL_TRANSPORT_ENABLED+" must be set to 'true'");
        }
        
        String rejectClientInitiatedRenegotiation = System.getProperty("jdk.tls.rejectClientInitiatedRenegotiation");
        
        if(!Boolean.parseBoolean(rejectClientInitiatedRenegotiation)) {
            final String renegoMsg = "Consider setting -Djdk.tls.rejectClientInitiatedRenegotiation=true to prevent DoS attacks through client side initiated TLS renegotiation.";
            log.warn(renegoMsg);
            System.out.println(renegoMsg);
            System.err.println(renegoMsg);
        } else {
            log.debug("Client side initiated TLS renegotiation disabled. This can prevent DoS attacks. (jdk.tls.rejectClientInitiatedRenegotiation is true).");
        }
        
        final SecurityManager sm = System.getSecurityManager();

        if (sm != null) {
            sm.checkPermission(new SpecialPermission());
        }

        //TODO check initialize native netty open ssl libs still necessary
        AccessController.doPrivileged(new PrivilegedAction<Object>() {
            @Override
            public Object run() {
                PlatformDependent.newFixedMpscQueue(1);
                OpenSsl.isAvailable();
                return null;
            }
        });
        
        this.settings = settings;
        client = !"node".equals(this.settings.get(CLIENT_TYPE, "node"));
        boolean tribeNode = this.settings.getAsBoolean("action.master.force_local", false) && this.settings.getByPrefix("tribe").getAsMap().size() > 0;
        tribeNodeClient = this.settings.get("tribe.name", null) != null;
        httpSSLEnabled = settings.getAsBoolean(SSLConfigConstants.SEARCHGUARD_SSL_HTTP_ENABLED,
                SSLConfigConstants.SEARCHGUARD_SSL_HTTP_ENABLED_DEFAULT);

        log.info("Node [{}] is a transportClient: {}/tribeNode: {}/tribeNodeClient: {}", settings.get("node.name"), client, tribeNode, tribeNodeClient);
    
        if(!client && ReflectionHelper.canLoad(FLS_DLS_INDEX_SEARCHER_WRAPPER_CLASS)) {
            try {
                dlsFlsConstructor = ReflectionHelper
                .load(FLS_DLS_INDEX_SEARCHER_WRAPPER_CLASS)
                .getConstructor(IndexService.class, Settings .class);
            } catch (Exception e) {
                throw new RuntimeException("Failed to enable FLS/DLS", e);
            }

            dlsFlsAvailable = dlsFlsConstructor != null;
            log.info("FLS/DLS module available");
        } else {
            dlsFlsAvailable = false;
            dlsFlsConstructor = null;
            log.info("FLS/DLS module not available");
        }
        
        if(ExternalSearchGuardKeyStore.hasExternalSslContext(settings)) {
            this.sgks = new ExternalSearchGuardKeyStore(settings);
        } else {
            this.sgks = new DefaultSearchGuardKeyStore(settings);
        }
    }
    
    @Override
    public List<Class<? extends RestHandler>> getRestHandlers() {
        List<Class<? extends RestHandler>> handlers = new ArrayList<Class<? extends RestHandler>>(1);
        if (!client && !tribeNodeClient && !disabled) {
            handlers.add(SearchGuardInfoAction.class);
            handlers.add(KibanaInfoAction.class);
            handlers.add(SearchGuardSSLInfoAction.class);
            
            if(ReflectionHelper.canLoad("com.floragunn.searchguard.dlic.rest.api.SearchGuardRestApiActions")) {
                try {
                    Collection<Class<? extends RestHandler>> apiHandler = (Collection<Class<? extends RestHandler>>) ReflectionHelper
                    .load("com.floragunn.searchguard.dlic.rest.api.SearchGuardRestApiActions")
                    .getDeclaredMethod("getHandler")
                    .invoke(null);          
                    handlers.addAll(apiHandler);
                    log.debug("Added {} management rest handler", apiHandler.size());
                } catch(Exception ex) {
                    log.error("Failed to register SearchGuardRestApiActions, management API not available", ex);
                }
            }
        }
        return handlers;
    }
    
    @Override
<<<<<<< HEAD
    public List<ActionHandler<? extends ActionRequest, ? extends ActionResponse>> getActions() {
        List<ActionHandler<? extends ActionRequest, ? extends ActionResponse>> actions = new ArrayList<>(1);
        if(!tribeNodeClient) {
=======
    public List<ActionHandler<? extends ActionRequest<?>, ? extends ActionResponse>> getActions() {
        List<ActionHandler<? extends ActionRequest<?>, ? extends ActionResponse>> actions = new ArrayList<>(1);
        if(!tribeNodeClient && !disabled) {
>>>>>>> 6d7cfcc4
            actions.add(new ActionHandler(ConfigUpdateAction.INSTANCE, TransportConfigUpdateAction.class));
        }
        return actions;
    }
    
    
    @Override
    public Collection<Module> createGuiceModules() {
        List<Module> modules = new ArrayList<Module>(1);
<<<<<<< HEAD
        modules.add(new SearchGuardSSLModule(settings, sgks));   
        if (!client && !tribeNodeClient) {
            modules.add(new ConfigurationModule());
            modules.add(new BackendModule());
            modules.add(new AuditLogModule());
            modules.add(new InterceptorModule(instanceUUID.toString()));
=======
        
        if(!disabled) {
            modules.add(new SearchGuardSSLModule(settings));   
            if (!client && !tribeNodeClient) {
                modules.add(new ConfigurationModule());
                modules.add(new BackendModule());
                modules.add(new AuditLogModule());
                modules.add(new InterceptorModule(instanceUUID.toString()));
            }
>>>>>>> 6d7cfcc4
        }
        
        return modules;
    }
    
    private IndexSearcherWrapper loadFlsDlsIndexSearcherWrapper(final IndexService indexService) {
        try {
            IndexSearcherWrapper flsdlsWrapper = (IndexSearcherWrapper) dlsFlsConstructor.newInstance(indexService, settings);
            if(log.isDebugEnabled()) {
                log.debug("FLS/DLS enabled for index {}", indexService.index().getName());
            }
            return flsdlsWrapper;
        } catch(Exception ex) {
            throw new RuntimeException("Failed to enable FLS/DLS", ex);
        }
    }
    
    @Override
    public void onIndexModule(IndexModule indexModule) {
        //called for every index!
        
        if(!disabled) {
            if (!client) {
                if(dlsFlsAvailable) {
                    indexModule.setSearcherWrapper(indexService -> loadFlsDlsIndexSearcherWrapper(indexService));
                } else {
                    indexModule.setSearcherWrapper(indexService -> new SearchGuardIndexSearcherWrapper(indexService, settings));
                }
            }
        }
    }
    
    @Override
    public Collection<Class<? extends LifecycleComponent>> getGuiceServiceClasses() {
        return Collections.emptyList();
    }
    
    @Override
    public List<Class<? extends ActionFilter>> getActionFilters() {
        List<Class<? extends ActionFilter>> filters = new ArrayList<>(1);
        if (!tribeNodeClient && !client && !disabled) {
            filters.add(SearchGuardFilter.class);
        }
        return filters;
    }
<<<<<<< HEAD
=======
    
    public void onModule(final NetworkModule module) {
        
        if(disabled) {
            return;
        }
        
        module.registerTransport("com.floragunn.searchguard.ssl.http.netty.SearchGuardSSLNettyTransport", SearchGuardSSLNettyTransport.class);
>>>>>>> 6d7cfcc4

    
    @Override
    public List<TransportInterceptor> getTransportInterceptors() {
        List<TransportInterceptor> interceptors = new ArrayList<TransportInterceptor>(1);
        
        if (!client && !tribeNodeClient) {
            interceptors.add(new TransportInterceptor() {

                @Override
                public <T extends TransportRequest> TransportRequestHandler<T> interceptHandler(String action, String executor,
                        TransportRequestHandler<T> actualHandler) {
                    
                    return new TransportRequestHandler<T>() {

                        @Override
                        public void messageReceived(T request, TransportChannel channel, Task task) throws Exception {
                            SearchGuardInterceptor.getSearchGuardInterceptor(instanceUUID.toString()).getHandler(action, actualHandler).messageReceived(request, channel, task);
                        }

                        @Override
                        public void messageReceived(T request, TransportChannel channel) throws Exception {
                            SearchGuardInterceptor.getSearchGuardInterceptor(instanceUUID.toString()).getHandler(action, actualHandler).messageReceived(request, channel);
                        }
                    };
                    
                }

                @Override
                public AsyncSender interceptSender(AsyncSender sender) {
                    
                    return new AsyncSender() {
                        
                        @Override
                        public <T extends TransportResponse> void sendRequest(DiscoveryNode node, String action, TransportRequest request,
                                TransportRequestOptions options, TransportResponseHandler<T> handler) {
                            SearchGuardInterceptor.getSearchGuardInterceptor(instanceUUID.toString()).sendRequestDecorate(sender, node, action, request, options, handler);
                        }
                    };
                }
            });
        
        }
        
        return interceptors;
    }
    
    @Override
    public Map<String, Supplier<Transport>> getTransports(Settings settings, ThreadPool threadPool, BigArrays bigArrays,
            CircuitBreakerService circuitBreakerService, NamedWriteableRegistry namedWriteableRegistry, NetworkService networkService) {

        Map<String, Supplier<Transport>> transports = new HashMap<String, Supplier<Transport>>();
        transports.put("com.floragunn.searchguard.ssl.http.netty.SearchGuardSSLNettyTransport", 
                () -> new SearchGuardSSLNettyTransport(settings, threadPool, networkService, bigArrays, namedWriteableRegistry, circuitBreakerService, sgks));
 
        return transports;

    }


    @Override
    public Map<String, Supplier<HttpServerTransport>> getHttpTransports(Settings settings, ThreadPool threadPool, BigArrays bigArrays,
            CircuitBreakerService circuitBreakerService, NamedWriteableRegistry namedWriteableRegistry, NetworkService networkService) {

        Map<String, Supplier<HttpServerTransport>> httpTransports = new HashMap<String, Supplier<HttpServerTransport>>(1);
        if (!client && httpSSLEnabled && !tribeNodeClient) {
            httpTransports.put("com.floragunn.searchguard.http.SearchGuardHttpServerTransport", 
                    () -> new SearchGuardHttpServerTransport(settings, networkService, bigArrays, threadPool, sgks, null));
        } else if (!client && !tribeNodeClient) {
            httpTransports.put("com.floragunn.searchguard.http.SearchGuardHttpServerTransport", 
                    () -> new SearchGuardNonSslHttpServerTransport(settings, networkService, bigArrays, threadPool));
        }
        
        return httpTransports;
    }
        
    @Override
    public Settings additionalSettings() {
        
        if(disabled) {
            return Settings.EMPTY;
        }
        
        final Settings.Builder builder = Settings.builder();
        builder.put(NetworkModule.TRANSPORT_TYPE_KEY, "com.floragunn.searchguard.ssl.http.netty.SearchGuardSSLNettyTransport");
        builder.put(NetworkModule.HTTP_TYPE_KEY, "com.floragunn.searchguard.http.SearchGuardHttpServerTransport");
        return builder.build();
    }
    
    @Override
    public List<Setting<?>> getSettings() {
        List<Setting<?>> settings = new ArrayList<Setting<?>>();
        
        settings.add(Setting.listSetting("searchguard.authcz.admin_dn", Collections.emptyList(), Function.identity(), Property.NodeScope)); //not filtered here

        settings.add(Setting.simpleString("searchguard.config_index_name", Property.NodeScope, Property.Filtered));
        settings.add(Setting.groupSetting("searchguard.authcz.impersonation_dn.", Property.NodeScope)); //not filtered here

        settings.add(Setting.simpleString("searchguard.audit.type", Property.NodeScope, Property.Filtered));
        settings.add(Setting.simpleString("searchguard.audit.config.index", Property.NodeScope, Property.Filtered));
        settings.add(Setting.simpleString("searchguard.audit.config.type", Property.NodeScope, Property.Filtered));
        settings.add(Setting.simpleString("searchguard.audit.config.username", Property.NodeScope, Property.Filtered));
        settings.add(Setting.simpleString("searchguard.audit.config.password", Property.NodeScope, Property.Filtered));
        settings.add(Setting.listSetting("searchguard.audit.config.disabled_categories", Collections.emptyList(), Function.identity(), Property.NodeScope)); //not filtered here
        settings.add(Setting.intSetting("searchguard.audit.threadpool.size", 10, Property.NodeScope, Property.Filtered));
        settings.add(Setting.boolSetting("searchguard.audit.enable_request_details", false, Property.NodeScope, Property.Filtered));
        settings.add(Setting.boolSetting("searchguard.audit.config.webhook.ssl.verify", true, Property.NodeScope, Property.Filtered));
        settings.add(Setting.simpleString("searchguard.audit.config.webhook.url", Property.NodeScope, Property.Filtered));
        settings.add(Setting.simpleString("searchguard.audit.config.webhook.format", Property.NodeScope, Property.Filtered));
        
        
        settings.add(Setting.simpleString("searchguard.kerberos.krb5_filepath", Property.NodeScope, Property.Filtered));
        settings.add(Setting.simpleString("searchguard.kerberos.acceptor_keytab_filepath", Property.NodeScope, Property.Filtered));
        settings.add(Setting.simpleString("searchguard.kerberos.acceptor_principal", Property.NodeScope, Property.Filtered));
        
        settings.add(Setting.listSetting("searchguard.audit.config.http_endpoints", Lists.newArrayList("localhost:9200"), Function.identity(), Property.NodeScope)); //not filtered here
        settings.add(Setting.boolSetting("searchguard.audit.config.enable_ssl", false, Property.NodeScope, Property.Filtered));
        settings.add(Setting.boolSetting("searchguard.audit.config.verify_hostnames", true, Property.NodeScope, Property.Filtered));
        settings.add(Setting.boolSetting("searchguard.audit.config.enable_ssl_client_auth", false, Property.NodeScope, Property.Filtered));
        settings.add(Setting.simpleString("searchguard.audit.config.webhook_url", Property.NodeScope, Property.Filtered));
        settings.add(Setting.simpleString("searchguard.audit.config.webhook_format", Property.NodeScope, Property.Filtered));

        settings.add(Setting.simpleString("searchguard.cert.oid", Property.NodeScope, Property.Filtered));

        settings.add(Setting.simpleString("searchguard.cert.intercluster_request_evaluator_class", Property.NodeScope, Property.Filtered));
        settings.add(Setting.listSetting("searchguard.nodes_dn", Collections.emptyList(), Function.identity(), Property.NodeScope));//not filtered here

        settings.add(Setting.boolSetting(ConfigConstants.SG_ENABLE_SNAPSHOT_RESTORE_PRIVILEGE, ConfigConstants.SG_DEFAULT_ENABLE_SNAPSHOT_RESTORE_PRIVILEGE,
                Property.NodeScope, Property.Filtered));
        settings.add(Setting.boolSetting(ConfigConstants.SG_CHECK_SNAPSHOT_RESTORE_WRITE_PRIVILEGES, ConfigConstants.SG_DEFAULT_CHECK_SNAPSHOT_RESTORE_WRITE_PRIVILEGES,
                Property.NodeScope, Property.Filtered));

        //SSL
        settings.add(Setting.simpleString(SSLConfigConstants.SEARCHGUARD_SSL_HTTP_CLIENTAUTH_MODE, Property.NodeScope, Property.Filtered));
        settings.add(Setting.simpleString(SSLConfigConstants.SEARCHGUARD_SSL_HTTP_KEYSTORE_ALIAS, Property.NodeScope, Property.Filtered));
        settings.add(Setting.simpleString(SSLConfigConstants.SEARCHGUARD_SSL_HTTP_KEYSTORE_FILEPATH, Property.NodeScope, Property.Filtered));
        settings.add(Setting.simpleString(SSLConfigConstants.SEARCHGUARD_SSL_HTTP_KEYSTORE_PASSWORD, Property.NodeScope, Property.Filtered));
        settings.add(Setting.simpleString(SSLConfigConstants.SEARCHGUARD_SSL_HTTP_KEYSTORE_TYPE, Property.NodeScope, Property.Filtered));
        settings.add(Setting.simpleString(SSLConfigConstants.SEARCHGUARD_SSL_HTTP_TRUSTSTORE_ALIAS, Property.NodeScope, Property.Filtered));
        settings.add(Setting.simpleString(SSLConfigConstants.SEARCHGUARD_SSL_HTTP_TRUSTSTORE_FILEPATH, Property.NodeScope, Property.Filtered));
        settings.add(Setting.simpleString(SSLConfigConstants.SEARCHGUARD_SSL_HTTP_TRUSTSTORE_PASSWORD, Property.NodeScope, Property.Filtered));
        settings.add(Setting.simpleString(SSLConfigConstants.SEARCHGUARD_SSL_HTTP_TRUSTSTORE_TYPE, Property.NodeScope, Property.Filtered));
        settings.add(Setting.boolSetting(SSLConfigConstants.SEARCHGUARD_SSL_HTTP_ENABLE_OPENSSL_IF_AVAILABLE, true, Property.NodeScope, Property.Filtered));
        settings.add(Setting.boolSetting(SSLConfigConstants.SEARCHGUARD_SSL_HTTP_ENABLED, SSLConfigConstants.SEARCHGUARD_SSL_HTTP_ENABLED_DEFAULT, Property.NodeScope, Property.Filtered));
        settings.add(Setting.boolSetting(SSLConfigConstants.SEARCHGUARD_SSL_TRANSPORT_ENABLE_OPENSSL_IF_AVAILABLE, true,Property.NodeScope, Property.Filtered));
        settings.add(Setting.boolSetting(SSLConfigConstants.SEARCHGUARD_SSL_TRANSPORT_ENABLED, SSLConfigConstants.SEARCHGUARD_SSL_TRANSPORT_ENABLED_DEFAULT, Property.NodeScope, Property.Filtered));
        settings.add(Setting.boolSetting(SSLConfigConstants.SEARCHGUARD_SSL_TRANSPORT_ENFORCE_HOSTNAME_VERIFICATION, true, Property.NodeScope, Property.Filtered));
        settings.add(Setting.boolSetting(SSLConfigConstants.SEARCHGUARD_SSL_TRANSPORT_ENFORCE_HOSTNAME_VERIFICATION_RESOLVE_HOST_NAME, true, Property.NodeScope, Property.Filtered));
        settings.add(Setting.simpleString(SSLConfigConstants.SEARCHGUARD_SSL_TRANSPORT_KEYSTORE_ALIAS, Property.NodeScope, Property.Filtered));
        settings.add(Setting.simpleString(SSLConfigConstants.SEARCHGUARD_SSL_TRANSPORT_KEYSTORE_FILEPATH, Property.NodeScope, Property.Filtered));
        settings.add(Setting.simpleString(SSLConfigConstants.SEARCHGUARD_SSL_TRANSPORT_KEYSTORE_PASSWORD, Property.NodeScope, Property.Filtered));
        settings.add(Setting.simpleString(SSLConfigConstants.SEARCHGUARD_SSL_TRANSPORT_KEYSTORE_TYPE, Property.NodeScope, Property.Filtered));
        settings.add(Setting.simpleString(SSLConfigConstants.SEARCHGUARD_SSL_TRANSPORT_TRUSTSTORE_ALIAS, Property.NodeScope, Property.Filtered));
        settings.add(Setting.simpleString(SSLConfigConstants.SEARCHGUARD_SSL_TRANSPORT_TRUSTSTORE_FILEPATH, Property.NodeScope, Property.Filtered));
        settings.add(Setting.simpleString(SSLConfigConstants.SEARCHGUARD_SSL_TRANSPORT_TRUSTSTORE_PASSWORD, Property.NodeScope, Property.Filtered));
        settings.add(Setting.simpleString(SSLConfigConstants.SEARCHGUARD_SSL_TRANSPORT_TRUSTSTORE_TYPE, Property.NodeScope, Property.Filtered));
        settings.add(Setting.listSetting(SSLConfigConstants.SEARCHGUARD_SSL_HTTP_ENABLED_CIPHERS, Collections.emptyList(), Function.identity(), Property.NodeScope));//not filtered here
        settings.add(Setting.listSetting(SSLConfigConstants.SEARCHGUARD_SSL_HTTP_ENABLED_PROTOCOLS, Collections.emptyList(), Function.identity(), Property.NodeScope));//not filtered here
        settings.add(Setting.listSetting(SSLConfigConstants.SEARCHGUARD_SSL_TRANSPORT_ENABLED_CIPHERS, Collections.emptyList(), Function.identity(), Property.NodeScope));//not filtered here
        settings.add(Setting.listSetting(SSLConfigConstants.SEARCHGUARD_SSL_TRANSPORT_ENABLED_PROTOCOLS, Collections.emptyList(), Function.identity(), Property.NodeScope));//not filtered here
        
        settings.add(Setting.simpleString(SSLConfigConstants.SEARCHGUARD_SSL_CLIENT_EXTERNAL_CONTEXT_ID, Property.NodeScope, Property.Filtered));
        settings.add(Setting.simpleString(SSLConfigConstants.SEARCHGUARD_SSL_TRANSPORT_PRINCIPAL_EXTRACTOR_CLASS, Property.NodeScope, Property.Filtered));
        
        settings.add(Setting.simpleString(SSLConfigConstants.SEARCHGUARD_SSL_TRANSPORT_PEMCERT_FILEPATH, Property.NodeScope, Property.Filtered));
        settings.add(Setting.simpleString(SSLConfigConstants.SEARCHGUARD_SSL_TRANSPORT_PEMKEY_FILEPATH, Property.NodeScope, Property.Filtered));
        settings.add(Setting.simpleString(SSLConfigConstants.SEARCHGUARD_SSL_TRANSPORT_PEMKEY_PASSWORD, Property.NodeScope, Property.Filtered));
        settings.add(Setting.simpleString(SSLConfigConstants.SEARCHGUARD_SSL_TRANSPORT_PEMTRUSTEDCAS_FILEPATH, Property.NodeScope, Property.Filtered));

        settings.add(Setting.simpleString(SSLConfigConstants.SEARCHGUARD_SSL_HTTP_PEMCERT_FILEPATH, Property.NodeScope, Property.Filtered));
        settings.add(Setting.simpleString(SSLConfigConstants.SEARCHGUARD_SSL_HTTP_PEMKEY_FILEPATH, Property.NodeScope, Property.Filtered));
        settings.add(Setting.simpleString(SSLConfigConstants.SEARCHGUARD_SSL_HTTP_PEMKEY_PASSWORD, Property.NodeScope, Property.Filtered));
        settings.add(Setting.simpleString(SSLConfigConstants.SEARCHGUARD_SSL_HTTP_PEMTRUSTEDCAS_FILEPATH, Property.NodeScope, Property.Filtered));

        settings.add(Setting.simpleString(SSLConfigConstants.SEARCHGUARD_SSL_HTTP_CRL_FILE, Property.NodeScope, Property.Filtered));
        settings.add(Setting.boolSetting(SSLConfigConstants.SEARCHGUARD_SSL_HTTP_CRL_VALIDATE, false, Property.NodeScope, Property.Filtered));
        settings.add(Setting.boolSetting(SSLConfigConstants.SEARCHGUARD_SSL_HTTP_CRL_PREFER_CRLFILE_OVER_OCSP, false, Property.NodeScope, Property.Filtered));
        settings.add(Setting.boolSetting(SSLConfigConstants.SEARCHGUARD_SSL_HTTP_CRL_CHECK_ONLY_END_ENTITIES, true, Property.NodeScope, Property.Filtered));
        settings.add(Setting.boolSetting(SSLConfigConstants.SEARCHGUARD_SSL_HTTP_CRL_DISABLE_CRLDP, false, Property.NodeScope, Property.Filtered));
        settings.add(Setting.boolSetting(SSLConfigConstants.SEARCHGUARD_SSL_HTTP_CRL_DISABLE_OCSP, false, Property.NodeScope, Property.Filtered));
        settings.add(Setting.longSetting(SSLConfigConstants.SEARCHGUARD_SSL_HTTP_CRL_VALIDATION_DATE, -1, -1, Property.NodeScope, Property.Filtered));

        settings.add(Setting.listSetting("searchguard.audit.ignore_users", Collections.emptyList(), Function.identity(), Property.NodeScope)); //not filtered here

        settings.add(Setting.simpleString("node.client", Property.NodeScope));
        settings.add(Setting.simpleString("node.local", Property.NodeScope));
        
        settings.add(Setting.boolSetting("searchguard.disabled", false, Property.NodeScope, Property.Filtered));
        settings.add(Setting.intSetting("searchguard.cache.ttl_minutes", 60, 0, Property.NodeScope, Property.Filtered));

        

    
        return settings;
    }
    
    @Override
    public List<String> getSettingsFilter() {
        List<String> settingsFilter = new ArrayList<>();
        
        if(disabled) {
            return settingsFilter;
        }
        
        settingsFilter.add("searchguard.*");
        return settingsFilter;
    }
}<|MERGE_RESOLUTION|>--- conflicted
+++ resolved
@@ -105,13 +105,9 @@
     private final boolean tribeNodeClient;
     private final UUID instanceUUID = UUID.randomUUID();
     private final boolean dlsFlsAvailable;
-<<<<<<< HEAD
-    private final Constructor dlFlsConstructor;
     private final SearchGuardKeyStore sgks;
-=======
     private final Constructor dlsFlsConstructor;
     private final boolean disabled;
->>>>>>> 6d7cfcc4
     private static final String LB = System.lineSeparator();
 
     public SearchGuardPlugin(final Settings settings) {
@@ -125,6 +121,7 @@
             this.tribeNodeClient = false;
             this.dlsFlsAvailable = false;
             this.dlsFlsConstructor = null;
+            this.sgks = null;
             log.warn("Search Guard plugin installed but disabled. This can expose your configuration (including passwords) to the public.");
             return;
         }
@@ -251,15 +248,9 @@
     }
     
     @Override
-<<<<<<< HEAD
     public List<ActionHandler<? extends ActionRequest, ? extends ActionResponse>> getActions() {
         List<ActionHandler<? extends ActionRequest, ? extends ActionResponse>> actions = new ArrayList<>(1);
-        if(!tribeNodeClient) {
-=======
-    public List<ActionHandler<? extends ActionRequest<?>, ? extends ActionResponse>> getActions() {
-        List<ActionHandler<? extends ActionRequest<?>, ? extends ActionResponse>> actions = new ArrayList<>(1);
         if(!tribeNodeClient && !disabled) {
->>>>>>> 6d7cfcc4
             actions.add(new ActionHandler(ConfigUpdateAction.INSTANCE, TransportConfigUpdateAction.class));
         }
         return actions;
@@ -269,26 +260,15 @@
     @Override
     public Collection<Module> createGuiceModules() {
         List<Module> modules = new ArrayList<Module>(1);
-<<<<<<< HEAD
-        modules.add(new SearchGuardSSLModule(settings, sgks));   
-        if (!client && !tribeNodeClient) {
-            modules.add(new ConfigurationModule());
-            modules.add(new BackendModule());
-            modules.add(new AuditLogModule());
-            modules.add(new InterceptorModule(instanceUUID.toString()));
-=======
-        
         if(!disabled) {
-            modules.add(new SearchGuardSSLModule(settings));   
+            modules.add(new SearchGuardSSLModule(settings, sgks));   
             if (!client && !tribeNodeClient) {
                 modules.add(new ConfigurationModule());
                 modules.add(new BackendModule());
                 modules.add(new AuditLogModule());
                 modules.add(new InterceptorModule(instanceUUID.toString()));
             }
->>>>>>> 6d7cfcc4
-        }
-        
+        }
         return modules;
     }
     
@@ -332,18 +312,6 @@
         }
         return filters;
     }
-<<<<<<< HEAD
-=======
-    
-    public void onModule(final NetworkModule module) {
-        
-        if(disabled) {
-            return;
-        }
-        
-        module.registerTransport("com.floragunn.searchguard.ssl.http.netty.SearchGuardSSLNettyTransport", SearchGuardSSLNettyTransport.class);
->>>>>>> 6d7cfcc4
-
     
     @Override
     public List<TransportInterceptor> getTransportInterceptors() {
