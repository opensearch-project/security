--- conflicted
+++ resolved
@@ -344,15 +344,9 @@
         System.out.println("Will update '"+type+"' with "+filepath);
         try (Reader reader = new FileReader(filepath)) {
 
-            final String id = tc
-<<<<<<< HEAD
-                    .index(new IndexRequest("searchguard").type(type).id("0").setRefreshPolicy(RefreshPolicy.IMMEDIATE)
-                            .consistencyLevel(WriteConsistencyLevel.DEFAULT).source(readXContent(reader, XContentType.YAML)))
-=======
-                    .index(new IndexRequest("searchguard").type(type).id("0").refresh(true)
+            final String id = tc.index(new IndexRequest("searchguard").type(type).id("0").setRefreshPolicy(RefreshPolicy.IMMEDIATE)
                             .consistencyLevel(WriteConsistencyLevel.DEFAULT)
                             .source(type, readXContent(reader, XContentType.YAML)))
->>>>>>> 52b544da
                             .actionGet().getId();
 
             if ("0".equals(id)) {
