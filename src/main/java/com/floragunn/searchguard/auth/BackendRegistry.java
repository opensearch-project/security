/*
 * Copyright 2015 floragunn UG (haftungsbeschränkt)
 * 
 * Licensed under the Apache License, Version 2.0 (the "License");
 * you may not use this file except in compliance with the License.
 * You may obtain a copy of the License at
 * 
 *     http://www.apache.org/licenses/LICENSE-2.0
 *
 * Unless required by applicable law or agreed to in writing, software
 * distributed under the License is distributed on an "AS IS" BASIS,
 * WITHOUT WARRANTIES OR CONDITIONS OF ANY KIND, either express or implied.
 * See the License for the specific language governing permissions and
 * limitations under the License.
 * 
 */

package com.floragunn.searchguard.auth;

import java.lang.reflect.Constructor;
import java.lang.reflect.InvocationTargetException;
import java.util.HashMap;
import java.util.HashSet;
import java.util.Iterator;
import java.util.Map;
import java.util.Set;
import java.util.SortedSet;
import java.util.TreeSet;
import java.util.concurrent.Callable;
import java.util.concurrent.TimeUnit;

import javax.naming.InvalidNameException;
import javax.naming.ldap.LdapName;

import org.apache.logging.log4j.LogManager;
import org.apache.logging.log4j.Logger;
import org.elasticsearch.ElasticsearchSecurityException;
import org.elasticsearch.cluster.service.ClusterService;
import org.elasticsearch.common.inject.Inject;
import org.elasticsearch.common.settings.Settings;
import org.elasticsearch.common.util.concurrent.ThreadContext;
import org.elasticsearch.rest.BytesRestResponse;
import org.elasticsearch.rest.RestChannel;
import org.elasticsearch.rest.RestController;
import org.elasticsearch.rest.RestRequest;
import org.elasticsearch.rest.RestStatus;
import org.elasticsearch.threadpool.ThreadPool;
import org.elasticsearch.transport.TransportChannel;
import org.elasticsearch.transport.TransportRequest;

import com.floragunn.searchguard.action.configupdate.TransportConfigUpdateAction;
import com.floragunn.searchguard.auditlog.AuditLog;
import com.floragunn.searchguard.auth.internal.InternalAuthenticationBackend;
import com.floragunn.searchguard.auth.internal.NoOpAuthenticationBackend;
import com.floragunn.searchguard.auth.internal.NoOpAuthorizationBackend;
import com.floragunn.searchguard.configuration.AdminDNs;
import com.floragunn.searchguard.configuration.ConfigChangeListener;
import com.floragunn.searchguard.filter.SearchGuardRestFilter;
import com.floragunn.searchguard.http.HTTPBasicAuthenticator;
import com.floragunn.searchguard.http.HTTPClientCertAuthenticator;
import com.floragunn.searchguard.http.HTTPHostAuthenticator;
import com.floragunn.searchguard.http.HTTPProxyAuthenticator;
import com.floragunn.searchguard.http.XFFResolver;
import com.floragunn.searchguard.ssl.transport.PrincipalExtractor;
import com.floragunn.searchguard.support.ConfigConstants;
import com.floragunn.searchguard.support.HTTPHelper;
import com.floragunn.searchguard.user.AuthCredentials;
import com.floragunn.searchguard.user.User;
import com.google.common.base.Strings;
import com.google.common.cache.Cache;
import com.google.common.cache.CacheBuilder;
import com.google.common.cache.RemovalListener;
import com.google.common.cache.RemovalNotification;

public class BackendRegistry implements ConfigChangeListener {

    protected final Logger log = LogManager.getLogger(this.getClass());
    private final Map<String, String> authImplMap = new HashMap<String, String>();
    private final SortedSet<AuthDomain> authDomains = new TreeSet<AuthDomain>();
    private final Set<AuthorizationBackend> authorizers = new HashSet<AuthorizationBackend>();
    private volatile boolean initialized;
    private final TransportConfigUpdateAction tcua;
    private final AdminDNs adminDns;
    private final XFFResolver xffResolver;
    private volatile boolean anonymousAuthEnabled = false;
    private final Settings esSettings;
    private final InternalAuthenticationBackend iab;
    private final AuditLog auditLog;
    private final ThreadPool threadPool;

    private Cache<AuthCredentials, User> userCache = CacheBuilder.newBuilder()
            .expireAfterWrite(1, TimeUnit.HOURS)
            .removalListener(new RemovalListener<AuthCredentials, User>() {
                @Override
                public void onRemoval(RemovalNotification<AuthCredentials, User> notification) {
                    log.debug("Clear user cache for {} due to {}", notification.getKey().getUsername(), notification.getCause());
                }
            }).build();
    
    private Cache<String, User> userCacheTransport = CacheBuilder.newBuilder()
            .expireAfterWrite(1, TimeUnit.HOURS)
            .removalListener(new RemovalListener<String, User>() {
                @Override
                public void onRemoval(RemovalNotification<String, User> notification) {
                    log.debug("Clear user cache for {} due to {}", notification.getKey(), notification.getCause());
                }
            }).build();
    
    private Cache<AuthCredentials, User> authenticatedUserCacheTransport = CacheBuilder.newBuilder()
            .expireAfterWrite(1, TimeUnit.HOURS)
            .removalListener(new RemovalListener<AuthCredentials, User>() {
                @Override
                public void onRemoval(RemovalNotification<AuthCredentials, User> notification) {
                    log.debug("Clear user cache for {} due to {}", notification.getKey().getUsername(), notification.getCause());
                }
            }).build();

    @Inject
    public BackendRegistry(final Settings settings, final RestController controller, final TransportConfigUpdateAction tcua, final ClusterService cse,
            final AdminDNs adminDns, final XFFResolver xffResolver, InternalAuthenticationBackend iab, AuditLog auditLog, ThreadPool threadPool,
            final PrincipalExtractor principalExtractor) {
        tcua.addConfigChangeListener(ConfigConstants.CONFIGNAME_CONFIG, this);
        controller.registerFilter(new SearchGuardRestFilter(this, auditLog, threadPool, principalExtractor));
        this.tcua = tcua;
        this.adminDns = adminDns;
        this.esSettings = settings;
        this.xffResolver = xffResolver;
        this.iab = iab;
        this.auditLog = auditLog;
        this.threadPool = threadPool;
        
        authImplMap.put("intern_c", InternalAuthenticationBackend.class.getName());
        authImplMap.put("intern_z", NoOpAuthorizationBackend.class.getName());
        
        authImplMap.put("internal_c", InternalAuthenticationBackend.class.getName());
        authImplMap.put("internal_z", NoOpAuthorizationBackend.class.getName());
        
        authImplMap.put("noop_c", NoOpAuthenticationBackend.class.getName());
        authImplMap.put("noop_z", NoOpAuthorizationBackend.class.getName());
        
        authImplMap.put("ldap_c", "com.floragunn.dlic.auth.ldap.backend.LDAPAuthenticationBackend");
        authImplMap.put("ldap_z", "com.floragunn.dlic.auth.ldap.backend.LDAPAuthorizationBackend");
        
        authImplMap.put("basic_h", HTTPBasicAuthenticator.class.getName());
        authImplMap.put("proxy_h", HTTPProxyAuthenticator.class.getName());
        authImplMap.put("clientcert_h", HTTPClientCertAuthenticator.class.getName());
        authImplMap.put("kerberos_h", "com.floragunn.dlic.auth.http.kerberos.HTTPSpnegoAuthenticator");
        authImplMap.put("jwt_h", "com.floragunn.dlic.auth.http.jwt.HTTPJwtAuthenticator");
        authImplMap.put("host_h", HTTPHostAuthenticator.class.getName());
    }
    
    public void invalidateCache() {
        userCache.invalidateAll();
        userCacheTransport.invalidateAll();
        authenticatedUserCacheTransport.invalidateAll();
    }

    private <T> T newInstance(final String clazzOrShortcut, String type, final Settings settings) throws ClassNotFoundException, NoSuchMethodException,
            SecurityException, InstantiationException, IllegalAccessException, IllegalArgumentException, InvocationTargetException {
        
        String clazz = clazzOrShortcut;
        
        if(authImplMap.containsKey(clazz+"_"+type)) {
            clazz = authImplMap.get(clazz+"_"+type);
        }
        
        final Class<T> t = (Class<T>) Class.forName(clazz);

        try {
            final Constructor<T> tctor = t.getConstructor(Settings.class);
            return tctor.newInstance(settings);
        } catch (final Exception e) {
            log.warn("Unable to create instance of class {} with (Settings.class) constructor due to {}", e, t, e.toString());
            final Constructor<T> tctor = t.getConstructor(Settings.class, TransportConfigUpdateAction.class);
            return tctor.newInstance(settings, tcua);
        }
    }

    @Override
    public void onChange(final String event, final Settings settings) {
        authDomains.clear();
        anonymousAuthEnabled = settings.getAsBoolean("searchguard.dynamic.http.anonymous_auth_enabled", false);
        
        final Map<String, Settings> authzDyn = settings.getGroups("searchguard.dynamic.authz");
        
        for (final String ad : authzDyn.keySet()) {
            final Settings ads = authzDyn.get(ad);
            if (ads.getAsBoolean("enabled", true)) {
                try {
                    final AuthorizationBackend authorizationBackend = newInstance(
                            ads.get("authorization_backend.type", "noop"),"z",
                            Settings.builder().put(esSettings).put(ads.getAsSettings("authorization_backend.config")).build());
                    authorizers.add(authorizationBackend);
                } catch (final Exception e) {
                    log.error("Unable to initialize AuthorizationBackend {} due to {}", e, ad, e.toString());
                }
            }
        }
        
        final Map<String, Settings> dyn = settings.getGroups("searchguard.dynamic.authc");

        for (final String ad : dyn.keySet()) {
            final Settings ads = dyn.get(ad);
            if (ads.getAsBoolean("enabled", true)) {
                try {
                    AuthenticationBackend authenticationBackend;
                    String authBackendClazz = ads.get("authentication_backend.type", InternalAuthenticationBackend.class.getName());
                    if(authBackendClazz.equals(InternalAuthenticationBackend.class.getName())
                            || authBackendClazz.equals("internal")
                            || authBackendClazz.equals("intern")) {
                        authenticationBackend = iab;
                    } else {
                        authenticationBackend = newInstance(
                                authBackendClazz,"c",
                                Settings.builder().put(esSettings).put(ads.getAsSettings("authentication_backend.config")).build());
                    }
                    
                    String httpAuthenticatorType = ads.get("http_authenticator.type"); //no default
                    HTTPAuthenticator httpAuthenticator = httpAuthenticatorType==null?null:  (HTTPAuthenticator) newInstance(httpAuthenticatorType,"h",
                            Settings.builder().put(esSettings).put(ads.getAsSettings("http_authenticator.config")).build());
                                        
                    authDomains.add(new AuthDomain(authenticationBackend, httpAuthenticator,
                            ads.getAsBoolean("http_authenticator.challenge", true), ads.getAsInt("order", 0)));
                } catch (final Exception e) {
                    log.error("Unable to initialize auth domain {} due to {}", e, ad, e.toString());
                }

            }
        }
        
        if(authDomains.isEmpty()) {
            authDomains.add(new AuthDomain(iab, new HTTPBasicAuthenticator(Settings.EMPTY), true, 0));
        }

        initialized = true;
    }

    @Override
    public void validate(final String event, final Settings settings) throws ElasticsearchSecurityException {

    }

    public User authenticate(final TransportRequest request, final TransportChannel channel, String sslPrincipal) throws ElasticsearchSecurityException {
        
        final User origPKIUser = new User(sslPrincipal);
        User impersonatedUser = impersonate(request, channel, origPKIUser);

        final User user = impersonatedUser == null? origPKIUser:impersonatedUser;
        
<<<<<<< HEAD
        if(AdminDNs.isAdmin(user.getName())) {
            auditLog.logAuthenticatedRequest(request, channel.action());
            return user;
=======
        if(user == null) {
            return false;
        }
        
        if(adminDns.isAdmin(user.getName())) {
            auditLog.logAuthenticatedRequest(request, channel.action());
            return true;
>>>>>>> 15c35e82
        }
        
        AuthCredentials _creds = null;
        final String authorizationHeader = threadPool.getThreadContext().getHeader("Authorization");
        
        _creds = HTTPHelper.extractCredentials(authorizationHeader, log);
        
        final AuthCredentials creds = _creds;
        
        if(log.isDebugEnabled() && creds != null) {
            log.debug("User {} submitted also basic credentials: {}", user.getName(), creds);
        }
          
        for (final Iterator<AuthDomain> iterator = new TreeSet<AuthDomain>(authDomains).iterator(); iterator.hasNext();) {

            final AuthDomain authDomain = (AuthDomain) iterator.next();
            User authenticatedUser = null;

            if(creds == null) {
                
                if(log.isDebugEnabled()) {
                    log.debug("Transport User '{}' is in cache? {} (cache size: {})", user.getName(), userCacheTransport.getIfPresent(user.getName())!=null, userCacheTransport.size());
                }
                
                try {
                    authenticatedUser = userCacheTransport.get(user.getName(), new Callable<User>() {
                        @Override
                        public User call() throws Exception {
                            if (log.isDebugEnabled()) {
                                log.debug(user.getName() + " not cached, return from backend directly");
                            }

                            if (authDomain.getBackend().exists(user)) {
                                for (final AuthorizationBackend ab : authorizers) {

                                    // TODO transform username

                                    try {
                                        ab.fillRoles(user, new AuthCredentials(user.getName()));
                                    } catch (Exception e) {
                                        log.error("Problems retrieving roles for {} from {}", user, ab.getClass());
                                    }
                                }
                                return user;
                            }

                            throw new Exception("no such user " + user.getName());
                        }
                    });
                } catch (Exception e) {
                    log.error("Unexpected exception {} ", e, e.toString());
                    throw new ElasticsearchSecurityException(e.toString(), e);
                }
            } else {
                //auth
                
                if (log.isDebugEnabled()) {
                    log.debug("Transport User '{}' is in cache? {} (cache size: {})", creds.getUsername(),
                            authenticatedUserCacheTransport.getIfPresent(creds) != null, authenticatedUserCacheTransport.size());
                }

                try {
                    authenticatedUser = authenticatedUserCacheTransport.get(creds, new Callable<User>() {
                        @Override
                        public User call() throws Exception {
                            if (log.isDebugEnabled()) {
                                log.debug(creds.getUsername() + " not cached, return from backend directly");
                            }

                            // full authentication
                            User _user = authDomain.getBackend().authenticate(creds);

                            for (final AuthorizationBackend ab : authorizers) {

                                // TODO transform username

                                try {
                                    ab.fillRoles(_user, new AuthCredentials(_user.getName()));
                                } catch (Exception e) {
                                    log.error("Problems retrieving roles for {} from {}", _user, ab.getClass());
                                }
                            }
                            return _user;
                        }
                    });
                } catch (Exception e) {
                    log.error("Unexpected exception {} ", e, e.toString());
                    throw new ElasticsearchSecurityException(e.toString(), e);
                } finally {
                    creds.clearSecrets();
                }
            }
     
            try {              
                
                if(authenticatedUser == null) {
                    log.info("Cannot authenticate user (or add roles) with ad {} due to user is null, try next", authDomain.getOrder());
                    continue;
                }
                
                if(AdminDNs.isAdmin(authenticatedUser.getName())) {
                    log.error("Cannot authenticate user because admin user is not permitted to login");
                    auditLog.logFailedLogin(authenticatedUser.getName(), request);
                    return null;
                }
                
                 //authenticatedUser.addRoles(ac.getBackendRoles());
                if(log.isDebugEnabled()) {
                    log.debug("User '{}' is authenticated", authenticatedUser);
                }
                return authenticatedUser;
            } catch (final ElasticsearchSecurityException e) {
                log.info("Cannot authenticate user (or add roles) with ad {} due to {}, try next", authDomain.getOrder(), e.toString());
                continue;
            }
            
        }//end for
        
        if(creds == null) {
            auditLog.logFailedLogin(user.getName(), request);
        } else {
            auditLog.logFailedLogin(creds.getUsername(), request);
        }
        
        
        return null;
    }
    
    /**
     * 
     * @param request
     * @param channel
     * @return The authenticated user, null means another roundtrip
     * @throws ElasticsearchSecurityException
     */
    public boolean authenticate(final RestRequest request, final RestChannel channel, ThreadContext threadContext) throws ElasticsearchSecurityException {

        String sslPrincipal = (String) threadPool.getThreadContext().getTransient(ConfigConstants.SG_SSL_PRINCIPAL);
        if(AdminDNs.isAdmin(sslPrincipal)) {
            //PKI authenticated REST call
<<<<<<< HEAD
            threadPool.getThreadContext().putTransient(ConfigConstants.SG_USER, new User(sslPrincipal));
            auditLog.logFailedLogin(sslPrincipal, request);
=======
            request.putInContext(ConfigConstants.SG_USER, new User(sslPrincipal));
            //auditLog.logAuthenticatedRequest(request);
>>>>>>> 15c35e82
            return true;
        }
        
        if (!isInitialized()) {
            log.error("Not yet initialized (you may need to run sgadmin)");
            channel.sendResponse(new BytesRestResponse(RestStatus.SERVICE_UNAVAILABLE, "Search Guard not initialized (SG11). See https://github.com/floragunncom/search-guard-docs/blob/master/sgadmin.md"));
            return false;
        }
        
        threadContext.putTransient(ConfigConstants.SG_REMOTE_ADDRESS, xffResolver.resolve(request));
        
        boolean authenticated = false;
        
        User authenticatedUser = null;
        
        AuthCredentials authCredenetials = null;
        
        HTTPAuthenticator firstChallengingHttpAuthenticator = null;
        
        for (final Iterator<AuthDomain> iterator = new TreeSet<AuthDomain>(authDomains).iterator(); iterator.hasNext();) {

            final AuthDomain authDomain = iterator.next();
            
            final HTTPAuthenticator httpAuthenticator = authDomain.getHttpAuthenticator();
            
            if(httpAuthenticator == null) {
                continue; //this domain is for transport protocol only
            }
            
            if(authDomain.isChallenge() && firstChallengingHttpAuthenticator == null) {
                firstChallengingHttpAuthenticator = httpAuthenticator;
            }

            if(log.isDebugEnabled()) {
                log.debug("Try to extract auth creds from http {} ",httpAuthenticator.getType());
            }
            final AuthCredentials ac;
            try {
                ac = httpAuthenticator.extractCredentials(request, threadContext);
            } catch (Exception e1) {
                log.info("{} extracting credentials from {}", e1, e1.toString(), httpAuthenticator.getType());
                continue;
            }
            authCredenetials = ac;
            
            if (ac == null) {
                //no credentials found in request
                if(anonymousAuthEnabled) {
                    continue;
                }
                        
                if(authDomain.isChallenge() && httpAuthenticator.reRequestAuthentication(channel, null)) {
                    auditLog.logFailedLogin(null, request);
                    return false;
                } else {
                    //no reRequest possible
                    continue;
                    //log.debug("extraction authentication credentials from http request finally failed");
                    //channel.sendResponse(new BytesRestResponse(RestStatus.UNAUTHORIZED));
                    //return false;
                }      
            } else if (!ac.isComplete()) {
                //credentials found in request but we need another client challenge
                if(httpAuthenticator.reRequestAuthentication(channel, ac)) {
                    auditLog.logFailedLogin(ac.getUsername()+" <incomplete>", request);
                    return false;
                } else {
                    //no reRequest possible
                    continue;
                    //log.error(httpAuthenticator.getClass()+" does not support reRequestAuthentication but return incomplete authentication credentials");
                    //channel.sendResponse(new BytesRestResponse(RestStatus.UNAUTHORIZED));
                    //return false;
                }
              
            } 
            ////credentials found in request and they are complete

            if(log.isDebugEnabled()) {
                log.debug("User '{}' is in cache? {} (cache size: {})", ac.getUsername(), userCache.getIfPresent(ac)!=null, userCache.size());
            }
            
            try {
                try {
                    authenticatedUser = userCache.get(ac, new Callable<User>() {
                        @Override
                        public User call() throws Exception {
                            if(log.isDebugEnabled()) {
                                log.debug(ac.getUsername()+" not cached, return from "+authDomain.getBackend().getType()+" backend directly");
                            }
                            User authenticatedUser = authDomain.getBackend().authenticate(ac);
                            for (final AuthorizationBackend ab : authorizers) {
                                
                                //TODO transform username
                                
                                try {
                                    ab.fillRoles(authenticatedUser, new AuthCredentials(authenticatedUser.getName()));
                                } catch (Exception e) {
                                    log.error("Problems retrieving roles for {} from {}", authenticatedUser, ab.getClass());
                                }
                            }
                            //authDomain.getAbackend().fillRoles(authenticatedUser, new AuthCredentials(authenticatedUser.getName(), (Object) null));
                            return authenticatedUser;
                        }
                    });
                } catch (Exception e) {
                    //no audit log here, we catch this exception later
                    log.error("Unexpected exception {} ", e, e.toString());
                    //no audit log here, we catch this exception later
                    throw new ElasticsearchSecurityException(e.toString(), e);
                } finally {
                    ac.clearSecrets();
                }
                
                if(authenticatedUser == null) {
                    log.info("Cannot authenticate user (or add roles) with ad {} due to user is null, try next", authDomain.getOrder());
                    continue;
                }
                
<<<<<<< HEAD
                if(AdminDNs.isAdmin(authenticatedUser.getName())) {
                    log.error("Cannot authenticate user because admin user is not permitted to login via HTTP");                    
                    auditLog.logFailedLogin(authenticatedUser.getName(), request);
                    channel.sendResponse(new BytesRestResponse(RestStatus.FORBIDDEN, "Cannot authenticate user because admin user is not permitted to login via HTTP"));
=======
                if(adminDns.isAdmin(authenticatedUser.getName())) {
                    log.error("Cannot authenticate user because admin user is not permitted to login via HTTP");
                    auditLog.logFailedLogin(authenticatedUser.getName(), request);
                    channel.sendResponse(new BytesRestResponse(RestStatus.FORBIDDEN));
>>>>>>> 15c35e82
                    return false;
                }
                
                 //authenticatedUser.addRoles(ac.getBackendRoles());
                if(log.isDebugEnabled()) {
                    log.debug("User '{}' is authenticated", authenticatedUser);
                }
                threadContext.putTransient(ConfigConstants.SG_USER, authenticatedUser);
                authenticated = true;
                break;
            } catch (final ElasticsearchSecurityException e) {
                log.info("Cannot authenticate user (or add roles) with ad {} due to {}, try next", authDomain.getOrder(), e.toString());
                continue;
            }
            
        }//end for
        
        if(!authenticated) {
            //if(httpAuthenticator.reRequestAuthentication(channel, null)) {
            //  return false;
            //}
            //no reRequest possible
            
            if(authCredenetials == null && anonymousAuthEnabled) {
            	threadContext.putTransient(ConfigConstants.SG_USER, User.ANONYMOUS);
                if(log.isDebugEnabled()) {
                    log.debug("Anonymous User is authenticated");
                }
                return true;
            }
            
            if(firstChallengingHttpAuthenticator != null) {
                if(firstChallengingHttpAuthenticator.reRequestAuthentication(channel, null)) {
                    auditLog.logFailedLogin(authCredenetials == null ? null:authCredenetials.getUsername(), request);
                    return false;
                }
            }
            
            if(log.isDebugEnabled()) {
                log.debug("Authentication finally failed");
            }
            auditLog.logFailedLogin(authCredenetials == null ? null:authCredenetials.getUsername(), request);
            channel.sendResponse(new BytesRestResponse(RestStatus.UNAUTHORIZED, "Authentication finally failed"));
            return false;
        }
        
        return authenticated;
    }

    @Override
    public boolean isInitialized() {
        return initialized;
    }

    private User impersonate(final TransportRequest tr, final TransportChannel channel, User origPKIuser) throws ElasticsearchSecurityException {

        final String impersonatedUser = threadPool.getThreadContext().getHeader("sg_impersonate_as");
        
        if(Strings.isNullOrEmpty(impersonatedUser)) {
            return null; //nothing to do
        }
        
        if (!isInitialized()) {
            throw new ElasticsearchSecurityException("Could not check for impersonation because Search Guard is not yet initialized");
        }

        if (origPKIuser == null) {
            throw new ElasticsearchSecurityException("no original PKI user found");
        }

        User aU = origPKIuser;

        if (AdminDNs.isAdmin(impersonatedUser)) {
            throw new ElasticsearchSecurityException("'"+origPKIuser.getName() + "' is not allowed to impersonate as an adminuser  '" + impersonatedUser+"'");
        }
        
        try {
            if (impersonatedUser != null && !adminDns.isImpersonationAllowed(new LdapName(origPKIuser.getName()), impersonatedUser)) {
                throw new ElasticsearchSecurityException("'"+origPKIuser.getName() + "' is not allowed to impersonate as '" + impersonatedUser+"'");
            } else if (impersonatedUser != null) {
                aU = new User(impersonatedUser);
                if(log.isDebugEnabled()) {
                    log.debug("Impersonate from '{}' to '{}'",origPKIuser.getName(), impersonatedUser);
                }
                auditLog.logAuthenticatedRequest(tr, channel.action());
            }
        } catch (final InvalidNameException e1) {
            throw new ElasticsearchSecurityException("PKI does not have a valid name ('" + origPKIuser.getName() + "'), should never happen",
                    e1);
        }

        return aU;
    }

}<|MERGE_RESOLUTION|>--- conflicted
+++ resolved
@@ -247,19 +247,9 @@
 
         final User user = impersonatedUser == null? origPKIUser:impersonatedUser;
         
-<<<<<<< HEAD
         if(AdminDNs.isAdmin(user.getName())) {
             auditLog.logAuthenticatedRequest(request, channel.action());
             return user;
-=======
-        if(user == null) {
-            return false;
-        }
-        
-        if(adminDns.isAdmin(user.getName())) {
-            auditLog.logAuthenticatedRequest(request, channel.action());
-            return true;
->>>>>>> 15c35e82
         }
         
         AuthCredentials _creds = null;
@@ -400,13 +390,8 @@
         String sslPrincipal = (String) threadPool.getThreadContext().getTransient(ConfigConstants.SG_SSL_PRINCIPAL);
         if(AdminDNs.isAdmin(sslPrincipal)) {
             //PKI authenticated REST call
-<<<<<<< HEAD
             threadPool.getThreadContext().putTransient(ConfigConstants.SG_USER, new User(sslPrincipal));
-            auditLog.logFailedLogin(sslPrincipal, request);
-=======
-            request.putInContext(ConfigConstants.SG_USER, new User(sslPrincipal));
             //auditLog.logAuthenticatedRequest(request);
->>>>>>> 15c35e82
             return true;
         }
         
@@ -524,21 +509,14 @@
                     log.info("Cannot authenticate user (or add roles) with ad {} due to user is null, try next", authDomain.getOrder());
                     continue;
                 }
-                
-<<<<<<< HEAD
+
                 if(AdminDNs.isAdmin(authenticatedUser.getName())) {
-                    log.error("Cannot authenticate user because admin user is not permitted to login via HTTP");                    
+                    log.error("Cannot authenticate user because admin user is not permitted to login via HTTP");
                     auditLog.logFailedLogin(authenticatedUser.getName(), request);
                     channel.sendResponse(new BytesRestResponse(RestStatus.FORBIDDEN, "Cannot authenticate user because admin user is not permitted to login via HTTP"));
-=======
-                if(adminDns.isAdmin(authenticatedUser.getName())) {
-                    log.error("Cannot authenticate user because admin user is not permitted to login via HTTP");
-                    auditLog.logFailedLogin(authenticatedUser.getName(), request);
-                    channel.sendResponse(new BytesRestResponse(RestStatus.FORBIDDEN));
->>>>>>> 15c35e82
                     return false;
                 }
-                
+
                  //authenticatedUser.addRoles(ac.getBackendRoles());
                 if(log.isDebugEnabled()) {
                     log.debug("User '{}' is authenticated", authenticatedUser);
