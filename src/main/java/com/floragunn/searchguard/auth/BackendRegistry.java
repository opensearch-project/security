/*
 * Copyright 2015-2017 floragunn GmbH
 *
 * Licensed under the Apache License, Version 2.0 (the "License");
 * you may not use this file except in compliance with the License.
 * You may obtain a copy of the License at
 *
 *     http://www.apache.org/licenses/LICENSE-2.0
 *
 * Unless required by applicable law or agreed to in writing, software
 * distributed under the License is distributed on an "AS IS" BASIS,
 * WITHOUT WARRANTIES OR CONDITIONS OF ANY KIND, either express or implied.
 * See the License for the specific language governing permissions and
 * limitations under the License.
 *
 */

package com.floragunn.searchguard.auth;

import java.nio.file.Path;
import java.util.HashMap;
import java.util.HashSet;
import java.util.Map;
import java.util.Set;
import java.util.SortedSet;
import java.util.TreeSet;
import java.util.concurrent.Callable;
import java.util.concurrent.TimeUnit;

import javax.naming.InvalidNameException;
import javax.naming.ldap.LdapName;

import org.apache.logging.log4j.LogManager;
import org.apache.logging.log4j.Logger;
import org.elasticsearch.ElasticsearchSecurityException;
import org.elasticsearch.common.settings.Settings;
import org.elasticsearch.common.util.concurrent.ThreadContext;
import org.elasticsearch.rest.BytesRestResponse;
import org.elasticsearch.rest.RestChannel;
import org.elasticsearch.rest.RestRequest;
import org.elasticsearch.rest.RestStatus;
import org.elasticsearch.tasks.Task;
import org.elasticsearch.threadpool.ThreadPool;
import org.elasticsearch.transport.TransportRequest;

import com.floragunn.searchguard.auditlog.AuditLog;
import com.floragunn.searchguard.auth.internal.InternalAuthenticationBackend;
import com.floragunn.searchguard.auth.internal.NoOpAuthenticationBackend;
import com.floragunn.searchguard.auth.internal.NoOpAuthorizationBackend;
import com.floragunn.searchguard.configuration.AdminDNs;
import com.floragunn.searchguard.configuration.ConfigurationChangeListener;
import com.floragunn.searchguard.http.HTTPBasicAuthenticator;
import com.floragunn.searchguard.http.HTTPClientCertAuthenticator;
import com.floragunn.searchguard.http.HTTPProxyAuthenticator;
import com.floragunn.searchguard.http.XFFResolver;
import com.floragunn.searchguard.ssl.util.Utils;
import com.floragunn.searchguard.support.ConfigConstants;
import com.floragunn.searchguard.support.HTTPHelper;
import com.floragunn.searchguard.support.ReflectionHelper;
import com.floragunn.searchguard.user.AuthCredentials;
import com.floragunn.searchguard.user.User;
import com.google.common.base.Strings;
import com.google.common.cache.Cache;
import com.google.common.cache.CacheBuilder;
import com.google.common.cache.RemovalListener;
import com.google.common.cache.RemovalNotification;

public class BackendRegistry implements ConfigurationChangeListener {

    protected final Logger log = LogManager.getLogger(this.getClass());
    private final Map<String, String> authImplMap = new HashMap<String, String>();
    private final SortedSet<AuthDomain> restAuthDomains = new TreeSet<AuthDomain>();
    private final Set<AuthorizationBackend> restAuthorizers = new HashSet<AuthorizationBackend>();
    private final SortedSet<AuthDomain> transportAuthDomains = new TreeSet<AuthDomain>();
    private final Set<AuthorizationBackend> transportAuthorizers = new HashSet<AuthorizationBackend>();
    private volatile boolean initialized;
    private final AdminDNs adminDns;
    private final XFFResolver xffResolver;
    private volatile boolean anonymousAuthEnabled = false;
    private final Settings esSettings;
    private final Path configPath;
    private final InternalAuthenticationBackend iab;
    private final AuditLog auditLog;
    private final ThreadPool threadPool;
    private final int ttlInMin;
    private Cache<AuthCredentials, User> userCache;
    private Cache<String, User> userCacheTransport;
    private Cache<AuthCredentials, User> authenticatedUserCacheTransport;
    private Cache<String, User> restImpersonationCache;

    private void createCaches() {
        userCache = CacheBuilder.newBuilder()
                .expireAfterWrite(ttlInMin, TimeUnit.MINUTES)
                .removalListener(new RemovalListener<AuthCredentials, User>() {
                    @Override
                    public void onRemoval(RemovalNotification<AuthCredentials, User> notification) {
                        log.debug("Clear user cache for {} due to {}", notification.getKey().getUsername(), notification.getCause());
                    }
                }).build();

        userCacheTransport = CacheBuilder.newBuilder()
                .expireAfterWrite(ttlInMin, TimeUnit.MINUTES)
                .removalListener(new RemovalListener<String, User>() {
                    @Override
                    public void onRemoval(RemovalNotification<String, User> notification) {
                        log.debug("Clear user cache for {} due to {}", notification.getKey(), notification.getCause());
                    }
                }).build();

        authenticatedUserCacheTransport = CacheBuilder.newBuilder()
                .expireAfterWrite(ttlInMin, TimeUnit.MINUTES)
                .removalListener(new RemovalListener<AuthCredentials, User>() {
                    @Override
                    public void onRemoval(RemovalNotification<AuthCredentials, User> notification) {
                        log.debug("Clear user cache for {} due to {}", notification.getKey().getUsername(), notification.getCause());
                    }
                }).build();

        restImpersonationCache = CacheBuilder.newBuilder()
                .expireAfterWrite(ttlInMin, TimeUnit.MINUTES)
                .removalListener(new RemovalListener<String, User>() {
                    @Override
                    public void onRemoval(RemovalNotification<String, User> notification) {
                        log.debug("Clear user cache for {} due to {}", notification.getKey(), notification.getCause());
                    }
                }).build();
    }

    public BackendRegistry(final Settings settings, final Path configPath, final AdminDNs adminDns,
            final XFFResolver xffResolver, final InternalAuthenticationBackend iab, final AuditLog auditLog, final ThreadPool threadPool) {
        this.adminDns = adminDns;
        this.esSettings = settings;
        this.configPath = configPath;
        this.xffResolver = xffResolver;
        this.iab = iab;
        this.auditLog = auditLog;
        this.threadPool = threadPool;

        authImplMap.put("intern_c", InternalAuthenticationBackend.class.getName());
        authImplMap.put("intern_z", NoOpAuthorizationBackend.class.getName());

        authImplMap.put("internal_c", InternalAuthenticationBackend.class.getName());
        authImplMap.put("internal_z", NoOpAuthorizationBackend.class.getName());

        authImplMap.put("noop_c", NoOpAuthenticationBackend.class.getName());
        authImplMap.put("noop_z", NoOpAuthorizationBackend.class.getName());

        authImplMap.put("ldap_c", "com.floragunn.dlic.auth.ldap.backend.LDAPAuthenticationBackend");
        authImplMap.put("ldap_z", "com.floragunn.dlic.auth.ldap.backend.LDAPAuthorizationBackend");

        authImplMap.put("basic_h", HTTPBasicAuthenticator.class.getName());
        authImplMap.put("proxy_h", HTTPProxyAuthenticator.class.getName());
        authImplMap.put("clientcert_h", HTTPClientCertAuthenticator.class.getName());
        authImplMap.put("kerberos_h", "com.floragunn.dlic.auth.http.kerberos.HTTPSpnegoAuthenticator");
        authImplMap.put("jwt_h", "com.floragunn.dlic.auth.http.jwt.HTTPJwtAuthenticator");
<<<<<<< HEAD

=======
        authImplMap.put("openid_h", "com.floragunn.dlic.auth.http.jwt.keybyoidc.HTTPJwtKeyByOpenIdConnectAuthenticator");
        
>>>>>>> 82201463
        this.ttlInMin = settings.getAsInt(ConfigConstants.SEARCHGUARD_CACHE_TTL_MINUTES, 60);
        createCaches();
    }

    public boolean isInitialized() {
        return initialized;
    }

    public void invalidateCache() {
        userCache.invalidateAll();
        userCacheTransport.invalidateAll();
        authenticatedUserCacheTransport.invalidateAll();
        restImpersonationCache.invalidateAll();
    }

    @Override
    public void onChange(final Settings settings) {

        //TODO synchronize via semaphore/atomicref
        restAuthDomains.clear();
        transportAuthDomains.clear();
        restAuthorizers.clear();
        transportAuthorizers.clear();
        invalidateCache();
        anonymousAuthEnabled = settings.getAsBoolean("searchguard.dynamic.http.anonymous_auth_enabled", false)
                && !esSettings.getAsBoolean(ConfigConstants.SEARCHGUARD_COMPLIANCE_DISABLE_ANONYMOUS_AUTHENTICATION, false);

        final Map<String, Settings> authzDyn = settings.getGroups("searchguard.dynamic.authz");

        for (final String ad : authzDyn.keySet()) {
            final Settings ads = authzDyn.get(ad);
            final boolean enabled = ads.getAsBoolean("enabled", true);
            final boolean httpEnabled = enabled && ads.getAsBoolean("http_enabled", true);
            final boolean transportEnabled = enabled && ads.getAsBoolean("transport_enabled", true);


            if (httpEnabled || transportEnabled) {
                try {
                    final AuthorizationBackend authorizationBackend = newInstance(
                            ads.get("authorization_backend.type", "noop"),"z",
                            Settings.builder().put(esSettings).put(ads.getAsSettings("authorization_backend.config")).build(), configPath);

                    if (httpEnabled) {
                        restAuthorizers.add(authorizationBackend);
                    }

                    if (transportEnabled) {
                        transportAuthorizers.add(authorizationBackend);
                    }
                } catch (final Exception e) {
                    log.error("Unable to initialize AuthorizationBackend {} due to {}", ad, e.toString(),e);
                }
            }
        }

        final Map<String, Settings> dyn = settings.getGroups("searchguard.dynamic.authc");

        for (final String ad : dyn.keySet()) {
            final Settings ads = dyn.get(ad);
            final boolean enabled = ads.getAsBoolean("enabled", true);
            final boolean httpEnabled = enabled && ads.getAsBoolean("http_enabled", true);
            final boolean transportEnabled = enabled && ads.getAsBoolean("transport_enabled", true);

            if (httpEnabled || transportEnabled) {
                try {
                    AuthenticationBackend authenticationBackend;
                    final String authBackendClazz = ads.get("authentication_backend.type", InternalAuthenticationBackend.class.getName());
                    if(authBackendClazz.equals(InternalAuthenticationBackend.class.getName()) //NOSONAR
                            || authBackendClazz.equals("internal")
                            || authBackendClazz.equals("intern")) {
                        authenticationBackend = iab;
                        ReflectionHelper.addLoadedModule(InternalAuthenticationBackend.class);
                    } else {
                        authenticationBackend = newInstance(
                                authBackendClazz,"c",
                                Settings.builder().put(esSettings).put(ads.getAsSettings("authentication_backend.config")).build(), configPath);
                    }

                    String httpAuthenticatorType = ads.get("http_authenticator.type"); //no default
                    HTTPAuthenticator httpAuthenticator = httpAuthenticatorType==null?null:  (HTTPAuthenticator) newInstance(httpAuthenticatorType,"h",
                            Settings.builder().put(esSettings).put(ads.getAsSettings("http_authenticator.config")).build(), configPath);

                    final AuthDomain _ad = new AuthDomain(authenticationBackend, httpAuthenticator,
                            ads.getAsBoolean("http_authenticator.challenge", true), ads.getAsInt("order", 0));

                    if (httpEnabled && _ad.getHttpAuthenticator() != null) {
                        restAuthDomains.add(_ad);
                    }

                    if (transportEnabled) {
                        transportAuthDomains.add(_ad);
                    }
                } catch (final Exception e) {
                    log.error("Unable to initialize auth domain {} due to {}", ad, e.toString(), e);
                }

            }
        }

        //SG6 no default authc
        initialized = !restAuthDomains.isEmpty() || anonymousAuthEnabled;
    }

    public User authenticate(final TransportRequest request, final String sslPrincipal, final Task task, final String action) {

        final User origPKIUser = new User(sslPrincipal);
        if(adminDns.isAdmin(origPKIUser.getName())) {
            auditLog.logSucceededLogin(origPKIUser.getName(), true, null, request, action, task);
            return origPKIUser;
        }

        final String authorizationHeader = threadPool.getThreadContext().getHeader("Authorization");
        //Use either impersonation OR credentials authentication
        //if both is supplied credentials authentication win
        final AuthCredentials creds = HTTPHelper.extractCredentials(authorizationHeader, log);

        User impersonatedTransportUser = null;

        if(creds != null) {
            if(log.isDebugEnabled())  {
                log.debug("User {} submitted also basic credentials: {}", origPKIUser.getName(), creds);
            }
        }

        //loop over all transport auth domains
        for (final AuthDomain authDomain: transportAuthDomains) {

            User authenticatedUser = null;

            if(creds == null) {
                //no credentials submitted
                //impersonation possible
                impersonatedTransportUser = impersonate(request, origPKIUser);
                authenticatedUser = checkExistsAndAuthz(userCacheTransport, impersonatedTransportUser==null?origPKIUser:impersonatedTransportUser, authDomain, transportAuthorizers);
            } else {
                 //auth credentials submitted
                //impersonation not possible, if requested it will be ignored
                authenticatedUser = authcz(authenticatedUserCacheTransport, creds, authDomain, transportAuthorizers);
            }

            if(authenticatedUser == null) {
                if(log.isDebugEnabled()) {
                    log.debug("Cannot authenticate user {} (or add roles) with authdomain {}/{}, try next", creds==null?(impersonatedTransportUser==null?origPKIUser.getName():impersonatedTransportUser.getName()):creds.getUsername(), authDomain.getBackend().getType(), authDomain.getOrder());
                }
                continue;
            }

            if(adminDns.isAdmin(authenticatedUser.getName())) {
                log.error("Cannot authenticate user because admin user is not permitted to login");
                auditLog.logFailedLogin(authenticatedUser.getName(), true, null, request, task);
                return null;
            }

            if(log.isDebugEnabled()) {
                log.debug("User '{}' is authenticated", authenticatedUser);
            }

            auditLog.logSucceededLogin(authenticatedUser.getName(), false, impersonatedTransportUser==null?null:origPKIUser.getName(), request, action, task);

            return authenticatedUser;
        }//end looping auth domains


        //auditlog
        if(creds == null) {
            auditLog.logFailedLogin(impersonatedTransportUser==null?origPKIUser.getName():impersonatedTransportUser.getName(), false, impersonatedTransportUser==null?null:origPKIUser.getName(), request, task);
        } else {
            auditLog.logFailedLogin(creds.getUsername(), false, null, request, task);
        }

        log.warn("Transport authentication finally failed for {}", creds == null ? impersonatedTransportUser==null?origPKIUser.getName():impersonatedTransportUser.getName():creds.getUsername());

        return null;
    }


    /**
     *
     * @param request
     * @param channel
     * @return The authenticated user, null means another roundtrip
     * @throws ElasticsearchSecurityException
     */
    public boolean authenticate(final RestRequest request, final RestChannel channel, final ThreadContext threadContext) {

        final String sslPrincipal = (String) threadPool.getThreadContext().getTransient(ConfigConstants.SG_SSL_PRINCIPAL);

        if(adminDns.isAdmin(sslPrincipal)) {
            //PKI authenticated REST call
            threadPool.getThreadContext().putTransient(ConfigConstants.SG_USER, new User(sslPrincipal));
            auditLog.logSucceededLogin(sslPrincipal, true, null, request);
            return true;
        }

        if (!isInitialized()) {
            log.error("Not yet initialized (you may need to run sgadmin)");
            channel.sendResponse(new BytesRestResponse(RestStatus.SERVICE_UNAVAILABLE, "Search Guard not initialized (SG11). See http://docs.search-guard.com/v6/sgadmin"));
            return false;
        }

        threadContext.putTransient(ConfigConstants.SG_REMOTE_ADDRESS, xffResolver.resolve(request));

        boolean authenticated = false;

        User authenticatedUser = null;

        AuthCredentials authCredenetials = null;

        HTTPAuthenticator firstChallengingHttpAuthenticator = null;

        //loop over all http/rest auth domains
        for (final AuthDomain authDomain: restAuthDomains) {

            final HTTPAuthenticator httpAuthenticator = authDomain.getHttpAuthenticator();

            if(authDomain.isChallenge() && firstChallengingHttpAuthenticator == null) {
                firstChallengingHttpAuthenticator = httpAuthenticator;
            }

            if(log.isDebugEnabled()) {
                log.debug("Try to extract auth creds from {} http authenticator", httpAuthenticator.getType());
            }
            final AuthCredentials ac;
            try {
                ac = httpAuthenticator.extractCredentials(request, threadContext);
            } catch (Exception e1) {
                if(log.isDebugEnabled()) {
                    log.debug("'{}' extracting credentials from {} http authenticator", e1.toString(), httpAuthenticator.getType(), e1);
                }
                continue;
            }
            authCredenetials = ac;

            if (ac == null) {
                //no credentials found in request
                if(anonymousAuthEnabled) {
                    continue;
                }

                if(authDomain.isChallenge() && httpAuthenticator.reRequestAuthentication(channel, null)) {
                    auditLog.logFailedLogin("<NONE>", false, null, request);
                    return false;
                } else {
                    //no reRequest possible
                    continue;
                }
            } else if (!ac.isComplete()) {
                //credentials found in request but we need another client challenge
                if(httpAuthenticator.reRequestAuthentication(channel, ac)) {
                    //auditLog.logFailedLogin(ac.getUsername()+" <incomplete>", request); --noauditlog
                    return false;
                } else {
                    //no reRequest possible
                    continue;
                }

            }

            //http completed

            authenticatedUser = authcz(userCache, ac, authDomain, restAuthorizers);

            if(authenticatedUser == null) {
                if(log.isDebugEnabled()) {
                    log.debug("Cannot authenticate user {} (or add roles) with authdomain {}/{}, try next", ac.getUsername(), authDomain.getBackend().getType(), authDomain.getOrder());
                }
                continue;
            }

            if(adminDns.isAdmin(authenticatedUser.getName())) {
                log.error("Cannot authenticate user because admin user is not permitted to login via HTTP");
                auditLog.logFailedLogin(authenticatedUser.getName(), true, null, request);
                channel.sendResponse(new BytesRestResponse(RestStatus.FORBIDDEN, "Cannot authenticate user because admin user is not permitted to login via HTTP"));
                return false;
            }

            final String tenant = Utils.coalesce(request.header("sgtenant"), request.header("sg_tenant"));

            if(log.isDebugEnabled()) {
                log.debug("User '{}' is authenticated", authenticatedUser);
                log.debug("sgtenant '{}'", tenant);
            }

            authenticatedUser.setRequestedTenant(tenant);
            final User impersonatedUser = impersonate(request, authenticatedUser, authDomain);
            threadContext.putTransient(ConfigConstants.SG_USER, impersonatedUser==null?authenticatedUser:impersonatedUser);

            auditLog.logSucceededLogin((impersonatedUser==null?authenticatedUser:impersonatedUser).getName(), false, authenticatedUser.getName(), request);
            authenticated = true;
            break;
        }//end looping auth domains


        if(!authenticated) {
            if(log.isDebugEnabled()) {
                log.debug("User still not authenticated after checking {} auth domains", restAuthDomains.size());
            }

            if(authCredenetials == null && anonymousAuthEnabled) {
            	threadContext.putTransient(ConfigConstants.SG_USER, User.ANONYMOUS);
            	auditLog.logSucceededLogin(User.ANONYMOUS.getName(), false, null, request);
                if(log.isDebugEnabled()) {
                    log.debug("Anonymous User is authenticated");
                }
                return true;
            }

            if(firstChallengingHttpAuthenticator != null) {

                if(log.isDebugEnabled()) {
                    log.debug("Rerequest with {}", firstChallengingHttpAuthenticator.getClass());
                }

                if(firstChallengingHttpAuthenticator.reRequestAuthentication(channel, null)) {
                    if(log.isDebugEnabled()) {
                        log.debug("Rerequest {} failed", firstChallengingHttpAuthenticator.getClass());
                    }

                    log.warn("Authentication finally failed for {}", authCredenetials == null ? null:authCredenetials.getUsername());
                    auditLog.logFailedLogin(authCredenetials == null ? null:authCredenetials.getUsername(), false, null, request);
                    return false;
                }
            }

            log.warn("Authentication finally failed for {}", authCredenetials == null ? null:authCredenetials.getUsername());
            auditLog.logFailedLogin(authCredenetials == null ? null:authCredenetials.getUsername(), false, null, request);
            channel.sendResponse(new BytesRestResponse(RestStatus.UNAUTHORIZED, "Authentication finally failed"));
            return false;
        }

        return authenticated;
    }

    /**
     * no auditlog, throw no exception, does also authz for all authorizers
     *
     * @param cache
     * @param ac
     * @param authDomain
     * @return null if user cannot b authenticated
     */
    private User checkExistsAndAuthz(final Cache<String, User> cache, final User user, final AuthDomain authDomain, final Set<AuthorizationBackend> authorizers) {
        if(user == null) {
            return null;
        }

        try {
            return cache.get(user.getName(), new Callable<User>() {
                @Override
                public User call() throws Exception {
                    if(log.isDebugEnabled()) {
                        log.debug(user.getName()+" not cached, return from "+authDomain.getBackend().getType()+" backend directly");
                    }
                    if(authDomain.getBackend().exists(user)) {
                        for (final AuthorizationBackend ab : authorizers) {
                            try {
                                ab.fillRoles(user, new AuthCredentials(user.getName()));
                            } catch (Exception e) {
                                log.error("Cannot retrieve roles for {} from {} due to {}", user.getName(), ab.getType(), e.toString(), e);
                            }
                        }

                    return user;

                    }

                    if(log.isDebugEnabled()) {
                        log.debug("User "+user.getName()+" does not exist in "+authDomain.getBackend().getType());
                    }
                    return null;
                }
            });
        } catch (Exception e) {
            if(log.isDebugEnabled()) {
                log.debug("Can not check and authorize "+user.getName()+" due to "+e.toString(), e);
            }
            return null;
        }
    }
    /**
     * no auditlog, throw no exception, does also authz for all authorizers
     *
     * @param cache
     * @param ac
     * @param authDomain
     * @return null if user cannot b authenticated
     */
    private User authcz(final Cache<AuthCredentials, User> cache, final AuthCredentials ac, final AuthDomain authDomain, final Set<AuthorizationBackend> authorizers) {
        if(ac == null) {
            return null;
        }

        try {
            return cache.get(ac, new Callable<User>() {
                @Override
                public User call() throws Exception {
                    if(log.isDebugEnabled()) {
                        log.debug(ac.getUsername()+" not cached, return from "+authDomain.getBackend().getType()+" backend directly");
                    }
                    final User authenticatedUser = authDomain.getBackend().authenticate(ac);
                    for (final AuthorizationBackend ab : authorizers) {
                        try {
                            ab.fillRoles(authenticatedUser, new AuthCredentials(authenticatedUser.getName()));
                        } catch (Exception e) {
                            log.error("Cannot retrieve roles for {} from {} due to {}", authenticatedUser, ab.getType(), e.toString(), e);
                        }
                    }

                    return authenticatedUser;
                }
            });
        } catch (Exception e) {
            if(log.isDebugEnabled()) {
                log.debug("Can not authenticate "+ac.getUsername()+" due to "+e.toString(), e);
            }
            return null;
        } finally {
            ac.clearSecrets();
        }
    }

    private User impersonate(final TransportRequest tr, final User origPKIuser) throws ElasticsearchSecurityException {

        final String impersonatedUser = threadPool.getThreadContext().getHeader("sg_impersonate_as");

        if(Strings.isNullOrEmpty(impersonatedUser)) {
            return null; //nothing to do
        }

        if (!isInitialized()) {
            throw new ElasticsearchSecurityException("Could not check for impersonation because Search Guard is not yet initialized");
        }

        if (origPKIuser == null) {
            throw new ElasticsearchSecurityException("no original PKI user found");
        }

        User aU = origPKIuser;

        if (adminDns.isAdmin(impersonatedUser)) {
            throw new ElasticsearchSecurityException("'"+origPKIuser.getName() + "' is not allowed to impersonate as an adminuser  '" + impersonatedUser+"'");
        }

        try {
            if (impersonatedUser != null && !adminDns.isTransportImpersonationAllowed(new LdapName(origPKIuser.getName()), impersonatedUser)) {
                throw new ElasticsearchSecurityException("'"+origPKIuser.getName() + "' is not allowed to impersonate as '" + impersonatedUser+"'");
            } else if (impersonatedUser != null) {
                aU = new User(impersonatedUser);
                if(log.isDebugEnabled()) {
                    log.debug("Impersonate from '{}' to '{}'",origPKIuser.getName(), impersonatedUser);
                }
            }
        } catch (final InvalidNameException e1) {
            throw new ElasticsearchSecurityException("PKI does not have a valid name ('" + origPKIuser.getName() + "'), should never happen",
                    e1);
        }

        return aU;
    }

    private User impersonate(final RestRequest request, final User originalUser, final AuthDomain authDomain) throws ElasticsearchSecurityException {

        final String impersonatedUserHeader = request.header("sg_impersonate_as");

        if (Strings.isNullOrEmpty(impersonatedUserHeader) || originalUser == null) {
            return null; // nothing to do
        }

        if (!isInitialized()) {
            throw new ElasticsearchSecurityException("Could not check for impersonation because Search Guard is not yet initialized");
        }

        if (adminDns.isAdmin(impersonatedUserHeader)) {
            throw new ElasticsearchSecurityException("It is not allowed to impersonate as an adminuser  '" + impersonatedUserHeader + "'",
                    RestStatus.FORBIDDEN);
        }

        if (!adminDns.isRestImpersonationAllowed(originalUser.getName(), impersonatedUserHeader)) {
            throw new ElasticsearchSecurityException("'" + originalUser.getName() + "' is not allowed to impersonate as '" + impersonatedUserHeader
                    + "'", RestStatus.FORBIDDEN);
        } else {
            final User impersonatedUser = checkExistsAndAuthz(restImpersonationCache, new User(impersonatedUserHeader), authDomain, restAuthorizers);

            if(impersonatedUser == null) {
                log.debug("Unable to impersonate rest user from '{}' to '{}' because the impersonated user does not exists in {}", originalUser.getName(), impersonatedUserHeader, authDomain.getBackend().getType());
                throw new ElasticsearchSecurityException("No such user:" + impersonatedUserHeader, RestStatus.FORBIDDEN);
            }

            if (log.isDebugEnabled()) {
                log.debug("Impersonate rest user from '{}' to '{}'", originalUser.getName(), impersonatedUserHeader);
            }
            return impersonatedUser;
        }

    }

    private <T> T newInstance(final String clazzOrShortcut, String type, final Settings settings, final Path configPath) {

        String clazz = clazzOrShortcut;
        boolean isEnterprise = false;

        if(authImplMap.containsKey(clazz+"_"+type)) {
            clazz = authImplMap.get(clazz+"_"+type);
        } else {
            isEnterprise = true;
        }

        if(ReflectionHelper.isEnterpriseAAAModule(clazz)) {
            isEnterprise = true;
        }

        return ReflectionHelper.instantiateAAA(clazz, settings, configPath, isEnterprise);
    }
}<|MERGE_RESOLUTION|>--- conflicted
+++ resolved
@@ -153,12 +153,8 @@
         authImplMap.put("clientcert_h", HTTPClientCertAuthenticator.class.getName());
         authImplMap.put("kerberos_h", "com.floragunn.dlic.auth.http.kerberos.HTTPSpnegoAuthenticator");
         authImplMap.put("jwt_h", "com.floragunn.dlic.auth.http.jwt.HTTPJwtAuthenticator");
-<<<<<<< HEAD
-
-=======
         authImplMap.put("openid_h", "com.floragunn.dlic.auth.http.jwt.keybyoidc.HTTPJwtKeyByOpenIdConnectAuthenticator");
-        
->>>>>>> 82201463
+
         this.ttlInMin = settings.getAsInt(ConfigConstants.SEARCHGUARD_CACHE_TTL_MINUTES, 60);
         createCaches();
     }
