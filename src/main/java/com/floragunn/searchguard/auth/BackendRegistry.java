/*
 * Copyright 2015-2017 floragunn GmbH
 *
 * Licensed under the Apache License, Version 2.0 (the "License");
 * you may not use this file except in compliance with the License.
 * You may obtain a copy of the License at
 *
 *     http://www.apache.org/licenses/LICENSE-2.0
 *
 * Unless required by applicable law or agreed to in writing, software
 * distributed under the License is distributed on an "AS IS" BASIS,
 * WITHOUT WARRANTIES OR CONDITIONS OF ANY KIND, either express or implied.
 * See the License for the specific language governing permissions and
 * limitations under the License.
 *
 */

package com.floragunn.searchguard.auth;

import java.nio.file.Path;
import java.util.HashMap;
import java.util.HashSet;
import java.util.LinkedList;
import java.util.List;
import java.util.Map;
import java.util.Set;
import java.util.SortedSet;
import java.util.TreeSet;
import java.util.concurrent.Callable;
import java.util.concurrent.TimeUnit;

import javax.naming.InvalidNameException;
import javax.naming.ldap.LdapName;

import org.apache.logging.log4j.LogManager;
import org.apache.logging.log4j.Logger;
import org.elasticsearch.ElasticsearchSecurityException;
import org.elasticsearch.common.settings.Settings;
import org.elasticsearch.common.util.concurrent.ThreadContext;
import org.elasticsearch.rest.BytesRestResponse;
import org.elasticsearch.rest.RestChannel;
import org.elasticsearch.rest.RestRequest;
import org.elasticsearch.rest.RestStatus;
import org.elasticsearch.tasks.Task;
import org.elasticsearch.threadpool.ThreadPool;
import org.elasticsearch.transport.TransportRequest;

import com.floragunn.searchguard.auditlog.AuditLog;
import com.floragunn.searchguard.auth.internal.InternalAuthenticationBackend;
import com.floragunn.searchguard.auth.internal.NoOpAuthenticationBackend;
import com.floragunn.searchguard.auth.internal.NoOpAuthorizationBackend;
import com.floragunn.searchguard.configuration.AdminDNs;
import com.floragunn.searchguard.configuration.ConfigurationChangeListener;
import com.floragunn.searchguard.http.HTTPBasicAuthenticator;
import com.floragunn.searchguard.http.HTTPClientCertAuthenticator;
import com.floragunn.searchguard.http.HTTPProxyAuthenticator;
import com.floragunn.searchguard.http.XFFResolver;
import com.floragunn.searchguard.ssl.util.Utils;
import com.floragunn.searchguard.support.ConfigConstants;
import com.floragunn.searchguard.support.HTTPHelper;
import com.floragunn.searchguard.support.ReflectionHelper;
import com.floragunn.searchguard.user.AuthCredentials;
import com.floragunn.searchguard.user.User;
import com.google.common.base.Strings;
import com.google.common.cache.Cache;
import com.google.common.cache.CacheBuilder;
import com.google.common.cache.RemovalListener;
import com.google.common.cache.RemovalNotification;

public class BackendRegistry implements ConfigurationChangeListener {

    protected final Logger log = LogManager.getLogger(this.getClass());
    private final Map<String, String> authImplMap = new HashMap<String, String>();
    private final SortedSet<AuthDomain> restAuthDomains = new TreeSet<AuthDomain>();
    private final Set<AuthorizationBackend> restAuthorizers = new HashSet<AuthorizationBackend>();
    private final SortedSet<AuthDomain> transportAuthDomains = new TreeSet<AuthDomain>();
    private final Set<AuthorizationBackend> transportAuthorizers = new HashSet<AuthorizationBackend>();
    private final List<Destroyable> destroyableComponents = new LinkedList<Destroyable>();
    private volatile boolean initialized;
    private final AdminDNs adminDns;
    private final XFFResolver xffResolver;
    private volatile boolean anonymousAuthEnabled = false;
    private final Settings esSettings;
    private final Path configPath;
    private final InternalAuthenticationBackend iab;
    private final AuditLog auditLog;
    private final ThreadPool threadPool;
    private final int ttlInMin;
    private Cache<AuthCredentials, User> userCache;
    private Cache<String, User> userCacheTransport;
    private Cache<AuthCredentials, User> authenticatedUserCacheTransport;
    private Cache<String, User> restImpersonationCache;

    private void createCaches() {
        userCache = CacheBuilder.newBuilder()
                .expireAfterWrite(ttlInMin, TimeUnit.MINUTES)
                .removalListener(new RemovalListener<AuthCredentials, User>() {
                    @Override
                    public void onRemoval(RemovalNotification<AuthCredentials, User> notification) {
                        log.debug("Clear user cache for {} due to {}", notification.getKey().getUsername(), notification.getCause());
                    }
                }).build();

        userCacheTransport = CacheBuilder.newBuilder()
                .expireAfterWrite(ttlInMin, TimeUnit.MINUTES)
                .removalListener(new RemovalListener<String, User>() {
                    @Override
                    public void onRemoval(RemovalNotification<String, User> notification) {
                        log.debug("Clear user cache for {} due to {}", notification.getKey(), notification.getCause());
                    }
                }).build();

        authenticatedUserCacheTransport = CacheBuilder.newBuilder()
                .expireAfterWrite(ttlInMin, TimeUnit.MINUTES)
                .removalListener(new RemovalListener<AuthCredentials, User>() {
                    @Override
                    public void onRemoval(RemovalNotification<AuthCredentials, User> notification) {
                        log.debug("Clear user cache for {} due to {}", notification.getKey().getUsername(), notification.getCause());
                    }
                }).build();

        restImpersonationCache = CacheBuilder.newBuilder()
                .expireAfterWrite(ttlInMin, TimeUnit.MINUTES)
                .removalListener(new RemovalListener<String, User>() {
                    @Override
                    public void onRemoval(RemovalNotification<String, User> notification) {
                        log.debug("Clear user cache for {} due to {}", notification.getKey(), notification.getCause());
                    }
                }).build();
    }

    public BackendRegistry(final Settings settings, final Path configPath, final AdminDNs adminDns,
            final XFFResolver xffResolver, final InternalAuthenticationBackend iab, final AuditLog auditLog, final ThreadPool threadPool) {
        this.adminDns = adminDns;
        this.esSettings = settings;
        this.configPath = configPath;
        this.xffResolver = xffResolver;
        this.iab = iab;
        this.auditLog = auditLog;
        this.threadPool = threadPool;

        authImplMap.put("intern_c", InternalAuthenticationBackend.class.getName());
        authImplMap.put("intern_z", NoOpAuthorizationBackend.class.getName());

        authImplMap.put("internal_c", InternalAuthenticationBackend.class.getName());
        authImplMap.put("internal_z", NoOpAuthorizationBackend.class.getName());

        authImplMap.put("noop_c", NoOpAuthenticationBackend.class.getName());
        authImplMap.put("noop_z", NoOpAuthorizationBackend.class.getName());

        authImplMap.put("ldap_c", "com.floragunn.dlic.auth.ldap.backend.LDAPAuthenticationBackend");
        authImplMap.put("ldap_z", "com.floragunn.dlic.auth.ldap.backend.LDAPAuthorizationBackend");

        authImplMap.put("basic_h", HTTPBasicAuthenticator.class.getName());
        authImplMap.put("proxy_h", HTTPProxyAuthenticator.class.getName());
        authImplMap.put("clientcert_h", HTTPClientCertAuthenticator.class.getName());
        authImplMap.put("kerberos_h", "com.floragunn.dlic.auth.http.kerberos.HTTPSpnegoAuthenticator");
        authImplMap.put("jwt_h", "com.floragunn.dlic.auth.http.jwt.HTTPJwtAuthenticator");
        authImplMap.put("openid_h", "com.floragunn.dlic.auth.http.jwt.keybyoidc.HTTPJwtKeyByOpenIdConnectAuthenticator");
        authImplMap.put("saml_h", "com.floragunn.dlic.auth.http.saml.HTTPSamlAuthenticator");

        this.ttlInMin = settings.getAsInt(ConfigConstants.SEARCHGUARD_CACHE_TTL_MINUTES, 60);
        createCaches();
    }

    public boolean isInitialized() {
        return initialized;
    }

    public void invalidateCache() {
        userCache.invalidateAll();
        userCacheTransport.invalidateAll();
        authenticatedUserCacheTransport.invalidateAll();
        restImpersonationCache.invalidateAll();
    }

    @Override
    public void onChange(final Settings settings) {

        //TODO synchronize via semaphore/atomicref
        restAuthDomains.clear();
        transportAuthDomains.clear();
        restAuthorizers.clear();
        transportAuthorizers.clear();
        invalidateCache();
        destroyDestroyables();
        anonymousAuthEnabled = settings.getAsBoolean("searchguard.dynamic.http.anonymous_auth_enabled", false)
                && !esSettings.getAsBoolean(ConfigConstants.SEARCHGUARD_COMPLIANCE_DISABLE_ANONYMOUS_AUTHENTICATION, false);

        final Map<String, Settings> authzDyn = settings.getGroups("searchguard.dynamic.authz");

        for (final String ad : authzDyn.keySet()) {
            final Settings ads = authzDyn.get(ad);
            final boolean enabled = ads.getAsBoolean("enabled", true);
            final boolean httpEnabled = enabled && ads.getAsBoolean("http_enabled", true);
            final boolean transportEnabled = enabled && ads.getAsBoolean("transport_enabled", true);


            if (httpEnabled || transportEnabled) {
                try {
<<<<<<< HEAD
                    final AuthorizationBackend authorizationBackend = newInstance(
                            ads.get("authorization_backend.type", "noop"),"z",
                            Settings.builder().put(esSettings).put(ads.getAsSettings("authorization_backend.config")).build(), configPath);

=======
                    
                    final String authzBackendClazz = ads.get("authorization_backend.type", "noop");
                    final AuthorizationBackend authorizationBackend;
                    
                    if(authzBackendClazz.equals(InternalAuthenticationBackend.class.getName()) //NOSONAR
                            || authzBackendClazz.equals("internal")
                            || authzBackendClazz.equals("intern")) {
                        authorizationBackend = iab;
                        ReflectionHelper.addLoadedModule(InternalAuthenticationBackend.class);
                    } else {
                        authorizationBackend = newInstance(
                                authzBackendClazz,"z",
                                Settings.builder().put(esSettings).put(ads.getAsSettings("authorization_backend.config")).build(), configPath);
                    }
                    
>>>>>>> 0b01d53e
                    if (httpEnabled) {
                        restAuthorizers.add(authorizationBackend);
                    }

                    if (transportEnabled) {
                        transportAuthorizers.add(authorizationBackend);
                    }
                    
                    if (authorizationBackend instanceof Destroyable) {
                    	this.destroyableComponents.add((Destroyable) authorizationBackend);
                    }
                } catch (final Exception e) {
                    log.error("Unable to initialize AuthorizationBackend {} due to {}", ad, e.toString(),e);
                }
            }
        }

        final Map<String, Settings> dyn = settings.getGroups("searchguard.dynamic.authc");

        for (final String ad : dyn.keySet()) {
            final Settings ads = dyn.get(ad);
            final boolean enabled = ads.getAsBoolean("enabled", true);
            final boolean httpEnabled = enabled && ads.getAsBoolean("http_enabled", true);
            final boolean transportEnabled = enabled && ads.getAsBoolean("transport_enabled", true);

            if (httpEnabled || transportEnabled) {
                try {
                    AuthenticationBackend authenticationBackend;
                    final String authBackendClazz = ads.get("authentication_backend.type", InternalAuthenticationBackend.class.getName());
                    if(authBackendClazz.equals(InternalAuthenticationBackend.class.getName()) //NOSONAR
                            || authBackendClazz.equals("internal")
                            || authBackendClazz.equals("intern")) {
                        authenticationBackend = iab;
                        ReflectionHelper.addLoadedModule(InternalAuthenticationBackend.class);
                    } else {
                        authenticationBackend = newInstance(
                                authBackendClazz,"c",
                                Settings.builder().put(esSettings).put(ads.getAsSettings("authentication_backend.config")).build(), configPath);
                    }

                    String httpAuthenticatorType = ads.get("http_authenticator.type"); //no default
                    HTTPAuthenticator httpAuthenticator = httpAuthenticatorType==null?null:  (HTTPAuthenticator) newInstance(httpAuthenticatorType,"h",
                            Settings.builder().put(esSettings).put(ads.getAsSettings("http_authenticator.config")).build(), configPath);

                    final AuthDomain _ad = new AuthDomain(authenticationBackend, httpAuthenticator,
                            ads.getAsBoolean("http_authenticator.challenge", true), ads.getAsInt("order", 0));

                    if (httpEnabled && _ad.getHttpAuthenticator() != null) {
                        restAuthDomains.add(_ad);
                    }

                    if (transportEnabled) {
                        transportAuthDomains.add(_ad);
                    }
                    
                    if (httpAuthenticator instanceof Destroyable) {
                    	this.destroyableComponents.add((Destroyable) httpAuthenticator);
                    }
                    
                    if (authenticationBackend instanceof Destroyable) {
                    	this.destroyableComponents.add((Destroyable) authenticationBackend);                    	
                    }
                    
                } catch (final Exception e) {
                    log.error("Unable to initialize auth domain {} due to {}", ad, e.toString(), e);
                }

            }
        }

        //SG6 no default authc
        initialized = !restAuthDomains.isEmpty() || anonymousAuthEnabled;
    }

    public User authenticate(final TransportRequest request, final String sslPrincipal, final Task task, final String action) {

        final User origPKIUser = new User(sslPrincipal);
        if(adminDns.isAdmin(origPKIUser.getName())) {
            auditLog.logSucceededLogin(origPKIUser.getName(), true, null, request, action, task);
            return origPKIUser;
        }

        final String authorizationHeader = threadPool.getThreadContext().getHeader("Authorization");
        //Use either impersonation OR credentials authentication
        //if both is supplied credentials authentication win
        final AuthCredentials creds = HTTPHelper.extractCredentials(authorizationHeader, log);

        User impersonatedTransportUser = null;

        if(creds != null) {
            if(log.isDebugEnabled())  {
                log.debug("User {} submitted also basic credentials: {}", origPKIUser.getName(), creds);
            }
        }

        //loop over all transport auth domains
        for (final AuthDomain authDomain: transportAuthDomains) {

            User authenticatedUser = null;

            if(creds == null) {
                //no credentials submitted
                //impersonation possible
                impersonatedTransportUser = impersonate(request, origPKIUser);
                authenticatedUser = checkExistsAndAuthz(userCacheTransport, impersonatedTransportUser==null?origPKIUser:impersonatedTransportUser, authDomain.getBackend(), transportAuthorizers);
            } else {
                 //auth credentials submitted
                //impersonation not possible, if requested it will be ignored
                authenticatedUser = authcz(authenticatedUserCacheTransport, creds, authDomain.getBackend(), transportAuthorizers);
            }

            if(authenticatedUser == null) {
                if(log.isDebugEnabled()) {
                    log.debug("Cannot authenticate user {} (or add roles) with authdomain {}/{}, try next", creds==null?(impersonatedTransportUser==null?origPKIUser.getName():impersonatedTransportUser.getName()):creds.getUsername(), authDomain.getBackend().getType(), authDomain.getOrder());
                }
                continue;
            }

            if(adminDns.isAdmin(authenticatedUser.getName())) {
                log.error("Cannot authenticate user because admin user is not permitted to login");
                auditLog.logFailedLogin(authenticatedUser.getName(), true, null, request, task);
                return null;
            }

            if(log.isDebugEnabled()) {
                log.debug("User '{}' is authenticated", authenticatedUser);
            }

            auditLog.logSucceededLogin(authenticatedUser.getName(), false, impersonatedTransportUser==null?null:origPKIUser.getName(), request, action, task);

            return authenticatedUser;
        }//end looping auth domains


        //auditlog
        if(creds == null) {
            auditLog.logFailedLogin(impersonatedTransportUser==null?origPKIUser.getName():impersonatedTransportUser.getName(), false, impersonatedTransportUser==null?null:origPKIUser.getName(), request, task);
        } else {
            auditLog.logFailedLogin(creds.getUsername(), false, null, request, task);
        }

        log.warn("Transport authentication finally failed for {}", creds == null ? impersonatedTransportUser==null?origPKIUser.getName():impersonatedTransportUser.getName():creds.getUsername());

        return null;
    }


    /**
     *
     * @param request
     * @param channel
     * @return The authenticated user, null means another roundtrip
     * @throws ElasticsearchSecurityException
     */
    public boolean authenticate(final RestRequest request, final RestChannel channel, final ThreadContext threadContext) {

        final String sslPrincipal = (String) threadPool.getThreadContext().getTransient(ConfigConstants.SG_SSL_PRINCIPAL);

        if(adminDns.isAdmin(sslPrincipal)) {
            //PKI authenticated REST call
            threadPool.getThreadContext().putTransient(ConfigConstants.SG_USER, new User(sslPrincipal));
            auditLog.logSucceededLogin(sslPrincipal, true, null, request);
            return true;
        }

        if (!isInitialized()) {
            log.error("Not yet initialized (you may need to run sgadmin)");
            channel.sendResponse(new BytesRestResponse(RestStatus.SERVICE_UNAVAILABLE, "Search Guard not initialized (SG11). See http://docs.search-guard.com/v6/sgadmin"));
            return false;
        }

        threadContext.putTransient(ConfigConstants.SG_REMOTE_ADDRESS, xffResolver.resolve(request));

        boolean authenticated = false;

        User authenticatedUser = null;

        AuthCredentials authCredenetials = null;

        HTTPAuthenticator firstChallengingHttpAuthenticator = null;

        //loop over all http/rest auth domains
        for (final AuthDomain authDomain: restAuthDomains) {

            final HTTPAuthenticator httpAuthenticator = authDomain.getHttpAuthenticator();

            if(authDomain.isChallenge() && firstChallengingHttpAuthenticator == null) {
                firstChallengingHttpAuthenticator = httpAuthenticator;
            }

            if(log.isDebugEnabled()) {
                log.debug("Try to extract auth creds from {} http authenticator", httpAuthenticator.getType());
            }
            final AuthCredentials ac;
            try {
                ac = httpAuthenticator.extractCredentials(request, threadContext);
            } catch (Exception e1) {
                if(log.isDebugEnabled()) {
                    log.debug("'{}' extracting credentials from {} http authenticator", e1.toString(), httpAuthenticator.getType(), e1);
                }
                continue;
            }
            authCredenetials = ac;

            if (ac == null) {
                //no credentials found in request
                if(anonymousAuthEnabled) {
                    continue;
                }

                if(authDomain.isChallenge() && httpAuthenticator.reRequestAuthentication(channel, null)) {
                    auditLog.logFailedLogin("<NONE>", false, null, request);
                    return false;
                } else {
                    //no reRequest possible
                    continue;
                }
            } else if (!ac.isComplete()) {
                //credentials found in request but we need another client challenge
                if(httpAuthenticator.reRequestAuthentication(channel, ac)) {
                    //auditLog.logFailedLogin(ac.getUsername()+" <incomplete>", request); --noauditlog
                    return false;
                } else {
                    //no reRequest possible
                    continue;
                }

            }

            //http completed       
            authenticatedUser = authcz(userCache, ac, authDomain.getBackend(), restAuthorizers);

            if(authenticatedUser == null) {
                if(log.isDebugEnabled()) {
                    log.debug("Cannot authenticate user {} (or add roles) with authdomain {}/{}, try next", ac.getUsername(), authDomain.getBackend().getType(), authDomain.getOrder());
                }
                continue;
            }

            if(adminDns.isAdmin(authenticatedUser.getName())) {
                log.error("Cannot authenticate user because admin user is not permitted to login via HTTP");
                auditLog.logFailedLogin(authenticatedUser.getName(), true, null, request);
                channel.sendResponse(new BytesRestResponse(RestStatus.FORBIDDEN, "Cannot authenticate user because admin user is not permitted to login via HTTP"));
                return false;
            }

            final String tenant = Utils.coalesce(request.header("sgtenant"), request.header("sg_tenant"));

            if(log.isDebugEnabled()) {
                log.debug("User '{}' is authenticated", authenticatedUser);
                log.debug("sgtenant '{}'", tenant);
            }

            authenticatedUser.setRequestedTenant(tenant);
            final User impersonatedUser = impersonate(request, authenticatedUser, authDomain.getBackend());
            threadContext.putTransient(ConfigConstants.SG_USER, impersonatedUser==null?authenticatedUser:impersonatedUser);

            auditLog.logSucceededLogin((impersonatedUser==null?authenticatedUser:impersonatedUser).getName(), false, authenticatedUser.getName(), request);
            authenticated = true;
            break;
        }//end looping auth domains


        if(!authenticated) {
            if(log.isDebugEnabled()) {
                log.debug("User still not authenticated after checking {} auth domains", restAuthDomains.size());
            }

            if(authCredenetials == null && anonymousAuthEnabled) {
            	threadContext.putTransient(ConfigConstants.SG_USER, User.ANONYMOUS);
            	auditLog.logSucceededLogin(User.ANONYMOUS.getName(), false, null, request);
                if(log.isDebugEnabled()) {
                    log.debug("Anonymous User is authenticated");
                }
                return true;
            }

            if(firstChallengingHttpAuthenticator != null) {

                if(log.isDebugEnabled()) {
                    log.debug("Rerequest with {}", firstChallengingHttpAuthenticator.getClass());
                }

                if(firstChallengingHttpAuthenticator.reRequestAuthentication(channel, null)) {
                    if(log.isDebugEnabled()) {
                        log.debug("Rerequest {} failed", firstChallengingHttpAuthenticator.getClass());
                    }

                    log.warn("Authentication finally failed for {}", authCredenetials == null ? null:authCredenetials.getUsername());
                    auditLog.logFailedLogin(authCredenetials == null ? null:authCredenetials.getUsername(), false, null, request);
                    return false;
                }
            }

            log.warn("Authentication finally failed for {}", authCredenetials == null ? null:authCredenetials.getUsername());
            auditLog.logFailedLogin(authCredenetials == null ? null:authCredenetials.getUsername(), false, null, request);
            channel.sendResponse(new BytesRestResponse(RestStatus.UNAUTHORIZED, "Authentication finally failed"));
            return false;
        }

        return authenticated;
    }

    /**
     * no auditlog, throw no exception, does also authz for all authorizers
     *
     * @param cache
     * @param ac
     * @param authDomain
     * @return null if user cannot b authenticated
     */
    private User checkExistsAndAuthz(final Cache<String, User> cache, final User user, final AuthenticationBackend authenticationBackend, final Set<AuthorizationBackend> authorizers) {
        if(user == null) {
            return null;
        }

        try {
            return cache.get(user.getName(), new Callable<User>() {
                @Override
                public User call() throws Exception {
                    if(log.isDebugEnabled()) {
                        log.debug(user.getName()+" not cached, return from "+authenticationBackend.getType()+" backend directly");
                    }
                    if(authenticationBackend.exists(user)) {
                        for (final AuthorizationBackend ab : authorizers) {
                            try {
                                ab.fillRoles(user, new AuthCredentials(user.getName()));
                            } catch (Exception e) {
                                log.error("Cannot retrieve roles for {} from {} due to {}", user.getName(), ab.getType(), e.toString(), e);
                            }
                        }

                    return user;

                    }

                    if(log.isDebugEnabled()) {
                        log.debug("User "+user.getName()+" does not exist in "+authenticationBackend.getType());
                    }
                    return null;
                }
            });
        } catch (Exception e) {
            if(log.isDebugEnabled()) {
                log.debug("Can not check and authorize "+user.getName()+" due to "+e.toString(), e);
            }
            return null;
        }
    }
    /**
     * no auditlog, throw no exception, does also authz for all authorizers
     *
     * @param cache
     * @param ac
     * @param authDomain
     * @return null if user cannot b authenticated
     */
    private User authcz(final Cache<AuthCredentials, User> cache, final AuthCredentials ac, final AuthenticationBackend authBackend, final Set<AuthorizationBackend> authorizers) {
        if(ac == null) {
            return null;
        }
        try {
            
            //noop backend configured and no authorizers
            //that mean authc and authz was completely done via HTTP (like JWT or PKI)
            if(authBackend.getClass() == NoOpAuthenticationBackend.class && authorizers.isEmpty()) {
                //no cache
                return authBackend.authenticate(ac);
            }
        

        
            return cache.get(ac, new Callable<User>() {
                @Override
                public User call() throws Exception {
                    if(log.isDebugEnabled()) {
                        log.debug(ac.getUsername()+" not cached, return from "+authBackend.getType()+" backend directly");
                    }
                    final User authenticatedUser = authBackend.authenticate(ac);
                    for (final AuthorizationBackend ab : authorizers) {
                        try {
                            ab.fillRoles(authenticatedUser, new AuthCredentials(authenticatedUser.getName()));
                        } catch (Exception e) {
                            log.error("Cannot retrieve roles for {} from {} due to {}", authenticatedUser, ab.getType(), e.toString(), e);
                        }
                    }

                    return authenticatedUser;
                }
            });
        } catch (Exception e) {
            if(log.isDebugEnabled()) {
                log.debug("Can not authenticate "+ac.getUsername()+" due to "+e.toString(), e);
            }
            return null;
        } finally {
            ac.clearSecrets();
        }
    }

    private User impersonate(final TransportRequest tr, final User origPKIuser) throws ElasticsearchSecurityException {

        final String impersonatedUser = threadPool.getThreadContext().getHeader("sg_impersonate_as");

        if(Strings.isNullOrEmpty(impersonatedUser)) {
            return null; //nothing to do
        }

        if (!isInitialized()) {
            throw new ElasticsearchSecurityException("Could not check for impersonation because Search Guard is not yet initialized");
        }

        if (origPKIuser == null) {
            throw new ElasticsearchSecurityException("no original PKI user found");
        }

        User aU = origPKIuser;

        if (adminDns.isAdmin(impersonatedUser)) {
            throw new ElasticsearchSecurityException("'"+origPKIuser.getName() + "' is not allowed to impersonate as an adminuser  '" + impersonatedUser+"'");
        }

        try {
            if (impersonatedUser != null && !adminDns.isTransportImpersonationAllowed(new LdapName(origPKIuser.getName()), impersonatedUser)) {
                throw new ElasticsearchSecurityException("'"+origPKIuser.getName() + "' is not allowed to impersonate as '" + impersonatedUser+"'");
            } else if (impersonatedUser != null) {
                aU = new User(impersonatedUser);
                if(log.isDebugEnabled()) {
                    log.debug("Impersonate from '{}' to '{}'",origPKIuser.getName(), impersonatedUser);
                }
            }
        } catch (final InvalidNameException e1) {
            throw new ElasticsearchSecurityException("PKI does not have a valid name ('" + origPKIuser.getName() + "'), should never happen",
                    e1);
        }

        return aU;
    }

    private User impersonate(final RestRequest request, final User originalUser, final AuthenticationBackend authenticationBackend) throws ElasticsearchSecurityException {

        final String impersonatedUserHeader = request.header("sg_impersonate_as");

        if (Strings.isNullOrEmpty(impersonatedUserHeader) || originalUser == null) {
            return null; // nothing to do
        }

        if (!isInitialized()) {
            throw new ElasticsearchSecurityException("Could not check for impersonation because Search Guard is not yet initialized");
        }

        if (adminDns.isAdmin(impersonatedUserHeader)) {
            throw new ElasticsearchSecurityException("It is not allowed to impersonate as an adminuser  '" + impersonatedUserHeader + "'",
                    RestStatus.FORBIDDEN);
        }

        if (!adminDns.isRestImpersonationAllowed(originalUser.getName(), impersonatedUserHeader)) {
            throw new ElasticsearchSecurityException("'" + originalUser.getName() + "' is not allowed to impersonate as '" + impersonatedUserHeader
                    + "'", RestStatus.FORBIDDEN);
        } else {

            final User impersonatedUser = checkExistsAndAuthz(restImpersonationCache, new User(impersonatedUserHeader), authenticationBackend, restAuthorizers);

            if(impersonatedUser == null) {
                log.debug("Unable to impersonate rest user from '{}' to '{}' because the impersonated user does not exists in {}", originalUser.getName(), impersonatedUserHeader, authenticationBackend.getType());
                throw new ElasticsearchSecurityException("No such user:" + impersonatedUserHeader, RestStatus.FORBIDDEN);
            }

            if (log.isDebugEnabled()) {
                log.debug("Impersonate rest user from '{}' to '{}'", originalUser.getName(), impersonatedUserHeader);
            }
            return impersonatedUser;
        }

    }

    private <T> T newInstance(final String clazzOrShortcut, String type, final Settings settings, final Path configPath) {

        String clazz = clazzOrShortcut;
        boolean isEnterprise = false;

        if(authImplMap.containsKey(clazz+"_"+type)) {
            clazz = authImplMap.get(clazz+"_"+type);
        } else {
            isEnterprise = true;
        }

        if(ReflectionHelper.isEnterpriseAAAModule(clazz)) {
            isEnterprise = true;
        }

        return ReflectionHelper.instantiateAAA(clazz, settings, configPath, isEnterprise);
    }
    
    private void destroyDestroyables() {
    	for (Destroyable destroyable : this.destroyableComponents) {
    		try {
    			destroyable.destroy();
    		} catch (Exception e) {
    			log.error("Error while destroying " + destroyable, e);
    		}
    	}
    	
    	this.destroyableComponents.clear();
    }
}<|MERGE_RESOLUTION|>--- conflicted
+++ resolved
@@ -198,13 +198,7 @@
 
             if (httpEnabled || transportEnabled) {
                 try {
-<<<<<<< HEAD
-                    final AuthorizationBackend authorizationBackend = newInstance(
-                            ads.get("authorization_backend.type", "noop"),"z",
-                            Settings.builder().put(esSettings).put(ads.getAsSettings("authorization_backend.config")).build(), configPath);
-
-=======
-                    
+
                     final String authzBackendClazz = ads.get("authorization_backend.type", "noop");
                     final AuthorizationBackend authorizationBackend;
                     
@@ -219,7 +213,6 @@
                                 Settings.builder().put(esSettings).put(ads.getAsSettings("authorization_backend.config")).build(), configPath);
                     }
                     
->>>>>>> 0b01d53e
                     if (httpEnabled) {
                         restAuthorizers.add(authorizationBackend);
                     }
