/*
 * Copyright 2015 floragunn UG (haftungsbeschränkt)
 * 
 * Licensed under the Apache License, Version 2.0 (the "License");
 * you may not use this file except in compliance with the License.
 * You may obtain a copy of the License at
 * 
 *     http://www.apache.org/licenses/LICENSE-2.0
 *
 * Unless required by applicable law or agreed to in writing, software
 * distributed under the License is distributed on an "AS IS" BASIS,
 * WITHOUT WARRANTIES OR CONDITIONS OF ANY KIND, either express or implied.
 * See the License for the specific language governing permissions and
 * limitations under the License.
 * 
 */

package com.floragunn.searchguard.auth;

import java.lang.reflect.Constructor;
import java.lang.reflect.InvocationTargetException;
import java.util.HashMap;
import java.util.HashSet;
import java.util.Iterator;
import java.util.Map;
import java.util.Set;
import java.util.SortedSet;
import java.util.TreeSet;
import java.util.concurrent.Callable;
import java.util.concurrent.TimeUnit;

import javax.naming.InvalidNameException;
import javax.naming.ldap.LdapName;

import org.apache.logging.log4j.LogManager;
import org.apache.logging.log4j.Logger;
import org.elasticsearch.ElasticsearchSecurityException;
import org.elasticsearch.cluster.service.ClusterService;
import org.elasticsearch.common.inject.Inject;
import org.elasticsearch.common.settings.Settings;
import org.elasticsearch.common.util.concurrent.ThreadContext;
import org.elasticsearch.rest.BytesRestResponse;
import org.elasticsearch.rest.RestChannel;
import org.elasticsearch.rest.RestController;
import org.elasticsearch.rest.RestRequest;
import org.elasticsearch.rest.RestStatus;
import org.elasticsearch.threadpool.ThreadPool;
import org.elasticsearch.transport.TransportChannel;
import org.elasticsearch.transport.TransportRequest;

import com.floragunn.searchguard.action.configupdate.TransportConfigUpdateAction;
import com.floragunn.searchguard.auditlog.AuditLog;
import com.floragunn.searchguard.auth.internal.InternalAuthenticationBackend;
import com.floragunn.searchguard.auth.internal.NoOpAuthenticationBackend;
import com.floragunn.searchguard.auth.internal.NoOpAuthorizationBackend;
import com.floragunn.searchguard.configuration.AdminDNs;
import com.floragunn.searchguard.configuration.ConfigChangeListener;
import com.floragunn.searchguard.filter.SearchGuardRestFilter;
import com.floragunn.searchguard.http.HTTPBasicAuthenticator;
import com.floragunn.searchguard.http.HTTPClientCertAuthenticator;
import com.floragunn.searchguard.http.HTTPHostAuthenticator;
import com.floragunn.searchguard.http.HTTPProxyAuthenticator;
import com.floragunn.searchguard.http.XFFResolver;
import com.floragunn.searchguard.ssl.transport.PrincipalExtractor;
import com.floragunn.searchguard.support.ConfigConstants;
import com.floragunn.searchguard.support.HTTPHelper;
import com.floragunn.searchguard.user.AuthCredentials;
import com.floragunn.searchguard.user.User;
import com.google.common.base.Strings;
import com.google.common.cache.Cache;
import com.google.common.cache.CacheBuilder;
import com.google.common.cache.RemovalListener;
import com.google.common.cache.RemovalNotification;

public class BackendRegistry implements ConfigChangeListener {

    protected final Logger log = LogManager.getLogger(this.getClass());
    private final Map<String, String> authImplMap = new HashMap<String, String>();
    private final SortedSet<AuthDomain> authDomains = new TreeSet<AuthDomain>();
    private final Set<AuthorizationBackend> authorizers = new HashSet<AuthorizationBackend>();
    private volatile boolean initialized;
    private final TransportConfigUpdateAction tcua;
    private final AdminDNs adminDns;
    private final XFFResolver xffResolver;
    private volatile boolean anonymousAuthEnabled = false;
    private final Settings esSettings;
    private final InternalAuthenticationBackend iab;
    private final AuditLog auditLog;
    private final ThreadPool threadPool;

    private Cache<AuthCredentials, User> userCache = CacheBuilder.newBuilder()
            .expireAfterWrite(1, TimeUnit.HOURS)
            .removalListener(new RemovalListener<AuthCredentials, User>() {
                @Override
                public void onRemoval(RemovalNotification<AuthCredentials, User> notification) {
                    log.debug("Clear user cache for {} due to {}", notification.getKey().getUsername(), notification.getCause());
                }
            }).build();
    
    private Cache<String, User> userCacheTransport = CacheBuilder.newBuilder()
            .expireAfterWrite(1, TimeUnit.HOURS)
            .removalListener(new RemovalListener<String, User>() {
                @Override
                public void onRemoval(RemovalNotification<String, User> notification) {
                    log.debug("Clear user cache for {} due to {}", notification.getKey(), notification.getCause());
                }
            }).build();
    
    private Cache<AuthCredentials, User> authenticatedUserCacheTransport = CacheBuilder.newBuilder()
            .expireAfterWrite(1, TimeUnit.HOURS)
            .removalListener(new RemovalListener<AuthCredentials, User>() {
                @Override
                public void onRemoval(RemovalNotification<AuthCredentials, User> notification) {
                    log.debug("Clear user cache for {} due to {}", notification.getKey().getUsername(), notification.getCause());
                }
            }).build();

    @Inject
    public BackendRegistry(final Settings settings, final RestController controller, final TransportConfigUpdateAction tcua, final ClusterService cse,
            final AdminDNs adminDns, final XFFResolver xffResolver, InternalAuthenticationBackend iab, AuditLog auditLog, ThreadPool threadPool,
            final PrincipalExtractor principalExtractor) {
        tcua.addConfigChangeListener(ConfigConstants.CONFIGNAME_CONFIG, this);
        controller.registerFilter(new SearchGuardRestFilter(this, auditLog, threadPool, principalExtractor));
        this.tcua = tcua;
        this.adminDns = adminDns;
        this.esSettings = settings;
        this.xffResolver = xffResolver;
        this.iab = iab;
        this.auditLog = auditLog;
        this.threadPool = threadPool;
        
        authImplMap.put("intern_c", InternalAuthenticationBackend.class.getName());
        authImplMap.put("intern_z", NoOpAuthorizationBackend.class.getName());
        
        authImplMap.put("internal_c", InternalAuthenticationBackend.class.getName());
        authImplMap.put("internal_z", NoOpAuthorizationBackend.class.getName());
        
        authImplMap.put("noop_c", NoOpAuthenticationBackend.class.getName());
        authImplMap.put("noop_z", NoOpAuthorizationBackend.class.getName());
        
        authImplMap.put("ldap_c", "com.floragunn.dlic.auth.ldap.backend.LDAPAuthenticationBackend");
        authImplMap.put("ldap_z", "com.floragunn.dlic.auth.ldap.backend.LDAPAuthorizationBackend");
        
        authImplMap.put("basic_h", HTTPBasicAuthenticator.class.getName());
        authImplMap.put("proxy_h", HTTPProxyAuthenticator.class.getName());
        authImplMap.put("clientcert_h", HTTPClientCertAuthenticator.class.getName());
        authImplMap.put("kerberos_h", "com.floragunn.dlic.auth.http.kerberos.HTTPSpnegoAuthenticator");
        authImplMap.put("jwt_h", "com.floragunn.dlic.auth.http.jwt.HTTPJwtAuthenticator");
        authImplMap.put("host_h", HTTPHostAuthenticator.class.getName());
    }
    
    public void invalidateCache() {
        userCache.invalidateAll();
        userCacheTransport.invalidateAll();
        authenticatedUserCacheTransport.invalidateAll();
    }

    private <T> T newInstance(final String clazzOrShortcut, String type, final Settings settings) throws ClassNotFoundException, NoSuchMethodException,
            SecurityException, InstantiationException, IllegalAccessException, IllegalArgumentException, InvocationTargetException {
        
        String clazz = clazzOrShortcut;
        
        if(authImplMap.containsKey(clazz+"_"+type)) {
            clazz = authImplMap.get(clazz+"_"+type);
        }
        
        final Class<T> t = (Class<T>) Class.forName(clazz);

        try {
            final Constructor<T> tctor = t.getConstructor(Settings.class);
            return tctor.newInstance(settings);
        } catch (final Exception e) {
            log.warn("Unable to create instance of class {} with (Settings.class) constructor due to {}", e, t, e.toString());
            final Constructor<T> tctor = t.getConstructor(Settings.class, TransportConfigUpdateAction.class);
            return tctor.newInstance(settings, tcua);
        }
    }

    @Override
    public void onChange(final String event, final Settings settings) {
        authDomains.clear();
        authorizers.clear();
        anonymousAuthEnabled = settings.getAsBoolean("searchguard.dynamic.http.anonymous_auth_enabled", false);
        
        final Map<String, Settings> authzDyn = settings.getGroups("searchguard.dynamic.authz");
        
        for (final String ad : authzDyn.keySet()) {
            final Settings ads = authzDyn.get(ad);
            if (ads.getAsBoolean("enabled", true)) {
                try {
                    final AuthorizationBackend authorizationBackend = newInstance(
                            ads.get("authorization_backend.type", "noop"),"z",
                            Settings.builder().put(esSettings).put(ads.getAsSettings("authorization_backend.config")).build());
                    authorizers.add(authorizationBackend);
                } catch (final Exception e) {
                    log.error("Unable to initialize AuthorizationBackend {} due to {}", e, ad, e.toString());
                }
            }
        }
        
        final Map<String, Settings> dyn = settings.getGroups("searchguard.dynamic.authc");

        for (final String ad : dyn.keySet()) {
            final Settings ads = dyn.get(ad);
            if (ads.getAsBoolean("enabled", true)) {
                try {
                    AuthenticationBackend authenticationBackend;
                    String authBackendClazz = ads.get("authentication_backend.type", InternalAuthenticationBackend.class.getName());
                    if(authBackendClazz.equals(InternalAuthenticationBackend.class.getName())
                            || authBackendClazz.equals("internal")
                            || authBackendClazz.equals("intern")) {
                        authenticationBackend = iab;
                    } else {
                        authenticationBackend = newInstance(
                                authBackendClazz,"c",
                                Settings.builder().put(esSettings).put(ads.getAsSettings("authentication_backend.config")).build());
                    }
                    
                    String httpAuthenticatorType = ads.get("http_authenticator.type"); //no default
                    HTTPAuthenticator httpAuthenticator = httpAuthenticatorType==null?null:  (HTTPAuthenticator) newInstance(httpAuthenticatorType,"h",
                            Settings.builder().put(esSettings).put(ads.getAsSettings("http_authenticator.config")).build());
                                        
                    authDomains.add(new AuthDomain(authenticationBackend, httpAuthenticator,
                            ads.getAsBoolean("http_authenticator.challenge", true), ads.getAsInt("order", 0)));
                } catch (final Exception e) {
                    log.error("Unable to initialize auth domain {} due to {}", e, ad, e.toString());
                }

            }
        }
        
        if(authDomains.isEmpty()) {
            authDomains.add(new AuthDomain(iab, new HTTPBasicAuthenticator(Settings.EMPTY), true, 0));
        }

        initialized = true;
    }

    @Override
    public void validate(final String event, final Settings settings) throws ElasticsearchSecurityException {

    }

    public User authenticate(final TransportRequest request, final TransportChannel channel, String sslPrincipal) throws ElasticsearchSecurityException {
        
        final User origPKIUser = new User(sslPrincipal);
        User impersonatedUser = impersonate(request, channel, origPKIUser);

        final User user = impersonatedUser == null? origPKIUser:impersonatedUser;
        
        if(AdminDNs.isAdmin(user.getName())) {
            auditLog.logAuthenticatedRequest(request, channel.action());
            return user;
        }
        
        AuthCredentials _creds = null;
        final String authorizationHeader = threadPool.getThreadContext().getHeader("Authorization");
        
        _creds = HTTPHelper.extractCredentials(authorizationHeader, log);
        
        final AuthCredentials creds = _creds;
        
        if(log.isDebugEnabled() && creds != null) {
            log.debug("User {} submitted also basic credentials: {}", user.getName(), creds);
        }
          
        for (final Iterator<AuthDomain> iterator = new TreeSet<AuthDomain>(authDomains).iterator(); iterator.hasNext();) {

            final AuthDomain authDomain = (AuthDomain) iterator.next();
            User authenticatedUser = null;

            if(creds == null) {
                
                if(log.isDebugEnabled()) {
                    log.debug("Transport User '{}' is in cache? {} (cache size: {})", user.getName(), userCacheTransport.getIfPresent(user.getName())!=null, userCacheTransport.size());
                }
                
                try {
                    authenticatedUser = userCacheTransport.get(user.getName(), new Callable<User>() {
                        @Override
                        public User call() throws Exception {
                            if (log.isDebugEnabled()) {
                                log.debug(user.getName() + " not cached, return from backend directly");
                            }

                            if (authDomain.getBackend().exists(user)) {
                                for (final AuthorizationBackend ab : authorizers) {

                                    // TODO transform username

                                    try {
                                        ab.fillRoles(user, new AuthCredentials(user.getName()));
                                    } catch (Exception e) {
                                        log.error("Problems retrieving roles for {} from {}", user, ab.getClass());
                                    }
                                }
                                return user;
                            }

                            throw new Exception("no such user " + user.getName());
                        }
                    });
                } catch (Exception e) {
                    log.error("Unexpected exception {} ", e, e.toString());
                    throw new ElasticsearchSecurityException(e.toString(), e);
                }
            } else {
                //auth
                
                if (log.isDebugEnabled()) {
                    log.debug("Transport User '{}' is in cache? {} (cache size: {})", creds.getUsername(),
                            authenticatedUserCacheTransport.getIfPresent(creds) != null, authenticatedUserCacheTransport.size());
                }

                try {
                    authenticatedUser = authenticatedUserCacheTransport.get(creds, new Callable<User>() {
                        @Override
                        public User call() throws Exception {
                            if (log.isDebugEnabled()) {
                                log.debug(creds.getUsername() + " not cached, return from backend directly");
                            }

                            // full authentication
                            User _user = authDomain.getBackend().authenticate(creds);

                            for (final AuthorizationBackend ab : authorizers) {

                                // TODO transform username

                                try {
                                    ab.fillRoles(_user, new AuthCredentials(_user.getName()));
                                } catch (Exception e) {
                                    log.error("Problems retrieving roles for {} from {}", _user, ab.getClass());
                                }
                            }
                            return _user;
                        }
                    });
                } catch (Exception e) {
                    log.error("Unexpected exception {} ", e, e.toString());
                    throw new ElasticsearchSecurityException(e.toString(), e);
                } finally {
                    creds.clearSecrets();
                }
            }
     
            try {              
                
                if(authenticatedUser == null) {
                    log.info("Cannot authenticate user (or add roles) with ad {} due to user is null, try next", authDomain.getOrder());
                    continue;
                }
                
                if(AdminDNs.isAdmin(authenticatedUser.getName())) {
                    log.error("Cannot authenticate user because admin user is not permitted to login");
                    auditLog.logFailedLogin(authenticatedUser.getName(), request);
                    return null;
                }
                
                 //authenticatedUser.addRoles(ac.getBackendRoles());
                if(log.isDebugEnabled()) {
                    log.debug("User '{}' is authenticated", authenticatedUser);
                }
                return authenticatedUser;
            } catch (final ElasticsearchSecurityException e) {
                log.info("Cannot authenticate user (or add roles) with ad {} due to {}, try next", authDomain.getOrder(), e.toString());
                continue;
            }
            
        }//end for
        
        if(creds == null) {
            auditLog.logFailedLogin(user.getName(), request);
        } else {
            auditLog.logFailedLogin(creds.getUsername(), request);
        }
        
        
        return null;
    }
    
    /**
     * 
     * @param request
     * @param channel
     * @return The authenticated user, null means another roundtrip
     * @throws ElasticsearchSecurityException
     */
    public boolean authenticate(final RestRequest request, final RestChannel channel, ThreadContext threadContext) throws ElasticsearchSecurityException {

        String sslPrincipal = (String) threadPool.getThreadContext().getTransient(ConfigConstants.SG_SSL_PRINCIPAL);
        if(AdminDNs.isAdmin(sslPrincipal)) {
            //PKI authenticated REST call
            threadPool.getThreadContext().putTransient(ConfigConstants.SG_USER, new User(sslPrincipal));
            //auditLog.logAuthenticatedRequest(request);
            return true;
        }
        
        if (!isInitialized()) {
            log.error("Not yet initialized (you may need to run sgadmin)");
            channel.sendResponse(new BytesRestResponse(RestStatus.SERVICE_UNAVAILABLE, "Search Guard not initialized (SG11). See https://github.com/floragunncom/search-guard-docs/blob/master/sgadmin.md"));
            return false;
        }
        
        threadContext.putTransient(ConfigConstants.SG_REMOTE_ADDRESS, xffResolver.resolve(request));
        
        boolean authenticated = false;
        
        User authenticatedUser = null;
        
        AuthCredentials authCredenetials = null;
        
        HTTPAuthenticator firstChallengingHttpAuthenticator = null;
        
        for (final Iterator<AuthDomain> iterator = new TreeSet<AuthDomain>(authDomains).iterator(); iterator.hasNext();) {

            final AuthDomain authDomain = iterator.next();
            
            final HTTPAuthenticator httpAuthenticator = authDomain.getHttpAuthenticator();
            
            if(httpAuthenticator == null) {
                continue; //this domain is for transport protocol only
            }
            
            if(authDomain.isChallenge() && firstChallengingHttpAuthenticator == null) {
                firstChallengingHttpAuthenticator = httpAuthenticator;
            }

            if(log.isDebugEnabled()) {
                log.debug("Try to extract auth creds from http {} ",httpAuthenticator.getType());
            }
            final AuthCredentials ac;
            try {
                ac = httpAuthenticator.extractCredentials(request, threadContext);
            } catch (Exception e1) {
                if(log.isDebugEnabled()) {
                    log.debug("'{}' extracting credentials from {} authenticator", e1, httpAuthenticator.getType());    
                }
                continue;
            }
            authCredenetials = ac;
            
            if (ac == null) {
                //no credentials found in request
                if(anonymousAuthEnabled) {
                    continue;
                }
                        
                if(authDomain.isChallenge() && httpAuthenticator.reRequestAuthentication(channel, null)) {
                    auditLog.logFailedLogin(null, request);
                    return false;
                } else {
                    //no reRequest possible
                    continue;
                    //log.debug("extraction authentication credentials from http request finally failed");
                    //channel.sendResponse(new BytesRestResponse(RestStatus.UNAUTHORIZED));
                    //return false;
                }      
            } else if (!ac.isComplete()) {
                //credentials found in request but we need another client challenge
                if(httpAuthenticator.reRequestAuthentication(channel, ac)) {
                    auditLog.logFailedLogin(ac.getUsername()+" <incomplete>", request);
                    return false;
                } else {
                    //no reRequest possible
                    continue;
                    //log.error(httpAuthenticator.getClass()+" does not support reRequestAuthentication but return incomplete authentication credentials");
                    //channel.sendResponse(new BytesRestResponse(RestStatus.UNAUTHORIZED));
                    //return false;
                }
              
            } 
            ////credentials found in request and they are complete

            if(log.isDebugEnabled()) {
                log.debug("User '{}' is in cache? {} (cache size: {})", ac.getUsername(), userCache.getIfPresent(ac)!=null, userCache.size());
            }
            
            try {
                try {
                    authenticatedUser = userCache.get(ac, new Callable<User>() {
                        @Override
                        public User call() throws Exception {
                            if(log.isDebugEnabled()) {
                                log.debug(ac.getUsername()+" not cached, return from "+authDomain.getBackend().getType()+" backend directly");
                            }
                            User authenticatedUser = authDomain.getBackend().authenticate(ac);
                            for (final AuthorizationBackend ab : authorizers) {
                                
                                //TODO transform username
                                
                                try {
                                    ab.fillRoles(authenticatedUser, new AuthCredentials(authenticatedUser.getName()));
                                } catch (Exception e) {
                                    log.error("Problems retrieving roles for {} from {}", authenticatedUser, ab.getClass());
                                }
                            }
                            //authDomain.getAbackend().fillRoles(authenticatedUser, new AuthCredentials(authenticatedUser.getName(), (Object) null));
                            return authenticatedUser;
                        }
                    });
                } catch (Exception e) {
                    //no audit log here, we catch this exception later
                    log.error("Unexpected exception {} ", e, e.toString());
                    //no audit log here, we catch this exception later
                    throw new ElasticsearchSecurityException(e.toString(), e);
                } finally {
                    ac.clearSecrets();
                }
                
                if(authenticatedUser == null) {
                    log.info("Cannot authenticate user (or add roles) with ad {} due to user is null, try next", authDomain.getOrder());
                    continue;
                }

                if(AdminDNs.isAdmin(authenticatedUser.getName())) {
                    log.error("Cannot authenticate user because admin user is not permitted to login via HTTP");
                    auditLog.logFailedLogin(authenticatedUser.getName(), request);
                    channel.sendResponse(new BytesRestResponse(RestStatus.FORBIDDEN, "Cannot authenticate user because admin user is not permitted to login via HTTP"));
                    return false;
                }
<<<<<<< HEAD

=======
                
                final String tenant = request.header("sg_tenant");
                
>>>>>>> c2e0a1de
                 //authenticatedUser.addRoles(ac.getBackendRoles());
                if(log.isDebugEnabled()) {
                    log.debug("User '{}' is authenticated", authenticatedUser);
                    log.debug("sg_tenant '{}'", tenant);
                }
<<<<<<< HEAD
                threadContext.putTransient(ConfigConstants.SG_USER, authenticatedUser);
=======
                
                authenticatedUser.setRequestedTenant(tenant);
                
                request.putInContext(ConfigConstants.SG_USER, authenticatedUser);
>>>>>>> c2e0a1de
                authenticated = true;
                break;
            } catch (final ElasticsearchSecurityException e) {
                log.info("Cannot authenticate user (or add roles) with ad {} due to {}, try next", authDomain.getOrder(), e.toString());
                continue;
            }
            
        }//end for
        

        if(!authenticated) {
            //if(httpAuthenticator.reRequestAuthentication(channel, null)) {
            //  return false;
            //}
            //no reRequest possible
            
            if(log.isDebugEnabled()) {
                log.debug("User not authenticated after checking {} auth domains", authDomains.size());
            }
            
            if(authCredenetials == null && anonymousAuthEnabled) {
            	threadContext.putTransient(ConfigConstants.SG_USER, User.ANONYMOUS);
                if(log.isDebugEnabled()) {
                    log.debug("Anonymous User is authenticated");
                }
                return true;
            }
            
            if(firstChallengingHttpAuthenticator != null) {
                
                if(log.isDebugEnabled()) {
                    log.debug("Rerequest with {}", firstChallengingHttpAuthenticator.getClass());
                }
                
                if(firstChallengingHttpAuthenticator.reRequestAuthentication(channel, null)) {                    
                    if(log.isDebugEnabled()) {
                        log.debug("Rerequest {} failed", firstChallengingHttpAuthenticator.getClass());
                    }
                    auditLog.logFailedLogin(authCredenetials == null ? null:authCredenetials.getUsername(), request);
                    return false;
                }
            }
            
            if(log.isDebugEnabled()) {
                log.debug("Authentication finally failed");
            }
            auditLog.logFailedLogin(authCredenetials == null ? null:authCredenetials.getUsername(), request);
            channel.sendResponse(new BytesRestResponse(RestStatus.UNAUTHORIZED, "Authentication finally failed"));
            return false;
        }
        
        return authenticated;
    }

    @Override
    public boolean isInitialized() {
        return initialized;
    }

    private User impersonate(final TransportRequest tr, final TransportChannel channel, User origPKIuser) throws ElasticsearchSecurityException {

        final String impersonatedUser = threadPool.getThreadContext().getHeader("sg_impersonate_as");
        
        if(Strings.isNullOrEmpty(impersonatedUser)) {
            return null; //nothing to do
        }
        
        if (!isInitialized()) {
            throw new ElasticsearchSecurityException("Could not check for impersonation because Search Guard is not yet initialized");
        }

        if (origPKIuser == null) {
            throw new ElasticsearchSecurityException("no original PKI user found");
        }

        User aU = origPKIuser;

        if (AdminDNs.isAdmin(impersonatedUser)) {
            throw new ElasticsearchSecurityException("'"+origPKIuser.getName() + "' is not allowed to impersonate as an adminuser  '" + impersonatedUser+"'");
        }
        
        try {
            if (impersonatedUser != null && !adminDns.isImpersonationAllowed(new LdapName(origPKIuser.getName()), impersonatedUser)) {
                throw new ElasticsearchSecurityException("'"+origPKIuser.getName() + "' is not allowed to impersonate as '" + impersonatedUser+"'");
            } else if (impersonatedUser != null) {
                aU = new User(impersonatedUser);
                if(log.isDebugEnabled()) {
                    log.debug("Impersonate from '{}' to '{}'",origPKIuser.getName(), impersonatedUser);
                }
                auditLog.logAuthenticatedRequest(tr, channel.action());
            }
        } catch (final InvalidNameException e1) {
            throw new ElasticsearchSecurityException("PKI does not have a valid name ('" + origPKIuser.getName() + "'), should never happen",
                    e1);
        }

        return aU;
    }

}<|MERGE_RESOLUTION|>--- conflicted
+++ resolved
@@ -519,26 +519,17 @@
                     channel.sendResponse(new BytesRestResponse(RestStatus.FORBIDDEN, "Cannot authenticate user because admin user is not permitted to login via HTTP"));
                     return false;
                 }
-<<<<<<< HEAD
-
-=======
                 
                 final String tenant = request.header("sg_tenant");
-                
->>>>>>> c2e0a1de
                  //authenticatedUser.addRoles(ac.getBackendRoles());
                 if(log.isDebugEnabled()) {
                     log.debug("User '{}' is authenticated", authenticatedUser);
                     log.debug("sg_tenant '{}'", tenant);
                 }
-<<<<<<< HEAD
+
+                authenticatedUser.setRequestedTenant(tenant);
                 threadContext.putTransient(ConfigConstants.SG_USER, authenticatedUser);
-=======
-                
-                authenticatedUser.setRequestedTenant(tenant);
-                
-                request.putInContext(ConfigConstants.SG_USER, authenticatedUser);
->>>>>>> c2e0a1de
+
                 authenticated = true;
                 break;
             } catch (final ElasticsearchSecurityException e) {
