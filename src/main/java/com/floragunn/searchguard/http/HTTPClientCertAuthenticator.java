--- conflicted
+++ resolved
@@ -30,15 +30,9 @@
 import com.floragunn.searchguard.user.AuthCredentials;
 
 public class HTTPClientCertAuthenticator implements HTTPAuthenticator {
-
-<<<<<<< HEAD
     
     protected final Logger log = LogManager.getLogger(this.getClass());
     private volatile Settings settings;
-=======
-    protected final ESLogger log = Loggers.getLogger(this.getClass());
-    private final Settings settings;
->>>>>>> cd5f4e39
 
     public HTTPClientCertAuthenticator(final Settings settings) {
         this.settings = settings;
@@ -47,11 +41,7 @@
     @Override
     public AuthCredentials extractCredentials(final RestRequest request, ThreadContext threadContext) {
 
-<<<<<<< HEAD
-        final String principal = threadContext.getTransient(ConfigConstants.SG_SSL_PRINCIPAL);
-=======
-        String principal = request.getFromContext(ConfigConstants.SG_SSL_PRINCIPAL);
->>>>>>> cd5f4e39
+        String principal = threadContext.getTransient(ConfigConstants.SG_SSL_PRINCIPAL);
 
         if (!Strings.isNullOrEmpty(principal)) {
             
