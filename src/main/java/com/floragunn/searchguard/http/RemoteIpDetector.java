--- conflicted
+++ resolved
@@ -23,16 +23,10 @@
 import java.util.List;
 import java.util.regex.Pattern;
 
-<<<<<<< HEAD
 import org.apache.logging.log4j.LogManager;
 import org.apache.logging.log4j.Logger;
 import org.elasticsearch.common.util.concurrent.ThreadContext;
 import org.elasticsearch.http.netty4.Netty4HttpRequest;
-=======
-import org.elasticsearch.common.logging.ESLogger;
-import org.elasticsearch.common.logging.Loggers;
-import org.elasticsearch.http.netty.NettyHttpRequest;
->>>>>>> 163f5fda
 
 import com.floragunn.searchguard.support.ConfigConstants;
 
@@ -143,11 +137,7 @@
         return trustedProxies.toString();
     }
 
-<<<<<<< HEAD
     String detect(final Netty4HttpRequest request, ThreadContext threadContext){
-=======
-    String detect(final NettyHttpRequest request){
->>>>>>> 163f5fda
         final String originalRemoteAddr = ((InetSocketAddress)request.getRemoteAddress()).getAddress().getHostAddress();
         @SuppressWarnings("unused")
         final String originalProxiesHeader = request.header(proxiesHeader);
@@ -228,17 +218,13 @@
                 
                 if (log.isTraceEnabled()) {
                     final String originalRemoteHost = ((InetSocketAddress)request.getRemoteAddress()).getAddress().getHostName();
-                    log.trace("Incoming request " + request.request().getUri() + " with originalRemoteAddr '" + originalRemoteAddr
+                    log.trace("Incoming request " + request.request().uri() + " with originalRemoteAddr '" + originalRemoteAddr
                               + "', originalRemoteHost='" + originalRemoteHost + "', will be seen as newRemoteAddr='" + remoteIp);
                 }
                 
-<<<<<<< HEAD
                 //TODO check put in thread context
                 threadContext.putTransient(ConfigConstants.SG_XFF_DONE, Boolean.TRUE);
                 //request.putInContext(ConfigConstants.SG_XFF_DONE, Boolean.TRUE);
-=======
-                request.putInContext(ConfigConstants.SG_XFF_DONE, Boolean.TRUE);
->>>>>>> 163f5fda
                 return remoteIp;
                 
             } else {
@@ -247,7 +233,7 @@
             
         } else {
             if (log.isTraceEnabled()) {
-                log.trace("Skip RemoteIpDetector for request " + request.request().getUri() + " with originalRemoteAddr '"
+                log.trace("Skip RemoteIpDetector for request " + request.request().uri() + " with originalRemoteAddr '"
                         + request.getRemoteAddress() + "' cause no internal proxy matches");
             }
         }
