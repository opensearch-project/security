--- conflicted
+++ resolved
@@ -33,11 +33,7 @@
 import java.util.concurrent.ConcurrentMap;
 import java.util.concurrent.CountDownLatch;
 import java.util.concurrent.TimeUnit;
-<<<<<<< HEAD
 import java.util.concurrent.atomic.AtomicBoolean;
-=======
-import java.util.concurrent.TimeoutException;
->>>>>>> fe2db833
 import java.util.regex.Pattern;
 
 import org.apache.logging.log4j.LogManager;
@@ -391,11 +387,31 @@
             
             final ThreadContext threadContext = threadPool.getThreadContext();
             final Map<String, Settings> retVal = new HashMap<String, Settings>();
-            final List<Exception> exception = new ArrayList<Exception>(1);
-            final CountDownLatch latch = new CountDownLatch(1);
+            //final List<Exception> exception = new ArrayList<Exception>(1);
+           // final CountDownLatch latch = new CountDownLatch(1);
             
             try(StoredContext ctx = threadContext.stashContext()) {
                 threadContext.putHeader(ConfigConstants.SG_CONF_REQUEST_HEADER, "true");
+                
+                boolean searchGuardIndexExists = clusterService.state().metaData().hasConcreteIndex(this.searchguardIndex);
+                
+                if(searchGuardIndexExists) {
+                    if(clusterService.state().metaData().index(this.searchguardIndex).mapping("config") != null) {
+                        //legacy layout
+                        LOGGER.debug("sg index exists and was created before ES 6 (legacy layout)");
+                        retVal.putAll(validate(legacycl.loadLegacy(configTypes.toArray(new String[0]), 5, TimeUnit.SECONDS), configTypes.size()));
+                    } else {
+                        LOGGER.debug("sg index exists and was created with ES 6 (new layout)");
+                        retVal.putAll(validate(cl.load(configTypes.toArray(new String[0]), 5, TimeUnit.SECONDS), configTypes.size()));
+                    }
+                } else {
+                    //wait (and use new layout)
+                    LOGGER.debug("sg index not exists (yet)");
+                    retVal.putAll(validate(cl.load(configTypes.toArray(new String[0]), 30, TimeUnit.SECONDS), configTypes.size()));
+                }
+
+/*
+
                
                 client.prepareGet(searchguardIndex, "config", "0").execute(new ActionListener<GetResponse>() {
 
@@ -403,9 +419,9 @@
                     public void onResponse(GetResponse response) {
                         try {
                             if(response.isExists()) {
-                                retVal.putAll(validate(legacycl.loadLegacy(configTypes.toArray(new String[0]), 5, TimeUnit.SECONDS), configTypes.size()));
+                                retVal.putAll(validate(legacycl.loadLegacy(configTypes.toArray(new String[0]), 30, TimeUnit.SECONDS), configTypes.size()));
                             } else {
-                                retVal.putAll(validate(cl.load(configTypes.toArray(new String[0]), 5, TimeUnit.SECONDS), configTypes.size()));
+                                retVal.putAll(validate(cl.load(configTypes.toArray(new String[0]), 30, TimeUnit.SECONDS), configTypes.size()));
                             }
                             latch.countDown();
                         } catch (Exception e) {
@@ -419,14 +435,7 @@
                         exception.add(e);
                         latch.countDown();
                     }
-                });
-                
-               /*if(client.prepareGet(searchguardIndex, "sg", "config").get().isExists()) {
-                   return validate(cl.load(configTypes.toArray(new String[0]), 5, TimeUnit.SECONDS), configTypes.size());
-               } else {
-                   return validate(legacycl.loadLegacy(configTypes.toArray(new String[0]), 5, TimeUnit.SECONDS), configTypes.size());
-               }*/
-                
+                });                
             }
             
             try {
@@ -440,8 +449,10 @@
             
             if(!exception.isEmpty()) {
                 throw new ElasticsearchException(exception.get(0));
-            }
-            
+            }*/
+            } catch (Exception e) {
+                throw new ElasticsearchException(e);
+            }
             return retVal;
     }
     
