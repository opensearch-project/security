--- conflicted
+++ resolved
@@ -334,7 +334,13 @@
                 }
             }
 
-            final Map<String, Settings> permittedAliasesIndices = sgRoleSettings.getGroups(".indices");
+            final Map<String, Settings> permittedAliasesIndices0 = sgRoleSettings.getGroups(".indices");
+            final Map<String, Settings> permittedAliasesIndices = new HashMap<String, Settings>(permittedAliasesIndices0.size());
+            
+            for (String origKey : permittedAliasesIndices0.keySet()) {
+                permittedAliasesIndices.put(origKey.replace("${user.name}", user.getName()).replace("${user_name}", user.getName()),
+                        permittedAliasesIndices0.get(origKey));
+            }
 
             /*
             sg_role_starfleet:
@@ -364,13 +370,8 @@
             
             final Set<IndexType> _requestedResolvedIndexTypes = new HashSet<IndexType>(requestedResolvedIndexTypes);            
             //iterate over all beneath indices:
-<<<<<<< HEAD
             permittedAliasesIndices:
             for (final String permittedAliasesIndex : permittedAliasesIndices.keySet()) {
-=======
-            for (final String rawPermittedAliasesIndex : permittedAliasesIndices.keySet()) {
-                final String permittedAliasesIndex = rawPermittedAliasesIndex.replace("${user_name}", user.getName());
->>>>>>> 5dc93174
                 
                 //final Map<String, Settings> permittedTypes = sgRoleSettings.getGroups(".indices."+permittedAliasesIndex);
                 
@@ -381,26 +382,14 @@
                         log.debug("  Try wildcard match for {}", permittedAliasesIndex);
                     }
 
-<<<<<<< HEAD
                     handleIndicesWithWildcard(action, permittedAliasesIndex, permittedAliasesIndices, requestedResolvedIndexTypes, _requestedResolvedIndexTypes, requestedResolvedIndices);
-=======
-                    handleIndicesWithWildcard(action, rawPermittedAliasesIndex, permittedAliasesIndex,
-                            permittedAliasesIndices, requestedResolvedAliasesIndices,
-                            requestedResolvedTypes, _requestedResolvedAliasesIndices, _requestedResolvedTypes);
->>>>>>> 5dc93174
 
                 } else {
                     if (log.isDebugEnabled()) {
                         log.debug("  Resolve and match {}", permittedAliasesIndex);
                     }
 
-<<<<<<< HEAD
                     handleIndicesWithoutWildcard(action, permittedAliasesIndex, permittedAliasesIndices, requestedResolvedIndexTypes, _requestedResolvedIndexTypes);
-=======
-                    handleIndicesWithoutWildcard(action, rawPermittedAliasesIndex, permittedAliasesIndex,
-                            permittedAliasesIndices, requestedResolvedAliasesIndices,
-                            requestedResolvedTypes, _requestedResolvedAliasesIndices, _requestedResolvedTypes);
->>>>>>> 5dc93174
                 }
 
                 if (log.isDebugEnabled()) {
@@ -455,12 +444,7 @@
                         log.debug("found a match for '{}.{}', evaluate other roles", sgRole, permittedAliasesIndex);
                     }
                 
-<<<<<<< HEAD
                     resolvedRoleIndices.put(sgRole, permittedAliasesIndex);
-=======
-                    resolvedRoleIndices.put(sgRole, rawPermittedAliasesIndex);
-                
->>>>>>> 5dc93174
                 }
                 
             }// end loop permittedAliasesIndices
@@ -475,7 +459,7 @@
                         if(dls != null && dls.length() > 0) {
                             
                             //TODO use UserPropertyReplacer, make it registerable for ldap user
-                            dls = dls.replace("${user.name}", user.getName());
+                            dls = dls.replace("${user.name}", user.getName()).replace("${user_name}", user.getName());
                             
                             dlsQueries.add(dls);
                                                 
@@ -556,17 +540,9 @@
 
     }
 
-<<<<<<< HEAD
     private void handleIndicesWithWildcard(final String action, final String permittedAliasesIndex,
             final Map<String, Settings> permittedAliasesIndices, final Set<IndexType> requestedResolvedIndexTypes, final Set<IndexType> _requestedResolvedIndexTypes, final Set<String> requestedResolvedIndices0) {
         
-=======
-    private void handleIndicesWithWildcard(final String action, final String rawPermittedAliasesIndex, final String permittedAliasesIndex,
-            final Map<String, Settings> permittedAliasesIndices, final Set<String> requestedResolvedAliasesIndices,
-            final Set<String> requestedResolvedTypes, final Set<String> _requestedResolvedAliasesIndices,
-            final Set<String> _requestedResolvedTypes) {
-
->>>>>>> 5dc93174
         List<String> wi = null;
         if (!(wi = WildcardMatcher.getMatchAny(permittedAliasesIndex, requestedResolvedIndices0.toArray(new String[0]))).isEmpty()) {
 
@@ -574,11 +550,7 @@
                 log.debug("  Wildcard match for {}: {}", permittedAliasesIndex, wi);
             }
 
-<<<<<<< HEAD
             final Set<String> permittedTypes = new HashSet<String>(permittedAliasesIndices.get(permittedAliasesIndex).names());
-=======
-            final Set<String> permittedTypes = new HashSet(permittedAliasesIndices.get(rawPermittedAliasesIndex).names());
->>>>>>> 5dc93174
             permittedTypes.removeAll(DLSFLS);
             
             if (log.isDebugEnabled()) {
@@ -587,13 +559,7 @@
 
             for (final String type : permittedTypes) {
                 
-<<<<<<< HEAD
                 final Set<String> resolvedActions = resolveActions(permittedAliasesIndices.get(permittedAliasesIndex).getAsArray(type));
-=======
-                List<String> typeMatches = null;
-                if (!(typeMatches = WildcardMatcher.getMatchAny(type, requestedResolvedTypes.toArray(new String[0]))).isEmpty()) {
-                    final Set<String> resolvedActions = resolveActions(permittedAliasesIndices.get(rawPermittedAliasesIndex).getAsArray(type));
->>>>>>> 5dc93174
 
                 if (WildcardMatcher.matchAny(resolvedActions.toArray(new String[0]), action)) {
                     if (log.isDebugEnabled()) {
@@ -621,15 +587,8 @@
         }
     }
 
-<<<<<<< HEAD
     private void handleIndicesWithoutWildcard(final String action, final String permittedAliasesIndex,
             final Map<String, Settings> permittedAliasesIndices, final Set<IndexType> requestedResolvedIndexTypes, final Set<IndexType> _requestedResolvedIndexTypes) {
-=======
-    private void handleIndicesWithoutWildcard(final String action, final String rawPermittedAliasesIndex, final String permittedAliasesIndex,
-            final Map<String, Settings> permittedAliasesIndices, final Set<String> requestedResolvedAliasesIndices,
-            final Set<String> requestedResolvedTypes, final Set<String> _requestedResolvedAliasesIndices,
-            final Set<String> _requestedResolvedTypes) {
->>>>>>> 5dc93174
 
         final Set<String> resolvedPermittedAliasesIndex = new HashSet<String>();
         
@@ -659,13 +618,8 @@
             log.debug("  resolved permitted aliases indices for {}: {}", permittedAliasesIndex, resolvedPermittedAliasesIndex);
         }
 
-<<<<<<< HEAD
         //resolvedPermittedAliasesIndex -> resolved indices from role entry n
         final Set<String> permittedTypes = new HashSet<String>(permittedAliasesIndices.get(permittedAliasesIndex).names());
-=======
-        final SetView<String> inters = Sets.intersection(requestedResolvedAliasesIndices, resolvedPermittedAliasesIndex);
-        final Set<String> permittedTypes = new HashSet(permittedAliasesIndices.get(rawPermittedAliasesIndex).names());
->>>>>>> 5dc93174
         permittedTypes.removeAll(DLSFLS);
         
         if (log.isDebugEnabled()) {
@@ -674,13 +628,7 @@
 
         for (final String type : permittedTypes) {
             
-<<<<<<< HEAD
             final Set<String> resolvedActions = resolveActions(permittedAliasesIndices.get(permittedAliasesIndex).getAsArray(type));
-=======
-            List<String> typeMatches = null;
-            if (!(typeMatches = WildcardMatcher.getMatchAny(type, requestedResolvedTypes.toArray(new String[0]))).isEmpty()) {
-                final Set<String> resolvedActions = resolveActions(permittedAliasesIndices.get(rawPermittedAliasesIndex).getAsArray(type));
->>>>>>> 5dc93174
 
             if (WildcardMatcher.matchAny(resolvedActions.toArray(new String[0]), action)) {
                 if (log.isDebugEnabled()) {
