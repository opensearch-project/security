/*
 * Copyright 2015 floragunn UG (haftungsbeschränkt)
 * 
 * Licensed under the Apache License, Version 2.0 (the "License");
 * you may not use this file except in compliance with the License.
 * You may obtain a copy of the License at
 * 
 *     http://www.apache.org/licenses/LICENSE-2.0
 *
 * Unless required by applicable law or agreed to in writing, software
 * distributed under the License is distributed on an "AS IS" BASIS,
 * WITHOUT WARRANTIES OR CONDITIONS OF ANY KIND, either express or implied.
 * See the License for the specific language governing permissions and
 * limitations under the License.
 * 
 */

package com.floragunn.searchguard.configuration;

import java.io.Serializable;
import java.lang.reflect.Method;
import java.util.ArrayList;
import java.util.Arrays;
import java.util.Collections;
import java.util.HashMap;
import java.util.HashSet;
import java.util.Iterator;
import java.util.List;
import java.util.Map;
import java.util.Objects;
import java.util.Set;
import java.util.TreeSet;

import org.apache.logging.log4j.LogManager;
import org.apache.logging.log4j.Logger;
import org.elasticsearch.ElasticsearchSecurityException;
import org.elasticsearch.action.ActionRequest;
import org.elasticsearch.action.CompositeIndicesRequest;
import org.elasticsearch.action.IndicesRequest;
import org.elasticsearch.action.RealtimeRequest;
import org.elasticsearch.action.admin.indices.alias.IndicesAliasesAction;
import org.elasticsearch.action.admin.indices.mapping.put.PutMappingRequest;
import org.elasticsearch.action.bulk.BulkAction;
import org.elasticsearch.action.bulk.BulkRequest;
import org.elasticsearch.action.get.MultiGetAction;
import org.elasticsearch.action.get.MultiGetRequest;
import org.elasticsearch.action.get.MultiGetRequest.Item;
import org.elasticsearch.action.search.MultiSearchAction;
import org.elasticsearch.action.search.MultiSearchRequest;
import org.elasticsearch.action.search.SearchRequest;
import org.elasticsearch.action.support.IndicesOptions;
import org.elasticsearch.action.termvectors.MultiTermVectorsAction;
import org.elasticsearch.action.termvectors.MultiTermVectorsRequest;
import org.elasticsearch.action.termvectors.TermVectorsRequest;
import org.elasticsearch.cluster.ClusterState;
import org.elasticsearch.cluster.metadata.AliasMetaData;
import org.elasticsearch.cluster.metadata.IndexMetaData;
import org.elasticsearch.cluster.metadata.IndexNameExpressionResolver;
import org.elasticsearch.cluster.metadata.MetaData;
import org.elasticsearch.cluster.service.ClusterService;
import org.elasticsearch.common.collect.ImmutableOpenMap;
import org.elasticsearch.common.collect.Tuple;
import org.elasticsearch.common.settings.Settings;
import org.elasticsearch.common.transport.TransportAddress;
import org.elasticsearch.common.util.concurrent.ThreadContext;
import org.elasticsearch.index.Index;
import org.elasticsearch.threadpool.ThreadPool;
import org.elasticsearch.transport.TransportRequest;

import com.floragunn.searchguard.auditlog.AuditLog;
import com.floragunn.searchguard.support.Base64Helper;
import com.floragunn.searchguard.support.ConfigConstants;
import com.floragunn.searchguard.support.WildcardMatcher;
import com.floragunn.searchguard.user.User;
import com.google.common.collect.ArrayListMultimap;
import com.google.common.collect.ImmutableSet;
import com.google.common.collect.ListMultimap;
import com.google.common.collect.Multimaps;
import com.google.common.collect.Sets;

public class PrivilegesEvaluator {

    private static final Set<String> NULL_SET = Sets.newHashSet((String)null);
    private final Set<String> DLSFLS = ImmutableSet.of("_dls_", "_fls_");
    protected final Logger log = LogManager.getLogger(this.getClass());
    private final ClusterService clusterService;
    private final ActionGroupHolder ah;
    private final IndexNameExpressionResolver resolver;
    private final Map<Class<?>, Method> typeCache = Collections.synchronizedMap(new HashMap<Class<?>, Method>(100));
    private final Map<Class<?>, Method> typesCache = Collections.synchronizedMap(new HashMap<Class<?>, Method>(100));
    private final String[] deniedActionPatterns;
    private final AuditLog auditLog;
    private ThreadContext threadContext;
    private final static IndicesOptions DEFAULT_INDICES_OPTIONS = IndicesOptions.lenientExpandOpen();
    private final ConfigurationRepository configurationRepository;

    private final String searchguardIndex;
    private PrivilegesInterceptor privilegesInterceptor;
    
<<<<<<< HEAD
    public PrivilegesEvaluator(final ClusterService clusterService, final ThreadPool threadPool, final ConfigurationRepository configurationRepository, final ActionGroupHolder ah,
            final IndexNameExpressionResolver resolver, AuditLog auditLog, final Settings settings) {
=======
    @Inject
    public PrivilegesEvaluator(final ClusterService clusterService, final ThreadPool threadPool, final TransportConfigUpdateAction tcua, final ActionGroupHolder ah,
            final IndexNameExpressionResolver resolver, AuditLog auditLog, final Settings settings, final PrivilegesInterceptor privilegesInterceptor) {
>>>>>>> 2a3d9f0f
        super();
        this.configurationRepository = configurationRepository;
        this.clusterService = clusterService;
        this.ah = ah;
        this.resolver = resolver;
        this.auditLog = auditLog;

        this.threadContext = threadPool.getThreadContext();
        this.searchguardIndex = settings.get(ConfigConstants.SG_CONFIG_INDEX, ConfigConstants.SG_DEFAULT_CONFIG_INDEX);
        this.privilegesInterceptor = privilegesInterceptor;
        
        /*
        indices:admin/template/delete
        indices:admin/template/get
        indices:admin/template/put
        
        indices:admin/aliases
        indices:admin/aliases/exists
        indices:admin/aliases/get
        indices:admin/analyze
        indices:admin/cache/clear
        -> indices:admin/close
        indices:admin/create
        -> indices:admin/delete
        indices:admin/get
        indices:admin/exists
        indices:admin/flush
        indices:admin/mapping/put
        indices:admin/mappings/fields/get
        indices:admin/mappings/get
        indices:admin/open
        indices:admin/optimize
        indices:admin/refresh
        indices:admin/settings/update
        indices:admin/shards/search_shards
        indices:admin/types/exists
        indices:admin/upgrade
        indices:admin/validate/query
        indices:admin/warmers/delete
        indices:admin/warmers/get
        indices:admin/warmers/put
        */
        
        final List<String> deniedActionPatternsList = new ArrayList<String>();
        deniedActionPatternsList.add("indices:data/write*");
        deniedActionPatternsList.add("indices:admin/close");
        deniedActionPatternsList.add("indices:admin/delete");
        //deniedActionPatternsList.add("indices:admin/settings/update");
        //deniedActionPatternsList.add("indices:admin/upgrade");
        
        deniedActionPatterns = deniedActionPatternsList.toArray(new String[0]);
        
    }
    
    private Settings getRolesSettings() {
        return configurationRepository.getConfiguration(ConfigConstants.CONFIGNAME_ROLES);
    }

    private Settings getRolesMappingSettings() {
        return configurationRepository.getConfiguration(ConfigConstants.CONFIGNAME_ROLES_MAPPING);
    }
    
    private Settings getConfigSettings() {
        return configurationRepository.getConfiguration(ConfigConstants.CONFIGNAME_CONFIG);
    }
    
    public boolean isInitialized() {
        return getRolesSettings() != null && getRolesMappingSettings() != null && getConfigSettings() != null;
    }
    
    public static class IndexType {
        
        private String index;
        private String type;
        
        public IndexType(String index, String type) {
            super();
            this.index = index;
            this.type = type.equals("_all")? "*": type;
        }
 
        public String getCombinedString() {
            return index+"#"+type;
        }
        
        public String getIndex() {
            return index;
        }

        public String getType() {
            return type;
        }

        @Override
        public int hashCode() {
            final int prime = 31;
            int result = 1;
            result = prime * result + ((index == null) ? 0 : index.hashCode());
            result = prime * result + ((type == null) ? 0 : type.hashCode());
            return result;
        }

        @Override
        public boolean equals(Object obj) {
            if (this == obj)
                return true;
            if (obj == null)
                return false;
            if (getClass() != obj.getClass())
                return false;
            IndexType other = (IndexType) obj;
            if (index == null) {
                if (other.index != null)
                    return false;
            } else if (!index.equals(other.index))
                return false;
            if (type == null) {
                if (other.type != null)
                    return false;
            } else if (!type.equals(other.type))
                return false;
            return true;
        }

        @Override
        public String toString() {
            return "IndexType [index=" + index + ", type=" + type + "]";
        }        
    }

    public boolean evaluate(final User user, String action, final ActionRequest request) {
           
        if (!isInitialized()) {
            throw new ElasticsearchSecurityException("Search Guard is not initialized.");
        }
        
        final Settings config = getConfigSettings();
        final Settings roles = getRolesSettings();
        
        if(action.startsWith("cluster:admin/snapshot/restore")) {
            //auditLog.logMissingPrivileges(action, request);
            log.warn(action + " is not allowed for a regular user");
            return false;
        }
        
        if(action.startsWith("internal:indices/admin/upgrade")) {
            action = "indices:admin/upgrade";
        }
        
        
        
        final TransportAddress caller = Objects.requireNonNull((TransportAddress) this.threadContext.getTransient(ConfigConstants.SG_REMOTE_ADDRESS));

        if (log.isDebugEnabled()) {
            log.debug("evaluate permissions for {}", user);
            log.debug("requested {} from {}", action, caller);
        }

        final ClusterState clusterState = clusterService.state();
        final MetaData metaData = clusterState.metaData();
        final Tuple<Set<String>, Set<String>> requestedResolvedAliasesIndicesTypes = resolve(user, action, request, metaData);

        final Set<String> requestedResolvedIndices = Collections.unmodifiableSet(requestedResolvedAliasesIndicesTypes.v1());        
        final Set<IndexType> requestedResolvedIndexTypes;
        
        {
            final Set<IndexType> requestedResolvedIndexTypes0 = new HashSet<IndexType>(requestedResolvedAliasesIndicesTypes.v1().size() * requestedResolvedAliasesIndicesTypes.v2().size());
            
            for(String index: requestedResolvedAliasesIndicesTypes.v1()) {
                for(String type: requestedResolvedAliasesIndicesTypes.v2()) {
                    requestedResolvedIndexTypes0.add(new IndexType(index, type));
                }
            }
            
            requestedResolvedIndexTypes = Collections.unmodifiableSet(requestedResolvedIndexTypes0);
        }
        

        if (log.isDebugEnabled()) {
            log.debug("requested resolved indextypes: {}", requestedResolvedIndexTypes);
        }
        
        if (requestedResolvedIndices.contains(searchguardIndex)
                && WildcardMatcher.matchAny(deniedActionPatterns, action)) {
            auditLog.logSgIndexAttempt(request, action);
            log.warn(action + " for '{}' index is not allowed for a regular user", searchguardIndex);
            return false;
        }

        if (requestedResolvedIndices.contains("_all")
                && WildcardMatcher.matchAny(deniedActionPatterns, action)) {
            auditLog.logSgIndexAttempt(request, action);
            log.warn(action + " for '_all' indices is not allowed for a regular user");
            return false;
        }
        
        if(requestedResolvedIndices.contains(searchguardIndex) || requestedResolvedIndices.contains("_all")) {
            
            if(request instanceof SearchRequest) {
                ((SearchRequest)request).requestCache(Boolean.FALSE);
                if(log.isDebugEnabled()) {
                    log.debug("Disable search request cache for this request");
                }
            }
            
            if(request instanceof RealtimeRequest) {
                ((RealtimeRequest) request).realtime(Boolean.FALSE);
                if(log.isDebugEnabled()) {
                    log.debug("Disable realtime for this request");
                }
            }
        }

        final Set<String> sgRoles = mapSgRoles(user, caller);
       
        if (log.isDebugEnabled()) {
            log.debug("mapped roles for {}: {}", user.getName(), sgRoles);
        }
        
        if(privilegesInterceptor.getClass() != PrivilegesInterceptor.class) {
        
            final boolean denyRequest = privilegesInterceptor.replaceKibanaIndex(request, action, user, config, requestedResolvedIndices, mapTenants(user, caller));
    
            if (denyRequest) {
                auditLog.logMissingPrivileges(action, request);
                return false;
            }
        }
        
        boolean allowAction = false;
        
        final Map<String,Set<String>> dlsQueries = new HashMap<String, Set<String>>();
        final Map<String,Set<String>> flsFields = new HashMap<String, Set<String>>();

        final Set<IndexType> leftovers = new HashSet<PrivilegesEvaluator.IndexType>();

        for (final Iterator<String> iterator = sgRoles.iterator(); iterator.hasNext();) {
            final String sgRole = (String) iterator.next();
            final Settings sgRoleSettings = roles.getByPrefix(sgRole);

            if (sgRoleSettings.names().isEmpty()) {
                
                if (log.isDebugEnabled()) {
                    log.debug("sg_role {} is empty", sgRole);
                }
                
                continue;
            }

            if (log.isDebugEnabled()) {
                log.debug("---------- evaluate sg_role: {}", sgRole);
            }

            final boolean compositeEnabled = config.getAsBoolean("searchguard.dynamic.composite_enabled", true);
           
            if (action.startsWith("cluster:") || action.startsWith("indices:admin/template/delete")
                    || action.startsWith("indices:admin/template/get") || action.startsWith("indices:admin/template/put") 
                || action.startsWith("indices:data/read/scroll")
                //M*
                //be sure to sync the CLUSTER_COMPOSITE_OPS actiongroups
                || (compositeEnabled && action.equals(BulkAction.NAME))
                || (compositeEnabled && action.equals(IndicesAliasesAction.NAME))
                || (compositeEnabled && action.equals(MultiGetAction.NAME))
                //TODO 5mg check multipercolate action and check if there are new m* actions
                //|| (compositeEnabled && action.equals(Multiper.NAME))
                || (compositeEnabled && action.equals(MultiSearchAction.NAME))
                || (compositeEnabled && action.equals(MultiTermVectorsAction.NAME))
                || (compositeEnabled && action.equals("indices:data/read/coordinate-msearch"))
                //|| (compositeEnabled && action.equals(MultiPercolateAction.NAME))
                ) {
                
                final Set<String> resolvedActions = resolveActions(sgRoleSettings.getAsArray(".cluster", new String[0]));

                if (log.isDebugEnabled()) {
                    log.debug("  resolved cluster actions:{}", resolvedActions);
                }

                if (WildcardMatcher.matchAny(resolvedActions.toArray(new String[0]), action)) {
                    if (log.isDebugEnabled()) {
                        log.debug("  found a match for '{}' and {}, skip other roles", sgRole, action);
                    }
                    return true;
                } else {
                    //check other roles #108
                    if (log.isDebugEnabled()) {
                        log.debug("  not match found a match for '{}' and {}, check next role", sgRole, action);
                    }
                    continue;
                }
            }

            final Map<String, Settings> permittedAliasesIndices0 = sgRoleSettings.getGroups(".indices");
            final Map<String, Settings> permittedAliasesIndices = new HashMap<String, Settings>(permittedAliasesIndices0.size());
            
            for (String origKey : permittedAliasesIndices0.keySet()) {
                permittedAliasesIndices.put(origKey.replace("${user.name}", user.getName()).replace("${user_name}", user.getName()),
                        permittedAliasesIndices0.get(origKey));
            }

            /*
            sg_role_starfleet:
            indices:
            sf: #<--- is an alias or cindex, can contain wildcards, will be resolved to concrete indices
            # if this contain wildcards we do a wildcard based check
            # if contains no wildcards we resolve this to concrete indices an do a exact check
            #

            ships:  <-- is a type, can contain wildcards
            - READ
            public:
            - 'indices:*'
            students:
            - READ
            alumni:
            - READ
            'admin*':
            - READ
            'pub*':
            '*':
            - READ
             */
            
            final ListMultimap<String, String> resolvedRoleIndices = Multimaps.synchronizedListMultimap(ArrayListMultimap
                    .<String, String> create());
            
            final Set<IndexType> _requestedResolvedIndexTypes = new HashSet<IndexType>(requestedResolvedIndexTypes);            
            //iterate over all beneath indices:
            permittedAliasesIndices:
            for (final String permittedAliasesIndex : permittedAliasesIndices.keySet()) {
                
                //final Map<String, Settings> permittedTypes = sgRoleSettings.getGroups(".indices."+permittedAliasesIndex);
                
                //System.out.println(permittedTypes);

                if (WildcardMatcher.containsWildcard(permittedAliasesIndex)) {
                    if (log.isDebugEnabled()) {
                        log.debug("  Try wildcard match for {}", permittedAliasesIndex);
                    }

                    handleIndicesWithWildcard(action, permittedAliasesIndex, permittedAliasesIndices, requestedResolvedIndexTypes, _requestedResolvedIndexTypes, requestedResolvedIndices);

                } else {
                    if (log.isDebugEnabled()) {
                        log.debug("  Resolve and match {}", permittedAliasesIndex);
                    }

                    handleIndicesWithoutWildcard(action, permittedAliasesIndex, permittedAliasesIndices, requestedResolvedIndexTypes, _requestedResolvedIndexTypes);
                }

                if (log.isDebugEnabled()) {
                    log.debug("For index {} remaining requested indextype: {}", permittedAliasesIndex, _requestedResolvedIndexTypes);
                }
                
                if (_requestedResolvedIndexTypes.isEmpty()) {
                    
                    int filteredAliasCount = 0;
                    
                    //check filtered aliases
                    for(String requestAliasOrIndex: requestedResolvedIndices) {      

                        //System.out.println(clusterState.metaData().getAliasAndIndexLookup().get(requestAliasOrIndex));
                        IndexMetaData indexMetaData = clusterState.metaData().getIndices().get(requestAliasOrIndex);
                        
                        if(indexMetaData == null) {
                            log.warn("{} does not exist in cluster metadata", requestAliasOrIndex);
                            continue;
                        }
                        
                        ImmutableOpenMap<String, AliasMetaData> aliases = indexMetaData.getAliases();
                        
                        log.debug("Aliases for {}: {}", requestAliasOrIndex, aliases);
                        
                        if(aliases != null && aliases.size() > 0) {
                        
                            Iterator<String> it = aliases.keysIt();
                            while(it.hasNext()) {
                                String a = it.next();
                                AliasMetaData aliasMetaData = aliases.get(a);
                                
                                if(aliasMetaData != null && aliasMetaData.filteringRequired()) {
                                    filteredAliasCount++;
                                    log.debug(a+" is a filtered alias "+aliasMetaData.getFilter());
                                } else {
                                    log.debug(a+" is not an alias or does not have a filter");
                                }
                                
                            }
                            
                        }
                    }
                    
                    if(filteredAliasCount > 1) {
                        //TODO add queries as dls queries (works only if dls module is installed)
                        log.warn("More than one ({}) filtered alias found for same index ({}). This is currently not supported", filteredAliasCount, permittedAliasesIndex);
                        continue permittedAliasesIndices;
                    }
                    
                    if (log.isDebugEnabled()) {
                        log.debug("found a match for '{}.{}', evaluate other roles", sgRole, permittedAliasesIndex);
                    }
                
                    resolvedRoleIndices.put(sgRole, permittedAliasesIndex);
                }
                
            }// end loop permittedAliasesIndices

            
            if (!resolvedRoleIndices.isEmpty()) {                
                for(String resolvedRole: resolvedRoleIndices.keySet()) {
                    for(String indexPattern: resolvedRoleIndices.get(resolvedRole)) {                  
                        String dls = roles.get(resolvedRole+".indices."+indexPattern+"._dls_");
                        final String[] fls = roles.getAsArray(resolvedRole+".indices."+indexPattern+"._fls_");

                        //only when dls and fls != null
                        String[] concreteIndices = new String[0];
                        
                        if((dls != null && dls.length() > 0) || (fls != null && fls.length > 0)) {
                            concreteIndices = resolver.concreteIndexNames(clusterService.state(), DEFAULT_INDICES_OPTIONS/*??*/,indexPattern);
                        }
                        
                        if(dls != null && dls.length() > 0) {
                            
                            //TODO use UserPropertyReplacer, make it registerable for ldap user
                            dls = dls.replace("${user.name}", user.getName()).replace("${user_name}", user.getName());
                           
                            if(dlsQueries.containsKey(indexPattern)) {
                                dlsQueries.get(indexPattern).add(dls);
                            } else {
                                dlsQueries.put(indexPattern, new HashSet<String>());
                                dlsQueries.get(indexPattern).add(dls);
                            }
                            
                            
                            for (int i = 0; i < concreteIndices.length; i++) {
                                final String ci = concreteIndices[i];
                                if(dlsQueries.containsKey(ci)) {
                                    dlsQueries.get(ci).add(dls);
                                } else {
                                    dlsQueries.put(ci, new HashSet<String>());
                                    dlsQueries.get(ci).add(dls);
                                }
                            }
                            
                                                
                            if (log.isDebugEnabled()) {
                                log.debug("dls query {} for {}", dls, Arrays.toString(concreteIndices));
                            }
                            
                        }
                        
                        if(fls != null && fls.length > 0) {
                            
                            if(flsFields.containsKey(indexPattern)) {
                                flsFields.get(indexPattern).addAll(Sets.newHashSet(fls));
                            } else {
                                flsFields.put(indexPattern, new HashSet<String>());
                                flsFields.get(indexPattern).addAll(Sets.newHashSet(fls));
                            }
                            
                            for (int i = 0; i < concreteIndices.length; i++) {
                                final String ci = concreteIndices[i];
                                if(flsFields.containsKey(ci)) {
                                    flsFields.get(ci).addAll(Sets.newHashSet(fls));
                                } else {
                                    flsFields.put(ci, new HashSet<String>());
                                    flsFields.get(ci).addAll(Sets.newHashSet(fls));
                                }
                            }
                            
                            if (log.isDebugEnabled()) {
                                log.debug("fls fields {} for {}", Sets.newHashSet(fls), Arrays.toString(concreteIndices));
                            }
                            
                        }
                        
                    }
                }
                
                allowAction = true;
            }

            leftovers.addAll(_requestedResolvedIndexTypes);
            
        } // end sg role loop

        if (!allowAction && log.isInfoEnabled()) {
            log.info("No perm match for {} {} [Action [{}]] [RolesChecked {}]", user, requestedResolvedIndexTypes, action, sgRoles);
        }

        if(!dlsQueries.isEmpty()) {
            
            if(this.threadContext.getHeader(ConfigConstants.SG_DLS_QUERY) != null) {
                if(!dlsQueries.equals((Map<String,Set<String>>) Base64Helper.deserializeObject(this.threadContext.getHeader(ConfigConstants.SG_DLS_QUERY)))) {
                    throw new ElasticsearchSecurityException(ConfigConstants.SG_DLS_QUERY+" does not match (SG 900D)");
                }
            } else {
                this.threadContext.putHeader(ConfigConstants.SG_DLS_QUERY, Base64Helper.serializeObject((Serializable) dlsQueries));
            }
        }
        
        if(!flsFields.isEmpty()) {
            
            if(this.threadContext.getHeader(ConfigConstants.SG_FLS_FIELDS) != null) {
                if(!flsFields.equals((Map<String,Set<String>>) Base64Helper.deserializeObject(this.threadContext.getHeader(ConfigConstants.SG_FLS_FIELDS)))) {
                    throw new ElasticsearchSecurityException(ConfigConstants.SG_FLS_FIELDS+" does not match (SG 901D)");
                }
            } else {
                this.threadContext.putHeader(ConfigConstants.SG_FLS_FIELDS, Base64Helper.serializeObject((Serializable)flsFields));
            }
        }
        
        if(!allowAction && privilegesInterceptor.getClass() != PrivilegesInterceptor.class) {
            return privilegesInterceptor.replaceAllowedIndices(request, action, user, config, leftovers);
        }
        
        return allowAction;
    }

    
    //---- end evaluate()
    
    public Set<String> mapSgRoles(final User user, final TransportAddress caller) {
        
        final Settings rolesMapping = getRolesMappingSettings();
        
        if(user == null || rolesMapping == null) {
            return Collections.emptySet();
        }

        final Set<String> sgRoles = new TreeSet<String>();
        for (final String roleMap : rolesMapping.names()) {
            final Settings roleMapSettings = rolesMapping.getByPrefix(roleMap);
            
            if (WildcardMatcher.allPatternsMatched(roleMapSettings.getAsArray(".and_backendroles"), user.getRoles().toArray(new String[0]))) {
                sgRoles.add(roleMap);
                continue;
            }
            
            if (WildcardMatcher.matchAny(roleMapSettings.getAsArray(".backendroles"), user.getRoles().toArray(new String[0]))) {
                sgRoles.add(roleMap);
                continue;
            }

            if (WildcardMatcher.matchAny(roleMapSettings.getAsArray(".users"), user.getName())) {
                sgRoles.add(roleMap);
                continue;
            }

            if (caller != null &&  WildcardMatcher.matchAny(roleMapSettings.getAsArray(".hosts"), caller.getAddress())) {
                sgRoles.add(roleMap);
                continue;
            }

            if (caller != null && WildcardMatcher.matchAny(roleMapSettings.getAsArray(".hosts"), caller.getHost())) {
                sgRoles.add(roleMap);
                continue;
            }

        }
        
        return Collections.unmodifiableSet(sgRoles);

    }
    
    public Map<String, Boolean> mapTenants(final User user, final TransportAddress caller) {
        
        if(user == null) {
            return Collections.emptyMap();
        }
        
        final Map<String, Boolean> result = new HashMap<String, Boolean>();
        result.put(user.getName(), true);
        
        for(String sgRole: mapSgRoles(user, caller)) {
            Settings tenants = roles.getByPrefix(sgRole+".tenants.");
            
            if(tenants != null) {
                for(String tenant: tenants.names()) {
                    if("RW".equalsIgnoreCase(tenants.get(tenant, "RO"))) {
                        result.put(tenant, true);
                    } else {
                        result.put(tenant, false);
                    }
                }
            }
            
        }

        return Collections.unmodifiableMap(result);
    }


    private void handleIndicesWithWildcard(final String action, final String permittedAliasesIndex,
            final Map<String, Settings> permittedAliasesIndices, final Set<IndexType> requestedResolvedIndexTypes, final Set<IndexType> _requestedResolvedIndexTypes, final Set<String> requestedResolvedIndices0) {
        
        List<String> wi = null;
        if (!(wi = WildcardMatcher.getMatchAny(permittedAliasesIndex, requestedResolvedIndices0.toArray(new String[0]))).isEmpty()) {

            if (log.isDebugEnabled()) {
                log.debug("  Wildcard match for {}: {}", permittedAliasesIndex, wi);
            }

            final Set<String> permittedTypes = new HashSet<String>(permittedAliasesIndices.get(permittedAliasesIndex).names());
            permittedTypes.removeAll(DLSFLS);
            
            if (log.isDebugEnabled()) {
                log.debug("  matches for {}, will check now types {}", permittedAliasesIndex, permittedTypes);
            }

            for (final String type : permittedTypes) {
                
                final Set<String> resolvedActions = resolveActions(permittedAliasesIndices.get(permittedAliasesIndex).getAsArray(type));

                if (WildcardMatcher.matchAny(resolvedActions.toArray(new String[0]), action)) {
                    if (log.isDebugEnabled()) {
                        log.debug("    match requested action {} against {}/{}: {}", action, permittedAliasesIndex, type, resolvedActions);
                    }

                    for(String it: wi) {
                        boolean removed = wildcardRemoveFromSet(_requestedResolvedIndexTypes, new IndexType(it, type));
                        
                        if(removed) {
                            log.debug("    removed {}", it+type);
                        } else {
                            log.debug("    no match {} in {}", it+type, _requestedResolvedIndexTypes);
                        }
                    }
                }
                
            }  
        } else {
            if (log.isDebugEnabled()) {
                log.debug("  No wildcard match found for {}", permittedAliasesIndex);
            }

            return;
        }
    }

    private void handleIndicesWithoutWildcard(final String action, final String permittedAliasesIndex,
            final Map<String, Settings> permittedAliasesIndices, final Set<IndexType> requestedResolvedIndexTypes, final Set<IndexType> _requestedResolvedIndexTypes) {

        final Set<String> resolvedPermittedAliasesIndex = new HashSet<String>();
        
        if(!resolver.hasIndexOrAlias(permittedAliasesIndex, clusterService.state())) {
            
            if(log.isDebugEnabled()) {
                log.debug("no permittedAliasesIndex '{}' found for  '{}'", permittedAliasesIndex,  action);
                
                
                for(String pai: permittedAliasesIndices.keySet()) {
                    Settings paiSettings = permittedAliasesIndices.get(pai);
                    log.debug("permittedAliasesIndices '{}' -> '{}'", permittedAliasesIndices, paiSettings==null?"null":String.valueOf(paiSettings.getAsMap()));
                }
                
                log.debug("requestedResolvedIndexTypes '{}'", requestedResolvedIndexTypes);   
            }
            
            resolvedPermittedAliasesIndex.add(permittedAliasesIndex);

        } else {

            resolvedPermittedAliasesIndex.addAll(Arrays.asList(resolver.concreteIndexNames(
                    clusterService.state(), DEFAULT_INDICES_OPTIONS, permittedAliasesIndex)));
        }

        if (log.isDebugEnabled()) {
            log.debug("  resolved permitted aliases indices for {}: {}", permittedAliasesIndex, resolvedPermittedAliasesIndex);
        }

        //resolvedPermittedAliasesIndex -> resolved indices from role entry n
        final Set<String> permittedTypes = new HashSet<String>(permittedAliasesIndices.get(permittedAliasesIndex).names());
        permittedTypes.removeAll(DLSFLS);
        
        if (log.isDebugEnabled()) {
            log.debug("  matches for {}, will check now types {}", permittedAliasesIndex, permittedTypes);
        }

        for (final String type : permittedTypes) {
            
            final Set<String> resolvedActions = resolveActions(permittedAliasesIndices.get(permittedAliasesIndex).getAsArray(type));

            if (WildcardMatcher.matchAny(resolvedActions.toArray(new String[0]), action)) {
                if (log.isDebugEnabled()) {
                    log.debug("    match requested action {} against {}/{}: {}", action, permittedAliasesIndex, type, resolvedActions);
                }

                for(String resolvedPermittedIndex: resolvedPermittedAliasesIndex) {
                    boolean removed = wildcardRemoveFromSet(_requestedResolvedIndexTypes, new IndexType(resolvedPermittedIndex, type));
                    
                    if(removed) {
                        log.debug("    removed {}", resolvedPermittedIndex+type);

                    } else {
                        log.debug("    no match {} in {}", resolvedPermittedIndex+type, _requestedResolvedIndexTypes);
                    }
                }
            }
        }
    }

    private Tuple<Set<String>, Set<String>> resolve(final User user, final String action, final TransportRequest request,
            final MetaData metaData) {
        
        if(request instanceof PutMappingRequest) {
            
            if (log.isDebugEnabled()) {
                log.debug("PutMappingRequest will be handled in a "
                        + "special way cause they does not return indices via .indices()"
                        + "Instead .getConcreteIndex() must be used");
            }
            
            PutMappingRequest pmr = (PutMappingRequest) request;
            Index concreteIndex = pmr.getConcreteIndex();
            
            if(concreteIndex != null && (pmr.indices() == null || pmr.indices().length == 0)) {
                return new Tuple<Set<String>, Set<String>>(Sets.newHashSet(concreteIndex.getName()), Sets.newHashSet(pmr.type()));
            }
        }


        if (!(request instanceof CompositeIndicesRequest) && !(request instanceof IndicesRequest)) {

            if (log.isDebugEnabled()) {
                log.debug("{} is not an IndicesRequest", request.getClass());
            }

            return new Tuple<Set<String>, Set<String>>(Sets.newHashSet("_all"), Sets.newHashSet("_all"));
        }

        final Set<String> indices = new HashSet<String>();
        final Set<String> types = new HashSet<String>();

        if (request instanceof CompositeIndicesRequest) {
            
            if(request instanceof BulkRequest) {

                for(ActionRequest ar: ((BulkRequest) request).requests()) {
                    final Tuple<Set<String>, Set<String>> t = resolve(user, action, ar, metaData);
                    indices.addAll(t.v1());
                    types.addAll(t.v2());
                }
                
            } else if(request instanceof MultiGetRequest) {
                
                for(Item item: ((MultiGetRequest) request).getItems()) {
                    final Tuple<Set<String>, Set<String>> t = resolve(user, action, item, metaData);
                    indices.addAll(t.v1());
                    types.addAll(t.v2());
                }
                
            } else if(request instanceof MultiSearchRequest) {
                
                for(ActionRequest ar: ((MultiSearchRequest) request).requests()) {
                    final Tuple<Set<String>, Set<String>> t = resolve(user, action, ar, metaData);
                    indices.addAll(t.v1());
                    types.addAll(t.v2());
                }
                
            } else if(request instanceof MultiTermVectorsRequest) {
                
                for(ActionRequest ar: (Iterable<TermVectorsRequest>) () -> ((MultiTermVectorsRequest) request).iterator()) {
                    final Tuple<Set<String>, Set<String>> t = resolve(user, action, ar, metaData);
                    indices.addAll(t.v1());
                    types.addAll(t.v2());
                }
                
                
            } else {
                log.debug("Can not handle composite request of type '"+request+"' here");
            }

        } else {
            final Tuple<Set<String>, Set<String>> t = resolve(user, action, (IndicesRequest) request, metaData);
            indices.addAll(t.v1());
            types.addAll(t.v2());
        }
        
        //for PutIndexTemplateRequest the index does not exists yet typically
        if (IndexNameExpressionResolver.isAllIndices(new ArrayList<String>(indices))) {
            if(log.isDebugEnabled()) {
                log.debug("The following list are '_all' indices: {}", indices);
            }
            indices.clear();
            indices.add("_all");
        }

        if (types.isEmpty()) {
            types.add("_all");
        }

        return new Tuple<Set<String>, Set<String>>(Collections.unmodifiableSet(indices), Collections.unmodifiableSet(types));
    }

    private Tuple<Set<String>, Set<String>> resolve(final User user, final String action, final IndicesRequest request,
            final MetaData metaData) {

        if (log.isDebugEnabled()) {
            log.debug("Resolve {} from {}", request.indices(), request.getClass());
        }

        final Class<? extends IndicesRequest> requestClass = request.getClass();
        final Set<String> requestTypes = new HashSet<String>();
        
        Method typeMethod = null;
        if(typeCache.containsKey(requestClass)) {
            typeMethod = typeCache.get(requestClass);
        } else {
            try {
                typeMethod = requestClass.getMethod("type");
                typeCache.put(requestClass, typeMethod);
            } catch (NoSuchMethodException e) {
                typeCache.put(requestClass, null);
            } catch (SecurityException e) {
                log.error("Cannot evaluate type() for {} due to {}", requestClass, e);
            }
            
        }
        
        Method typesMethod = null;
        if(typesCache.containsKey(requestClass)) {
            typesMethod = typesCache.get(requestClass);
        } else {
            try {
                typesMethod = requestClass.getMethod("types");
                typesCache.put(requestClass, typesMethod);
            } catch (NoSuchMethodException e) {
                typesCache.put(requestClass, null);
            } catch (SecurityException e) {
                log.error("Cannot evaluate types() for {} due to {}", requestClass, e);
            }
            
        }
        
        if(typeMethod != null) {
            try {
                String type = (String) typeMethod.invoke(request);
                if(type != null) {
                    requestTypes.add(type);
                }
            } catch (Exception e) {
                log.error("Unable to invoke type() for {} due to {}", e, requestClass, e);
            }
        }
        
        if(typesMethod != null) {
            try {
                final String[] types = (String[]) typesMethod.invoke(request);
                
                if(types != null) {
                    requestTypes.addAll(Arrays.asList(types));
                }
            } catch (Exception e) {
                log.error("Unable to invoke types() for {} due to {}", e, requestClass, e);
            }
        }

        if (log.isDebugEnabled()) {
            log.debug("indicesOptions {}", request.indicesOptions());
            log.debug("raw indices {}", Arrays.toString(request.indices()));
        }

        final Set<String> indices = new HashSet<String>();

        if(request.indices() == null || request.indices().length == 0 || new HashSet<String>(Arrays.asList(request.indices())).equals(NULL_SET)) {
            
            if(log.isDebugEnabled()) {
                log.debug("No indices found in request, assume _all");
            }

            indices.addAll(Arrays.asList(resolver.concreteIndexNames(clusterService.state(), DEFAULT_INDICES_OPTIONS, "*")));
            
        } else {
            
            try {
                indices.addAll(Arrays.asList(resolver.concreteIndexNames(clusterService.state(), request)));
                if(log.isDebugEnabled()) {
                    log.debug("Resolved {} to {}", request.indices(), indices);
                }
            } catch (final Exception e) {
                log.debug("Cannot resolve {} (due to {}) so we use the raw values", Arrays.toString(request.indices()), e);
                indices.addAll(Arrays.asList(request.indices()));
            }
        }
        
        return new Tuple<Set<String>, Set<String>>(indices, requestTypes);
    }

    private Set<String> resolveActions(final String[] actions) {
        final Set<String> resolvedActions = new HashSet<String>();
        for (int i = 0; i < actions.length; i++) {
            final String string = actions[i];
            final Set<String> groups = ah.getGroupMembers(string);
            if (groups.isEmpty()) {
                resolvedActions.add(string);
            } else {
                resolvedActions.addAll(groups);
            }
        }

        return resolvedActions;
    }
    
    private boolean wildcardRemoveFromSet(Set<IndexType> set, IndexType stringContainingWc) {      
        if(set.contains(stringContainingWc)) {
            return set.remove(stringContainingWc);
        } else {
            boolean modified = false;
            Set<IndexType> copy = new HashSet<IndexType>(set);
            
            for(IndexType it: copy) {
                if(WildcardMatcher.match(stringContainingWc.getCombinedString(), it.getCombinedString())) {
                    modified = set.remove(it) | modified;
                }
            }
            return modified;
        }  
    }
}<|MERGE_RESOLUTION|>--- conflicted
+++ resolved
@@ -96,15 +96,9 @@
 
     private final String searchguardIndex;
     private PrivilegesInterceptor privilegesInterceptor;
-    
-<<<<<<< HEAD
+
     public PrivilegesEvaluator(final ClusterService clusterService, final ThreadPool threadPool, final ConfigurationRepository configurationRepository, final ActionGroupHolder ah,
-            final IndexNameExpressionResolver resolver, AuditLog auditLog, final Settings settings) {
-=======
-    @Inject
-    public PrivilegesEvaluator(final ClusterService clusterService, final ThreadPool threadPool, final TransportConfigUpdateAction tcua, final ActionGroupHolder ah,
             final IndexNameExpressionResolver resolver, AuditLog auditLog, final Settings settings, final PrivilegesInterceptor privilegesInterceptor) {
->>>>>>> 2a3d9f0f
         super();
         this.configurationRepository = configurationRepository;
         this.clusterService = clusterService;
@@ -679,7 +673,7 @@
         result.put(user.getName(), true);
         
         for(String sgRole: mapSgRoles(user, caller)) {
-            Settings tenants = roles.getByPrefix(sgRole+".tenants.");
+            Settings tenants = getRolesSettings().getByPrefix(sgRole+".tenants.");
             
             if(tenants != null) {
                 for(String tenant: tenants.names()) {
