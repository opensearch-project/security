/*
 * Copyright 2015 floragunn UG (haftungsbeschränkt)
 * 
 * Licensed under the Apache License, Version 2.0 (the "License");
 * you may not use this file except in compliance with the License.
 * You may obtain a copy of the License at
 * 
 *     http://www.apache.org/licenses/LICENSE-2.0
 *
 * Unless required by applicable law or agreed to in writing, software
 * distributed under the License is distributed on an "AS IS" BASIS,
 * WITHOUT WARRANTIES OR CONDITIONS OF ANY KIND, either express or implied.
 * See the License for the specific language governing permissions and
 * limitations under the License.
 * 
 */

package com.floragunn.searchguard.configuration;

import java.io.Serializable;
import java.lang.reflect.Method;
import java.util.ArrayList;
import java.util.Arrays;
import java.util.Collections;
import java.util.HashMap;
import java.util.HashSet;
import java.util.Iterator;
import java.util.List;
import java.util.Map;
import java.util.Objects;
import java.util.Set;
import java.util.TreeSet;

import org.apache.logging.log4j.LogManager;
import org.apache.logging.log4j.Logger;
import org.elasticsearch.ElasticsearchSecurityException;
import org.elasticsearch.action.ActionRequest;
import org.elasticsearch.action.CompositeIndicesRequest;
import org.elasticsearch.action.IndicesRequest;
import org.elasticsearch.action.RealtimeRequest;
import org.elasticsearch.action.admin.indices.alias.IndicesAliasesAction;
import org.elasticsearch.action.admin.indices.mapping.put.PutMappingRequest;
import org.elasticsearch.action.bulk.BulkAction;
import org.elasticsearch.action.get.MultiGetAction;
import org.elasticsearch.action.search.MultiSearchAction;
import org.elasticsearch.action.search.SearchRequest;
import org.elasticsearch.action.support.IndicesOptions;
import org.elasticsearch.action.termvectors.MultiTermVectorsAction;
import org.elasticsearch.cluster.ClusterState;
import org.elasticsearch.cluster.metadata.AliasMetaData;
import org.elasticsearch.cluster.metadata.IndexMetaData;
import org.elasticsearch.cluster.metadata.IndexNameExpressionResolver;
import org.elasticsearch.cluster.metadata.MetaData;
import org.elasticsearch.cluster.service.ClusterService;
import org.elasticsearch.common.collect.ImmutableOpenMap;
import org.elasticsearch.common.collect.Tuple;
import org.elasticsearch.common.inject.Inject;
import org.elasticsearch.common.settings.Settings;
import org.elasticsearch.common.transport.TransportAddress;
import org.elasticsearch.common.util.concurrent.ThreadContext;
import org.elasticsearch.index.Index;
import org.elasticsearch.threadpool.ThreadPool;
import org.elasticsearch.transport.TransportRequest;

import com.floragunn.searchguard.action.configupdate.TransportConfigUpdateAction;
import com.floragunn.searchguard.auditlog.AuditLog;
import com.floragunn.searchguard.support.Base64Helper;
import com.floragunn.searchguard.support.ConfigConstants;
import com.floragunn.searchguard.support.WildcardMatcher;
import com.floragunn.searchguard.user.User;
import com.google.common.collect.ArrayListMultimap;
import com.google.common.collect.ImmutableSet;
import com.google.common.collect.ListMultimap;
import com.google.common.collect.Multimaps;
import com.google.common.collect.Sets;

public class PrivilegesEvaluator implements ConfigChangeListener {

    private static final Set<String> NULL_SET = Sets.newHashSet((String)null);
    private final Set<String> DLSFLS = ImmutableSet.of("_dls_", "_fls_");
    protected final Logger log = LogManager.getLogger(this.getClass());
    private final ClusterService clusterService;
    private volatile Settings rolesMapping;
    private volatile Settings roles;
    private volatile Settings config;
    private final ActionGroupHolder ah;
    private final IndexNameExpressionResolver resolver;
    private final Map<Class<?>, Method> typeCache = Collections.synchronizedMap(new HashMap<Class<?>, Method>(100));
    private final Map<Class<?>, Method> typesCache = Collections.synchronizedMap(new HashMap<Class<?>, Method>(100));
    private final String[] deniedActionPatterns;
    private final AuditLog auditLog;
    private ThreadContext threadContext;
    private final static IndicesOptions DEFAULT_INDICES_OPTIONS = IndicesOptions.lenientExpandOpen();

    private final String searchguardIndex;
    
    @Inject
    public PrivilegesEvaluator(final ClusterService clusterService, final ThreadPool threadPool, final TransportConfigUpdateAction tcua, final ActionGroupHolder ah,
            final IndexNameExpressionResolver resolver, AuditLog auditLog, final Settings settings) {
        super();
        tcua.addConfigChangeListener(ConfigConstants.CONFIGNAME_ROLES_MAPPING, this);
        tcua.addConfigChangeListener(ConfigConstants.CONFIGNAME_ROLES, this);
        tcua.addConfigChangeListener(ConfigConstants.CONFIGNAME_CONFIG, this);
        this.clusterService = clusterService;
        this.ah = ah;
        this.resolver = resolver;
        this.auditLog = auditLog;

        this.threadContext = threadPool.getThreadContext();
        this.searchguardIndex = settings.get(ConfigConstants.SG_CONFIG_INDEX, ConfigConstants.SG_DEFAULT_CONFIG_INDEX);
        
        /*
        indices:admin/template/delete
        indices:admin/template/get
        indices:admin/template/put
        
        indices:admin/aliases
        indices:admin/aliases/exists
        indices:admin/aliases/get
        indices:admin/analyze
        indices:admin/cache/clear
        -> indices:admin/close
        indices:admin/create
        -> indices:admin/delete
        indices:admin/get
        indices:admin/exists
        indices:admin/flush
        indices:admin/mapping/put
        indices:admin/mappings/fields/get
        indices:admin/mappings/get
        indices:admin/open
        indices:admin/optimize
        indices:admin/refresh
        indices:admin/settings/update
        indices:admin/shards/search_shards
        indices:admin/types/exists
        indices:admin/upgrade
        indices:admin/validate/query
        indices:admin/warmers/delete
        indices:admin/warmers/get
        indices:admin/warmers/put
        */
        
        final List<String> deniedActionPatternsList = new ArrayList<String>();
        deniedActionPatternsList.add("indices:data/write*");
        deniedActionPatternsList.add("indices:admin/close");
        deniedActionPatternsList.add("indices:admin/delete");
        //deniedActionPatternsList.add("indices:admin/settings/update");
        //deniedActionPatternsList.add("indices:admin/upgrade");
        
        deniedActionPatterns = deniedActionPatternsList.toArray(new String[0]);
        
    }

    @Override
    public void onChange(final String event, final Settings settings) {
        switch (event) {
        case "roles":
            roles = settings;
            break;
        case "rolesmapping":
            rolesMapping = settings;
            break;
        case "config":
            config = settings;
            break;
        }
    }

    @Override
    public boolean isInitialized() {
        return rolesMapping != null && roles != null;
    }

    @Override
    public void validate(final String event, final Settings settings) throws ElasticsearchSecurityException {

    }
    
    private static class IndexType {
        
        private String index;
        private String type;
        
        public IndexType(String index, String type) {
            super();
            this.index = index;
            this.type = type.equals("_all")? "*": type;
        }
 
        public String getCombinedString() {
            return index+"#"+type;
        }

        @Override
        public int hashCode() {
            final int prime = 31;
            int result = 1;
            result = prime * result + ((index == null) ? 0 : index.hashCode());
            result = prime * result + ((type == null) ? 0 : type.hashCode());
            return result;
        }

        @Override
        public boolean equals(Object obj) {
            if (this == obj)
                return true;
            if (obj == null)
                return false;
            if (getClass() != obj.getClass())
                return false;
            IndexType other = (IndexType) obj;
            if (index == null) {
                if (other.index != null)
                    return false;
            } else if (!index.equals(other.index))
                return false;
            if (type == null) {
                if (other.type != null)
                    return false;
            } else if (!type.equals(other.type))
                return false;
            return true;
        }

        @Override
        public String toString() {
            return "IndexType [index=" + index + ", type=" + type + "]";
        }        
    }

    public boolean evaluate(final User user, String action, final ActionRequest request) {
        
        if(action.startsWith("cluster:admin/snapshot/restore")) {
            auditLog.logMissingPrivileges(action, request);
            log.warn(action + " is not allowed for a regular user");
            return false;
        }
        
        if(action.startsWith("internal:indices/admin/upgrade")) {
            action = "indices:admin/upgrade";
        }
        
        
        
        final TransportAddress caller = Objects.requireNonNull((TransportAddress) this.threadContext.getTransient(ConfigConstants.SG_REMOTE_ADDRESS));

        if (log.isDebugEnabled()) {
            log.debug("evaluate permissions for {}", user);
            log.debug("requested {} from {}", action, caller);
        }

        final ClusterState clusterState = clusterService.state();
        final MetaData metaData = clusterState.metaData();
        final Tuple<Set<String>, Set<String>> requestedResolvedAliasesIndicesTypes = resolve(user, action, request, metaData);

        final Set<String> requestedResolvedIndices = Collections.unmodifiableSet(requestedResolvedAliasesIndicesTypes.v1());        
        final Set<IndexType> requestedResolvedIndexTypes;
        
        {
            final Set<IndexType> requestedResolvedIndexTypes0 = new HashSet<IndexType>(requestedResolvedAliasesIndicesTypes.v1().size() * requestedResolvedAliasesIndicesTypes.v2().size());
            
            for(String index: requestedResolvedAliasesIndicesTypes.v1()) {
                for(String type: requestedResolvedAliasesIndicesTypes.v2()) {
                    requestedResolvedIndexTypes0.add(new IndexType(index, type));
                }
            }
            
            requestedResolvedIndexTypes = Collections.unmodifiableSet(requestedResolvedIndexTypes0);
        }
        

        if (log.isDebugEnabled()) {
            log.debug("requested resolved indextypes: {}", requestedResolvedIndexTypes);
        }
        
        if (requestedResolvedIndices.contains(searchguardIndex)
                && WildcardMatcher.matchAny(deniedActionPatterns, action)) {
            auditLog.logSgIndexAttempt(request, action);
            log.warn(action + " for '{}' index is not allowed for a regular user", searchguardIndex);
            return false;
        }

        if (requestedResolvedIndices.contains("_all")
                && WildcardMatcher.matchAny(deniedActionPatterns, action)) {
            auditLog.logSgIndexAttempt(request, action);
            log.warn(action + " for '_all' indices is not allowed for a regular user");
            return false;
        }
        
        if(requestedResolvedIndices.contains(searchguardIndex) || requestedResolvedIndices.contains("_all")) {
            
            if(request instanceof SearchRequest) {
                ((SearchRequest)request).requestCache(Boolean.FALSE);
                if(log.isDebugEnabled()) {
                    log.debug("Disable search request cache for this request");
                }
            }
            
            if(request instanceof RealtimeRequest) {
                ((RealtimeRequest) request).realtime(Boolean.FALSE);
                if(log.isDebugEnabled()) {
                    log.debug("Disable realtime for this request");
                }
            }
        }

        final Set<String> sgRoles = mapSgRoles(user, caller);
       
        if (log.isDebugEnabled()) {
            log.debug("mapped roles: {}", sgRoles);
        }
        
        boolean allowAction = false;
        
        final Map<String,Set<String>> dlsQueries = new HashMap<String, Set<String>>();
        final Map<String,Set<String>> flsFields = new HashMap<String, Set<String>>();

        for (final Iterator<String> iterator = sgRoles.iterator(); iterator.hasNext();) {
            final String sgRole = (String) iterator.next();
            final Settings sgRoleSettings = roles.getByPrefix(sgRole);

            if (sgRoleSettings.names().isEmpty()) {
                
                if (log.isDebugEnabled()) {
                    log.debug("sg_role {} is empty", sgRole);
                }
                
                continue;
            }

            if (log.isDebugEnabled()) {
                log.debug("---------- evaluate sg_role: {}", sgRole);
            }

            final boolean compositeEnabled = config.getAsBoolean("searchguard.dynamic.composite_enabled", true);
           
            if (action.startsWith("cluster:") || action.startsWith("indices:admin/template/delete")
                    || action.startsWith("indices:admin/template/get") || action.startsWith("indices:admin/template/put") 
                || action.startsWith("indices:data/read/scroll")
                //M*
                //be sure to sync the CLUSTER_COMPOSITE_OPS actiongroups
                || (compositeEnabled && action.equals(BulkAction.NAME))
                || (compositeEnabled && action.equals(IndicesAliasesAction.NAME))
                || (compositeEnabled && action.equals(MultiGetAction.NAME))
                //TODO 5mg check multipercolate action and check if there are new m* actions
                //|| (compositeEnabled && action.equals(Multiper.NAME))
                || (compositeEnabled && action.equals(MultiSearchAction.NAME))
                || (compositeEnabled && action.equals(MultiTermVectorsAction.NAME))
                || (compositeEnabled && action.equals("indices:data/read/coordinate-msearch"))
                //|| (compositeEnabled && action.equals(MultiPercolateAction.NAME))
                ) {
                
                final Set<String> resolvedActions = resolveActions(sgRoleSettings.getAsArray(".cluster", new String[0]));

                if (log.isDebugEnabled()) {
                    log.debug("  resolved cluster actions:{}", resolvedActions);
                }

                if (WildcardMatcher.matchAny(resolvedActions.toArray(new String[0]), action)) {
                    if (log.isDebugEnabled()) {
                        log.debug("  found a match for '{}' and {}, skip other roles", sgRole, action);
                    }
                    return true;
                } else {
                    //check other roles #108
                    if (log.isDebugEnabled()) {
                        log.debug("  not match found a match for '{}' and {}, check next role", sgRole, action);
                    }
                    continue;
                }
            }

            final Map<String, Settings> permittedAliasesIndices0 = sgRoleSettings.getGroups(".indices");
            final Map<String, Settings> permittedAliasesIndices = new HashMap<String, Settings>(permittedAliasesIndices0.size());
            
            for (String origKey : permittedAliasesIndices0.keySet()) {
                permittedAliasesIndices.put(origKey.replace("${user.name}", user.getName()).replace("${user_name}", user.getName()),
                        permittedAliasesIndices0.get(origKey));
            }

            /*
            sg_role_starfleet:
            indices:
            sf: #<--- is an alias or cindex, can contain wildcards, will be resolved to concrete indices
            # if this contain wildcards we do a wildcard based check
            # if contains no wildcards we resolve this to concrete indices an do a exact check
            #

            ships:  <-- is a type, can contain wildcards
            - READ
            public:
            - 'indices:*'
            students:
            - READ
            alumni:
            - READ
            'admin*':
            - READ
            'pub*':
            '*':
            - READ
             */
            
            final ListMultimap<String, String> resolvedRoleIndices = Multimaps.synchronizedListMultimap(ArrayListMultimap
                    .<String, String> create());
            
            final Set<IndexType> _requestedResolvedIndexTypes = new HashSet<IndexType>(requestedResolvedIndexTypes);            
            //iterate over all beneath indices:
            permittedAliasesIndices:
            for (final String permittedAliasesIndex : permittedAliasesIndices.keySet()) {
                
                //final Map<String, Settings> permittedTypes = sgRoleSettings.getGroups(".indices."+permittedAliasesIndex);
                
                //System.out.println(permittedTypes);

                if (WildcardMatcher.containsWildcard(permittedAliasesIndex)) {
                    if (log.isDebugEnabled()) {
                        log.debug("  Try wildcard match for {}", permittedAliasesIndex);
                    }

                    handleIndicesWithWildcard(action, permittedAliasesIndex, permittedAliasesIndices, requestedResolvedIndexTypes, _requestedResolvedIndexTypes, requestedResolvedIndices);

                } else {
                    if (log.isDebugEnabled()) {
                        log.debug("  Resolve and match {}", permittedAliasesIndex);
                    }

                    handleIndicesWithoutWildcard(action, permittedAliasesIndex, permittedAliasesIndices, requestedResolvedIndexTypes, _requestedResolvedIndexTypes);
                }

                if (log.isDebugEnabled()) {
                    log.debug("For index {} remaining requested indextype: {}", permittedAliasesIndex, _requestedResolvedIndexTypes);
                }
                
                if (_requestedResolvedIndexTypes.isEmpty()) {
                    
                    int filteredAliasCount = 0;
                    
                    //check filtered aliases
                    for(String requestAliasOrIndex: requestedResolvedIndices) {      

                        //System.out.println(clusterState.metaData().getAliasAndIndexLookup().get(requestAliasOrIndex));
                        IndexMetaData indexMetaData = clusterState.metaData().getIndices().get(requestAliasOrIndex);
                        
                        if(indexMetaData == null) {
                            log.warn("{} does not exist in cluster metadata", requestAliasOrIndex);
                            continue;
                        }
                        
                        ImmutableOpenMap<String, AliasMetaData> aliases = indexMetaData.getAliases();
                        
                        log.debug("Aliases for {}: {}", requestAliasOrIndex, aliases);
                        
                        if(aliases != null && aliases.size() > 0) {
                        
                            Iterator<String> it = aliases.keysIt();
                            while(it.hasNext()) {
                                String a = it.next();
                                AliasMetaData aliasMetaData = aliases.get(a);
                                
                                if(aliasMetaData != null && aliasMetaData.filteringRequired()) {
                                    filteredAliasCount++;
                                    log.debug(a+" is a filtered alias "+aliasMetaData.getFilter());
                                } else {
                                    log.debug(a+" is not an alias or does not have a filter");
                                }
                                
                            }
                            
                        }
                    }
                    
                    if(filteredAliasCount > 1) {
                        //TODO add queries as dls queries (works only if dls module is installed)
                        log.warn("More than one ({}) filtered alias found for same index ({}). This is currently not supported", filteredAliasCount, permittedAliasesIndex);
                        continue permittedAliasesIndices;
                    }
                    
                    if (log.isDebugEnabled()) {
                        log.debug("found a match for '{}.{}', evaluate other roles", sgRole, permittedAliasesIndex);
                    }
                
                    resolvedRoleIndices.put(sgRole, permittedAliasesIndex);
                }
                
            }// end loop permittedAliasesIndices

            
            if (!resolvedRoleIndices.isEmpty()) {                
                for(String resolvedRole: resolvedRoleIndices.keySet()) {
                    for(String indexPattern: resolvedRoleIndices.get(resolvedRole)) {                  
                        String dls = roles.get(resolvedRole+".indices."+indexPattern+"._dls_");
                        final String[] fls = roles.getAsArray(resolvedRole+".indices."+indexPattern+"._fls_");

                        //only when dls and fls != null
                        String[] concreteIndices = new String[0];
                        
<<<<<<< HEAD
                        if(dls != null && dls.length() > 0 && fls != null && fls.length > 0) {
                            concreteIndices = resolver.concreteIndexNames(clusterService.state(), DEFAULT_INDICES_OPTIONS/*??*/,indexPattern);
=======
                        if((dls != null && dls.length() > 0) || (fls != null && fls.length > 0)) {
                            concreteIndices = resolver.concreteIndices(clusterService.state(), DEFAULT_INDICES_OPTIONS/*??*/,indexPattern);
>>>>>>> 6d0f0b37
                        }
                        
                        if(dls != null && dls.length() > 0) {
                            
                            //TODO use UserPropertyReplacer, make it registerable for ldap user
                            dls = dls.replace("${user.name}", user.getName()).replace("${user_name}", user.getName());
                           
                            for (int i = 0; i < concreteIndices.length; i++) {
                                final String ci = concreteIndices[i];
                                if(dlsQueries.containsKey(ci)) {
                                    dlsQueries.get(ci).add(dls);
                                } else {
                                    dlsQueries.put(ci, new HashSet<String>());
                                    dlsQueries.get(ci).add(dls);
                                }
                            }
                            
                                                
                            if (log.isDebugEnabled()) {
                                log.debug("dls query {} for {}", dls, Arrays.toString(concreteIndices));
                            }
                            
                        }
                        
                        if(fls != null && fls.length > 0) {
                            
                            for (int i = 0; i < concreteIndices.length; i++) {
                                final String ci = concreteIndices[i];
                                if(flsFields.containsKey(ci)) {
                                    flsFields.get(ci).addAll(Sets.newHashSet(fls));
                                } else {
                                    flsFields.put(ci, new HashSet<String>());
                                    flsFields.get(ci).addAll(Sets.newHashSet(fls));
                                }
                            }
                            
                            if (log.isDebugEnabled()) {
                                log.debug("fls fields {} for {}", Sets.newHashSet(fls), Arrays.toString(concreteIndices));
                            }
                            
                        }
                        
                    }
                }
                
                allowAction = true;
            }

        } // end sg role loop

        if (!allowAction && log.isInfoEnabled()) {
            log.info("No perm match for {} {} [Action [{}]] [RolesChecked {}]", user, requestedResolvedIndexTypes, action, sgRoles);
        }

        if(!dlsQueries.isEmpty()) {
            
            if(this.threadContext.getHeader(ConfigConstants.SG_DLS_QUERY) != null) {
                if(!dlsQueries.equals((Map<String,Set<String>>) Base64Helper.deserializeObject(this.threadContext.getHeader(ConfigConstants.SG_DLS_QUERY)))) {
                    throw new ElasticsearchSecurityException(ConfigConstants.SG_DLS_QUERY+" does not match (SG 900D)");
                }
            } else {
                this.threadContext.putHeader(ConfigConstants.SG_DLS_QUERY, Base64Helper.serializeObject((Serializable) dlsQueries));
            }
        }
        
        if(!flsFields.isEmpty()) {
            
            if(this.threadContext.getHeader(ConfigConstants.SG_FLS_FIELDS) != null) {
                if(!flsFields.equals((Map<String,Set<String>>) Base64Helper.deserializeObject(this.threadContext.getHeader(ConfigConstants.SG_FLS_FIELDS)))) {
                    throw new ElasticsearchSecurityException(ConfigConstants.SG_FLS_FIELDS+" does not match (SG 901D)");
                }
            } else {
                this.threadContext.putHeader(ConfigConstants.SG_FLS_FIELDS, Base64Helper.serializeObject((Serializable)flsFields));
            }
        }
        
        return allowAction;
    }

    
    //---- end evaluate()
    
    public Set<String> mapSgRoles(User user, TransportAddress caller) {
        
        if(user == null) {
            return Collections.emptySet();
        }
        
        final Set<String> sgRoles = new TreeSet<String>();
        for (final String roleMap : rolesMapping.names()) {
            final Settings roleMapSettings = rolesMapping.getByPrefix(roleMap);
            if (WildcardMatcher.matchAny(roleMapSettings.getAsArray(".backendroles"), user.getRoles().toArray(new String[0]))) {
                sgRoles.add(roleMap);
                continue;
            }

            if (WildcardMatcher.matchAny(roleMapSettings.getAsArray(".users"), user.getName())) {
                sgRoles.add(roleMap);
                continue;
            }

            if (caller != null &&  WildcardMatcher.matchAny(roleMapSettings.getAsArray(".hosts"), caller.getAddress())) {
                sgRoles.add(roleMap);
                continue;
            }

            if (caller != null && WildcardMatcher.matchAny(roleMapSettings.getAsArray(".hosts"), caller.getHost())) {
                sgRoles.add(roleMap);
                continue;
            }

        }
        
        return Collections.unmodifiableSet(sgRoles);

    }

    private void handleIndicesWithWildcard(final String action, final String permittedAliasesIndex,
            final Map<String, Settings> permittedAliasesIndices, final Set<IndexType> requestedResolvedIndexTypes, final Set<IndexType> _requestedResolvedIndexTypes, final Set<String> requestedResolvedIndices0) {
        
        List<String> wi = null;
        if (!(wi = WildcardMatcher.getMatchAny(permittedAliasesIndex, requestedResolvedIndices0.toArray(new String[0]))).isEmpty()) {

            if (log.isDebugEnabled()) {
                log.debug("  Wildcard match for {}: {}", permittedAliasesIndex, wi);
            }

            final Set<String> permittedTypes = new HashSet<String>(permittedAliasesIndices.get(permittedAliasesIndex).names());
            permittedTypes.removeAll(DLSFLS);
            
            if (log.isDebugEnabled()) {
                log.debug("  matches for {}, will check now types {}", permittedAliasesIndex, permittedTypes);
            }

            for (final String type : permittedTypes) {
                
                final Set<String> resolvedActions = resolveActions(permittedAliasesIndices.get(permittedAliasesIndex).getAsArray(type));

                if (WildcardMatcher.matchAny(resolvedActions.toArray(new String[0]), action)) {
                    if (log.isDebugEnabled()) {
                        log.debug("    match requested action {} against {}/{}: {}", action, permittedAliasesIndex, type, resolvedActions);
                    }

                    for(String it: wi) {
                        boolean removed = wildcardRemoveFromSet(_requestedResolvedIndexTypes, new IndexType(it, type));
                        
                        if(removed) {
                            log.debug("    removed {}", it+type);
                        } else {
                            log.debug("    no match {} in {}", it+type, _requestedResolvedIndexTypes);
                        }
                    }
                }
                
            }  
        } else {
            if (log.isDebugEnabled()) {
                log.debug("  No wildcard match found for {}", permittedAliasesIndex);
            }

            return;
        }
    }

    private void handleIndicesWithoutWildcard(final String action, final String permittedAliasesIndex,
            final Map<String, Settings> permittedAliasesIndices, final Set<IndexType> requestedResolvedIndexTypes, final Set<IndexType> _requestedResolvedIndexTypes) {

        final Set<String> resolvedPermittedAliasesIndex = new HashSet<String>();
        
        if(!resolver.hasIndexOrAlias(permittedAliasesIndex, clusterService.state())) {
            
            if(log.isDebugEnabled()) {
                log.debug("no permittedAliasesIndex '{}' found for  '{}'", permittedAliasesIndex,  action);
                
                
                for(String pai: permittedAliasesIndices.keySet()) {
                    Settings paiSettings = permittedAliasesIndices.get(pai);
                    log.debug("permittedAliasesIndices '{}' -> '{}'", permittedAliasesIndices, paiSettings==null?"null":String.valueOf(paiSettings.getAsMap()));
                }
                
                log.debug("requestedResolvedIndexTypes '{}'", requestedResolvedIndexTypes);   
            }
            
            resolvedPermittedAliasesIndex.add(permittedAliasesIndex);

        } else {

            resolvedPermittedAliasesIndex.addAll(Arrays.asList(resolver.concreteIndexNames(
                    clusterService.state(), DEFAULT_INDICES_OPTIONS, permittedAliasesIndex)));
        }

        if (log.isDebugEnabled()) {
            log.debug("  resolved permitted aliases indices for {}: {}", permittedAliasesIndex, resolvedPermittedAliasesIndex);
        }

        //resolvedPermittedAliasesIndex -> resolved indices from role entry n
        final Set<String> permittedTypes = new HashSet<String>(permittedAliasesIndices.get(permittedAliasesIndex).names());
        permittedTypes.removeAll(DLSFLS);
        
        if (log.isDebugEnabled()) {
            log.debug("  matches for {}, will check now types {}", permittedAliasesIndex, permittedTypes);
        }

        for (final String type : permittedTypes) {
            
            final Set<String> resolvedActions = resolveActions(permittedAliasesIndices.get(permittedAliasesIndex).getAsArray(type));

            if (WildcardMatcher.matchAny(resolvedActions.toArray(new String[0]), action)) {
                if (log.isDebugEnabled()) {
                    log.debug("    match requested action {} against {}/{}: {}", action, permittedAliasesIndex, type, resolvedActions);
                }

                for(String resolvedPermittedIndex: resolvedPermittedAliasesIndex) {
                    boolean removed = wildcardRemoveFromSet(_requestedResolvedIndexTypes, new IndexType(resolvedPermittedIndex, type));
                    
                    if(removed) {
                        log.debug("    removed {}", resolvedPermittedIndex+type);

                    } else {
                        log.debug("    no match {} in {}", resolvedPermittedIndex+type, _requestedResolvedIndexTypes);
                    }
                }
            }
        }
    }

    private Tuple<Set<String>, Set<String>> resolve(final User user, final String action, final TransportRequest request,
            final MetaData metaData) {
        
        if(request instanceof PutMappingRequest) {
            
            if (log.isDebugEnabled()) {
                log.debug("PutMappingRequest will be handled in a "
                        + "special way cause they does not return indices via .indices()"
                        + "Instead .getConcreteIndex() must be used");
            }
            
            PutMappingRequest pmr = (PutMappingRequest) request;
            Index concreteIndex = pmr.getConcreteIndex();
            
            if(concreteIndex != null && (pmr.indices() == null || pmr.indices().length == 0)) {
                return new Tuple<Set<String>, Set<String>>(Sets.newHashSet(concreteIndex.getName()), Sets.newHashSet(pmr.type()));
            }
        }


        if (!(request instanceof CompositeIndicesRequest) && !(request instanceof IndicesRequest)) {

            if (log.isDebugEnabled()) {
                log.debug("{} is not an IndicesRequest", request.getClass());
            }

            return new Tuple<Set<String>, Set<String>>(Sets.newHashSet("_all"), Sets.newHashSet("_all"));
        }

        final Set<String> indices = new HashSet<String>();
        final Set<String> types = new HashSet<String>();

        if (request instanceof CompositeIndicesRequest) {
            for (final IndicesRequest indicesRequest : ((CompositeIndicesRequest) request).subRequests()) {
                final Tuple<Set<String>, Set<String>> t = resolve(user, action, indicesRequest, metaData);
                indices.addAll(t.v1());
                types.addAll(t.v2());
            }
        } else {
            final Tuple<Set<String>, Set<String>> t = resolve(user, action, (IndicesRequest) request, metaData);
            indices.addAll(t.v1());
            types.addAll(t.v2());
        }
        
        //for PutIndexTemplateRequest the index does not exists yet typically
        if (IndexNameExpressionResolver.isAllIndices(new ArrayList<String>(indices))) {
            if(log.isDebugEnabled()) {
                log.debug("The following list are '_all' indices: {}", indices);
            }
            indices.clear();
            indices.add("_all");
        }

        if (types.isEmpty()) {
            types.add("_all");
        }

        return new Tuple<Set<String>, Set<String>>(Collections.unmodifiableSet(indices), Collections.unmodifiableSet(types));
    }

    private Tuple<Set<String>, Set<String>> resolve(final User user, final String action, final IndicesRequest request,
            final MetaData metaData) {

        if (log.isDebugEnabled()) {
            log.debug("Resolve {} from {}", request.indices(), request.getClass());
        }

        final Class<? extends IndicesRequest> requestClass = request.getClass();
        final Set<String> requestTypes = new HashSet<String>();
        
        Method typeMethod = null;
        if(typeCache.containsKey(requestClass)) {
            typeMethod = typeCache.get(requestClass);
        } else {
            try {
                typeMethod = requestClass.getMethod("type");
                typeCache.put(requestClass, typeMethod);
            } catch (NoSuchMethodException e) {
                typeCache.put(requestClass, null);
            } catch (SecurityException e) {
                log.error("Cannot evaluate type() for {} due to {}", requestClass, e);
            }
            
        }
        
        Method typesMethod = null;
        if(typesCache.containsKey(requestClass)) {
            typesMethod = typesCache.get(requestClass);
        } else {
            try {
                typesMethod = requestClass.getMethod("types");
                typesCache.put(requestClass, typesMethod);
            } catch (NoSuchMethodException e) {
                typesCache.put(requestClass, null);
            } catch (SecurityException e) {
                log.error("Cannot evaluate types() for {} due to {}", requestClass, e);
            }
            
        }
        
        if(typeMethod != null) {
            try {
                String type = (String) typeMethod.invoke(request);
                if(type != null) {
                    requestTypes.add(type);
                }
            } catch (Exception e) {
                log.error("Unable to invoke type() for {} due to {}", e, requestClass, e);
            }
        }
        
        if(typesMethod != null) {
            try {
                final String[] types = (String[]) typesMethod.invoke(request);
                
                if(types != null) {
                    requestTypes.addAll(Arrays.asList(types));
                }
            } catch (Exception e) {
                log.error("Unable to invoke types() for {} due to {}", e, requestClass, e);
            }
        }

        if (log.isDebugEnabled()) {
            log.debug("indicesOptions {}", request.indicesOptions());
            log.debug("raw indices {}", Arrays.toString(request.indices()));
        }

        final Set<String> indices = new HashSet<String>();

        if(request.indices() == null || request.indices().length == 0 || new HashSet<String>(Arrays.asList(request.indices())).equals(NULL_SET)) {
            
            if(log.isDebugEnabled()) {
                log.debug("No indices found in request, assume _all");
            }

            indices.addAll(Arrays.asList(resolver.concreteIndexNames(clusterService.state(), DEFAULT_INDICES_OPTIONS, "*")));
            
        } else {
            
            try {
                indices.addAll(Arrays.asList(resolver.concreteIndexNames(clusterService.state(), request)));
                if(log.isDebugEnabled()) {
                    log.debug("Resolved {} to {}", request.indices(), indices);
                }
            } catch (final Exception e) {
                log.debug("Cannot resolve {} (due to {}) so we use the raw values", Arrays.toString(request.indices()), e);
                indices.addAll(Arrays.asList(request.indices()));
            }
        }
        
        return new Tuple<Set<String>, Set<String>>(indices, requestTypes);
    }

    private Set<String> resolveActions(final String[] actions) {
        final Set<String> resolvedActions = new HashSet<String>();
        for (int i = 0; i < actions.length; i++) {
            final String string = actions[i];
            final Set<String> groups = ah.getGroupMembers(string);
            if (groups.isEmpty()) {
                resolvedActions.add(string);
            } else {
                resolvedActions.addAll(groups);
            }
        }

        return resolvedActions;
    }
    
    private boolean wildcardRemoveFromSet(Set<IndexType> set, IndexType stringContainingWc) {      
        if(set.contains(stringContainingWc)) {
            return set.remove(stringContainingWc);
        } else {
            boolean modified = false;
            Set<IndexType> copy = new HashSet<IndexType>(set);
            
            for(IndexType it: copy) {
                if(WildcardMatcher.match(stringContainingWc.getCombinedString(), it.getCombinedString())) {
                    modified = set.remove(it) | modified;
                }
            }
            return modified;
        }  
    }
}<|MERGE_RESOLUTION|>--- conflicted
+++ resolved
@@ -496,13 +496,8 @@
                         //only when dls and fls != null
                         String[] concreteIndices = new String[0];
                         
-<<<<<<< HEAD
-                        if(dls != null && dls.length() > 0 && fls != null && fls.length > 0) {
+                        if((dls != null && dls.length() > 0) || (fls != null && fls.length > 0)) {
                             concreteIndices = resolver.concreteIndexNames(clusterService.state(), DEFAULT_INDICES_OPTIONS/*??*/,indexPattern);
-=======
-                        if((dls != null && dls.length() > 0) || (fls != null && fls.length > 0)) {
-                            concreteIndices = resolver.concreteIndices(clusterService.state(), DEFAULT_INDICES_OPTIONS/*??*/,indexPattern);
->>>>>>> 6d0f0b37
                         }
                         
                         if(dls != null && dls.length() > 0) {
