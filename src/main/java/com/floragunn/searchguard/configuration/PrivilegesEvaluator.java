--- conflicted
+++ resolved
@@ -34,26 +34,21 @@
 import org.apache.logging.log4j.LogManager;
 import org.apache.logging.log4j.Logger;
 import org.elasticsearch.ElasticsearchSecurityException;
-import org.elasticsearch.ExceptionsHelper;
 import org.elasticsearch.action.ActionRequest;
 import org.elasticsearch.action.CompositeIndicesRequest;
 import org.elasticsearch.action.DocWriteRequest;
 import org.elasticsearch.action.IndicesRequest;
 import org.elasticsearch.action.OriginalIndices;
 import org.elasticsearch.action.RealtimeRequest;
-import org.elasticsearch.action.admin.cluster.shards.ClusterSearchShardsRequest;
 import org.elasticsearch.action.admin.cluster.snapshots.restore.RestoreSnapshotRequest;
 import org.elasticsearch.action.admin.indices.alias.IndicesAliasesAction;
 import org.elasticsearch.action.admin.indices.mapping.put.PutMappingRequest;
 import org.elasticsearch.action.bulk.BulkAction;
 import org.elasticsearch.action.bulk.BulkItemRequest;
 import org.elasticsearch.action.bulk.BulkRequest;
-<<<<<<< HEAD
 import org.elasticsearch.action.bulk.BulkShardRequest;
 import org.elasticsearch.action.delete.DeleteAction;
-=======
 import org.elasticsearch.action.fieldcaps.FieldCapabilitiesRequest;
->>>>>>> cf3d3c03
 import org.elasticsearch.action.get.MultiGetAction;
 import org.elasticsearch.action.get.MultiGetRequest;
 import org.elasticsearch.action.get.MultiGetRequest.Item;
@@ -1351,12 +1346,8 @@
 
         if (log.isDebugEnabled()) {
             log.debug("indicesOptions {}", request.indicesOptions());
-<<<<<<< HEAD
-            log.debug("{} raw indices {}", request.indices().length, Arrays.toString(request.indices()));
+            log.debug("{} raw indices {}", request.indices()==null?0:request.indices().length, Arrays.toString(request.indices()));
             log.debug("{} requestTypes {}", requestTypes.size(), requestTypes);
-=======
-            log.debug("{} raw indices {}", request.indices()==null?0:request.indices().length, Arrays.toString(request.indices()));
->>>>>>> cf3d3c03
         }
 
         final Set<String> indices = new HashSet<String>();
@@ -1377,6 +1368,9 @@
                 IndicesRequest.Replaceable searchRequest = (IndicesRequest.Replaceable) request;
                 final Map<String, OriginalIndices> remoteClusterIndices = SearchGuardPlugin.GuiceHolder.getRemoteClusterService()
                         .groupIndices(searchRequest.indicesOptions(),searchRequest.indices(), idx -> resolver.hasIndexOrAlias(idx, clusterService.state()));
+                
+                System.out.println(SearchGuardPlugin.GuiceHolder.getRemoteClusterService().isCrossClusterSearchEnabled());
+                System.out.println(remoteClusterIndices);
                 
                 if (remoteClusterIndices.size() > 1) {
                     // check permissions?
