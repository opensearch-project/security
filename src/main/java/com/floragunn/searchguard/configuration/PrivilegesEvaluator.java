--- conflicted
+++ resolved
@@ -253,14 +253,6 @@
         }
     }
 
-<<<<<<< HEAD
-    public boolean evaluate(final User user, String action, final ActionRequest request) {
-        
-        if(action.startsWith("cluster:admin/snapshot/restore")) {
-            //auditLog.logMissingPrivileges(action, request);
-            log.warn(action + " is not allowed for a regular user");
-            return false;
-=======
     private static class IndexTypeAction extends IndexType {
 
         private String action;
@@ -268,7 +260,6 @@
         public IndexTypeAction(String index, String type, String action) {
             super(index, type);
             this.action = action;
->>>>>>> 06245bc0
         }
 
         @Override
@@ -309,8 +300,8 @@
         }
     }
 
-    public boolean evaluate(final User user, String action, final ActionRequest<?> request) {
-        
+    public boolean evaluate(final User user, String action, final ActionRequest request) {
+
         final boolean compositeEnabled = config.getAsBoolean("searchguard.dynamic.composite_enabled", true);
         boolean clusterLevelPermissionRequired = false;
         
@@ -706,7 +697,7 @@
     
     //---- end evaluate()
     
-    private boolean evaluateSnapshotRestore(final User user, String action, final ActionRequest<?> request, final TransportAddress caller) {
+    private boolean evaluateSnapshotRestore(final User user, String action, final ActionRequest request, final TransportAddress caller) {
         if (!(request instanceof RestoreSnapshotRequest)) {
             return false;
         }
