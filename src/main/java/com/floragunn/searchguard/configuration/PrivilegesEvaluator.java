--- conflicted
+++ resolved
@@ -80,11 +80,6 @@
 import com.floragunn.searchguard.support.SnapshotRestoreHelper;
 import com.floragunn.searchguard.support.WildcardMatcher;
 import com.floragunn.searchguard.user.User;
-<<<<<<< HEAD
-=======
-import com.google.common.collect.ImmutableSet;
-import com.google.common.collect.Sets;
->>>>>>> f0773d8b
 
 public class PrivilegesEvaluator {
 
@@ -251,7 +246,6 @@
         //maskedFields
         final Map<String, Set<String>> maskedFieldsMap = sgRoles.getMaskedFields(user, resolver, clusterService);
         
-<<<<<<< HEAD
         if(maskedFieldsMap != null && !maskedFieldsMap.isEmpty()) {
             if(this.threadContext.getHeader(ConfigConstants.SG_MASKED_FIELD_HEADER) != null) {
                 if(!maskedFieldsMap.equals(Base64Helper.deserializeObject(this.threadContext.getHeader(ConfigConstants.SG_MASKED_FIELD_HEADER)))) {
@@ -261,15 +255,6 @@
                         log.debug(ConfigConstants.SG_MASKED_FIELD_HEADER+" already set");
                     }
                 }
-=======
-        if(action.startsWith("cluster:admin/snapshot/restore")) {
-            if (enableSnapshotRestorePrivilege) {
-                if(clusterInfoHolder.isLocalNodeElectedMaster() == Boolean.FALSE) {
-                    presponse.allowed = true;
-                    return presponse;
-                }
-                return evaluateSnapshotRestore(user, action, request, caller, task);
->>>>>>> f0773d8b
             } else {
                 this.threadContext.putHeader(ConfigConstants.SG_MASKED_FIELD_HEADER, Base64Helper.serializeObject((Serializable) maskedFieldsMap));
                 if(log.isDebugEnabled()) {
@@ -346,7 +331,14 @@
         }
 
         if(request instanceof RestoreSnapshotRequest) {
+            
             if (enableSnapshotRestorePrivilege) {
+                
+                if(clusterInfoHolder.isLocalNodeElectedMaster() == Boolean.FALSE) {
+                    presponse.allowed = true;
+                    return presponse;
+                }
+                
                 final RestoreSnapshotRequest restoreRequest = (RestoreSnapshotRequest) request;
 
                 // Do not allow restore of global state
@@ -567,9 +559,177 @@
         }
 
         
-<<<<<<< HEAD
         /*if(!allowAction
-=======
+                && privilegesInterceptor.getClass() != PrivilegesInterceptor.class
+                && leftovers.size() > 0) {
+            boolean interceptorAllow = privilegesInterceptor.replaceAllowedIndices(request, action, user, config, leftovers);
+            presponse.allowed=interceptorAllow;
+            return presponse;
+        }*/
+
+
+         if (!permGiven) {
+            log.info("No {}-level perm match for {} {} [Action [{}]] [RolesChecked {}]", "index" , user, requestedResolved, action0, sgRoles.getRoles().stream().map(r->r.getName()).toArray());
+            log.info("No permissions for {}", presponse.missingPrivileges);
+        } else {
+
+            if(checkFilteredAliases(requestedResolved.getAllIndices(), action0)) {
+                presponse.allowed=false;
+                return presponse;
+            }
+
+            if(log.isDebugEnabled()) {
+                log.debug("Allowed because we have all indices permissions for "+action0);
+            }
+        }
+
+        presponse.allowed=permGiven;
+        return presponse;
+
+    }
+    public Set<String> mapSgRoles(final User user, final TransportAddress caller) {
+
+        final Settings rolesMapping = getRolesMappingSettings();
+        final Set<String> sgRoles = new TreeSet<String>();
+
+        if(user == null) {
+            return Collections.emptySet();
+        }
+
+        if(rolesMappingResolution == ConfigConstants.RolesMappingResolution.BOTH
+                || rolesMappingResolution == ConfigConstants.RolesMappingResolution.BACKENDROLES_ONLY) {
+            if(log.isDebugEnabled()) {
+                log.debug("Pass backendroles from {}", user);
+            }
+            sgRoles.addAll(user.getRoles());
+        }
+
+        if(rolesMapping != null && ((rolesMappingResolution == ConfigConstants.RolesMappingResolution.BOTH
+                || rolesMappingResolution == ConfigConstants.RolesMappingResolution.MAPPING_ONLY))) {
+            for (final String roleMap : rolesMapping.names()) {
+                final Settings roleMapSettings = rolesMapping.getByPrefix(roleMap);
+
+                if (WildcardMatcher.allPatternsMatched(roleMapSettings.getAsList(".and_backendroles", Collections.emptyList()).toArray(new String[0]), user.getRoles().toArray(new String[0]))) {
+                    sgRoles.add(roleMap);
+                    continue;
+                }
+
+                if (WildcardMatcher.matchAny(roleMapSettings.getAsList(".backendroles", Collections.emptyList()).toArray(new String[0]), user.getRoles().toArray(new String[0]))) {
+                    sgRoles.add(roleMap);
+                    continue;
+                }
+
+                if (WildcardMatcher.matchAny(roleMapSettings.getAsList(".users"), user.getName())) {
+                    sgRoles.add(roleMap);
+                    continue;
+                }
+                
+                if(caller != null && log.isTraceEnabled()) {
+                    log.trace("caller (getAddress()) is {}", caller.getAddress());
+                    log.trace("caller unresolved? {}", caller.address().isUnresolved());
+                    log.trace("caller inner? {}", caller.address().getAddress()==null?"<unresolved>":caller.address().getAddress().toString());
+                    log.trace("caller (getHostString()) is {}", caller.address().getHostString());
+                    log.trace("caller (getHostName(), dns) is {}", caller.address().getHostName()); //reverse lookup
+                }
+                
+                if(caller != null) {
+                    //IPV4 or IPv6 (compressed and without scope identifiers)
+                    final String ipAddress = caller.getAddress();
+                    if (WildcardMatcher.matchAny(roleMapSettings.getAsList(".hosts"), ipAddress)) {
+                        sgRoles.add(roleMap);
+                        continue;
+                    }
+    
+                    final String hostResolverMode = getConfigSettings().get("searchguard.dynamic.hosts_resolver_mode","ip-only");
+                    
+                    if(caller.address() != null && (hostResolverMode.equalsIgnoreCase("ip-hostname") || hostResolverMode.equalsIgnoreCase("ip-hostname-lookup"))){
+                        final String hostName = caller.address().getHostString();
+        
+                        if (WildcardMatcher.matchAny(roleMapSettings.getAsList(".hosts"), hostName)) {
+                            sgRoles.add(roleMap);
+                            continue;
+                        }
+                    }
+                    
+                    if(caller.address() != null && hostResolverMode.equalsIgnoreCase("ip-hostname-lookup")){
+    
+                        final String resolvedHostName = caller.address().getHostName();
+             
+                        if (WildcardMatcher.matchAny(roleMapSettings.getAsList(".hosts"), resolvedHostName)) {
+                            sgRoles.add(roleMap);
+                            continue;
+                        }
+                    }
+                }
+            }
+        }
+
+        return Collections.unmodifiableSet(sgRoles);
+
+    }
+
+    public Map<String, Boolean> mapTenants(final User user, final TransportAddress caller) {
+
+        if(user == null) {
+            return Collections.emptyMap();
+        }
+
+        final Map<String, Boolean> result = new HashMap<String, Boolean>();
+        result.put(user.getName(), true);
+
+        for(String sgRole: mapSgRoles(user, caller)) {
+            Settings tenants = getRolesSettings().getByPrefix(sgRole+".tenants.");
+
+            if(tenants != null) {
+                for(String tenant: tenants.names()) {
+
+                    if(tenant.equals(user.getName())) {
+                        continue;
+                    }
+
+                    if("RW".equalsIgnoreCase(tenants.get(tenant, "RO"))) {
+                        result.put(tenant, true);
+                    } else {
+                        if(!result.containsKey(tenant)) { //RW outperforms RO
+                            result.put(tenant, false);
+                        }
+                    }
+                }
+            }
+
+        }
+
+        return Collections.unmodifiableMap(result);
+    }
+
+
+
+    public boolean multitenancyEnabled() {
+        return privilegesInterceptor.getClass() != PrivilegesInterceptor.class
+                && getConfigSettings().getAsBoolean("searchguard.dynamic.kibana.multitenancy_enabled", true);
+    }
+
+    public boolean notFailOnForbiddenEnabled() {
+        return privilegesInterceptor.getClass() != PrivilegesInterceptor.class
+                && getConfigSettings().getAsBoolean("searchguard.dynamic.kibana.do_not_fail_on_forbidden", false);
+    }
+
+    public String kibanaIndex() {
+        return getConfigSettings().get("searchguard.dynamic.kibana.index",".kibana");
+    }
+
+    public String kibanaServerUsername() {
+        return getConfigSettings().get("searchguard.dynamic.kibana.server_username","kibanaserver");
+    }
+
+    private Set<String> evaluateAdditionalIndexPermissions(final ActionRequest request, final String originalAction) {
+      //--- check inner bulk requests
+        final Set<String> additionalPermissionsRequired = new HashSet<>();
+
+        if(!isClusterPerm(originalAction)) {
+            additionalPermissionsRequired.add(originalAction);
+        }
+
         if (request instanceof BulkShardRequest) {
             BulkShardRequest bsr = (BulkShardRequest) request;
             for (BulkItemRequest bir : bsr.items()) {
@@ -589,7 +749,7 @@
                 }
             }
         }
-        
+
         if (request instanceof IndicesAliasesRequest) {
             IndicesAliasesRequest bsr = (IndicesAliasesRequest) request;
             for (AliasActions bir : bsr.getAliasActions()) {
@@ -609,685 +769,6 @@
                 additionalPermissionsRequired.add(IndicesAliasesAction.NAME);
             }
         }
-        
-        presponse.missingPrivileges.addAll(additionalPermissionsRequired);
-        
-        if(actionTrace.isTraceEnabled() && !additionalPermissionsRequired.isEmpty()) {
-            actionTrace.trace(("Additional permissions required: "+additionalPermissionsRequired));
-        }
-        
-        if(log.isDebugEnabled() && !additionalPermissionsRequired.isEmpty()) {
-            log.debug("Additional permissions required: "+additionalPermissionsRequired);
-        }
-        
-        final Set<IndexType> _requestedResolvedIndexTypesGlobal = new HashSet<IndexType>(requestedResolvedIndexTypes);
-
-        for (final Iterator<String> iterator = sgRoles.iterator(); iterator.hasNext();) {
-            final String sgRole = (String) iterator.next();
-            final Settings sgRoleSettings = roles.getByPrefix(sgRole);
-
-            if (sgRoleSettings.names().isEmpty()) {
-                
-                if (log.isDebugEnabled()) {
-                    log.debug("sg_role {} is empty", sgRole);
-                }
-                
-                continue;
-            }
-
-            if (log.isDebugEnabled()) {
-                log.debug("---------- evaluate sg_role: {}", sgRole);
-            }
-
-            if (    action.startsWith("cluster:") 
-                    || action.startsWith("indices:admin/template/")
-
-                || action.startsWith(SearchScrollAction.NAME)
-                || (action.equals(BulkAction.NAME))
-                || (action.equals(MultiGetAction.NAME))
-                || (action.equals(MultiSearchAction.NAME))
-                || (action.equals(MultiTermVectorsAction.NAME))
-                || (action.equals("indices:data/read/coordinate-msearch"))
-                || (action.equals(ReindexAction.NAME))
-
-                ) {
-                
-                final Set<String> resolvedActions = resolveActions(sgRoleSettings.getAsList(".cluster", Collections.emptyList()));
-                clusterLevelPermissionRequired = true;
-                
-                if (log.isDebugEnabled()) {
-                    log.debug("  resolved cluster actions:{}", resolvedActions);
-                }
-
-                if (WildcardMatcher.matchAny(resolvedActions.toArray(new String[0]), action)) {
-                    if (log.isDebugEnabled()) {
-                        log.debug("  found a match for '{}' and {}, skip other roles", sgRole, action);
-                    }
-                    
-                    //TODO modify aliases SG-813
-                    //if(request instanceof MultiGetRequest) {
-                    //    ((MultiGetRequest) request).getItems().clear();
-                    //}
-                    
-                    
-                    presponse.allowed = true;
-                    return presponse;
-                } else {
-                    //check other roles #108
-                    if (log.isDebugEnabled()) {
-                        log.debug("  not match found a match for '{}' and {}, check next role", sgRole, action);
-                    }
-                    continue;
-                }
-            }
-
-            final Map<String, Settings> permittedAliasesIndices0 = sgRoleSettings.getGroups(".indices");
-            final Map<String, Settings> permittedAliasesIndices = new HashMap<String, Settings>(permittedAliasesIndices0.size());
-            
-            for (String origKey : permittedAliasesIndices0.keySet()) {
-                permittedAliasesIndices.put(replaceProperties(origKey, user), permittedAliasesIndices0.get(origKey));
-            }
-
-            /*
-            sg_role_starfleet:
-            indices:
-            sf: #<--- is an alias or cindex, can contain wildcards, will be resolved to concrete indices
-            # if this contain wildcards we do a wildcard based check
-            # if contains no wildcards we resolve this to concrete indices an do a exact check
-            #
-
-            ships:  <-- is a type, can contain wildcards
-            - READ
-            public:
-            - 'indices:*'
-            students:
-            - READ
-            alumni:
-            - READ
-            'admin*':
-            - READ
-            'pub*':
-            '*':
-            - READ
-             */
-            
-            final Set<IndexType> _requestedResolvedIndexTypes = new HashSet<IndexType>(requestedResolvedIndexTypes);
-            //iterate over all beneath indices:
-            permittedAliasesIndices:
-            for (final String permittedAliasesIndex : permittedAliasesIndices.keySet()) {
-
-                final String resolvedRole = sgRole;
-                final String indexPattern = permittedAliasesIndex;
-                
-                String dls = roles.get(resolvedRole+".indices."+indexPattern+"._dls_");
-                final List<String> fls = roles.getAsList(resolvedRole+".indices."+indexPattern+"._fls_");
-
-                //only when dls and fls != null
-                String[] concreteIndices = new String[0];
-                
-                if((dls != null && dls.length() > 0) || (fls != null && fls.size() > 0)) {
-                    concreteIndices = resolver.concreteIndexNames(clusterService.state(), DEFAULT_INDICES_OPTIONS,indexPattern);
-                }
-                
-                if(dls != null && dls.length() > 0) {
-
-                    dls = replaceProperties(dls, user);
-
-                    if(dlsQueries.containsKey(indexPattern)) {
-                        dlsQueries.get(indexPattern).add(dls);
-                    } else {
-                        dlsQueries.put(indexPattern, new HashSet<String>());
-                        dlsQueries.get(indexPattern).add(dls);
-                    }
-                    
-                    
-                    for (int i = 0; i < concreteIndices.length; i++) {
-                        final String ci = concreteIndices[i];
-                        if(dlsQueries.containsKey(ci)) {
-                            dlsQueries.get(ci).add(dls);
-                        } else {
-                            dlsQueries.put(ci, new HashSet<String>());
-                            dlsQueries.get(ci).add(dls);
-                        }
-                    }
-                    
-                                        
-                    if (log.isDebugEnabled()) {
-                        log.debug("dls query {} for {}", dls, Arrays.toString(concreteIndices));
-                    }
-                    
-                }
-                
-                if(fls != null && fls.size() > 0) {
-                    
-                    if(flsFields.containsKey(indexPattern)) {
-                        flsFields.get(indexPattern).addAll(Sets.newHashSet(fls));
-                    } else {
-                        flsFields.put(indexPattern, new HashSet<String>());
-                        flsFields.get(indexPattern).addAll(Sets.newHashSet(fls));
-                    }
-                    
-                    for (int i = 0; i < concreteIndices.length; i++) {
-                        final String ci = concreteIndices[i];
-                        if(flsFields.containsKey(ci)) {
-                            flsFields.get(ci).addAll(Sets.newHashSet(fls));
-                        } else {
-                            flsFields.put(ci, new HashSet<String>());
-                            flsFields.get(ci).addAll(Sets.newHashSet(fls));
-                        }
-                    }
-                    
-                    if (log.isDebugEnabled()) {
-                        log.debug("fls fields {} for {}", Sets.newHashSet(fls), Arrays.toString(concreteIndices));
-                    }
-                    
-                }
-
-                String[] action0 = null;
-                        
-                if(!additionalPermissionsRequired.isEmpty()) {
-                    action0 = additionalPermissionsRequired.toArray(new String[0]);
-                } else {
-                    action0 = new String[] {action};
-                }
-                
-                if (WildcardMatcher.containsWildcard(permittedAliasesIndex)) {
-                    if (log.isDebugEnabled()) {
-                        log.debug("  Try wildcard match for {}", permittedAliasesIndex);
-                    }
-
-                    handleIndicesWithWildcard(action0, permittedAliasesIndex, permittedAliasesIndices, requestedResolvedIndexTypes, _requestedResolvedIndexTypes, _requestedResolvedIndexTypesGlobal, requestedResolvedIndices);
-
-                } else {
-                    if (log.isDebugEnabled()) {
-                        log.debug("  Resolve and match {}", permittedAliasesIndex);
-                    }
-
-                    handleIndicesWithoutWildcard(action0, permittedAliasesIndex, permittedAliasesIndices, requestedResolvedIndexTypes, _requestedResolvedIndexTypes, _requestedResolvedIndexTypesGlobal);
-                }
-
-                if (log.isDebugEnabled()) {
-                    log.debug("For index {} remaining requested local indextype: {}", permittedAliasesIndex, _requestedResolvedIndexTypes);
-                    log.debug("For index {} remaining requested global indextype: {}", permittedAliasesIndex, _requestedResolvedIndexTypesGlobal);
-
-                }
-                
-                if (_requestedResolvedIndexTypes.isEmpty()) { //single role match
-                    
-                    //check filtered aliases
-                    for(String requestAliasOrIndex: requestedResolvedIndices) {      
-                        
-                        final List<AliasMetaData> filteredAliases = new ArrayList<AliasMetaData>();
-
-                        final IndexMetaData indexMetaData = clusterState.metaData().getIndices().get(requestAliasOrIndex);
-                        
-                        if(indexMetaData == null) {
-                            log.debug("{} does not exist in cluster metadata", requestAliasOrIndex);
-                            continue;
-                        }
-                        
-                        final ImmutableOpenMap<String, AliasMetaData> aliases = indexMetaData.getAliases();
-                        
-                        if(aliases != null && aliases.size() > 0) {
-                            
-                            if(log.isDebugEnabled()) {
-                                log.debug("Aliases for {}: {}", requestAliasOrIndex, aliases);
-                            }
-                        
-                            final Iterator<String> it = aliases.keysIt();
-                            while(it.hasNext()) {
-                                final String alias = it.next();
-                                final AliasMetaData aliasMetaData = aliases.get(alias);
-                                
-                                if(aliasMetaData != null && aliasMetaData.filteringRequired()) {
-                                    filteredAliases.add(aliasMetaData);
-                                    if(log.isDebugEnabled()) {
-                                        log.debug(alias+" is a filtered alias "+aliasMetaData.getFilter());
-                                    }
-                                } else {
-                                    if(log.isDebugEnabled()) {
-                                        log.debug(alias+" is not an alias or does not have a filter");
-                                    }
-                                }
-                            }
-                        }
-
-                        if(filteredAliases.size() > 1 && WildcardMatcher.match("indices:data/read/*search*", action)) {
-                            //TODO add queries as dls queries (works only if dls module is installed)
-                            final String faMode = config.get("searchguard.dynamic.filtered_alias_mode","warn");
-                            
-                            if(faMode.equals("warn")) {
-                                log.warn("More than one ({}) filtered alias found for same index ({}). This is currently not recommended. Aliases: {}", filteredAliases.size(), requestAliasOrIndex, toString(filteredAliases));
-                            } else if (faMode.equals("disallow")) {
-                                log.error("More than one ({}) filtered alias found for same index ({}). This is currently not supported. Aliases: {}", filteredAliases.size(), requestAliasOrIndex, toString(filteredAliases));
-                                continue permittedAliasesIndices;
-                            } else {
-                                if (log.isDebugEnabled()) {
-                                    log.debug("More than one ({}) filtered alias found for same index ({}). Aliases: {}", filteredAliases.size(), requestAliasOrIndex, toString(filteredAliases));
-                                }
-                            }
-                        }
-                    } //end-for
-                    
-                    if (log.isDebugEnabled()) {
-                        log.debug("found a match for '{}.{}', evaluate other roles", sgRole, permittedAliasesIndex);
-                    }
-                
-                    allowAction = true;
-                } //end-if
-                
-            }// end loop permittedAliasesIndices
-            
-            if(log.isDebugEnabled()) {
-                log.debug("Added to leftovers {}=>{}", sgRole, _requestedResolvedIndexTypes);
-            }
-
-            leftovers.put(sgRole, _requestedResolvedIndexTypes);
-            
-        } // end sg role loop
-                
-        if (!allowAction && config.getAsBoolean("searchguard.dynamic.multi_rolespan_enabled", false)) {
-            allowAction = _requestedResolvedIndexTypesGlobal.isEmpty();
-        }  
-        
-        if (!allowAction && log.isInfoEnabled()) {
-            
-            String[] action0;
-            
-            if(!additionalPermissionsRequired.isEmpty()) {
-                action0 = additionalPermissionsRequired.toArray(new String[0]);
-            } else {
-                action0 = new String[] {action};
-            }
-            
-            log.info("No {}-level perm match for {} {} [Action [{}]] [RolesChecked {}]", clusterLevelPermissionRequired?"cluster":"index" , user, requestedResolvedIndexTypes, action0, sgRoles);
-            log.info("No permissions for {}", leftovers);
-        }
-
-        if(!dlsQueries.isEmpty()) {
-            
-            if(this.threadContext.getHeader(ConfigConstants.SG_DLS_QUERY_HEADER) != null) {
-                if(!dlsQueries.equals((Map<String,Set<String>>) Base64Helper.deserializeObject(this.threadContext.getHeader(ConfigConstants.SG_DLS_QUERY_HEADER)))) {
-                    throw new ElasticsearchSecurityException(ConfigConstants.SG_DLS_QUERY_HEADER+" does not match (SG 900D)");
-                }
-            } else {
-                this.threadContext.putHeader(ConfigConstants.SG_DLS_QUERY_HEADER, Base64Helper.serializeObject((Serializable) dlsQueries));
-                if(log.isDebugEnabled()) {
-                    log.debug("attach DLS info: {}", dlsQueries);
-                }
-            }
-            
-            presponse.queries = new HashMap<>(dlsQueries);
-            
-            if (!requestedResolvedIndices.isEmpty()) {
-                for (Iterator<Entry<String, Set<String>>> it = presponse.queries.entrySet().iterator(); it.hasNext();) {
-                    Entry<String, Set<String>> entry = it.next();
-                    if (!WildcardMatcher.matchAny(entry.getKey(), requestedResolvedIndices, false)) {
-                        it.remove();
-                    }
-                }
-            }
-
-        }
-        
-        if(!flsFields.isEmpty()) {
-            
-            if(this.threadContext.getHeader(ConfigConstants.SG_FLS_FIELDS_HEADER) != null) {
-                if(!flsFields.equals((Map<String,Set<String>>) Base64Helper.deserializeObject(this.threadContext.getHeader(ConfigConstants.SG_FLS_FIELDS_HEADER)))) {
-                    throw new ElasticsearchSecurityException(ConfigConstants.SG_FLS_FIELDS_HEADER+" does not match (SG 901D)");
-                } else {
-                    if(log.isDebugEnabled()) {
-                        log.debug(ConfigConstants.SG_FLS_FIELDS_HEADER+" already set");
-                    }
-                }
-            } else {
-                this.threadContext.putHeader(ConfigConstants.SG_FLS_FIELDS_HEADER, Base64Helper.serializeObject((Serializable) flsFields));
-                if(log.isDebugEnabled()) {
-                    log.debug("attach FLS info: {}", flsFields);
-                }
-            }
-            
-            presponse.allowedFlsFields = new HashMap<>(flsFields);
-            if (!requestedResolvedIndices.isEmpty()) {
-                for (Iterator<Entry<String, Set<String>>> it = presponse.allowedFlsFields.entrySet().iterator(); it.hasNext();) {
-                    Entry<String, Set<String>> entry = it.next();
-                    if (!WildcardMatcher.matchAny(entry.getKey(), requestedResolvedIndices, false)) {
-                        it.remove();
-                    }
-                }
-            }
-        }
-        
-        if(!allowAction 
->>>>>>> f0773d8b
-                && privilegesInterceptor.getClass() != PrivilegesInterceptor.class
-                && leftovers.size() > 0) {
-            boolean interceptorAllow = privilegesInterceptor.replaceAllowedIndices(request, action, user, config, leftovers);
-            presponse.allowed=interceptorAllow;
-            return presponse;
-        }*/
-
-
-         if (!permGiven) {
-            log.info("No {}-level perm match for {} {} [Action [{}]] [RolesChecked {}]", "index" , user, requestedResolved, action0, sgRoles.getRoles().stream().map(r->r.getName()).toArray());
-            log.info("No permissions for {}", presponse.missingPrivileges);
-        } else {
-
-            if(checkFilteredAliases(requestedResolved.getAllIndices(), action0)) {
-                presponse.allowed=false;
-                return presponse;
-            }
-
-            if(log.isDebugEnabled()) {
-                log.debug("Allowed because we have all indices permissions for "+action0);
-            }
-        }
-
-        presponse.allowed=permGiven;
-        return presponse;
-
-    }
-    public Set<String> mapSgRoles(final User user, final TransportAddress caller) {
-
-        final Settings rolesMapping = getRolesMappingSettings();
-        final Set<String> sgRoles = new TreeSet<String>();
-
-        if(user == null) {
-            return Collections.emptySet();
-        }
-
-        if(rolesMappingResolution == ConfigConstants.RolesMappingResolution.BOTH
-                || rolesMappingResolution == ConfigConstants.RolesMappingResolution.BACKENDROLES_ONLY) {
-            if(log.isDebugEnabled()) {
-                log.debug("Pass backendroles from {}", user);
-            }
-            sgRoles.addAll(user.getRoles());
-        }
-
-        if(rolesMapping != null && ((rolesMappingResolution == ConfigConstants.RolesMappingResolution.BOTH
-                || rolesMappingResolution == ConfigConstants.RolesMappingResolution.MAPPING_ONLY))) {
-            for (final String roleMap : rolesMapping.names()) {
-                final Settings roleMapSettings = rolesMapping.getByPrefix(roleMap);
-
-                if (WildcardMatcher.allPatternsMatched(roleMapSettings.getAsList(".and_backendroles", Collections.emptyList()).toArray(new String[0]), user.getRoles().toArray(new String[0]))) {
-                    sgRoles.add(roleMap);
-                    continue;
-                }
-
-                if (WildcardMatcher.matchAny(roleMapSettings.getAsList(".backendroles", Collections.emptyList()).toArray(new String[0]), user.getRoles().toArray(new String[0]))) {
-                    sgRoles.add(roleMap);
-                    continue;
-                }
-
-                if (WildcardMatcher.matchAny(roleMapSettings.getAsList(".users"), user.getName())) {
-                    sgRoles.add(roleMap);
-                    continue;
-                }
-                
-                if(caller != null && log.isTraceEnabled()) {
-                    log.trace("caller (getAddress()) is {}", caller.getAddress());
-                    log.trace("caller unresolved? {}", caller.address().isUnresolved());
-                    log.trace("caller inner? {}", caller.address().getAddress()==null?"<unresolved>":caller.address().getAddress().toString());
-                    log.trace("caller (getHostString()) is {}", caller.address().getHostString());
-                    log.trace("caller (getHostName(), dns) is {}", caller.address().getHostName()); //reverse lookup
-                }
-                
-                if(caller != null) {
-                    //IPV4 or IPv6 (compressed and without scope identifiers)
-                    final String ipAddress = caller.getAddress();
-                    if (WildcardMatcher.matchAny(roleMapSettings.getAsList(".hosts"), ipAddress)) {
-                        sgRoles.add(roleMap);
-                        continue;
-                    }
-    
-                    final String hostResolverMode = getConfigSettings().get("searchguard.dynamic.hosts_resolver_mode","ip-only");
-                    
-                    if(caller.address() != null && (hostResolverMode.equalsIgnoreCase("ip-hostname") || hostResolverMode.equalsIgnoreCase("ip-hostname-lookup"))){
-                        final String hostName = caller.address().getHostString();
-        
-                        if (WildcardMatcher.matchAny(roleMapSettings.getAsList(".hosts"), hostName)) {
-                            sgRoles.add(roleMap);
-                            continue;
-                        }
-                    }
-                    
-                    if(caller.address() != null && hostResolverMode.equalsIgnoreCase("ip-hostname-lookup")){
-    
-                        final String resolvedHostName = caller.address().getHostName();
-             
-                        if (WildcardMatcher.matchAny(roleMapSettings.getAsList(".hosts"), resolvedHostName)) {
-                            sgRoles.add(roleMap);
-                            continue;
-                        }
-                    }
-                }
-<<<<<<< HEAD
-=======
-            }
-        }
-
-        return Collections.unmodifiableSet(sgRoles);
-
-    }
-    
-    public Map<String, Boolean> mapTenants(final User user, final TransportAddress caller) {
-        
-        if(user == null) {
-            return Collections.emptyMap();
-        }
-        
-        final Map<String, Boolean> result = new HashMap<String, Boolean>();
-        result.put(user.getName(), true);
-        
-        for(String sgRole: mapSgRoles(user, caller)) {
-            Settings tenants = getRolesSettings().getByPrefix(sgRole+".tenants.");
-            
-            if(tenants != null) {
-                for(String tenant: tenants.names()) {
-                    
-                    if(tenant.equals(user.getName())) {
-                        continue;
-                    }
-                    
-                    if("RW".equalsIgnoreCase(tenants.get(tenant, "RO"))) {
-                        result.put(tenant, true);
-                    } else {
-                        if(!result.containsKey(tenant)) { //RW outperforms RO
-                            result.put(tenant, false);
-                        }
-                    }
-                }
-            }
-            
-        }
-
-        return Collections.unmodifiableMap(result);
-    }
-
-
-    private void handleIndicesWithWildcard(final String[] action0, final String permittedAliasesIndex,
-            final Map<String, Settings> permittedAliasesIndices, final Set<IndexType> requestedResolvedIndexTypes, 
-            final Set<IndexType> _requestedResolvedIndexTypes, 
-            final Set<IndexType> _requestedResolvedIndexTypesGlobal, 
-            final Set<String> requestedResolvedIndices0) {
-        
-        final List<String> permittedAliasesIndicesResolved = new ArrayList<String>();
-        permittedAliasesIndicesResolved.add(permittedAliasesIndex);
-        
-        if(WildcardMatcher.containsWildcard(permittedAliasesIndex)) {
-            final String[] aliasesForPermittedPattern = clusterService.state().getMetaData().getAliasAndIndexLookup()        
-            .entrySet().stream()
-            .filter(e->e.getValue().isAlias())
-            .filter(e->WildcardMatcher.match(permittedAliasesIndex, e.getKey()))
-            .map(e->e.getKey()).toArray(String[]::new);
-    
-            
-            if(aliasesForPermittedPattern != null && aliasesForPermittedPattern.length > 0) {
-                permittedAliasesIndicesResolved.addAll(Arrays.asList(resolver.concreteIndexNames(clusterService.state(), DEFAULT_INDICES_OPTIONS, aliasesForPermittedPattern)));
-            }
-        }
-
-        List<String> wi = null;
-        if (!(wi = WildcardMatcher.getMatchAny(permittedAliasesIndicesResolved.toArray(new String[0]), requestedResolvedIndices0)).isEmpty()) {
-
-            if (log.isDebugEnabled()) {
-                log.debug("  Wildcard match for {}: {}", permittedAliasesIndex, wi);
-            }
-
-            final Set<String> permittedTypes = new HashSet<String>(permittedAliasesIndices.get(permittedAliasesIndex).names());
-            permittedTypes.removeAll(DLSFLS);
-            
-            if (log.isDebugEnabled()) {
-                log.debug("  matches for {}, will check now types {}", permittedAliasesIndex, permittedTypes);
-            }
-
-            for (final String type : permittedTypes) {
-                
-                final Set<String> resolvedActions = resolveActions(permittedAliasesIndices.get(permittedAliasesIndex).getAsList(type));
-
-                if (WildcardMatcher.matchAll(resolvedActions.toArray(new String[0]), action0)) {
-                    if (log.isDebugEnabled()) {
-                        log.debug("    match requested action {} against {}/{}: {}", action0, permittedAliasesIndex, type, resolvedActions);
-                    }
-
-                    for(String it: wi) {                        
-                        final IndexType itl = new IndexType(it, type);
-                        final boolean removed = wildcardRemoveFromSet(_requestedResolvedIndexTypes, itl);
-                        wildcardRemoveFromSet(_requestedResolvedIndexTypesGlobal, itl);
-                        
-                        if(removed) {
-                            log.debug("    removed {}", it+type);
-                        } else {
-                            log.debug("    no match {} in {}", it+type, _requestedResolvedIndexTypes);
-                        }
-                    }
-                }
-                
-            }  
-        } else {
-            if (log.isDebugEnabled()) {
-                log.debug("  No wildcard match found for {}", permittedAliasesIndex);
->>>>>>> f0773d8b
-            }
-        }
-<<<<<<< HEAD
-=======
-    }
-
-    private void handleIndicesWithoutWildcard(final String[] action0, final String permittedAliasesIndex,
-            final Map<String, Settings> permittedAliasesIndices, final Set<IndexType> requestedResolvedIndexTypes, 
-            final Set<IndexType> _requestedResolvedIndexTypes,
-            final Set<IndexType> _requestedResolvedIndexTypesGlobal) {
->>>>>>> f0773d8b
-
-        return Collections.unmodifiableSet(sgRoles);
-
-    }
-
-    public Map<String, Boolean> mapTenants(final User user, final TransportAddress caller) {
-
-        if(user == null) {
-            return Collections.emptyMap();
-        }
-
-        final Map<String, Boolean> result = new HashMap<String, Boolean>();
-        result.put(user.getName(), true);
-
-        for(String sgRole: mapSgRoles(user, caller)) {
-            Settings tenants = getRolesSettings().getByPrefix(sgRole+".tenants.");
-
-            if(tenants != null) {
-                for(String tenant: tenants.names()) {
-
-<<<<<<< HEAD
-                    if(tenant.equals(user.getName())) {
-                        continue;
-                    }
-=======
-                for(String resolvedPermittedIndex: resolvedPermittedAliasesIndex) {
-                    final IndexType itl = new IndexType(resolvedPermittedIndex, type);
-                    final boolean removed = wildcardRemoveFromSet(_requestedResolvedIndexTypes, itl);
-                    wildcardRemoveFromSet(_requestedResolvedIndexTypesGlobal, itl);
-                    
-                    if(removed) {
-                        log.debug("    removed {}", resolvedPermittedIndex+type);
->>>>>>> f0773d8b
-
-                    if("RW".equalsIgnoreCase(tenants.get(tenant, "RO"))) {
-                        result.put(tenant, true);
-                    } else {
-                        if(!result.containsKey(tenant)) { //RW outperforms RO
-                            result.put(tenant, false);
-                        }
-                    }
-                }
-            }
-
-        }
-
-        return Collections.unmodifiableMap(result);
-    }
-
-
-
-    public boolean multitenancyEnabled() {
-        return privilegesInterceptor.getClass() != PrivilegesInterceptor.class
-                && getConfigSettings().getAsBoolean("searchguard.dynamic.kibana.multitenancy_enabled", true);
-    }
-
-    public boolean notFailOnForbiddenEnabled() {
-        return privilegesInterceptor.getClass() != PrivilegesInterceptor.class
-                && getConfigSettings().getAsBoolean("searchguard.dynamic.kibana.do_not_fail_on_forbidden", false);
-    }
-
-    public String kibanaIndex() {
-        return getConfigSettings().get("searchguard.dynamic.kibana.index",".kibana");
-    }
-
-    public String kibanaServerUsername() {
-        return getConfigSettings().get("searchguard.dynamic.kibana.server_username","kibanaserver");
-    }
-
-    private Set<String> evaluateAdditionalIndexPermissions(final ActionRequest request, final String originalAction) {
-      //--- check inner bulk requests
-        final Set<String> additionalPermissionsRequired = new HashSet<>();
-
-        if(!isClusterPerm(originalAction)) {
-            additionalPermissionsRequired.add(originalAction);
-        }
-
-        if (request instanceof BulkShardRequest) {
-            BulkShardRequest bsr = (BulkShardRequest) request;
-            for (BulkItemRequest bir : bsr.items()) {
-                switch (bir.request().opType()) {
-                case CREATE:
-                    additionalPermissionsRequired.add(IndexAction.NAME);
-                    break;
-                case INDEX:
-                    additionalPermissionsRequired.add(IndexAction.NAME);
-                    break;
-                case DELETE:
-                    additionalPermissionsRequired.add(DeleteAction.NAME);
-                    break;
-                case UPDATE:
-                    additionalPermissionsRequired.add(UpdateAction.NAME);
-                    break;
-                }
-            }
-        }
-
-        if (request instanceof IndicesAliasesRequest) {
-            IndicesAliasesRequest bsr = (IndicesAliasesRequest) request;
-            for (AliasActions bir : bsr.getAliasActions()) {
-                switch (bir.actionType()) {
-                case REMOVE_INDEX:
-                    additionalPermissionsRequired.add(DeleteIndexAction.NAME);
-                    break;
-                default:
-                    break;
-                }
-            }
-        }
 
         if(request instanceof RestoreSnapshotRequest && checkSnapshotRestoreWritePrivileges) {
             additionalPermissionsRequired.addAll(ConfigConstants.SG_SNAPSHOT_RESTORE_NEEDED_WRITE_PRIVILEGES);
