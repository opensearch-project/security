--- conflicted
+++ resolved
@@ -483,17 +483,11 @@
             resolvedPermittedAliasesIndex.add(permittedAliasesIndex);
 
         } else {
-            resolvedPermittedAliasesIndex.addAll(Arrays.asList(resolver.concreteIndices(
+
+            resolvedPermittedAliasesIndex.addAll(Arrays.asList(resolver.concreteIndexNames(
                     clusterService.state(), IndicesOptions.fromOptions(false, true, true, false), permittedAliasesIndex)));
         }
-        
-<<<<<<< HEAD
-        final Set<String> resolvedPermittedAliasesIndex = new HashSet<String>(Arrays.asList(resolver.concreteIndexNames(
-                clusterService.state(), IndicesOptions.fromOptions(false, true, true, false), permittedAliasesIndex)));
-
-=======
-        
->>>>>>> f35cfc31
+
         if (log.isDebugEnabled()) {
             log.debug("  resolved permitted aliases indices for {}: {}", permittedAliasesIndex, resolvedPermittedAliasesIndex);
         }
