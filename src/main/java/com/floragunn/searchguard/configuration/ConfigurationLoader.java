--- conflicted
+++ resolved
@@ -118,15 +118,6 @@
             final String event = events[i];
             mget.add(searchguardIndex, event, "0");
         }
-<<<<<<< HEAD
-
-        mget.refresh(true);
-        mget.realtime(true);
-
-        try(StoredContext ctx = threadContext.stashContext()) {
-            threadContext.putHeader(ConfigConstants.SG_CONF_REQUEST_HEADER, "true");
-            
-=======
         
         mget.refresh(true);
         mget.realtime(true);
@@ -134,7 +125,6 @@
         try(StoredContext ctx = threadContext.stashContext()) {
             threadContext.putHeader(ConfigConstants.SG_CONF_REQUEST_HEADER, "true");
         
->>>>>>> 7bb67245
             client.multiGet(mget, new ActionListener<MultiGetResponse>() {
                 @Override
                 public void onResponse(MultiGetResponse response) {
