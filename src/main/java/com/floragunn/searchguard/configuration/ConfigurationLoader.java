/*
 * Copyright 2015 floragunn UG (haftungsbeschränkt)
 * 
 * Licensed under the Apache License, Version 2.0 (the "License");
 * you may not use this file except in compliance with the License.
 * You may obtain a copy of the License at
 * 
 *     http://www.apache.org/licenses/LICENSE-2.0
 *
 * Unless required by applicable law or agreed to in writing, software
 * distributed under the License is distributed on an "AS IS" BASIS,
 * WITHOUT WARRANTIES OR CONDITIONS OF ANY KIND, either express or implied.
 * See the License for the specific language governing permissions and
 * limitations under the License.
 * 
 */

package com.floragunn.searchguard.configuration;

<<<<<<< HEAD
import java.io.IOException;
=======
>>>>>>> 163f5fda
import java.util.Arrays;
import java.util.HashMap;
import java.util.Map;
import java.util.concurrent.CountDownLatch;
import java.util.concurrent.TimeUnit;
import java.util.concurrent.TimeoutException;

import org.elasticsearch.action.ActionListener;
import org.elasticsearch.action.get.GetResponse;
import org.elasticsearch.action.get.MultiGetItemResponse;
import org.elasticsearch.action.get.MultiGetRequest;
import org.elasticsearch.action.get.MultiGetResponse;
import org.elasticsearch.action.get.MultiGetResponse.Failure;
import org.elasticsearch.client.Client;
import org.elasticsearch.common.bytes.BytesReference;
import org.elasticsearch.common.inject.Inject;
import org.elasticsearch.common.inject.Provider;
import org.apache.logging.log4j.LogManager;
import org.apache.logging.log4j.Logger;
import org.elasticsearch.common.logging.Loggers;
import org.elasticsearch.common.settings.Settings;
import org.elasticsearch.common.settings.loader.JsonSettingsLoader;
import org.elasticsearch.common.util.concurrent.ThreadContext;
import org.elasticsearch.common.xcontent.XContentHelper;
import org.elasticsearch.common.xcontent.XContentParser;
import org.elasticsearch.threadpool.ThreadPool;

import com.floragunn.searchguard.support.ConfigConstants;

public class ConfigurationLoader {

<<<<<<< HEAD
    protected final Logger log = LogManager.getLogger(this.getClass());
    private final Provider<Client> clientProvider;
	private final ThreadContext threadContext;
    private final String searchguardIndex;
    
    @Inject
    public ConfigurationLoader(final Provider<Client> clientProvider, ThreadPool threadPool, final Settings settings) {
        super();
        this.clientProvider = clientProvider;
        this.threadContext = threadPool.getThreadContext();
=======
    protected final ESLogger log = Loggers.getLogger(this.getClass());
    private final Provider<Client> client;

    private final String searchguardIndex;
    
    @Inject
    public ConfigurationLoader(final Provider<Client> client, final Settings settings) {
        super();
        this.client = client;
>>>>>>> 163f5fda
        this.searchguardIndex = settings.get(ConfigConstants.SG_CONFIG_INDEX, ConfigConstants.SG_DEFAULT_CONFIG_INDEX);
        log.debug("Index is: {}", searchguardIndex);
    }
    
    public Map<String, Settings> load(final String[] events, long timeout, TimeUnit timeUnit) throws InterruptedException, TimeoutException {
        final CountDownLatch latch = new CountDownLatch(events.length);
        final Map<String, Settings> rs = new HashMap<String, Settings>(events.length);
        
        loadAsync(events, new ConfigCallback() {
            
            @Override
            public void success(String type, Settings settings) {
                if(latch.getCount() <= 0) {
                    log.error("Latch already counted down (for {} of {})  (index={})", type, Arrays.toString(events), searchguardIndex);
                }
                
                rs.put(type, settings);
                latch.countDown();
                if(log.isDebugEnabled()) {
                    log.debug("Received config for {} (of {}) with current latch value={}", type, Arrays.toString(events), latch.getCount());
                }
            }
            
            @Override
            public void singleFailure(Failure failure) {
                log.error("Failure {} retrieving configuration for {} (index={})", failure==null?null:failure.getMessage(), Arrays.toString(events), searchguardIndex);
            }
            
            @Override
            public void noData(String type) {
                log.error("No data for {} while retrieving configuration for {}  (index={})", type, Arrays.toString(events), searchguardIndex);
            }
            
            @Override
            public void failure(Throwable t) {
                log.error("Exception {} while retrieving configuration for {}  (index={})",t,t.toString(), Arrays.toString(events), searchguardIndex);
            }
        });
        
        if(!latch.await(timeout, timeUnit)) {
            //timeout
            throw new TimeoutException("Timeout after "+timeout+""+timeUnit+" while retrieving configuration for "+Arrays.toString(events)+ "(index="+searchguardIndex+")");
        }
        
        return rs;
    }
    
    public void loadAsync(final String[] events, final ConfigCallback callback) {        
        if(events == null || events.length == 0) {
            log.warn("No config events requested to load");
            return;
        }
        
        final MultiGetRequest mget = new MultiGetRequest();

        for (int i = 0; i < events.length; i++) {
            final String event = events[i];
            mget.add(searchguardIndex, event, "0");
        }
      
        //TODO ctx check
        if(threadContext.getHeader(ConfigConstants.SG_CONF_REQUEST_HEADER) == null) {
            threadContext.putHeader(ConfigConstants.SG_CONF_REQUEST_HEADER, "true"); //header needed here
        } 
        
        mget.refresh(true);
        mget.realtime(true);
        
<<<<<<< HEAD
        Client client = clientProvider.get();
        
        //if(client.threadPool().getThreadContext().getHeader(ConfigConstants.SG_CONF_REQUEST_HEADER) == null) {
        //    client.threadPool().getThreadContext().putHeader(ConfigConstants.SG_CONF_REQUEST_HEADER, "true");
        //} 
        
        
        client.multiGet(mget, new ActionListener<MultiGetResponse>() {
=======
        client.get().multiGet(mget, new ActionListener<MultiGetResponse>() {

>>>>>>> 163f5fda
            @Override
            public void onResponse(MultiGetResponse response) {
                MultiGetItemResponse[] responses = response.getResponses();
                for (int i = 0; i < responses.length; i++) {
                    MultiGetItemResponse singleResponse = responses[i];
                    if(singleResponse != null && !singleResponse.isFailed()) {
                        GetResponse singleGetResponse = singleResponse.getResponse();
                        if(singleGetResponse.isExists() && !singleGetResponse.isSourceEmpty()) {
                            //success
                            final Settings _settings = toSettings(singleGetResponse.getSourceAsBytesRef(), singleGetResponse.getType());
                            if(_settings != null) {
                                callback.success(singleGetResponse.getType(), _settings);
<<<<<<< HEAD
                            } else {
                                log.error("Cannot parse settings for "+singleGetResponse.getType());
=======
>>>>>>> 163f5fda
                            }
                        } else {
                            //does not exist or empty source
                            callback.noData(singleGetResponse.getType());
                        }
                    } else {
                        //failure
                        callback.singleFailure(singleResponse==null?null:singleResponse.getFailure());
                    }
                }
            }

            @Override
<<<<<<< HEAD
            public void onFailure(Exception e) {
=======
            public void onFailure(Throwable e) {
>>>>>>> 163f5fda
                callback.failure(e);
            }
            
        });
    }

<<<<<<< HEAD
    private Settings toSettings(final BytesReference ref, final String type) {
        if (ref == null || ref.length() == 0) {
=======
    private Settings toSettings(final BytesReference ref, String type) {
        if (ref == null || ref.length() == 0) {
            log.error("Null or empty BytesReference for "+type);
>>>>>>> 163f5fda
            return null;
        }
        
        XContentParser parser = null;

        try {
<<<<<<< HEAD
            parser = XContentHelper.createParser(ref);
            parser.nextToken();
            parser.nextToken();
         
            if(!type.equals((parser.currentName()))) {
                return null;
            }
            
            parser.nextToken();
            
            return Settings.builder().put(new JsonSettingsLoader(true).load(parser.binaryValue())).build();
        } catch (final IOException e) {
            throw ExceptionsHelper.convertToElastic(e);
        } finally {
            if(parser != null) {
                parser.close();
            }
=======
            return Settings.builder().put(new JsonSettingsLoader().load(XContentHelper.createParser(ref))).build();
        } catch (final Exception e) {
            log.error("Unable to parse {} due to {}",e, type, e.toString());
            return null;
>>>>>>> 163f5fda
        }
    }
}<|MERGE_RESOLUTION|>--- conflicted
+++ resolved
@@ -17,10 +17,7 @@
 
 package com.floragunn.searchguard.configuration;
 
-<<<<<<< HEAD
 import java.io.IOException;
-=======
->>>>>>> 163f5fda
 import java.util.Arrays;
 import java.util.HashMap;
 import java.util.Map;
@@ -28,6 +25,9 @@
 import java.util.concurrent.TimeUnit;
 import java.util.concurrent.TimeoutException;
 
+import org.apache.logging.log4j.LogManager;
+import org.apache.logging.log4j.Logger;
+import org.elasticsearch.ExceptionsHelper;
 import org.elasticsearch.action.ActionListener;
 import org.elasticsearch.action.get.GetResponse;
 import org.elasticsearch.action.get.MultiGetItemResponse;
@@ -38,9 +38,6 @@
 import org.elasticsearch.common.bytes.BytesReference;
 import org.elasticsearch.common.inject.Inject;
 import org.elasticsearch.common.inject.Provider;
-import org.apache.logging.log4j.LogManager;
-import org.apache.logging.log4j.Logger;
-import org.elasticsearch.common.logging.Loggers;
 import org.elasticsearch.common.settings.Settings;
 import org.elasticsearch.common.settings.loader.JsonSettingsLoader;
 import org.elasticsearch.common.util.concurrent.ThreadContext;
@@ -52,7 +49,6 @@
 
 public class ConfigurationLoader {
 
-<<<<<<< HEAD
     protected final Logger log = LogManager.getLogger(this.getClass());
     private final Provider<Client> clientProvider;
 	private final ThreadContext threadContext;
@@ -63,17 +59,6 @@
         super();
         this.clientProvider = clientProvider;
         this.threadContext = threadPool.getThreadContext();
-=======
-    protected final ESLogger log = Loggers.getLogger(this.getClass());
-    private final Provider<Client> client;
-
-    private final String searchguardIndex;
-    
-    @Inject
-    public ConfigurationLoader(final Provider<Client> client, final Settings settings) {
-        super();
-        this.client = client;
->>>>>>> 163f5fda
         this.searchguardIndex = settings.get(ConfigConstants.SG_CONFIG_INDEX, ConfigConstants.SG_DEFAULT_CONFIG_INDEX);
         log.debug("Index is: {}", searchguardIndex);
     }
@@ -142,7 +127,6 @@
         mget.refresh(true);
         mget.realtime(true);
         
-<<<<<<< HEAD
         Client client = clientProvider.get();
         
         //if(client.threadPool().getThreadContext().getHeader(ConfigConstants.SG_CONF_REQUEST_HEADER) == null) {
@@ -151,10 +135,6 @@
         
         
         client.multiGet(mget, new ActionListener<MultiGetResponse>() {
-=======
-        client.get().multiGet(mget, new ActionListener<MultiGetResponse>() {
-
->>>>>>> 163f5fda
             @Override
             public void onResponse(MultiGetResponse response) {
                 MultiGetItemResponse[] responses = response.getResponses();
@@ -167,11 +147,8 @@
                             final Settings _settings = toSettings(singleGetResponse.getSourceAsBytesRef(), singleGetResponse.getType());
                             if(_settings != null) {
                                 callback.success(singleGetResponse.getType(), _settings);
-<<<<<<< HEAD
                             } else {
                                 log.error("Cannot parse settings for "+singleGetResponse.getType());
-=======
->>>>>>> 163f5fda
                             }
                         } else {
                             //does not exist or empty source
@@ -182,35 +159,23 @@
                         callback.singleFailure(singleResponse==null?null:singleResponse.getFailure());
                     }
                 }
-            }
-
+            }           
+            
             @Override
-<<<<<<< HEAD
             public void onFailure(Exception e) {
-=======
-            public void onFailure(Throwable e) {
->>>>>>> 163f5fda
                 callback.failure(e);
             }
-            
         });
     }
 
-<<<<<<< HEAD
     private Settings toSettings(final BytesReference ref, final String type) {
         if (ref == null || ref.length() == 0) {
-=======
-    private Settings toSettings(final BytesReference ref, String type) {
-        if (ref == null || ref.length() == 0) {
-            log.error("Null or empty BytesReference for "+type);
->>>>>>> 163f5fda
             return null;
         }
         
         XContentParser parser = null;
 
         try {
-<<<<<<< HEAD
             parser = XContentHelper.createParser(ref);
             parser.nextToken();
             parser.nextToken();
@@ -228,12 +193,6 @@
             if(parser != null) {
                 parser.close();
             }
-=======
-            return Settings.builder().put(new JsonSettingsLoader().load(XContentHelper.createParser(ref))).build();
-        } catch (final Exception e) {
-            log.error("Unable to parse {} due to {}",e, type, e.toString());
-            return null;
->>>>>>> 163f5fda
         }
     }
 }