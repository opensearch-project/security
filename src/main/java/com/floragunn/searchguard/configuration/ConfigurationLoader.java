--- conflicted
+++ resolved
@@ -39,11 +39,8 @@
 import org.elasticsearch.common.settings.Settings;
 import org.elasticsearch.common.settings.loader.JsonSettingsLoader;
 import org.elasticsearch.common.util.concurrent.ThreadContext;
-<<<<<<< HEAD
+import org.elasticsearch.common.util.concurrent.ThreadContext.StoredContext;
 import org.elasticsearch.common.xcontent.NamedXContentRegistry;
-=======
-import org.elasticsearch.common.util.concurrent.ThreadContext.StoredContext;
->>>>>>> 465358d3
 import org.elasticsearch.common.xcontent.XContentHelper;
 import org.elasticsearch.common.xcontent.XContentParser;
 import org.elasticsearch.threadpool.ThreadPool;
@@ -124,16 +121,8 @@
         mget.refresh(true);
         mget.realtime(true);
         
-<<<<<<< HEAD
-        //if(client.threadPool().getThreadContext().getHeader(ConfigConstants.SG_CONF_REQUEST_HEADER) == null) {
-        //    client.threadPool().getThreadContext().putHeader(ConfigConstants.SG_CONF_REQUEST_HEADER, "true");
-        //} 
-=======
         try(StoredContext ctx = threadContext.stashContext()) {
             threadContext.putHeader(ConfigConstants.SG_CONF_REQUEST_HEADER, "true");
-        
-            Client client = clientProvider.get();
->>>>>>> 465358d3
         
             client.multiGet(mget, new ActionListener<MultiGetResponse>() {
                 @Override
