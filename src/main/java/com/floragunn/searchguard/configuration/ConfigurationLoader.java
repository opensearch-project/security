--- conflicted
+++ resolved
@@ -38,8 +38,6 @@
 import org.elasticsearch.common.bytes.BytesReference;
 import org.elasticsearch.common.settings.Settings;
 import org.elasticsearch.common.settings.loader.JsonSettingsLoader;
-import org.elasticsearch.common.util.concurrent.ThreadContext;
-import org.elasticsearch.common.util.concurrent.ThreadContext.StoredContext;
 import org.elasticsearch.common.xcontent.NamedXContentRegistry;
 import org.elasticsearch.common.xcontent.XContentHelper;
 import org.elasticsearch.common.xcontent.XContentParser;
@@ -52,13 +50,13 @@
 
     protected final Logger log = LogManager.getLogger(this.getClass());
     private final Client client;
-	private final ThreadContext threadContext;
+	//private final ThreadContext threadContext;
     private final String searchguardIndex;
     
     ConfigurationLoader(final Client client, ThreadPool threadPool, final Settings settings) {
         super();
         this.client = client;
-        this.threadContext = threadPool.getThreadContext();
+        //this.threadContext = threadPool.getThreadContext();
         this.searchguardIndex = settings.get(ConfigConstants.SG_CONFIG_INDEX, ConfigConstants.SG_DEFAULT_CONFIG_INDEX);
         log.debug("Index is: {}", searchguardIndex);
     }
@@ -88,13 +86,8 @@
             }
             
             @Override
-<<<<<<< HEAD
             public void noData(String id) {
-                log.error("No data for {} while retrieving configuration for {}  (index={})", id, Arrays.toString(events), searchguardIndex);
-=======
-            public void noData(String type) {
-                log.info("No data for {} while retrieving configuration for {}  (index={})", type, Arrays.toString(events), searchguardIndex);
->>>>>>> dc362212
+                log.warn("No data for {} while retrieving configuration for {}  (index={})", id, Arrays.toString(events), searchguardIndex);
             }
             
             @Override
