/*
 * Copyright 2015 floragunn UG (haftungsbeschränkt)
 * 
 * Licensed under the Apache License, Version 2.0 (the "License");
 * you may not use this file except in compliance with the License.
 * You may obtain a copy of the License at
 * 
 *     http://www.apache.org/licenses/LICENSE-2.0
 *
 * Unless required by applicable law or agreed to in writing, software
 * distributed under the License is distributed on an "AS IS" BASIS,
 * WITHOUT WARRANTIES OR CONDITIONS OF ANY KIND, either express or implied.
 * See the License for the specific language governing permissions and
 * limitations under the License.
 * 
 */

package com.floragunn.searchguard.configuration;

import java.io.IOException;
import java.util.HashMap;
import java.util.Map;
import java.util.concurrent.ArrayBlockingQueue;
import java.util.concurrent.BlockingQueue;
import java.util.concurrent.TimeUnit;

import org.elasticsearch.ElasticsearchException;
import org.elasticsearch.ExceptionsHelper;
import org.elasticsearch.action.ActionListener;
import org.elasticsearch.action.get.GetResponse;
import org.elasticsearch.action.get.MultiGetItemResponse;
import org.elasticsearch.action.get.MultiGetRequest;
import org.elasticsearch.action.get.MultiGetResponse;
import org.elasticsearch.client.Client;
import org.elasticsearch.common.bytes.BytesReference;
import org.elasticsearch.common.inject.Inject;
import org.elasticsearch.common.inject.Provider;
import org.elasticsearch.common.logging.ESLogger;
import org.elasticsearch.common.logging.Loggers;
import org.elasticsearch.common.settings.Settings;
import org.elasticsearch.common.settings.loader.JsonSettingsLoader;
import org.elasticsearch.common.util.concurrent.ThreadContext;
import org.elasticsearch.common.util.concurrent.ThreadContext.StoredContext;
import org.elasticsearch.common.xcontent.XContentHelper;
<<<<<<< HEAD
import org.elasticsearch.index.IndexService;
import org.elasticsearch.threadpool.ThreadPool;
=======
import org.elasticsearch.common.xcontent.XContentParser;
>>>>>>> 52b544da

import com.floragunn.searchguard.support.ConfigConstants;

public class ConfigurationLoader {

    protected final ESLogger log = Loggers.getLogger(this.getClass());
    private final Provider<Client> clientProvider;
	private final ThreadContext threadContext;

    @Inject
    public ConfigurationLoader(final Provider<Client> clientProvider, ThreadPool threadPool) {
        super();
        this.clientProvider = clientProvider;
        this.threadContext = threadPool.getThreadContext();
    }

    public Map<String, Settings> load(final String[] events) {

        final Map<String, Settings> rs = new HashMap<String, Settings>(events.length);
        final BlockingQueue<Object> queue = new ArrayBlockingQueue<Object>(events.length);
        final MultiGetRequest mget = new MultiGetRequest();

        for (int i = 0; i < events.length; i++) {
            final String event = events[i];
            mget.add("searchguard", event, "0");
        }
      
        //TODO ctx check
        if(threadContext.getHeader(ConfigConstants.SG_CONF_REQUEST_HEADER) == null) {
            threadContext.putHeader(ConfigConstants.SG_CONF_REQUEST_HEADER, "true"); //header needed here
        } 
        
        mget.refresh(true);
        mget.realtime(true);
        
        Client client = clientProvider.get();
        
        //if(client.threadPool().getThreadContext().getHeader(ConfigConstants.SG_CONF_REQUEST_HEADER) == null) {
        //    client.threadPool().getThreadContext().putHeader(ConfigConstants.SG_CONF_REQUEST_HEADER, "true");
        //} 
        
        
        client.multiGet(mget, new ActionListener<MultiGetResponse>() {

            @Override
            public void onResponse(final MultiGetResponse mresponse) {

                final MultiGetItemResponse[] mres = mresponse.getResponses();

                for (int i = 0; i < mres.length; i++) {
                    final GetResponse response = mres[i].getResponse();
                    if (response == null) {
                        try {
                            queue.put("failure " + mres[i].getType() + " " + mres[i].getFailure().getMessage());
                        } catch (final InterruptedException e) {
                            Thread.currentThread().interrupt();
                        }
                    } else

                    if (response.isExists() && !response.isSourceEmpty()) {
                            try {
                                queue.put(response);
                            } catch (final InterruptedException e) {
                                Thread.currentThread().interrupt();
                            }
                        } else {
                            try {
                                queue.put(response.getType());
                            } catch (final InterruptedException e) {
                                Thread.currentThread().interrupt();
                            }
                        }
                }
            }

            @Override
            public void onFailure(final Throwable e) {
                try {
                    queue.put(e);
                } catch (final InterruptedException e1) {
                    Thread.currentThread().interrupt();
                }
            }
        });

        
        Object response = null;
        try {
            response = queue.poll(10, TimeUnit.SECONDS);

            if (queue.size() == 0 && response != null && response instanceof Throwable) {
                throw ExceptionsHelper.convertToElastic((Throwable) response);
            }

            if (response instanceof GetResponse && response != null) {
                final GetResponse gs = (GetResponse) response;

                if (gs.isExists() && !gs.isSourceEmpty()) {
                    rs.put(gs.getType(), toSettings(gs.getType(), gs.getSourceAsBytesRef()));
                }

            } else {
                if(response != null && response.toString().contains("fail")) {
                    log.debug("Cannot retrieve {}", response);
                } else {
                    log.debug("Cannot retrieve {}", response);
                    //log.error("Cannot retrieve {}", response);
                }
            }

            for (int i = 0; i < events.length - 1; i++) {
                response = queue.poll(10, TimeUnit.SECONDS);
                if (response instanceof GetResponse && response != null) {
                    final GetResponse gs = (GetResponse) response;

                    if (gs.isExists() && !gs.isSourceEmpty()) {
                        rs.put(gs.getType(), toSettings(gs.getType(), gs.getSourceAsBytesRef()));
                    }

                } else {
                    if(response != null && response.toString().contains("fail")) {
                        log.debug("Cannot retrieve {}", response);
                    } else {
                        log.debug("Cannot retrieve {}", response);
                        //log.error("Cannot retrieve {}", response);
                    }
                }
            }

        } catch (final InterruptedException e1) {
            Thread.currentThread().interrupt();
            throw ExceptionsHelper.convertToElastic(e1);
        }

        return rs;
    }

    private static Settings toSettings(final String type, final BytesReference ref) {
        if (ref == null || ref.length() == 0) {
            throw new ElasticsearchException("ref invalid");
        }
        
        XContentParser parser = null;

        try {
<<<<<<< HEAD
        	// TODO 5.0: Allow null values in JsonSettingsLoader?
            return Settings.builder().put(new JsonSettingsLoader(true).load(XContentHelper.createParser(ref))).build();
=======
            parser = XContentHelper.createParser(ref);
            parser.nextToken();
            parser.nextToken();
         
            if(!type.equals((parser.currentName()))) {
                return null;
            }
            
            parser.nextToken();
            
            return Settings.builder().put(new JsonSettingsLoader().load(parser.binaryValue())).build();
>>>>>>> 52b544da
        } catch (final IOException e) {
            throw ExceptionsHelper.convertToElastic(e);
        } finally {
            if(parser != null) {
                parser.close();
            }
        }
    }

}<|MERGE_RESOLUTION|>--- conflicted
+++ resolved
@@ -40,14 +40,9 @@
 import org.elasticsearch.common.settings.Settings;
 import org.elasticsearch.common.settings.loader.JsonSettingsLoader;
 import org.elasticsearch.common.util.concurrent.ThreadContext;
-import org.elasticsearch.common.util.concurrent.ThreadContext.StoredContext;
 import org.elasticsearch.common.xcontent.XContentHelper;
-<<<<<<< HEAD
-import org.elasticsearch.index.IndexService;
+import org.elasticsearch.common.xcontent.XContentParser;
 import org.elasticsearch.threadpool.ThreadPool;
-=======
-import org.elasticsearch.common.xcontent.XContentParser;
->>>>>>> 52b544da
 
 import com.floragunn.searchguard.support.ConfigConstants;
 
@@ -193,10 +188,6 @@
         XContentParser parser = null;
 
         try {
-<<<<<<< HEAD
-        	// TODO 5.0: Allow null values in JsonSettingsLoader?
-            return Settings.builder().put(new JsonSettingsLoader(true).load(XContentHelper.createParser(ref))).build();
-=======
             parser = XContentHelper.createParser(ref);
             parser.nextToken();
             parser.nextToken();
@@ -207,8 +198,7 @@
             
             parser.nextToken();
             
-            return Settings.builder().put(new JsonSettingsLoader().load(parser.binaryValue())).build();
->>>>>>> 52b544da
+            return Settings.builder().put(new JsonSettingsLoader(true).load(parser.binaryValue())).build();
         } catch (final IOException e) {
             throw ExceptionsHelper.convertToElastic(e);
         } finally {
