/*
 * Copyright 2015-2018 _floragunn_ GmbH
 * Licensed under the Apache License, Version 2.0 (the "License");
 * you may not use this file except in compliance with the License.
 * You may obtain a copy of the License at
 *
 * http://www.apache.org/licenses/LICENSE-2.0
 *
 * Unless required by applicable law or agreed to in writing, software
 * distributed under the License is distributed on an "AS IS" BASIS,
 * WITHOUT WARRANTIES OR CONDITIONS OF ANY KIND, either express or implied.
 * See the License for the specific language governing permissions and
 * limitations under the License.
 */

/*
 * SPDX-License-Identifier: Apache-2.0
 *
 * The OpenSearch Contributors require contributions made to
 * this file be licensed under the Apache-2.0 license or a
 * compatible open source license.
 *
 * Modifications Copyright OpenSearch Contributors. See
 * GitHub history for details.
 */

package org.opensearch.security.privileges;

import java.util.ArrayList;
import java.util.HashSet;
import java.util.List;
import java.util.Set;
import java.util.stream.Collectors;

import com.google.common.collect.ImmutableSet;
import org.apache.logging.log4j.LogManager;
import org.apache.logging.log4j.Logger;

import org.opensearch.action.ActionRequest;
import org.opensearch.action.RealtimeRequest;
import org.opensearch.action.search.SearchRequest;
import org.opensearch.common.settings.Settings;
import org.opensearch.indices.SystemIndexRegistry;
import org.opensearch.security.auditlog.AuditLog;
import org.opensearch.security.resolver.IndexResolverReplacer;
import org.opensearch.security.resolver.IndexResolverReplacer.Resolved;
import org.opensearch.security.support.ConfigConstants;
import org.opensearch.security.support.WildcardMatcher;
import org.opensearch.security.user.User;
import org.opensearch.tasks.Task;

/**
 * This class performs authorization on requests targeting system indices
 * NOTE:
 * - The term `protected system indices` used here translates to system indices
 *   which have an added layer of security and cannot be accessed by anyone except Super Admin
 */
public class SystemIndexAccessEvaluator {

    Logger log = LogManager.getLogger(this.getClass());

    private final String securityIndex;
    private final AuditLog auditLog;
    private final IndexResolverReplacer irr;
    private final boolean filterSecurityIndex;
    // for system-indices configuration
    private final WildcardMatcher systemIndexMatcher;
    private final WildcardMatcher superAdminAccessOnlyIndexMatcher;
    private final WildcardMatcher deniedActionsMatcher;

    private final boolean isSystemIndexEnabled;
    private final boolean isSystemIndexPermissionEnabled;
    private final static ImmutableSet<String> SYSTEM_INDEX_PERMISSION_SET = ImmutableSet.of(ConfigConstants.SYSTEM_INDEX_PERMISSION);

    public SystemIndexAccessEvaluator(final Settings settings, AuditLog auditLog, IndexResolverReplacer irr) {
        this.securityIndex = settings.get(
            ConfigConstants.SECURITY_CONFIG_INDEX_NAME,
            ConfigConstants.OPENDISTRO_SECURITY_DEFAULT_CONFIG_INDEX
        );
        this.auditLog = auditLog;
        this.irr = irr;
        this.filterSecurityIndex = settings.getAsBoolean(ConfigConstants.SECURITY_FILTER_SECURITYINDEX_FROM_ALL_REQUESTS, false);
        this.systemIndexMatcher = WildcardMatcher.from(
            settings.getAsList(ConfigConstants.SECURITY_SYSTEM_INDICES_KEY, ConfigConstants.SECURITY_SYSTEM_INDICES_DEFAULT)
        );

        this.superAdminAccessOnlyIndexMatcher = WildcardMatcher.from(this.securityIndex);
        this.isSystemIndexEnabled = settings.getAsBoolean(
            ConfigConstants.SECURITY_SYSTEM_INDICES_ENABLED_KEY,
            ConfigConstants.SECURITY_SYSTEM_INDICES_ENABLED_DEFAULT
        );
        final boolean restoreSecurityIndexEnabled = settings.getAsBoolean(
            ConfigConstants.SECURITY_UNSUPPORTED_RESTORE_SECURITYINDEX_ENABLED,
            false
        );

        final List<String> deniedActionPatternsList = deniedActionPatterns();

        final List<String> deniedActionPatternsListNoSnapshot = new ArrayList<>(deniedActionPatternsList);
        deniedActionPatternsListNoSnapshot.add("indices:admin/close*");
        deniedActionPatternsListNoSnapshot.add("cluster:admin/snapshot/restore*");

        deniedActionsMatcher = WildcardMatcher.from(
            restoreSecurityIndexEnabled ? deniedActionPatternsList : deniedActionPatternsListNoSnapshot
        );
        isSystemIndexPermissionEnabled = settings.getAsBoolean(
            ConfigConstants.SECURITY_SYSTEM_INDICES_PERMISSIONS_ENABLED_KEY,
            ConfigConstants.SECURITY_SYSTEM_INDICES_PERMISSIONS_DEFAULT
        );
    }

    private static List<String> deniedActionPatterns() {
        final List<String> securityIndexDeniedActionPatternsList = new ArrayList<>();
        securityIndexDeniedActionPatternsList.add("indices:data/write*");
        securityIndexDeniedActionPatternsList.add("indices:admin/delete*");
        securityIndexDeniedActionPatternsList.add("indices:admin/mapping/delete*");
        securityIndexDeniedActionPatternsList.add("indices:admin/mapping/put*");
        securityIndexDeniedActionPatternsList.add("indices:admin/freeze*");
        securityIndexDeniedActionPatternsList.add("indices:admin/settings/update*");
        securityIndexDeniedActionPatternsList.add("indices:admin/aliases");
        return securityIndexDeniedActionPatternsList;
    }

    public PrivilegesEvaluatorResponse evaluate(
        final ActionRequest request,
        final Task task,
        final String action,
        final Resolved requestedResolved,
        final PrivilegesEvaluatorResponse presponse,
        final PrivilegesEvaluationContext context,
        final ActionPrivileges actionPrivileges,
        final User user
    ) {
        evaluateSystemIndicesAccess(action, requestedResolved, request, task, presponse, context, actionPrivileges, user);

        if (requestedResolved.isLocalAll()
            || requestedResolved.getAllIndices().contains(securityIndex)
            || requestContainsAnySystemIndices(requestedResolved)) {

            if (request instanceof SearchRequest) {
                ((SearchRequest) request).requestCache(Boolean.FALSE);
                if (log.isDebugEnabled()) {
                    log.debug("Disable search request cache for this request");
                }
            }

            if (request instanceof RealtimeRequest) {
                ((RealtimeRequest) request).realtime(Boolean.FALSE);
                if (log.isDebugEnabled()) {
                    log.debug("Disable realtime for this request");
                }
            }
        }
        return presponse;
    }

    /**
     * Checks if request is for any system index
     * @param requestedResolved request which contains indices to be matched against system indices
     * @return true if a match is found, false otherwise
     */
    private boolean requestContainsAnySystemIndices(final Resolved requestedResolved) {
        return !getAllSystemIndices(requestedResolved).isEmpty();
    }

    /**
     * Gets all indices requested in the original request.
     * It will always return security index if it is present in the request, as security index is protected regardless
     * of feature being enabled or disabled
     * @param requestedResolved request which contains indices to be matched against system indices
     * @return the set of protected system indices present in the request
     */
    private Set<String> getAllSystemIndices(final Resolved requestedResolved) {
        final Set<String> systemIndices = requestedResolved.getAllIndices()
            .stream()
            .filter(securityIndex::equals)
            .collect(Collectors.toSet());
        if (isSystemIndexEnabled) {
            systemIndices.addAll(systemIndexMatcher.getMatchAny(requestedResolved.getAllIndices(), Collectors.toList()));
            systemIndices.addAll(SystemIndexRegistry.matchesSystemIndexPattern(requestedResolved.getAllIndices()));
        }
        return systemIndices;
    }

    /**
     * Checks if request contains any system index that is non-permission-able
     * NOTE: Security index is currently non-permission-able
     * @param requestedResolved request which contains indices to be matched against non-permission-able system indices
     * @return true if the request contains any non-permission-able index,false otherwise
     */
    private boolean requestContainsAnyProtectedSystemIndices(final Resolved requestedResolved) {
        return !getAllProtectedSystemIndices(requestedResolved).isEmpty();
    }

    /**
     * Filters the request to get all system indices that are protected and are non-permission-able
     * @param requestedResolved request which contains indices to be matched against non-permission-able system indices
     * @return the list of protected system indices present in the request
     */
    private List<String> getAllProtectedSystemIndices(final Resolved requestedResolved) {
        return new ArrayList<>(superAdminAccessOnlyIndexMatcher.getMatchAny(requestedResolved.getAllIndices(), Collectors.toList()));
    }

    /**
     * Checks if the request contains any regular (non-system and non-protected) indices.
     * Regular indices are those that are not categorized as system indices or protected system indices.
     * This method helps in identifying requests that might be accessing regular indices alongside system indices.
     * @param requestedResolved The resolved object of the request, which contains the list of indices from the original request.
     * @return true if the request contains any regular indices, false otherwise.
     */
    private boolean requestContainsAnyRegularIndices(final Resolved requestedResolved) {
        Set<String> allIndices = requestedResolved.getAllIndices();

        Set<String> allSystemIndices = getAllSystemIndices(requestedResolved);
        List<String> allProtectedSystemIndices = getAllProtectedSystemIndices(requestedResolved);

        return allIndices.stream().anyMatch(index -> !allSystemIndices.contains(index) && !allProtectedSystemIndices.contains(index));
    }

    /**
     * Is the current action allowed to be performed on security index
     * @param action request action on security index
     * @return true if action is allowed, false otherwise
     */
    private boolean isActionAllowed(String action) {
        return deniedActionsMatcher.test(action);
    }

    /**
     * Perform access check on requested indices and actions for those indices
     * @param action action to be performed on request indices
     * @param requestedResolved this object contains all indices this request is resolved to
     * @param request the action request to be used for audit logging
     * @param task task in which this access check will be performed
     * @param presponse the pre-response object that will eventually become a response and returned to the requester
     * @param context conveys information about user and mapped roles, etc.
     * @param actionPrivileges the up-to-date ActionPrivileges instance
     * @param user this user's permissions will be looked up
     */
    private void evaluateSystemIndicesAccess(
        final String action,
        final Resolved requestedResolved,
        final ActionRequest request,
        final Task task,
        final PrivilegesEvaluatorResponse presponse,
        final PrivilegesEvaluationContext context,
        final ActionPrivileges actionPrivileges,
        final User user
    ) {
        // Perform access check is system index permissions are enabled
        boolean containsSystemIndex = requestContainsAnySystemIndices(requestedResolved);
        boolean containsRegularIndex = requestContainsAnyRegularIndices(requestedResolved);
        boolean serviceAccountUser = user.isServiceAccount();

        if (isSystemIndexPermissionEnabled) {
            if (serviceAccountUser && containsRegularIndex) {
                auditLog.logSecurityIndexAttempt(request, action, task);
                if (!containsSystemIndex && log.isInfoEnabled()) {
                    log.info("{} not permitted for a service account {} on non-system indices.", action, context.getMappedRoles());
                } else if (containsSystemIndex && log.isDebugEnabled()) {
                    List<String> regularIndices = requestedResolved.getAllIndices()
                        .stream()
                        .filter(
                            index -> !getAllSystemIndices(requestedResolved).contains(index)
                                && !getAllProtectedSystemIndices(requestedResolved).contains(index)
                        )
                        .collect(Collectors.toList());
                    log.debug("Service account cannot access regular indices: {}", regularIndices);
                }
                presponse.allowed = false;
                presponse.markComplete();
                return;
            }
            boolean containsProtectedIndex = requestContainsAnyProtectedSystemIndices(requestedResolved);
            if (containsProtectedIndex) {
                auditLog.logSecurityIndexAttempt(request, action, task);
                if (log.isInfoEnabled()) {
                    log.info(
                        "{} not permitted for a regular user {} on protected system indices {}",
                        action,
                        context.getMappedRoles(),
                        String.join(", ", getAllProtectedSystemIndices(requestedResolved))
                    );
                }
                presponse.allowed = false;
                presponse.markComplete();
                return;
            } else if (containsSystemIndex
                && !actionPrivileges.hasExplicitIndexPrivilege(context, SYSTEM_INDEX_PERMISSION_SET, requestedResolved).isAllowed()) {
                    auditLog.logSecurityIndexAttempt(request, action, task);
                    if (log.isInfoEnabled()) {
                        log.info(
                            "No {} permission for user roles {} to System Indices {}",
                            action,
                            context.getMappedRoles(),
                            String.join(", ", getAllSystemIndices(requestedResolved))
                        );
                    }
                    presponse.allowed = false;
                    presponse.markComplete();
                    return;
                }
        }

        // cluster actions will return true for requestedResolved.isLocalAll()
        // the following section should only be run for index actions
        if (user.isPluginUser() && !requestedResolved.isLocalAll()) {
            Set<String> matchingSystemIndices = SystemIndexRegistry.matchesPluginSystemIndexPattern(
                user.getName().replace("plugin:", ""),
                requestedResolved.getAllIndices()
            );
            if (requestedResolved.getAllIndices().equals(matchingSystemIndices)) {
                // plugin is authorized to perform any actions on its own registered system indices
                presponse.allowed = true;
                presponse.markComplete();
            } else {
                if (log.isInfoEnabled()) {
                    log.info(
                        "Plugin {} can only perform {} on it's own registered System Indices. System indices from request that match plugin's registered system indices: {}",
                        user.getName(),
                        action,
                        matchingSystemIndices
                    );
                }
                presponse.allowed = false;
<<<<<<< HEAD
=======
                presponse.getMissingPrivileges();
>>>>>>> a7d2c572
                presponse.markComplete();
            }
            return;
        }

        if (isActionAllowed(action)) {
            if (requestedResolved.isLocalAll()) {
                if (filterSecurityIndex) {
                    irr.replace(request, false, "*", "-" + securityIndex);
                    if (log.isDebugEnabled()) {
                        log.debug(
                            "Filtered '{}' from {}, resulting list with *,-{} is {}",
                            securityIndex,
                            requestedResolved,
                            securityIndex,
                            irr.resolveRequest(request)
                        );
                    }
                } else {
                    auditLog.logSecurityIndexAttempt(request, action, task);
                    log.warn("{} for '_all' indices is not allowed for a regular user", action);
                    presponse.allowed = false;
                    presponse.markComplete();
                }
            }
            // if system index is enabled and system index permissions are enabled we don't need to perform any further
            // checks as it has already been performed via hasExplicitIndexPermission
            else if (containsSystemIndex && !isSystemIndexPermissionEnabled) {
                if (filterSecurityIndex) {
                    Set<String> allWithoutSecurity = new HashSet<>(requestedResolved.getAllIndices());
                    allWithoutSecurity.remove(securityIndex);
                    if (allWithoutSecurity.isEmpty()) {
                        if (log.isDebugEnabled()) {
                            log.debug("Filtered '{}' but resulting list is empty", securityIndex);
                        }
                        presponse.allowed = false;
                        presponse.markComplete();
                        return;
                    }
                    irr.replace(request, false, allWithoutSecurity.toArray(new String[0]));
                    if (log.isDebugEnabled()) {
                        log.debug("Filtered '{}', resulting list is {}", securityIndex, allWithoutSecurity);
                    }
                } else {
                    auditLog.logSecurityIndexAttempt(request, action, task);
                    final String foundSystemIndexes = String.join(", ", getAllSystemIndices(requestedResolved));
                    log.warn("{} for '{}' index is not allowed for a regular user", action, foundSystemIndexes);
                    presponse.allowed = false;
                    presponse.markComplete();
                }
            }
        }
    }
}<|MERGE_RESOLUTION|>--- conflicted
+++ resolved
@@ -323,10 +323,7 @@
                     );
                 }
                 presponse.allowed = false;
-<<<<<<< HEAD
-=======
                 presponse.getMissingPrivileges();
->>>>>>> a7d2c572
                 presponse.markComplete();
             }
             return;
