--- conflicted
+++ resolved
@@ -158,11 +158,8 @@
     private final Settings settings;
     private final Map<String, Set<String>> pluginToClusterActions;
     private final AtomicReference<ActionPrivileges> actionPrivileges = new AtomicReference<>();
-<<<<<<< HEAD
+    private final AtomicReference<TenantPrivileges> tenantPrivileges = new AtomicReference<>();
     private ApiTokenRepository apiTokenRepository;
-=======
-    private final AtomicReference<TenantPrivileges> tenantPrivileges = new AtomicReference<>();
->>>>>>> 45e541d3
 
     public PrivilegesEvaluator(
         final ClusterService clusterService,
