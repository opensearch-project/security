/*
 * Copyright 2015-2018 _floragunn_ GmbH
 * Licensed under the Apache License, Version 2.0 (the "License");
 * you may not use this file except in compliance with the License.
 * You may obtain a copy of the License at
 *
 * http://www.apache.org/licenses/LICENSE-2.0
 *
 * Unless required by applicable law or agreed to in writing, software
 * distributed under the License is distributed on an "AS IS" BASIS,
 * WITHOUT WARRANTIES OR CONDITIONS OF ANY KIND, either express or implied.
 * See the License for the specific language governing permissions and
 * limitations under the License.
 */

/*
 * SPDX-License-Identifier: Apache-2.0
 *
 * The OpenSearch Contributors require contributions made to
 * this file be licensed under the Apache-2.0 license or a
 * compatible open source license.
 *
 * Modifications Copyright OpenSearch Contributors. See
 * GitHub history for details.
 */

package org.opensearch.security.privileges;

import java.util.ArrayList;
import java.util.Arrays;
import java.util.Collections;
import java.util.HashMap;
import java.util.HashSet;
import java.util.Iterator;
import java.util.List;
import java.util.Map;
import java.util.Set;
import java.util.StringJoiner;
import java.util.concurrent.atomic.AtomicReference;
import java.util.function.Supplier;

import com.google.common.collect.ImmutableList;
import com.google.common.collect.ImmutableSet;
import org.apache.logging.log4j.LogManager;
import org.apache.logging.log4j.Logger;

import org.opensearch.OpenSearchSecurityException;
import org.opensearch.action.ActionRequest;
import org.opensearch.action.IndicesRequest;
import org.opensearch.action.admin.cluster.shards.ClusterSearchShardsRequest;
import org.opensearch.action.admin.cluster.snapshots.restore.RestoreSnapshotRequest;
import org.opensearch.action.admin.indices.alias.IndicesAliasesAction;
import org.opensearch.action.admin.indices.alias.IndicesAliasesRequest;
import org.opensearch.action.admin.indices.alias.IndicesAliasesRequest.AliasActions;
import org.opensearch.action.admin.indices.create.AutoCreateAction;
import org.opensearch.action.admin.indices.create.CreateIndexAction;
import org.opensearch.action.admin.indices.create.CreateIndexRequest;
import org.opensearch.action.admin.indices.delete.DeleteIndexAction;
import org.opensearch.action.admin.indices.mapping.get.GetFieldMappingsRequest;
import org.opensearch.action.admin.indices.mapping.put.AutoPutMappingAction;
import org.opensearch.action.admin.indices.mapping.put.PutMappingAction;
import org.opensearch.action.bulk.BulkAction;
import org.opensearch.action.bulk.BulkItemRequest;
import org.opensearch.action.bulk.BulkRequest;
import org.opensearch.action.bulk.BulkShardRequest;
import org.opensearch.action.delete.DeleteAction;
import org.opensearch.action.get.GetRequest;
import org.opensearch.action.get.MultiGetAction;
import org.opensearch.action.index.IndexAction;
import org.opensearch.action.search.MultiSearchAction;
import org.opensearch.action.search.SearchAction;
import org.opensearch.action.search.SearchRequest;
import org.opensearch.action.search.SearchScrollAction;
import org.opensearch.action.support.IndicesOptions;
import org.opensearch.action.termvectors.MultiTermVectorsAction;
import org.opensearch.action.update.UpdateAction;
import org.opensearch.cluster.ClusterState;
import org.opensearch.cluster.metadata.AliasMetadata;
import org.opensearch.cluster.metadata.IndexMetadata;
import org.opensearch.cluster.metadata.IndexNameExpressionResolver;
import org.opensearch.cluster.metadata.Metadata;
import org.opensearch.cluster.service.ClusterService;
import org.opensearch.common.settings.Settings;
import org.opensearch.common.util.concurrent.ThreadContext;
import org.opensearch.core.common.Strings;
import org.opensearch.core.common.transport.TransportAddress;
import org.opensearch.index.reindex.ReindexAction;
import org.opensearch.script.mustache.RenderSearchTemplateAction;
import org.opensearch.security.auditlog.AuditLog;
import org.opensearch.security.configuration.ClusterInfoHolder;
import org.opensearch.security.configuration.ConfigurationRepository;
import org.opensearch.security.privileges.actionlevel.RoleBasedActionPrivileges;
import org.opensearch.security.privileges.actionlevel.SubjectBasedActionPrivileges;
import org.opensearch.security.resolver.IndexResolverReplacer;
import org.opensearch.security.resolver.IndexResolverReplacer.Resolved;
import org.opensearch.security.securityconf.ConfigModel;
import org.opensearch.security.securityconf.DynamicConfigFactory;
import org.opensearch.security.securityconf.DynamicConfigModel;
import org.opensearch.security.securityconf.FlattenedActionGroups;
import org.opensearch.security.securityconf.impl.CType;
import org.opensearch.security.securityconf.impl.DashboardSignInOption;
import org.opensearch.security.securityconf.impl.SecurityDynamicConfiguration;
import org.opensearch.security.securityconf.impl.v7.ActionGroupsV7;
import org.opensearch.security.securityconf.impl.v7.RoleV7;
import org.opensearch.security.securityconf.impl.v7.TenantV7;
import org.opensearch.security.support.ConfigConstants;
import org.opensearch.security.support.WildcardMatcher;
import org.opensearch.security.user.User;
import org.opensearch.tasks.Task;
import org.opensearch.threadpool.ThreadPool;

import org.greenrobot.eventbus.Subscribe;

import static org.opensearch.security.OpenSearchSecurityPlugin.traceAction;
import static org.opensearch.security.support.ConfigConstants.OPENDISTRO_SECURITY_USER_INFO_THREAD_CONTEXT;
import static org.opensearch.security.support.SecurityUtils.escapePipe;

public class PrivilegesEvaluator {

    static final WildcardMatcher DNFOF_MATCHER = WildcardMatcher.from(
        ImmutableList.of(
            "indices:data/read/*",
            "indices:admin/mappings/fields/get*",
            "indices:admin/shards/search_shards",
            "indices:admin/resolve/index",
            "indices:monitor/settings/get",
            "indices:monitor/stats",
            "indices:admin/aliases/get"
        )
    );

    private static final WildcardMatcher ACTION_MATCHER = WildcardMatcher.from("indices:data/read/*search*");

    private static final IndicesOptions ALLOW_EMPTY = IndicesOptions.fromOptions(true, true, false, false);

    protected final Logger log = LogManager.getLogger(this.getClass());
    private final Supplier<ClusterState> clusterStateSupplier;

    private final IndexNameExpressionResolver resolver;

    private final AuditLog auditLog;
    private ThreadContext threadContext;

    private PrivilegesInterceptor privilegesInterceptor;

    private final boolean checkSnapshotRestoreWritePrivileges;

    private final ClusterInfoHolder clusterInfoHolder;
    private final ConfigurationRepository configurationRepository;
    private ConfigModel configModel;
    private final IndexResolverReplacer irr;
    private final SnapshotRestoreEvaluator snapshotRestoreEvaluator;
    private final SystemIndexAccessEvaluator systemIndexAccessEvaluator;
    private final ProtectedIndexAccessEvaluator protectedIndexAccessEvaluator;
    private final TermsAggregationEvaluator termsAggregationEvaluator;
    private final PitPrivilegesEvaluator pitPrivilegesEvaluator;
    private DynamicConfigModel dcm;
    private final Settings settings;
<<<<<<< HEAD
    private final Map<String, RoleV7> pluginToRole;
    private final AtomicReference<ActionPrivileges> actionPrivileges = new AtomicReference<>();
=======
    private final AtomicReference<RoleBasedActionPrivileges> actionPrivileges = new AtomicReference<>();
    private final AtomicReference<TenantPrivileges> tenantPrivileges = new AtomicReference<>();
    private final Map<String, SubjectBasedActionPrivileges> pluginIdToActionPrivileges = new HashMap<>();

    /**
     * The pure static action groups should be ONLY used by action privileges for plugins; only those cannot and should
     * not have knowledge of any action groups defined in the dynamic configuration. All other functionality should
     * use the action groups derived from the dynamic configuration (which is always computed on the fly on
     * configuration updates).
     */
    private final FlattenedActionGroups staticActionGroups;
>>>>>>> 1873f021

    public PrivilegesEvaluator(
        final ClusterService clusterService,
        Supplier<ClusterState> clusterStateSupplier,
        ThreadPool threadPool,
        final ThreadContext threadContext,
        final ConfigurationRepository configurationRepository,
        final IndexNameExpressionResolver resolver,
        AuditLog auditLog,
        final Settings settings,
        final PrivilegesInterceptor privilegesInterceptor,
        final ClusterInfoHolder clusterInfoHolder,
        final IndexResolverReplacer irr
    ) {

        super();
        this.resolver = resolver;
        this.auditLog = auditLog;

        this.threadContext = threadContext;
        this.privilegesInterceptor = privilegesInterceptor;
<<<<<<< HEAD
        this.pluginToRole = new HashMap<>();
=======
>>>>>>> 1873f021
        this.clusterStateSupplier = clusterStateSupplier;
        this.settings = settings;

        this.checkSnapshotRestoreWritePrivileges = settings.getAsBoolean(
            ConfigConstants.SECURITY_CHECK_SNAPSHOT_RESTORE_WRITE_PRIVILEGES,
            ConfigConstants.SECURITY_DEFAULT_CHECK_SNAPSHOT_RESTORE_WRITE_PRIVILEGES
        );

        this.clusterInfoHolder = clusterInfoHolder;
        this.irr = irr;
        snapshotRestoreEvaluator = new SnapshotRestoreEvaluator(settings, auditLog);
        systemIndexAccessEvaluator = new SystemIndexAccessEvaluator(settings, auditLog, irr);
        protectedIndexAccessEvaluator = new ProtectedIndexAccessEvaluator(settings, auditLog);
        termsAggregationEvaluator = new TermsAggregationEvaluator();
        pitPrivilegesEvaluator = new PitPrivilegesEvaluator();
        this.configurationRepository = configurationRepository;
        this.staticActionGroups = new FlattenedActionGroups(
            DynamicConfigFactory.addStatics(SecurityDynamicConfiguration.empty(CType.ACTIONGROUPS))
        );

        if (configurationRepository != null) {
            configurationRepository.subscribeOnChange(configMap -> {
                SecurityDynamicConfiguration<ActionGroupsV7> actionGroupsConfiguration = configurationRepository.getConfiguration(
                    CType.ACTIONGROUPS
                );
                SecurityDynamicConfiguration<RoleV7> rolesConfiguration = configurationRepository.getConfiguration(CType.ROLES);
                SecurityDynamicConfiguration<TenantV7> tenantConfiguration = configurationRepository.getConfiguration(CType.TENANTS);

                this.updateConfiguration(actionGroupsConfiguration, rolesConfiguration, tenantConfiguration);
            });
        }

        if (clusterService != null) {
            clusterService.addListener(event -> {
                RoleBasedActionPrivileges actionPrivileges = PrivilegesEvaluator.this.actionPrivileges.get();
                if (actionPrivileges != null) {
                    actionPrivileges.clusterStateMetadataDependentPrivileges().updateClusterStateMetadataAsync(clusterService, threadPool);
                }
            });
        }

    }

    void updateConfiguration(
        SecurityDynamicConfiguration<ActionGroupsV7> actionGroupsConfiguration,
        SecurityDynamicConfiguration<RoleV7> rolesConfiguration,
        SecurityDynamicConfiguration<TenantV7> tenantConfiguration
    ) {
<<<<<<< HEAD
        if (rolesConfiguration != null) {
            SecurityDynamicConfiguration<ActionGroupsV7> actionGroupsWithStatics = actionGroupsConfiguration != null
                ? DynamicConfigFactory.addStatics(actionGroupsConfiguration.clone())
                : DynamicConfigFactory.addStatics(SecurityDynamicConfiguration.empty(CType.ACTIONGROUPS));
            FlattenedActionGroups flattenedActionGroups = new FlattenedActionGroups(actionGroupsWithStatics);
            ActionPrivileges actionPrivileges = new ActionPrivileges(
                DynamicConfigFactory.addStatics(rolesConfiguration.clone()),
                flattenedActionGroups,
                () -> clusterStateSupplier.get().metadata().getIndicesLookup(),
                settings,
                pluginToRole
            );
=======
        FlattenedActionGroups flattenedActionGroups = new FlattenedActionGroups(actionGroupsConfiguration.withStaticConfig());
        rolesConfiguration = rolesConfiguration.withStaticConfig();
        tenantConfiguration = tenantConfiguration.withStaticConfig();
        try {
            RoleBasedActionPrivileges actionPrivileges = new RoleBasedActionPrivileges(rolesConfiguration, flattenedActionGroups, settings);
>>>>>>> 1873f021
            Metadata metadata = clusterStateSupplier.get().metadata();
            actionPrivileges.updateStatefulIndexPrivileges(metadata.getIndicesLookup(), metadata.version());
            RoleBasedActionPrivileges oldInstance = this.actionPrivileges.getAndSet(actionPrivileges);

            if (oldInstance != null) {
                oldInstance.clusterStateMetadataDependentPrivileges().shutdown();
            }
        } catch (Exception e) {
            log.error("Error while updating ActionPrivileges", e);
        }

        try {
            this.tenantPrivileges.set(new TenantPrivileges(rolesConfiguration, tenantConfiguration, flattenedActionGroups));
        } catch (Exception e) {
            log.error("Error while updating TenantPrivileges", e);
        }
    }

    @Subscribe
    public void onConfigModelChanged(ConfigModel configModel) {
        this.configModel = configModel;
    }

    @Subscribe
    public void onDynamicConfigModelChanged(DynamicConfigModel dcm) {
        this.dcm = dcm;
    }

    public boolean hasRestAdminPermissions(final User user, final TransportAddress remoteAddress, final String permission) {
        PrivilegesEvaluationContext context = createContext(user, permission);
        return context.getActionPrivileges().hasExplicitClusterPrivilege(context, permission).isAllowed();
    }

    public boolean isInitialized() {
        return configModel != null && dcm != null && actionPrivileges.get() != null;
    }

    private void setUserInfoInThreadContext(User user, Set<String> mappedRoles) {
        if (threadContext.getTransient(OPENDISTRO_SECURITY_USER_INFO_THREAD_CONTEXT) == null) {
            StringJoiner joiner = new StringJoiner("|");
            // Escape any pipe characters in the values before joining
            joiner.add(escapePipe(user.getName()));
            joiner.add(escapePipe(String.join(",", user.getRoles())));
            joiner.add(escapePipe(String.join(",", mappedRoles)));

            String requestedTenant = user.getRequestedTenant();
            if (!Strings.isNullOrEmpty(requestedTenant)) {
                joiner.add(escapePipe(requestedTenant));
            }
            threadContext.putTransient(OPENDISTRO_SECURITY_USER_INFO_THREAD_CONTEXT, joiner.toString());
        }
    }

    public PrivilegesEvaluationContext createContext(User user, String action) {
        return createContext(user, action, null, null, null);
    }

    public PrivilegesEvaluationContext createContext(
        User user,
        String action0,
        ActionRequest request,
        Task task,
        Set<String> injectedRoles
    ) {
        if (!isInitialized()) {
            StringBuilder error = new StringBuilder("OpenSearch Security is not initialized.");
            if (!clusterInfoHolder.hasClusterManager()) {
                error.append(String.format(" %s", ClusterInfoHolder.CLUSTER_MANAGER_NOT_PRESENT));
            }
            throw new OpenSearchSecurityException(error.toString());
        }

        TransportAddress caller = threadContext.getTransient(ConfigConstants.OPENDISTRO_SECURITY_REMOTE_ADDRESS);

        ActionPrivileges actionPrivileges;
        ImmutableSet<String> mappedRoles;

        if (user.isPluginUser()) {
            mappedRoles = ImmutableSet.of();
            actionPrivileges = this.pluginIdToActionPrivileges.get(user.getName());
            if (actionPrivileges == null) {
                actionPrivileges = ActionPrivileges.EMPTY;
            }
        } else {
            mappedRoles = ImmutableSet.copyOf((injectedRoles == null) ? mapRoles(user, caller) : injectedRoles);
            actionPrivileges = this.actionPrivileges.get();
        }

        return new PrivilegesEvaluationContext(
            user,
            mappedRoles,
            action0,
            request,
            task,
            irr,
            resolver,
            clusterStateSupplier,
            actionPrivileges
        );
    }

    public PrivilegesEvaluatorResponse evaluate(PrivilegesEvaluationContext context) {

        if (!isInitialized()) {
            StringBuilder error = new StringBuilder("OpenSearch Security is not initialized.");
            if (!clusterInfoHolder.hasClusterManager()) {
                error.append(String.format(" %s", ClusterInfoHolder.CLUSTER_MANAGER_NOT_PRESENT));
            }
            throw new OpenSearchSecurityException(error.toString());
        }

        String action0 = context.getAction();
        ImmutableSet<String> mappedRoles = context.getMappedRoles();
        User user = context.getUser();
        ActionRequest request = context.getRequest();
        Task task = context.getTask();

        if (action0.startsWith("internal:indices/admin/upgrade")) {
            action0 = "indices:admin/upgrade";
        }

        if (AutoCreateAction.NAME.equals(action0)) {
            action0 = CreateIndexAction.NAME;
        }

        if (AutoPutMappingAction.NAME.equals(action0)) {
            action0 = PutMappingAction.NAME;
        }

        PrivilegesEvaluatorResponse presponse = new PrivilegesEvaluatorResponse();

        final String injectedRolesValidationString = threadContext.getTransient(
            ConfigConstants.OPENDISTRO_SECURITY_INJECTED_ROLES_VALIDATION
        );
        if (injectedRolesValidationString != null) {
            HashSet<String> injectedRolesValidationSet = new HashSet<>(Arrays.asList(injectedRolesValidationString.split(",")));
            if (!mappedRoles.containsAll(injectedRolesValidationSet)) {
                presponse.allowed = false;
                presponse.missingSecurityRoles.addAll(injectedRolesValidationSet);
                log.info("Roles {} are not mapped to the user {}", injectedRolesValidationSet, user);
                return presponse;
            }
            mappedRoles = ImmutableSet.copyOf(injectedRolesValidationSet);
            context.setMappedRoles(mappedRoles);
        }

        setUserInfoInThreadContext(user, mappedRoles);

        final boolean isDebugEnabled = log.isDebugEnabled();
        if (isDebugEnabled) {
            log.debug("Evaluate permissions for {}", user);
            log.debug("Action: {} ({})", action0, request.getClass().getSimpleName());
            log.debug("Mapped roles: {}", mappedRoles.toString());
        }

        ActionPrivileges actionPrivileges = context.getActionPrivileges();
        if (actionPrivileges == null) {
            throw new OpenSearchSecurityException("OpenSearch Security is not initialized: roles configuration is missing");
        }

        if (request instanceof BulkRequest && (Strings.isNullOrEmpty(user.getRequestedTenant()))) {
            // Shortcut for bulk actions. The details are checked on the lower level of the BulkShardRequests (Action
            // indices:data/write/bulk[s]).
            // This shortcut is only possible if the default tenant is selected, as we might need to rewrite the request for non-default
            // tenants.
            // No further access check for the default tenant is necessary, as access will be also checked on the TransportShardBulkAction
            // level.

            presponse = actionPrivileges.hasClusterPrivilege(context, action0);

            if (!presponse.allowed) {
                log.info(
                    "No cluster-level perm match for {} [Action [{}]] [RolesChecked {}]. No permissions for {}",
                    user,
                    action0,
                    mappedRoles,
                    presponse.getMissingPrivileges()
                );
            }
            return presponse;
        }

        final Resolved requestedResolved = context.getResolvedRequest();

        if (isDebugEnabled) {
            log.debug("RequestedResolved : {}", requestedResolved);
        }

        // check snapshot/restore requests
        if (snapshotRestoreEvaluator.evaluate(request, task, action0, clusterInfoHolder, presponse).isComplete()) {
            return presponse;
        }

        // Security index access
        if (systemIndexAccessEvaluator.evaluate(request, task, action0, requestedResolved, presponse, context, actionPrivileges, user)
            .isComplete()) {
            return presponse;
        }

        // Protected index access
        if (protectedIndexAccessEvaluator.evaluate(request, task, action0, requestedResolved, presponse, mappedRoles).isComplete()) {
            return presponse;
        }

        // check access for point in time requests
        if (pitPrivilegesEvaluator.evaluate(request, context, actionPrivileges, action0, presponse, irr).isComplete()) {
            return presponse;
        }

        final boolean dnfofEnabled = dcm.isDnfofEnabled();

        final boolean isTraceEnabled = log.isTraceEnabled();
        if (isTraceEnabled) {
            log.trace("dnfof enabled? {}", dnfofEnabled);
        }

        final boolean serviceAccountUser = user.isServiceAccount();
        if (isClusterPerm(action0)) {
            if (serviceAccountUser) {
                log.info("{} is a service account which doesn't have access to cluster level permission: {}", user, action0);
                return PrivilegesEvaluatorResponse.insufficient(action0);
            }

            presponse = actionPrivileges.hasClusterPrivilege(context, action0);

            if (!presponse.allowed) {
                log.info(
                    "No cluster-level perm match for {} {} [Action [{}]] [RolesChecked {}]. No permissions for {}",
                    user,
                    requestedResolved,
                    action0,
                    mappedRoles,
                    presponse.getMissingPrivileges()
                );
                return presponse;
            } else {

                if (request instanceof RestoreSnapshotRequest && checkSnapshotRestoreWritePrivileges) {
                    if (isDebugEnabled) {
                        log.debug("Normally allowed but we need to apply some extra checks for a restore request.");
                    }
                } else {
                    if (privilegesInterceptor.getClass() != PrivilegesInterceptor.class) {

                        final PrivilegesInterceptor.ReplaceResult replaceResult = privilegesInterceptor.replaceDashboardsIndex(
                            request,
                            action0,
                            user,
                            dcm,
                            requestedResolved,
                            context,
                            this.tenantPrivileges.get()
                        );

                        if (isDebugEnabled) {
                            log.debug("Result from privileges interceptor for cluster perm: {}", replaceResult);
                        }

                        if (!replaceResult.continueEvaluation) {
                            if (replaceResult.accessDenied) {
                                auditLog.logMissingPrivileges(action0, request, task);
                            } else {
                                presponse.allowed = true;
                                presponse.createIndexRequestBuilder = replaceResult.createIndexRequestBuilder;
                            }
                            return presponse;
                        }
                    }

                    if (isDebugEnabled) {
                        log.debug("Allowed because we have cluster permissions for {}", action0);
                    }
                    presponse.allowed = true;
                    return presponse;
                }
            }
        }

        if (checkDocAllowListHeader(user, action0, request)) {
            presponse.allowed = true;
            return presponse;
        }

        // term aggregations
        if (termsAggregationEvaluator.evaluate(requestedResolved, request, context, actionPrivileges, presponse).isComplete()) {
            return presponse;
        }

        ImmutableSet<String> allIndexPermsRequired = evaluateAdditionalIndexPermissions(request, action0);

        if (isDebugEnabled) {
            log.debug(
                "Requested {} from {}",
                allIndexPermsRequired,
                threadContext.getTransient(ConfigConstants.OPENDISTRO_SECURITY_REMOTE_ADDRESS)
            );
        }

        if (isDebugEnabled) {
            log.debug("Requested resolved index types: {}", requestedResolved);
            log.debug("Security roles: {}", mappedRoles);
        }

        // TODO exclude Security index

        if (privilegesInterceptor.getClass() != PrivilegesInterceptor.class) {

            final PrivilegesInterceptor.ReplaceResult replaceResult = privilegesInterceptor.replaceDashboardsIndex(
                request,
                action0,
                user,
                dcm,
                requestedResolved,
                context,
                this.tenantPrivileges.get()
            );

            if (isDebugEnabled) {
                log.debug("Result from privileges interceptor: {}", replaceResult);
            }

            if (!replaceResult.continueEvaluation) {
                if (replaceResult.accessDenied) {
                    auditLog.logMissingPrivileges(action0, request, task);
                    return PrivilegesEvaluatorResponse.insufficient(action0);
                } else {
                    presponse.allowed = true;
                    presponse.createIndexRequestBuilder = replaceResult.createIndexRequestBuilder;
                    return presponse;
                }
            }
        }

        boolean dnfofPossible = dnfofEnabled && DNFOF_MATCHER.test(action0);

        presponse = actionPrivileges.hasIndexPrivilege(context, allIndexPermsRequired, requestedResolved);

        if (presponse.isPartiallyOk()) {
            if (dnfofPossible) {
                if (irr.replace(request, true, presponse.getAvailableIndices())) {
                    return PrivilegesEvaluatorResponse.ok();
                }
            }
        } else if (!presponse.isAllowed()) {
            if (dnfofPossible && dcm.isDnfofForEmptyResultsEnabled() && request instanceof IndicesRequest.Replaceable) {
                ((IndicesRequest.Replaceable) request).indices(new String[0]);

                if (request instanceof SearchRequest) {
                    ((SearchRequest) request).indicesOptions(ALLOW_EMPTY);
                } else if (request instanceof ClusterSearchShardsRequest) {
                    ((ClusterSearchShardsRequest) request).indicesOptions(ALLOW_EMPTY);
                } else if (request instanceof GetFieldMappingsRequest) {
                    ((GetFieldMappingsRequest) request).indicesOptions(ALLOW_EMPTY);
                }

                return PrivilegesEvaluatorResponse.ok();
            }
        }

        if (presponse.isAllowed()) {
            if (checkFilteredAliases(requestedResolved, action0, isDebugEnabled)) {
                presponse.allowed = false;
                return presponse;
            }

            if (isDebugEnabled) {
                log.debug("Allowed because we have all indices permissions for {}", action0);
            }
        } else {
            log.info(
                "No {}-level perm match for {} {}: {} [Action [{}]] [RolesChecked {}]",
                "index",
                user,
                requestedResolved,
                presponse.getReason(),
                action0,
                mappedRoles
            );
            log.info("Index to privilege matrix:\n{}", presponse.getPrivilegeMatrix());
            if (presponse.hasEvaluationExceptions()) {
                log.info("Evaluation errors:\n{}", presponse.getEvaluationExceptionInfo());
            }
        }

        return presponse;
    }

    public Set<String> mapRoles(final User user, final TransportAddress caller) {
        if (user.isPluginUser()) {
            return Set.of(user.getName());
        }
        return this.configModel.mapSecurityRoles(user, caller);
    }

    public TenantPrivileges tenantPrivileges() {
        return this.tenantPrivileges.get();
    }

    public boolean multitenancyEnabled() {
        return privilegesInterceptor.getClass() != PrivilegesInterceptor.class && dcm.isDashboardsMultitenancyEnabled();
    }

    public boolean privateTenantEnabled() {
        return privilegesInterceptor.getClass() != PrivilegesInterceptor.class && dcm.isDashboardsPrivateTenantEnabled();
    }

    public String dashboardsDefaultTenant() {
        return dcm.getDashboardsDefaultTenant();
    }

    public boolean notFailOnForbiddenEnabled() {
        return privilegesInterceptor.getClass() != PrivilegesInterceptor.class && dcm.isDnfofEnabled();
    }

    public String dashboardsIndex() {
        return dcm.getDashboardsIndexname();
    }

    public String dashboardsServerUsername() {
        return dcm.getDashboardsServerUsername();
    }

    public String dashboardsOpenSearchRole() {
        return dcm.getDashboardsOpenSearchRole();
    }

    public List<DashboardSignInOption> getSignInOptions() {
        return dcm.getSignInOptions();
    }

    private ImmutableSet<String> evaluateAdditionalIndexPermissions(final ActionRequest request, final String originalAction) {
        ImmutableSet.Builder<String> additionalPermissionsRequired = ImmutableSet.builder();

        if (!isClusterPerm(originalAction)) {
            additionalPermissionsRequired.add(originalAction);
        }

        if (request instanceof ClusterSearchShardsRequest) {
            additionalPermissionsRequired.add(SearchAction.NAME);
        }

        if (request instanceof BulkShardRequest) {
            BulkShardRequest bsr = (BulkShardRequest) request;
            for (BulkItemRequest bir : bsr.items()) {
                switch (bir.request().opType()) {
                    case CREATE:
                        additionalPermissionsRequired.add(IndexAction.NAME);
                        break;
                    case INDEX:
                        additionalPermissionsRequired.add(IndexAction.NAME);
                        break;
                    case DELETE:
                        additionalPermissionsRequired.add(DeleteAction.NAME);
                        break;
                    case UPDATE:
                        additionalPermissionsRequired.add(UpdateAction.NAME);
                        break;
                }
            }
        }

        if (request instanceof IndicesAliasesRequest) {
            IndicesAliasesRequest bsr = (IndicesAliasesRequest) request;
            for (AliasActions bir : bsr.getAliasActions()) {
                switch (bir.actionType()) {
                    case REMOVE_INDEX:
                        additionalPermissionsRequired.add(DeleteIndexAction.NAME);
                        break;
                    default:
                        break;
                }
            }
        }

        if (request instanceof CreateIndexRequest) {
            CreateIndexRequest cir = (CreateIndexRequest) request;
            if (cir.aliases() != null && !cir.aliases().isEmpty()) {
                additionalPermissionsRequired.add(IndicesAliasesAction.NAME);
            }
        }

        if (request instanceof RestoreSnapshotRequest && checkSnapshotRestoreWritePrivileges) {
            additionalPermissionsRequired.addAll(ConfigConstants.SECURITY_SNAPSHOT_RESTORE_NEEDED_WRITE_PRIVILEGES);
        }

        ImmutableSet<String> result = additionalPermissionsRequired.build();

        if (result.size() > 1) {
            traceAction("Additional permissions required: {}", result);
        }

        if (log.isDebugEnabled() && result.size() > 1) {
            log.debug("Additional permissions required: {}", result);
        }

        return result;
    }

    public static boolean isClusterPerm(String action0) {
        return (action0.startsWith("cluster:")
            || action0.startsWith("indices:admin/template/")
            || action0.startsWith("indices:admin/index_template/")
            || action0.startsWith(SearchScrollAction.NAME)
            || (action0.equals(BulkAction.NAME))
            || (action0.equals(MultiGetAction.NAME))
            || (action0.startsWith(MultiSearchAction.NAME))
            || (action0.equals(MultiTermVectorsAction.NAME))
            || (action0.equals(ReindexAction.NAME))
            || (action0.equals(RenderSearchTemplateAction.NAME)));
    }

    @SuppressWarnings("unchecked")
    private boolean checkFilteredAliases(Resolved requestedResolved, String action, boolean isDebugEnabled) {
        final String faMode = dcm.getFilteredAliasMode();// getConfigSettings().dynamic.filtered_alias_mode;

        if (!"disallow".equals(faMode)) {
            return false;
        }

        if (!ACTION_MATCHER.test(action)) {
            return false;
        }

        Iterable<IndexMetadata> indexMetaDataCollection;

        if (requestedResolved.isLocalAll()) {
            indexMetaDataCollection = new Iterable<IndexMetadata>() {
                @Override
                public Iterator<IndexMetadata> iterator() {
                    return clusterStateSupplier.get().getMetadata().getIndices().values().iterator();
                }
            };
        } else {
            Set<IndexMetadata> indexMetaDataSet = new HashSet<>(requestedResolved.getAllIndices().size());

            for (String requestAliasOrIndex : requestedResolved.getAllIndices()) {
                IndexMetadata indexMetaData = clusterStateSupplier.get().getMetadata().getIndices().get(requestAliasOrIndex);
                if (indexMetaData == null) {
                    if (isDebugEnabled) {
                        log.debug("{} does not exist in cluster metadata", requestAliasOrIndex);
                    }
                    continue;
                }

                indexMetaDataSet.add(indexMetaData);
            }

            indexMetaDataCollection = indexMetaDataSet;
        }
        // check filtered aliases
        for (IndexMetadata indexMetaData : indexMetaDataCollection) {

            final List<AliasMetadata> filteredAliases = new ArrayList<AliasMetadata>();

            final Map<String, AliasMetadata> aliases = indexMetaData.getAliases();

            if (aliases != null && aliases.size() > 0) {
                if (isDebugEnabled) {
                    log.debug("Aliases for {}: {}", indexMetaData.getIndex().getName(), aliases);
                }

                final Iterator<String> it = aliases.keySet().iterator();
                while (it.hasNext()) {
                    final String alias = it.next();
                    final AliasMetadata aliasMetadata = aliases.get(alias);

                    if (aliasMetadata != null && aliasMetadata.filteringRequired()) {
                        filteredAliases.add(aliasMetadata);
                        if (isDebugEnabled) {
                            log.debug("{} is a filtered alias {}", alias, aliasMetadata.getFilter());
                        }
                    } else {
                        if (isDebugEnabled) {
                            log.debug("{} is not an alias or does not have a filter", alias);
                        }
                    }
                }
            }

            if (filteredAliases.size() > 1 && ACTION_MATCHER.test(action)) {
                // TODO add queries as dls queries (works only if dls module is installed)
                log.error(
                    "More than one ({}) filtered alias found for same index ({}). This is currently not supported. Aliases: {}",
                    filteredAliases.size(),
                    indexMetaData.getIndex().getName(),
                    toString(filteredAliases)
                );
                return true;
            }
        } // end-for

        return false;
    }

    private boolean checkDocAllowListHeader(User user, String action, ActionRequest request) {
        String docAllowListHeader = threadContext.getHeader(ConfigConstants.OPENDISTRO_SECURITY_DOC_ALLOWLIST_HEADER);

        if (docAllowListHeader == null) {
            return false;
        }

        if (!(request instanceof GetRequest)) {
            return false;
        }

        try {
            DocumentAllowList documentAllowList = DocumentAllowList.parse(docAllowListHeader);
            GetRequest getRequest = (GetRequest) request;

            if (documentAllowList.isAllowed(getRequest.index(), getRequest.id())) {
                if (log.isDebugEnabled()) {
                    log.debug("Request " + request + " is allowed by " + documentAllowList);
                }

                return true;
            } else {
                return false;
            }

        } catch (Exception e) {
            log.error("Error while handling document allow list: " + docAllowListHeader, e);
            return false;
        }
    }

    private List<String> toString(List<AliasMetadata> aliases) {
        if (aliases == null || aliases.size() == 0) {
            return Collections.emptyList();
        }

        final List<String> ret = new ArrayList<>(aliases.size());

        for (final AliasMetadata amd : aliases) {
            if (amd != null) {
                ret.add(amd.alias());
            }
        }

        return Collections.unmodifiableList(ret);
    }

<<<<<<< HEAD
    public void updatePluginToPermissions(String pluginIdentifier, RoleV7 pluginPermissions) {
        pluginToRole.put(pluginIdentifier, pluginPermissions);
=======
    public void updatePluginToClusterActions(String pluginIdentifier, Set<String> clusterActions) {
        RoleV7 pluginPermissions = new RoleV7();
        pluginPermissions.setCluster_permissions(ImmutableList.copyOf(clusterActions));
        this.pluginIdToActionPrivileges.put(pluginIdentifier, new SubjectBasedActionPrivileges(pluginPermissions, this.staticActionGroups));
>>>>>>> 1873f021
    }
}<|MERGE_RESOLUTION|>--- conflicted
+++ resolved
@@ -156,10 +156,6 @@
     private final PitPrivilegesEvaluator pitPrivilegesEvaluator;
     private DynamicConfigModel dcm;
     private final Settings settings;
-<<<<<<< HEAD
-    private final Map<String, RoleV7> pluginToRole;
-    private final AtomicReference<ActionPrivileges> actionPrivileges = new AtomicReference<>();
-=======
     private final AtomicReference<RoleBasedActionPrivileges> actionPrivileges = new AtomicReference<>();
     private final AtomicReference<TenantPrivileges> tenantPrivileges = new AtomicReference<>();
     private final Map<String, SubjectBasedActionPrivileges> pluginIdToActionPrivileges = new HashMap<>();
@@ -171,7 +167,6 @@
      * configuration updates).
      */
     private final FlattenedActionGroups staticActionGroups;
->>>>>>> 1873f021
 
     public PrivilegesEvaluator(
         final ClusterService clusterService,
@@ -193,10 +188,6 @@
 
         this.threadContext = threadContext;
         this.privilegesInterceptor = privilegesInterceptor;
-<<<<<<< HEAD
-        this.pluginToRole = new HashMap<>();
-=======
->>>>>>> 1873f021
         this.clusterStateSupplier = clusterStateSupplier;
         this.settings = settings;
 
@@ -245,26 +236,11 @@
         SecurityDynamicConfiguration<RoleV7> rolesConfiguration,
         SecurityDynamicConfiguration<TenantV7> tenantConfiguration
     ) {
-<<<<<<< HEAD
-        if (rolesConfiguration != null) {
-            SecurityDynamicConfiguration<ActionGroupsV7> actionGroupsWithStatics = actionGroupsConfiguration != null
-                ? DynamicConfigFactory.addStatics(actionGroupsConfiguration.clone())
-                : DynamicConfigFactory.addStatics(SecurityDynamicConfiguration.empty(CType.ACTIONGROUPS));
-            FlattenedActionGroups flattenedActionGroups = new FlattenedActionGroups(actionGroupsWithStatics);
-            ActionPrivileges actionPrivileges = new ActionPrivileges(
-                DynamicConfigFactory.addStatics(rolesConfiguration.clone()),
-                flattenedActionGroups,
-                () -> clusterStateSupplier.get().metadata().getIndicesLookup(),
-                settings,
-                pluginToRole
-            );
-=======
         FlattenedActionGroups flattenedActionGroups = new FlattenedActionGroups(actionGroupsConfiguration.withStaticConfig());
         rolesConfiguration = rolesConfiguration.withStaticConfig();
         tenantConfiguration = tenantConfiguration.withStaticConfig();
         try {
             RoleBasedActionPrivileges actionPrivileges = new RoleBasedActionPrivileges(rolesConfiguration, flattenedActionGroups, settings);
->>>>>>> 1873f021
             Metadata metadata = clusterStateSupplier.get().metadata();
             actionPrivileges.updateStatefulIndexPrivileges(metadata.getIndicesLookup(), metadata.version());
             RoleBasedActionPrivileges oldInstance = this.actionPrivileges.getAndSet(actionPrivileges);
@@ -906,14 +882,7 @@
         return Collections.unmodifiableList(ret);
     }
 
-<<<<<<< HEAD
-    public void updatePluginToPermissions(String pluginIdentifier, RoleV7 pluginPermissions) {
-        pluginToRole.put(pluginIdentifier, pluginPermissions);
-=======
-    public void updatePluginToClusterActions(String pluginIdentifier, Set<String> clusterActions) {
-        RoleV7 pluginPermissions = new RoleV7();
-        pluginPermissions.setCluster_permissions(ImmutableList.copyOf(clusterActions));
-        this.pluginIdToActionPrivileges.put(pluginIdentifier, new SubjectBasedActionPrivileges(pluginPermissions, this.staticActionGroups));
->>>>>>> 1873f021
+    public void updatePluginToActionPrivileges(String pluginIdentifier, RoleV7 pluginPermissions) {
+        pluginIdToActionPrivileges.put(pluginIdentifier, new SubjectBasedActionPrivileges(pluginPermissions, staticActionGroups));
     }
 }