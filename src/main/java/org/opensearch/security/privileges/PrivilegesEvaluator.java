/*
 * Copyright 2015-2018 _floragunn_ GmbH
 * Licensed under the Apache License, Version 2.0 (the "License");
 * you may not use this file except in compliance with the License.
 * You may obtain a copy of the License at
 *
 * http://www.apache.org/licenses/LICENSE-2.0
 *
 * Unless required by applicable law or agreed to in writing, software
 * distributed under the License is distributed on an "AS IS" BASIS,
 * WITHOUT WARRANTIES OR CONDITIONS OF ANY KIND, either express or implied.
 * See the License for the specific language governing permissions and
 * limitations under the License.
 */

/*
 * SPDX-License-Identifier: Apache-2.0
 *
 * The OpenSearch Contributors require contributions made to
 * this file be licensed under the Apache-2.0 license or a
 * compatible open source license.
 *
 * Modifications Copyright OpenSearch Contributors. See
 * GitHub history for details.
 */

package org.opensearch.security.privileges;

import java.io.Serializable;
import java.util.ArrayList;
import java.util.Arrays;
import java.util.Collections;
import java.util.HashMap;
import java.util.HashSet;
import java.util.Iterator;
import java.util.List;
import java.util.Map;
import java.util.Set;
import java.util.StringJoiner;
import java.util.concurrent.atomic.AtomicReference;
import java.util.function.Supplier;

import com.google.common.collect.ImmutableList;
import com.google.common.collect.ImmutableSet;
import org.apache.logging.log4j.LogManager;
import org.apache.logging.log4j.Logger;

import org.opensearch.OpenSearchSecurityException;
import org.opensearch.action.ActionRequest;
import org.opensearch.action.IndicesRequest;
import org.opensearch.action.admin.cluster.shards.ClusterSearchShardsRequest;
import org.opensearch.action.admin.cluster.snapshots.restore.RestoreSnapshotRequest;
import org.opensearch.action.admin.indices.alias.IndicesAliasesAction;
import org.opensearch.action.admin.indices.alias.IndicesAliasesRequest;
import org.opensearch.action.admin.indices.alias.IndicesAliasesRequest.AliasActions;
import org.opensearch.action.admin.indices.create.AutoCreateAction;
import org.opensearch.action.admin.indices.create.CreateIndexAction;
import org.opensearch.action.admin.indices.create.CreateIndexRequest;
import org.opensearch.action.admin.indices.delete.DeleteIndexAction;
import org.opensearch.action.admin.indices.mapping.get.GetFieldMappingsRequest;
import org.opensearch.action.admin.indices.mapping.put.AutoPutMappingAction;
import org.opensearch.action.admin.indices.mapping.put.PutMappingAction;
import org.opensearch.action.bulk.BulkAction;
import org.opensearch.action.bulk.BulkItemRequest;
import org.opensearch.action.bulk.BulkRequest;
import org.opensearch.action.bulk.BulkShardRequest;
import org.opensearch.action.delete.DeleteAction;
import org.opensearch.action.get.GetRequest;
import org.opensearch.action.get.MultiGetAction;
import org.opensearch.action.index.IndexAction;
import org.opensearch.action.search.MultiSearchAction;
import org.opensearch.action.search.SearchAction;
import org.opensearch.action.search.SearchRequest;
import org.opensearch.action.search.SearchScrollAction;
import org.opensearch.action.support.IndicesOptions;
import org.opensearch.action.termvectors.MultiTermVectorsAction;
import org.opensearch.action.update.UpdateAction;
import org.opensearch.cluster.ClusterState;
import org.opensearch.cluster.metadata.AliasMetadata;
import org.opensearch.cluster.metadata.IndexMetadata;
import org.opensearch.cluster.metadata.IndexNameExpressionResolver;
import org.opensearch.cluster.metadata.Metadata;
import org.opensearch.cluster.service.ClusterService;
import org.opensearch.common.settings.Settings;
import org.opensearch.common.util.concurrent.ThreadContext;
import org.opensearch.core.common.Strings;
import org.opensearch.core.common.transport.TransportAddress;
import org.opensearch.index.reindex.ReindexAction;
import org.opensearch.script.mustache.RenderSearchTemplateAction;
import org.opensearch.security.action.apitokens.ApiTokenRepository;
import org.opensearch.security.auditlog.AuditLog;
import org.opensearch.security.configuration.ClusterInfoHolder;
import org.opensearch.security.configuration.ConfigurationRepository;
import org.opensearch.security.privileges.actionlevel.RoleBasedActionPrivileges;
import org.opensearch.security.privileges.actionlevel.SubjectBasedActionPrivileges;
import org.opensearch.security.resolver.IndexResolverReplacer;
import org.opensearch.security.resolver.IndexResolverReplacer.Resolved;
import org.opensearch.security.securityconf.ConfigModel;
import org.opensearch.security.securityconf.DynamicConfigFactory;
import org.opensearch.security.securityconf.DynamicConfigModel;
import org.opensearch.security.securityconf.FlattenedActionGroups;
import org.opensearch.security.securityconf.impl.CType;
import org.opensearch.security.securityconf.impl.DashboardSignInOption;
import org.opensearch.security.securityconf.impl.SecurityDynamicConfiguration;
import org.opensearch.security.securityconf.impl.v7.ActionGroupsV7;
import org.opensearch.security.securityconf.impl.v7.RoleV7;
import org.opensearch.security.securityconf.impl.v7.TenantV7;
import org.opensearch.security.support.Base64Helper;
import org.opensearch.security.support.ConfigConstants;
import org.opensearch.security.support.WildcardMatcher;
import org.opensearch.security.user.User;
import org.opensearch.tasks.Task;
import org.opensearch.threadpool.ThreadPool;

import org.greenrobot.eventbus.Subscribe;

import static org.opensearch.security.OpenSearchSecurityPlugin.traceAction;
import static org.opensearch.security.support.ConfigConstants.OPENDISTRO_SECURITY_USER_INFO_THREAD_CONTEXT;
import static org.opensearch.security.support.ConfigConstants.USER_ATTRIBUTE_SERIALIZATION_ENABLED;
import static org.opensearch.security.support.ConfigConstants.USER_ATTRIBUTE_SERIALIZATION_ENABLED_DEFAULT;
import static org.opensearch.security.support.SecurityUtils.escapePipe;

public class PrivilegesEvaluator {

    private static final String USER_TENANT = "__user__";
    private static final String GLOBAL_TENANT = "global_tenant";
    private static final String READ_ACCESS = "READ";
    private static final String WRITE_ACCESS = "WRITE";
    private static final String NO_ACCESS = "NONE";

    static final WildcardMatcher DNFOF_MATCHER = WildcardMatcher.from(
        ImmutableList.of(
            "indices:data/read/*",
            "indices:admin/mappings/fields/get*",
            "indices:admin/shards/search_shards",
            "indices:admin/resolve/index",
            "indices:monitor/settings/get",
            "indices:monitor/stats",
            "indices:admin/aliases/get"
        )
    );

    private static final WildcardMatcher ACTION_MATCHER = WildcardMatcher.from("indices:data/read/*search*");

    private static final IndicesOptions ALLOW_EMPTY = IndicesOptions.fromOptions(true, true, false, false);

    protected final Logger log = LogManager.getLogger(this.getClass());
    private final Supplier<ClusterState> clusterStateSupplier;

    private final IndexNameExpressionResolver resolver;

    private final AuditLog auditLog;
    private ThreadContext threadContext;

    private PrivilegesInterceptor privilegesInterceptor;

    private final boolean checkSnapshotRestoreWritePrivileges;

    private final ClusterInfoHolder clusterInfoHolder;
    private final ConfigurationRepository configurationRepository;
    private ConfigModel configModel;
    private final IndexResolverReplacer irr;
    private final SnapshotRestoreEvaluator snapshotRestoreEvaluator;
    private final SystemIndexAccessEvaluator systemIndexAccessEvaluator;
    private final ProtectedIndexAccessEvaluator protectedIndexAccessEvaluator;
    private final TermsAggregationEvaluator termsAggregationEvaluator;
    private final PitPrivilegesEvaluator pitPrivilegesEvaluator;
    private DynamicConfigModel dcm;
    private final Settings settings;
    private final AtomicReference<RoleBasedActionPrivileges> actionPrivileges = new AtomicReference<>();
    private final AtomicReference<TenantPrivileges> tenantPrivileges = new AtomicReference<>();
    private final Map<String, SubjectBasedActionPrivileges> pluginIdToActionPrivileges = new HashMap<>();
    private ApiTokenRepository apiTokenRepository;

    /**
     * The pure static action groups should be ONLY used by action privileges for plugins; only those cannot and should
     * not have knowledge of any action groups defined in the dynamic configuration. All other functionality should
     * use the action groups derived from the dynamic configuration (which is always computed on the fly on
     * configuration updates).
     */
    private final FlattenedActionGroups staticActionGroups;

    public PrivilegesEvaluator(
        final ClusterService clusterService,
        Supplier<ClusterState> clusterStateSupplier,
        ThreadPool threadPool,
        final ThreadContext threadContext,
        final ConfigurationRepository configurationRepository,
        final IndexNameExpressionResolver resolver,
        AuditLog auditLog,
        final Settings settings,
        final PrivilegesInterceptor privilegesInterceptor,
        final ClusterInfoHolder clusterInfoHolder,
        final IndexResolverReplacer irr,
        final ApiTokenRepository apiTokenRepository
    ) {

        super();
        this.resolver = resolver;
        this.auditLog = auditLog;

        this.threadContext = threadContext;
        this.privilegesInterceptor = privilegesInterceptor;
        this.clusterStateSupplier = clusterStateSupplier;
        this.settings = settings;

        this.checkSnapshotRestoreWritePrivileges = settings.getAsBoolean(
            ConfigConstants.SECURITY_CHECK_SNAPSHOT_RESTORE_WRITE_PRIVILEGES,
            ConfigConstants.SECURITY_DEFAULT_CHECK_SNAPSHOT_RESTORE_WRITE_PRIVILEGES
        );

        this.clusterInfoHolder = clusterInfoHolder;
        this.irr = irr;
        snapshotRestoreEvaluator = new SnapshotRestoreEvaluator(settings, auditLog);
        systemIndexAccessEvaluator = new SystemIndexAccessEvaluator(settings, auditLog, irr);
        protectedIndexAccessEvaluator = new ProtectedIndexAccessEvaluator(settings, auditLog);
        termsAggregationEvaluator = new TermsAggregationEvaluator();
        pitPrivilegesEvaluator = new PitPrivilegesEvaluator();
        this.configurationRepository = configurationRepository;
        this.staticActionGroups = new FlattenedActionGroups(
            DynamicConfigFactory.addStatics(SecurityDynamicConfiguration.empty(CType.ACTIONGROUPS))
        );

        if (configurationRepository != null) {
            configurationRepository.subscribeOnChange(configMap -> {
                SecurityDynamicConfiguration<ActionGroupsV7> actionGroupsConfiguration = configurationRepository.getConfiguration(
                    CType.ACTIONGROUPS
                );
                SecurityDynamicConfiguration<RoleV7> rolesConfiguration = configurationRepository.getConfiguration(CType.ROLES);
                SecurityDynamicConfiguration<TenantV7> tenantConfiguration = configurationRepository.getConfiguration(CType.TENANTS);

                this.updateConfiguration(actionGroupsConfiguration, rolesConfiguration, tenantConfiguration);
            });
        }

        if (apiTokenRepository != null) {
            // TODO Also ensure these are read on node bootstrap
            apiTokenRepository.subscribeOnChange(() -> {
                SecurityDynamicConfiguration<ActionGroupsV7> actionGroupsConfiguration = configurationRepository.getConfiguration(
                    CType.ACTIONGROUPS
                );
                FlattenedActionGroups flattenedActionGroups = new FlattenedActionGroups(actionGroupsConfiguration.withStaticConfig());
                for (Map.Entry<String, RoleV7> entry : apiTokenRepository.getJtis().entrySet()) {
                    pluginIdToActionPrivileges.put(
                        entry.getKey(),
                        new SubjectBasedActionPrivileges(entry.getValue(), flattenedActionGroups)
                    );
                }
            });
        }

        if (clusterService != null) {
            clusterService.addListener(event -> {
                RoleBasedActionPrivileges actionPrivileges = PrivilegesEvaluator.this.actionPrivileges.get();
                if (actionPrivileges != null) {
                    actionPrivileges.clusterStateMetadataDependentPrivileges().updateClusterStateMetadataAsync(clusterService, threadPool);
                }
            });
        }
<<<<<<< HEAD

        this.apiTokenRepository = apiTokenRepository;
=======
>>>>>>> e1902648
    }

    void updateConfiguration(
        SecurityDynamicConfiguration<ActionGroupsV7> actionGroupsConfiguration,
        SecurityDynamicConfiguration<RoleV7> rolesConfiguration,
        SecurityDynamicConfiguration<TenantV7> tenantConfiguration
    ) {
        FlattenedActionGroups flattenedActionGroups = new FlattenedActionGroups(actionGroupsConfiguration.withStaticConfig());
        rolesConfiguration = rolesConfiguration.withStaticConfig();
        tenantConfiguration = tenantConfiguration.withStaticConfig();
        try {
            RoleBasedActionPrivileges actionPrivileges = new RoleBasedActionPrivileges(rolesConfiguration, flattenedActionGroups, settings);
            Metadata metadata = clusterStateSupplier.get().metadata();
            actionPrivileges.updateStatefulIndexPrivileges(metadata.getIndicesLookup(), metadata.version());
            RoleBasedActionPrivileges oldInstance = this.actionPrivileges.getAndSet(actionPrivileges);

            if (oldInstance != null) {
                oldInstance.clusterStateMetadataDependentPrivileges().shutdown();
            }
        } catch (Exception e) {
            log.error("Error while updating ActionPrivileges", e);
        }

        try {
            this.tenantPrivileges.set(new TenantPrivileges(rolesConfiguration, tenantConfiguration, flattenedActionGroups));
        } catch (Exception e) {
            log.error("Error while updating TenantPrivileges", e);
        }
    }

    @Subscribe
    public void onConfigModelChanged(ConfigModel configModel) {
        this.configModel = configModel;
    }

    @Subscribe
    public void onDynamicConfigModelChanged(DynamicConfigModel dcm) {
        this.dcm = dcm;
    }

    public boolean hasRestAdminPermissions(final User user, final TransportAddress remoteAddress, final String permission) {
        PrivilegesEvaluationContext context = createContext(user, permission);
        return context.getActionPrivileges().hasExplicitClusterPrivilege(context, permission).isAllowed();
    }

    public boolean isInitialized() {
        return configModel != null && dcm != null && actionPrivileges.get() != null;
    }

    private boolean isUserAttributeSerializationEnabled() {
        return this.settings.getAsBoolean(USER_ATTRIBUTE_SERIALIZATION_ENABLED, USER_ATTRIBUTE_SERIALIZATION_ENABLED_DEFAULT);
    }

    private void setUserInfoInThreadContext(PrivilegesEvaluationContext context) {
        if (threadContext.getTransient(OPENDISTRO_SECURITY_USER_INFO_THREAD_CONTEXT) == null) {
            StringJoiner joiner = new StringJoiner("|");
            // Escape any pipe characters in the values before joining
            joiner.add(escapePipe(context.getUser().getName()));
            joiner.add(escapePipe(String.join(",", context.getUser().getRoles())));
            joiner.add(escapePipe(String.join(",", context.getMappedRoles())));

            String requestedTenant = context.getUser().getRequestedTenant();
            joiner.add(requestedTenant);

            String tenantAccessToCheck = getTenancyAccess(context);
            joiner.add(tenantAccessToCheck);
            log.debug(joiner);

            if (this.isUserAttributeSerializationEnabled()) {
                joiner.add(Base64Helper.serializeObject((Serializable) context.getUser().getCustomAttributesMap()));
            }

            threadContext.putTransient(OPENDISTRO_SECURITY_USER_INFO_THREAD_CONTEXT, joiner.toString());
        }
    }

    public PrivilegesEvaluationContext createContext(User user, String action) {
        return createContext(user, action, null, null, null);
    }

    private String getTenancyAccess(PrivilegesEvaluationContext context) {
        String requestedTenant = context.getUser().getRequestedTenant();
        final String tenant = Strings.isNullOrEmpty(requestedTenant) ? GLOBAL_TENANT : requestedTenant;
        if (tenantPrivileges.get().hasTenantPrivilege(context, tenant, TenantPrivileges.ActionType.WRITE)) {
            return WRITE_ACCESS;
        } else if (tenantPrivileges.get().hasTenantPrivilege(context, tenant, TenantPrivileges.ActionType.READ)) {
            return READ_ACCESS;
        } else {
            return NO_ACCESS;
        }
    }

    public PrivilegesEvaluationContext createContext(
        User user,
        String action0,
        ActionRequest request,
        Task task,
        Set<String> injectedRoles
    ) {
        if (!isInitialized()) {
            StringBuilder error = new StringBuilder("OpenSearch Security is not initialized.");
            if (!clusterInfoHolder.hasClusterManager()) {
                error.append(String.format(" %s", ClusterInfoHolder.CLUSTER_MANAGER_NOT_PRESENT));
            }
            throw new OpenSearchSecurityException(error.toString());
        }

        TransportAddress caller = threadContext.getTransient(ConfigConstants.OPENDISTRO_SECURITY_REMOTE_ADDRESS);

        ActionPrivileges actionPrivileges;
        ImmutableSet<String> mappedRoles;

        if (user.isPluginUser() || user.isApiTokenRequest()) {
            mappedRoles = ImmutableSet.of();
            actionPrivileges = this.pluginIdToActionPrivileges.get(user.getName());
            if (actionPrivileges == null) {
                actionPrivileges = ActionPrivileges.EMPTY;
            }
        } else {
            mappedRoles = ImmutableSet.copyOf((injectedRoles == null) ? mapRoles(user, caller) : injectedRoles);
            actionPrivileges = this.actionPrivileges.get();
        }

        return new PrivilegesEvaluationContext(
            user,
            mappedRoles,
            action0,
            request,
            task,
            irr,
            resolver,
            clusterStateSupplier,
            actionPrivileges
        );
    }

    public PrivilegesEvaluatorResponse evaluate(PrivilegesEvaluationContext context) {

        if (!isInitialized()) {
            StringBuilder error = new StringBuilder("OpenSearch Security is not initialized.");
            if (!clusterInfoHolder.hasClusterManager()) {
                error.append(String.format(" %s", ClusterInfoHolder.CLUSTER_MANAGER_NOT_PRESENT));
            }
            throw new OpenSearchSecurityException(error.toString());
        }

        String action0 = context.getAction();
        ImmutableSet<String> mappedRoles = context.getMappedRoles();
        User user = context.getUser();
        ActionRequest request = context.getRequest();
        Task task = context.getTask();

        if (action0.startsWith("internal:indices/admin/upgrade")) {
            action0 = "indices:admin/upgrade";
        }

        if (AutoCreateAction.NAME.equals(action0)) {
            action0 = CreateIndexAction.NAME;
        }

        if (AutoPutMappingAction.NAME.equals(action0)) {
            action0 = PutMappingAction.NAME;
        }

        PrivilegesEvaluatorResponse presponse = new PrivilegesEvaluatorResponse();

        final String injectedRolesValidationString = threadContext.getTransient(
            ConfigConstants.OPENDISTRO_SECURITY_INJECTED_ROLES_VALIDATION
        );
        if (injectedRolesValidationString != null) {
            HashSet<String> injectedRolesValidationSet = new HashSet<>(Arrays.asList(injectedRolesValidationString.split(",")));
            if (!mappedRoles.containsAll(injectedRolesValidationSet)) {
                presponse.allowed = false;
                presponse.missingSecurityRoles.addAll(injectedRolesValidationSet);
                log.info("Roles {} are not mapped to the user {}", injectedRolesValidationSet, user);
                return presponse;
            }
            mappedRoles = ImmutableSet.copyOf(injectedRolesValidationSet);
            context.setMappedRoles(mappedRoles);
        }

        setUserInfoInThreadContext(context);

        final boolean isDebugEnabled = log.isDebugEnabled();
        if (isDebugEnabled) {
            log.debug("Evaluate permissions for {}", user);
            log.debug("Action: {} ({})", action0, request.getClass().getSimpleName());
            log.debug("Mapped roles: {}", mappedRoles.toString());
        }

        ActionPrivileges actionPrivileges = context.getActionPrivileges();
        if (actionPrivileges == null) {
            throw new OpenSearchSecurityException("OpenSearch Security is not initialized: roles configuration is missing");
        }

        if (request instanceof BulkRequest && (Strings.isNullOrEmpty(user.getRequestedTenant()))) {
            // Shortcut for bulk actions. The details are checked on the lower level of the BulkShardRequests (Action
            // indices:data/write/bulk[s]).
            // This shortcut is only possible if the default tenant is selected, as we might need to rewrite the request for non-default
            // tenants.
            // No further access check for the default tenant is necessary, as access will be also checked on the TransportShardBulkAction
            // level.

            presponse = actionPrivileges.hasClusterPrivilege(context, action0);

            if (!presponse.allowed) {
                log.info(
                    "No cluster-level perm match for {} [Action [{}]] [RolesChecked {}]. No permissions for {}",
                    user,
                    action0,
                    mappedRoles,
                    presponse.getMissingPrivileges()
                );
            }
            return presponse;
        }

        final Resolved requestedResolved = context.getResolvedRequest();

        if (isDebugEnabled) {
            log.debug("RequestedResolved : {}", requestedResolved);
        }

        // check snapshot/restore requests
        // NOTE: Has to go first as restore request could be for protected and/or system indices and the request may
        // fail with 403 if system index or protected index evaluators are triggered first
        if (snapshotRestoreEvaluator.evaluate(request, task, action0, clusterInfoHolder, presponse).isComplete()) {
            return presponse;
        }

        // System index access
        if (systemIndexAccessEvaluator.evaluate(request, task, action0, requestedResolved, presponse, context, actionPrivileges, user)
            .isComplete()) {
            return presponse;
        }

        // Protected index access
        if (protectedIndexAccessEvaluator.evaluate(request, task, action0, requestedResolved, presponse, mappedRoles).isComplete()) {
            return presponse;
        }

        // check access for point in time requests
        if (pitPrivilegesEvaluator.evaluate(request, context, actionPrivileges, action0, presponse, irr).isComplete()) {
            return presponse;
        }

        final boolean dnfofEnabled = dcm.isDnfofEnabled();

        final boolean isTraceEnabled = log.isTraceEnabled();
        if (isTraceEnabled) {
            log.trace("dnfof enabled? {}", dnfofEnabled);
        }

        final boolean serviceAccountUser = user.isServiceAccount();
        if (isClusterPerm(action0)) {
            if (serviceAccountUser) {
                log.info("{} is a service account which doesn't have access to cluster level permission: {}", user, action0);
                return PrivilegesEvaluatorResponse.insufficient(action0);
            }

            presponse = actionPrivileges.hasClusterPrivilege(context, action0);

            if (!presponse.allowed) {
                log.info(
                    "No cluster-level perm match for {} {} [Action [{}]] [RolesChecked {}]. No permissions for {}",
                    user,
                    requestedResolved,
                    action0,
                    mappedRoles,
                    presponse.getMissingPrivileges()
                );
                return presponse;
            } else {

                if (request instanceof RestoreSnapshotRequest && checkSnapshotRestoreWritePrivileges) {
                    if (isDebugEnabled) {
                        log.debug("Normally allowed but we need to apply some extra checks for a restore request.");
                    }
                } else {
                    if (privilegesInterceptor.getClass() != PrivilegesInterceptor.class) {

                        final PrivilegesInterceptor.ReplaceResult replaceResult = privilegesInterceptor.replaceDashboardsIndex(
                            request,
                            action0,
                            user,
                            dcm,
                            requestedResolved,
                            context,
                            this.tenantPrivileges.get()
                        );

                        if (isDebugEnabled) {
                            log.debug("Result from privileges interceptor for cluster perm: {}", replaceResult);
                        }

                        if (!replaceResult.continueEvaluation) {
                            if (replaceResult.accessDenied) {
                                auditLog.logMissingPrivileges(action0, request, task);
                            } else {
                                presponse.allowed = true;
                                presponse.createIndexRequestBuilder = replaceResult.createIndexRequestBuilder;
                            }
                            return presponse;
                        }
                    }

                    if (isDebugEnabled) {
                        log.debug("Allowed because we have cluster permissions for {}", action0);
                    }
                    presponse.allowed = true;
                    return presponse;
                }
            }
        }

        if (checkDocAllowListHeader(user, action0, request)) {
            presponse.allowed = true;
            return presponse;
        }

        // term aggregations
        if (termsAggregationEvaluator.evaluate(requestedResolved, request, context, actionPrivileges, presponse).isComplete()) {
            return presponse;
        }

        ImmutableSet<String> allIndexPermsRequired = evaluateAdditionalIndexPermissions(request, action0);

        if (isDebugEnabled) {
            log.debug(
                "Requested {} from {}",
                allIndexPermsRequired,
                threadContext.getTransient(ConfigConstants.OPENDISTRO_SECURITY_REMOTE_ADDRESS)
            );
        }

        if (isDebugEnabled) {
            log.debug("Requested resolved index types: {}", requestedResolved);
            log.debug("Security roles: {}", mappedRoles);
        }

        // TODO exclude Security index

        if (privilegesInterceptor.getClass() != PrivilegesInterceptor.class) {

            final PrivilegesInterceptor.ReplaceResult replaceResult = privilegesInterceptor.replaceDashboardsIndex(
                request,
                action0,
                user,
                dcm,
                requestedResolved,
                context,
                this.tenantPrivileges.get()
            );

            if (isDebugEnabled) {
                log.debug("Result from privileges interceptor: {}", replaceResult);
            }

            if (!replaceResult.continueEvaluation) {
                if (replaceResult.accessDenied) {
                    auditLog.logMissingPrivileges(action0, request, task);
                    return PrivilegesEvaluatorResponse.insufficient(action0);
                } else {
                    presponse.allowed = true;
                    presponse.createIndexRequestBuilder = replaceResult.createIndexRequestBuilder;
                    return presponse;
                }
            }
        }

        boolean dnfofPossible = dnfofEnabled && DNFOF_MATCHER.test(action0);

        presponse = actionPrivileges.hasIndexPrivilege(context, allIndexPermsRequired, requestedResolved);

        if (presponse.isPartiallyOk()) {
            if (dnfofPossible) {
                if (irr.replace(request, true, presponse.getAvailableIndices())) {
                    return PrivilegesEvaluatorResponse.ok();
                }
            }
        } else if (!presponse.isAllowed()) {
            if (dnfofPossible && dcm.isDnfofForEmptyResultsEnabled() && request instanceof IndicesRequest.Replaceable) {
                ((IndicesRequest.Replaceable) request).indices(new String[0]);

                if (request instanceof SearchRequest) {
                    ((SearchRequest) request).indicesOptions(ALLOW_EMPTY);
                } else if (request instanceof ClusterSearchShardsRequest) {
                    ((ClusterSearchShardsRequest) request).indicesOptions(ALLOW_EMPTY);
                } else if (request instanceof GetFieldMappingsRequest) {
                    ((GetFieldMappingsRequest) request).indicesOptions(ALLOW_EMPTY);
                }

                return PrivilegesEvaluatorResponse.ok();
            }
        }

        if (presponse.isAllowed()) {
            if (checkFilteredAliases(requestedResolved, action0, isDebugEnabled)) {
                presponse.allowed = false;
                return presponse;
            }

            if (isDebugEnabled) {
                log.debug("Allowed because we have all indices permissions for {}", action0);
            }
        } else {
            log.info(
                "No {}-level perm match for {} {}: {} [Action [{}]] [RolesChecked {}]",
                "index",
                user,
                requestedResolved,
                presponse.getReason(),
                action0,
                mappedRoles
            );
            log.info("Index to privilege matrix:\n{}", presponse.getPrivilegeMatrix());
            if (presponse.hasEvaluationExceptions()) {
                log.info("Evaluation errors:\n{}", presponse.getEvaluationExceptionInfo());
            }
        }

        return presponse;
    }

    public Set<String> mapRoles(final User user, final TransportAddress caller) {
        return this.configModel.mapSecurityRoles(user, caller);
    }

    public TenantPrivileges tenantPrivileges() {
        return this.tenantPrivileges.get();
    }

    public boolean multitenancyEnabled() {
        return privilegesInterceptor.getClass() != PrivilegesInterceptor.class && dcm.isDashboardsMultitenancyEnabled();
    }

    public boolean privateTenantEnabled() {
        return privilegesInterceptor.getClass() != PrivilegesInterceptor.class && dcm.isDashboardsPrivateTenantEnabled();
    }

    public String dashboardsDefaultTenant() {
        return dcm.getDashboardsDefaultTenant();
    }

    public boolean notFailOnForbiddenEnabled() {
        return privilegesInterceptor.getClass() != PrivilegesInterceptor.class && dcm.isDnfofEnabled();
    }

    public String dashboardsIndex() {
        return dcm.getDashboardsIndexname();
    }

    public String dashboardsServerUsername() {
        return dcm.getDashboardsServerUsername();
    }

    public String dashboardsOpenSearchRole() {
        return dcm.getDashboardsOpenSearchRole();
    }

    public List<DashboardSignInOption> getSignInOptions() {
        return dcm.getSignInOptions();
    }

    private ImmutableSet<String> evaluateAdditionalIndexPermissions(final ActionRequest request, final String originalAction) {
        ImmutableSet.Builder<String> additionalPermissionsRequired = ImmutableSet.builder();

        if (!isClusterPerm(originalAction)) {
            additionalPermissionsRequired.add(originalAction);
        }

        if (request instanceof ClusterSearchShardsRequest) {
            additionalPermissionsRequired.add(SearchAction.NAME);
        }

        if (request instanceof BulkShardRequest) {
            BulkShardRequest bsr = (BulkShardRequest) request;
            for (BulkItemRequest bir : bsr.items()) {
                switch (bir.request().opType()) {
                    case CREATE:
                        additionalPermissionsRequired.add(IndexAction.NAME);
                        break;
                    case INDEX:
                        additionalPermissionsRequired.add(IndexAction.NAME);
                        break;
                    case DELETE:
                        additionalPermissionsRequired.add(DeleteAction.NAME);
                        break;
                    case UPDATE:
                        additionalPermissionsRequired.add(UpdateAction.NAME);
                        break;
                }
            }
        }

        if (request instanceof IndicesAliasesRequest) {
            IndicesAliasesRequest bsr = (IndicesAliasesRequest) request;
            for (AliasActions bir : bsr.getAliasActions()) {
                switch (bir.actionType()) {
                    case REMOVE_INDEX:
                        additionalPermissionsRequired.add(DeleteIndexAction.NAME);
                        break;
                    default:
                        break;
                }
            }
        }

        if (request instanceof CreateIndexRequest) {
            CreateIndexRequest cir = (CreateIndexRequest) request;
            if (cir.aliases() != null && !cir.aliases().isEmpty()) {
                additionalPermissionsRequired.add(IndicesAliasesAction.NAME);
            }
        }

        if (request instanceof RestoreSnapshotRequest && checkSnapshotRestoreWritePrivileges) {
            additionalPermissionsRequired.addAll(ConfigConstants.SECURITY_SNAPSHOT_RESTORE_NEEDED_WRITE_PRIVILEGES);
        }

        ImmutableSet<String> result = additionalPermissionsRequired.build();

        if (result.size() > 1) {
            traceAction("Additional permissions required: {}", result);
        }

        if (log.isDebugEnabled() && result.size() > 1) {
            log.debug("Additional permissions required: {}", result);
        }

        return result;
    }

    public static boolean isClusterPerm(String action0) {
        return (action0.startsWith("cluster:")
            || action0.startsWith("indices:admin/template/")
            || action0.startsWith("indices:admin/index_template/")
            || action0.startsWith(SearchScrollAction.NAME)
            || (action0.equals(BulkAction.NAME))
            || (action0.equals(MultiGetAction.NAME))
            || (action0.startsWith(MultiSearchAction.NAME))
            || (action0.equals(MultiTermVectorsAction.NAME))
            || (action0.equals(ReindexAction.NAME))
            || (action0.equals(RenderSearchTemplateAction.NAME)));
    }

    @SuppressWarnings("unchecked")
    private boolean checkFilteredAliases(Resolved requestedResolved, String action, boolean isDebugEnabled) {
        final String faMode = dcm.getFilteredAliasMode();// getConfigSettings().dynamic.filtered_alias_mode;

        if (!"disallow".equals(faMode)) {
            return false;
        }

        if (!ACTION_MATCHER.test(action)) {
            return false;
        }

        Iterable<IndexMetadata> indexMetaDataCollection;

        if (requestedResolved.isLocalAll()) {
            indexMetaDataCollection = new Iterable<IndexMetadata>() {
                @Override
                public Iterator<IndexMetadata> iterator() {
                    return clusterStateSupplier.get().getMetadata().getIndices().values().iterator();
                }
            };
        } else {
            Set<IndexMetadata> indexMetaDataSet = new HashSet<>(requestedResolved.getAllIndices().size());

            for (String requestAliasOrIndex : requestedResolved.getAllIndices()) {
                IndexMetadata indexMetaData = clusterStateSupplier.get().getMetadata().getIndices().get(requestAliasOrIndex);
                if (indexMetaData == null) {
                    if (isDebugEnabled) {
                        log.debug("{} does not exist in cluster metadata", requestAliasOrIndex);
                    }
                    continue;
                }

                indexMetaDataSet.add(indexMetaData);
            }

            indexMetaDataCollection = indexMetaDataSet;
        }
        // check filtered aliases
        for (IndexMetadata indexMetaData : indexMetaDataCollection) {

            final List<AliasMetadata> filteredAliases = new ArrayList<AliasMetadata>();

            final Map<String, AliasMetadata> aliases = indexMetaData.getAliases();

            if (aliases != null && aliases.size() > 0) {
                if (isDebugEnabled) {
                    log.debug("Aliases for {}: {}", indexMetaData.getIndex().getName(), aliases);
                }

                final Iterator<String> it = aliases.keySet().iterator();
                while (it.hasNext()) {
                    final String alias = it.next();
                    final AliasMetadata aliasMetadata = aliases.get(alias);

                    if (aliasMetadata != null && aliasMetadata.filteringRequired()) {
                        filteredAliases.add(aliasMetadata);
                        if (isDebugEnabled) {
                            log.debug("{} is a filtered alias {}", alias, aliasMetadata.getFilter());
                        }
                    } else {
                        if (isDebugEnabled) {
                            log.debug("{} is not an alias or does not have a filter", alias);
                        }
                    }
                }
            }

            if (filteredAliases.size() > 1 && ACTION_MATCHER.test(action)) {
                // TODO add queries as dls queries (works only if dls module is installed)
                log.error(
                    "More than one ({}) filtered alias found for same index ({}). This is currently not supported. Aliases: {}",
                    filteredAliases.size(),
                    indexMetaData.getIndex().getName(),
                    toString(filteredAliases)
                );
                return true;
            }
        } // end-for

        return false;
    }

    private boolean checkDocAllowListHeader(User user, String action, ActionRequest request) {
        String docAllowListHeader = threadContext.getHeader(ConfigConstants.OPENDISTRO_SECURITY_DOC_ALLOWLIST_HEADER);

        if (docAllowListHeader == null) {
            return false;
        }

        if (!(request instanceof GetRequest)) {
            return false;
        }

        try {
            DocumentAllowList documentAllowList = DocumentAllowList.parse(docAllowListHeader);
            GetRequest getRequest = (GetRequest) request;

            if (documentAllowList.isAllowed(getRequest.index(), getRequest.id())) {
                if (log.isDebugEnabled()) {
                    log.debug("Request " + request + " is allowed by " + documentAllowList);
                }

                return true;
            } else {
                return false;
            }

        } catch (Exception e) {
            log.error("Error while handling document allow list: " + docAllowListHeader, e);
            return false;
        }
    }

    private List<String> toString(List<AliasMetadata> aliases) {
        if (aliases == null || aliases.size() == 0) {
            return Collections.emptyList();
        }

        final List<String> ret = new ArrayList<>(aliases.size());

        for (final AliasMetadata amd : aliases) {
            if (amd != null) {
                ret.add(amd.alias());
            }
        }

        return Collections.unmodifiableList(ret);
    }

    public void updatePluginToActionPrivileges(String pluginIdentifier, RoleV7 pluginPermissions) {
        pluginIdToActionPrivileges.put(pluginIdentifier, new SubjectBasedActionPrivileges(pluginPermissions, staticActionGroups));
    }
}<|MERGE_RESOLUTION|>--- conflicted
+++ resolved
@@ -257,11 +257,8 @@
                 }
             });
         }
-<<<<<<< HEAD
 
         this.apiTokenRepository = apiTokenRepository;
-=======
->>>>>>> e1902648
     }
 
     void updateConfiguration(
