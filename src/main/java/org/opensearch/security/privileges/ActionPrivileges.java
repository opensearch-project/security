/*
 * SPDX-License-Identifier: Apache-2.0
 *
 * The OpenSearch Contributors require contributions made to
 * this file be licensed under the Apache-2.0 license or a
 * compatible open source license.
 *
 * Modifications Copyright OpenSearch Contributors. See
 * GitHub history for details.
 */

package org.opensearch.security.privileges;

<<<<<<< HEAD
import java.util.ArrayList;
import java.util.Collection;
import java.util.HashMap;
import java.util.HashSet;
import java.util.List;
import java.util.Map;
=======
>>>>>>> 87962e87
import java.util.Set;

import org.opensearch.security.resolver.IndexResolverReplacer;

/**
 * Defines the general interface for evaluating privileges on actions. References to ActionPrivileges instances
 * should be usually obtained by PrivilegesEvaluator.createContext().getActionPrivileges().
 * <p>
 * Different ActionPrivileges implementations might consider different data from the PrivilegeEvaluationContext
 * for privilege evaluation. Some (like RoleBasedActionPrivileges) might consider the mapped roles. Others might
 * be completely self-sufficient because the PrivilegesEvaluator.createContext() method already checked all
 * pre-conditions to choose the correct instance (e.g. for plugins or API tokens).
 */
public interface ActionPrivileges {

    /**
     * Checks whether this instance provides privileges for the provided action.
     *
     * @param context The context of the privilege evaluation. Depending on the ActionPrivileges implementation,
     *                the mapped role from the context might be used (RoleBasedActionPrivileges) or not.
     * @param action The name of the OpenSearch action to be evaluated.
     * @return Returns a PrivilegesEvaluatorResponse with allowed=true if privileges are available.
     *    Otherwise, allowed will be false and missingPrivileges will contain the name of the given action.
     */
    PrivilegesEvaluatorResponse hasClusterPrivilege(PrivilegesEvaluationContext context, String action);

<<<<<<< HEAD
    private final AtomicReference<StatefulIndexPrivileges> statefulIndex = new AtomicReference<>();

    public ActionPrivileges(
        SecurityDynamicConfiguration<RoleV7> roles,
        FlattenedActionGroups actionGroups,
        Supplier<Map<String, IndexAbstraction>> indexMetadataSupplier,
        Settings settings,
        ImmutableSet<String> wellKnownClusterActions,
        ImmutableSet<String> wellKnownIndexActions,
        ImmutableSet<String> explicitlyRequiredIndexActions,
        Map<String, Set<String>> pluginToClusterActions,
        Map<String, RoleV7> jtiToRole
    ) {
        this.cluster = new ClusterPrivileges(roles, actionGroups, wellKnownClusterActions, pluginToClusterActions, jtiToRole);
        this.index = new IndexPrivileges(roles, actionGroups, wellKnownIndexActions, explicitlyRequiredIndexActions, jtiToRole);
        this.roles = roles;
        this.actionGroups = actionGroups;
        this.wellKnownClusterActions = wellKnownClusterActions;
        this.wellKnownIndexActions = wellKnownIndexActions;
        this.indexMetadataSupplier = indexMetadataSupplier;
        this.statefulIndexMaxHeapSize = PRECOMPUTED_PRIVILEGES_MAX_HEAP_SIZE.get(settings);
    }

    public ActionPrivileges(
        SecurityDynamicConfiguration<RoleV7> roles,
        FlattenedActionGroups actionGroups,
        Supplier<Map<String, IndexAbstraction>> indexMetadataSupplier,
        Settings settings
    ) {
        this(
            roles,
            actionGroups,
            indexMetadataSupplier,
            settings,
            WellKnownActions.CLUSTER_ACTIONS,
            WellKnownActions.INDEX_ACTIONS,
            WellKnownActions.EXPLICITLY_REQUIRED_INDEX_ACTIONS,
            Map.of(),
            Map.of()
        );
    }

    public ActionPrivileges(
        SecurityDynamicConfiguration<RoleV7> roles,
        FlattenedActionGroups actionGroups,
        Supplier<Map<String, IndexAbstraction>> indexMetadataSupplier,
        Settings settings,
        Map<String, Set<String>> pluginToClusterActions,
        Map<String, RoleV7> jtiToRole
    ) {
        this(
            roles,
            actionGroups,
            indexMetadataSupplier,
            settings,
            WellKnownActions.CLUSTER_ACTIONS,
            WellKnownActions.INDEX_ACTIONS,
            WellKnownActions.EXPLICITLY_REQUIRED_INDEX_ACTIONS,
            pluginToClusterActions,
            jtiToRole
        );
    }

    public PrivilegesEvaluatorResponse hasClusterPrivilege(PrivilegesEvaluationContext context, String action) {
        return cluster.providesPrivilege(context, action, context.getMappedRoles());
    }
=======
    /**
     * Checks whether this instance provides privileges for any of the provided actions.
     *
     * @param context The context of the privilege evaluation. Depending on the ActionPrivileges implementation,
     *                the mapped role from the context might be used (RoleBasedActionPrivileges) or not.
     * @param actions The names of the OpenSearch action to be evaluated.
     * @return Returns a PrivilegesEvaluatorResponse with allowed=true if privileges are available.
     *    Otherwise, allowed will be false and missingPrivileges will contain the name of the given action.
     */
>>>>>>> 87962e87

    PrivilegesEvaluatorResponse hasAnyClusterPrivilege(PrivilegesEvaluationContext context, Set<String> actions);

    /**
     * Checks whether this instance provides explicit privileges for the combination of the provided action and the
     * provided context.
     * <p>
     * Explicit means here that the privilege is not granted via a "*" action privilege wildcard. Other patterns
     * are possible. See also: https://github.com/opensearch-project/security/pull/2411 and https://github.com/opensearch-project/security/issues/3038
     *
     * @param context The context of the privilege evaluation. Depending on the ActionPrivileges implementation,
     *                the mapped role from the context might be used (RoleBasedActionPrivileges) or not.
     * @param action The name of the OpenSearch action to be evaluated.
     * @return Returns a PrivilegesEvaluatorResponse with allowed=true if privileges are available.
     *    Otherwise, allowed will be false and missingPrivileges will contain the name of the given action.
     */
    PrivilegesEvaluatorResponse hasExplicitClusterPrivilege(PrivilegesEvaluationContext context, String action);

    /**
     * Checks whether this instance provides privileges for the combination of the provided action,
     * the provided indices and the provided context.
     * <p>
     * Returns a PrivilegesEvaluatorResponse with allowed=true if privileges are available.
     * <p>
     * If privileges are only available for a sub-set of indices, isPartiallyOk() will return true
     * and the indices for which privileges are available are returned by getAvailableIndices(). This allows the
     * do_not_fail_on_forbidden behaviour.
     */
    PrivilegesEvaluatorResponse hasIndexPrivilege(
        PrivilegesEvaluationContext context,
        Set<String> actions,
        IndexResolverReplacer.Resolved resolvedIndices
    );

    /**
     * Checks whether this instance provides explicit privileges for the combination of the provided action,
     * the provided indices and the provided roles.
     * <p>
     * Explicit means here that the privilege is not granted via a "*" action privilege wildcard. Other patterns
     * are possible. See also: https://github.com/opensearch-project/security/pull/2411 and https://github.com/opensearch-project/security/issues/3038
     */
    PrivilegesEvaluatorResponse hasExplicitIndexPrivilege(
        PrivilegesEvaluationContext context,
        Set<String> actions,
        IndexResolverReplacer.Resolved resolvedIndices
<<<<<<< HEAD
    ) {
        CheckTable<String, String> checkTable = CheckTable.create(resolvedIndices.getAllIndices(), actions);
        return this.index.providesExplicitPrivilege(context, actions, resolvedIndices, checkTable, this.indexMetadataSupplier.get());
    }

    /**
     * Updates the stateful index configuration with the given indices. Should be normally only called by
     * updateStatefulIndexPrivilegesAsync(). Package visible for testing.
     */
    void updateStatefulIndexPrivileges(Map<String, IndexAbstraction> indices, long metadataVersion) {
        StatefulIndexPrivileges statefulIndex = this.statefulIndex.get();

        indices = StatefulIndexPrivileges.relevantOnly(indices);

        if (statefulIndex == null || !statefulIndex.indices.equals(indices)) {
            long start = System.currentTimeMillis();
            this.statefulIndex.set(
                new StatefulIndexPrivileges(roles, actionGroups, wellKnownIndexActions, indices, metadataVersion, statefulIndexMaxHeapSize)
            );
            long duration = System.currentTimeMillis() - start;
            log.debug("Updating StatefulIndexPrivileges took {} ms", duration);
        } else {
            synchronized (this) {
                // Even if the indices did not change, update the metadataVersion in statefulIndex to reflect
                // that the instance is up-to-date.
                if (statefulIndex.metadataVersion < metadataVersion) {
                    statefulIndex.metadataVersion = metadataVersion;
                }
            }
        }
    }

    @Override
    protected void updateClusterStateMetadata(Metadata metadata) {
        this.updateStatefulIndexPrivileges(metadata.getIndicesLookup(), metadata.version());
    }

    @Override
    protected long getCurrentlyUsedMetadataVersion() {
        StatefulIndexPrivileges statefulIndex = this.statefulIndex.get();
        return statefulIndex != null ? statefulIndex.metadataVersion : 0;
    }

    int getEstimatedStatefulIndexByteSize() {
        StatefulIndexPrivileges statefulIndex = this.statefulIndex.get();

        if (statefulIndex != null) {
            return statefulIndex.estimatedByteSize;
        } else {
            return 0;
        }
    }

    /**
     * Pre-computed, optimized cluster privilege maps. Instances of this class are immutable.
     * <p>
     * The data structures in this class are optimized for answering the question
     * "I have action A and roles [x,y,z]. Do I have authorization to execute the action?".
     * <p>
     * The check will be possible in time O(1) for "well-known" actions when the user actually has the privileges.
     */
    static class ClusterPrivileges {

        /**
         * Maps names of actions to the roles that provide a privilege for the respective action.
         * Note that the mapping is not comprehensive, additionally the data structures rolesWithWildcardPermissions
         * and rolesToActionMatcher need to be considered for a full view of the privileges.
         * <p>
         * This does not include privileges obtained via "*" action patterns. This is both meant as a
         * optimization and to support explicit privileges.
         */
        private final ImmutableMap<String, ImmutableCompactSubSet<String>> actionToRoles;

        /**
         * This contains all role names that provide wildcard (*) privileges for cluster actions.
         * This avoids a blow-up of the actionToRoles object by such roles.
         */
        private final ImmutableSet<String> rolesWithWildcardPermissions;

        /**
         * This maps role names to a matcher which matches the action names this role provides privileges for.
         * This is only used as a last resort if the test with actionToRole and rolesWithWildcardPermissions failed.
         * This is only necessary for actions which are not contained in the list of "well-known" actions provided
         * during construction.
         *
         * This does not include privileges obtained via "*" action patterns. This is both meant as a
         * optimization and to support explicit privileges.
         */
        private final ImmutableMap<String, WildcardMatcher> rolesToActionMatcher;

        private final ImmutableMap<String, WildcardMatcher> usersToActionMatcher;

        private final ImmutableSet<String> wellKnownClusterActions;

        /**
         * Creates pre-computed cluster privileges based on the given parameters.
         * <p>
         * This constructor will not throw an exception if it encounters any invalid configuration (that is,
         * in particular, unparseable regular expressions). Rather, it will just log an error. This is okay, as it
         * just results in fewer available privileges. However, having a proper error reporting mechanism would be
         * kind of nice.
         */
        ClusterPrivileges(
            SecurityDynamicConfiguration<RoleV7> roles,
            FlattenedActionGroups actionGroups,
            ImmutableSet<String> wellKnownClusterActions,
            Map<String, Set<String>> pluginToClusterActions,
            Map<String, RoleV7> jtiToRole
        ) {
            DeduplicatingCompactSubSetBuilder<String> roleSetBuilder = new DeduplicatingCompactSubSetBuilder<>(
                roles.getCEntries().keySet()
            );
            Map<String, DeduplicatingCompactSubSetBuilder.SubSetBuilder<String>> actionToRoles = new HashMap<>();
            ImmutableSet.Builder<String> rolesWithWildcardPermissions = ImmutableSet.builder();
            ImmutableMap.Builder<String, WildcardMatcher> rolesToActionMatcher = ImmutableMap.builder();
            ImmutableMap.Builder<String, WildcardMatcher> usersToActionMatcher = ImmutableMap.builder();

            for (Map.Entry<String, RoleV7> entry : roles.getCEntries().entrySet()) {
                try {
                    String roleName = entry.getKey();
                    RoleV7 role = entry.getValue();

                    roleSetBuilder.next(roleName);

                    ImmutableSet<String> permissionPatterns = actionGroups.resolve(role.getCluster_permissions());

                    // This list collects all the matchers for action names that will be found for the current role
                    List<WildcardMatcher> wildcardMatchers = new ArrayList<>();

                    for (String permission : permissionPatterns) {
                        // If we have a permission which does not use any pattern, we just simply add it to the
                        // "actionToRoles" map.
                        // Otherwise, we match the pattern against the provided well-known cluster actions and add
                        // these to the "actionToRoles" map. Additionally, for the case that the well-known cluster
                        // actions are not complete, we also collect the matcher to be used as a last resort later.

                        if (WildcardMatcher.isExact(permission)) {
                            actionToRoles.computeIfAbsent(permission, k -> roleSetBuilder.createSubSetBuilder()).add(roleName);
                        } else if (permission.equals("*")) {
                            // Special case: Roles with a wildcard "*" giving privileges for all actions. We will not resolve
                            // this stuff, but just note separately that this role just gets all the cluster privileges.
                            rolesWithWildcardPermissions.add(roleName);
                        } else {
                            WildcardMatcher wildcardMatcher = WildcardMatcher.from(permission);
                            Set<String> matchedActions = wildcardMatcher.getMatchAny(
                                wellKnownClusterActions,
                                Collectors.toUnmodifiableSet()
                            );

                            for (String action : matchedActions) {
                                actionToRoles.computeIfAbsent(action, k -> roleSetBuilder.createSubSetBuilder()).add(roleName);
                            }

                            wildcardMatchers.add(wildcardMatcher);
                        }
                    }

                    if (!wildcardMatchers.isEmpty()) {
                        rolesToActionMatcher.put(roleName, WildcardMatcher.from(wildcardMatchers));
                    }
                } catch (Exception e) {
                    log.error("Unexpected exception while processing role: {}\nIgnoring role.", entry.getKey(), e);
                }
            }

            if (pluginToClusterActions != null) {
                for (String pluginIdentifier : pluginToClusterActions.keySet()) {
                    Set<String> clusterActions = actionGroups.resolve(pluginToClusterActions.get(pluginIdentifier));
                    WildcardMatcher matcher = WildcardMatcher.from(clusterActions);
                    usersToActionMatcher.put(pluginIdentifier, matcher);
                }
            }

            if (jtiToRole != null) {
                for (String tokenIdentifier : jtiToRole.keySet()) {
                    Set<String> clusterActions = actionGroups.resolve(jtiToRole.get(tokenIdentifier).getCluster_permissions());
                    WildcardMatcher matcher = WildcardMatcher.from(clusterActions);
                    usersToActionMatcher.put(tokenIdentifier, matcher);
                }
            }

            DeduplicatingCompactSubSetBuilder.Completed<String> completedRoleSetBuilder = roleSetBuilder.build();

            this.actionToRoles = actionToRoles.entrySet()
                .stream()
                .collect(ImmutableMap.toImmutableMap(Map.Entry::getKey, entry -> entry.getValue().build(completedRoleSetBuilder)));
            this.rolesWithWildcardPermissions = rolesWithWildcardPermissions.build();
            this.rolesToActionMatcher = rolesToActionMatcher.build();
            this.usersToActionMatcher = usersToActionMatcher.build();
            this.wellKnownClusterActions = wellKnownClusterActions;
        }

        /**
         * Checks whether this instance provides privileges for the combination of the provided action and the
         * provided roles. Returns a PrivilegesEvaluatorResponse with allowed=true if privileges are available.
         * Otherwise, allowed will be false and missingPrivileges will contain the name of the given action.
         */
        PrivilegesEvaluatorResponse providesPrivilege(PrivilegesEvaluationContext context, String action, Set<String> roles) {

            // 1: Check roles with wildcards
            if (CollectionUtils.containsAny(roles, this.rolesWithWildcardPermissions)) {
                return PrivilegesEvaluatorResponse.ok();
            }

            // 2: Check well-known actions - this should cover most cases
            ImmutableCompactSubSet<String> rolesWithPrivileges = this.actionToRoles.get(action);

            if (rolesWithPrivileges != null && rolesWithPrivileges.containsAny(roles)) {
                return PrivilegesEvaluatorResponse.ok();
            }

            // 3: Only if everything else fails: Check the matchers in case we have a non-well-known action
            if (!this.wellKnownClusterActions.contains(action)) {
                for (String role : roles) {
                    WildcardMatcher matcher = this.rolesToActionMatcher.get(role);

                    if (matcher != null && matcher.test(action)) {
                        return PrivilegesEvaluatorResponse.ok();
                    }
                }
            }

            // 4: If plugin or API Token is performing the action, check if plugin has permission
            if ((context.getUser().isPluginUser() || context.getUser().isApiTokenRequest())
                && this.usersToActionMatcher.containsKey(context.getUser().getName())) {
                WildcardMatcher matcher = this.usersToActionMatcher.get(context.getUser().getName());
                if (matcher != null && matcher.test(action)) {
                    return PrivilegesEvaluatorResponse.ok();
                }
            }
=======
    );
>>>>>>> 87962e87

    ActionPrivileges EMPTY = new ActionPrivileges() {
        @Override
        public PrivilegesEvaluatorResponse hasClusterPrivilege(PrivilegesEvaluationContext context, String action) {
            return PrivilegesEvaluatorResponse.insufficient(action).reason("User has no privileges");
        }

        @Override
        public PrivilegesEvaluatorResponse hasAnyClusterPrivilege(PrivilegesEvaluationContext context, Set<String> actions) {
            return PrivilegesEvaluatorResponse.insufficient("any of " + actions).reason("User has no privileges");
        }

        @Override
        public PrivilegesEvaluatorResponse hasExplicitClusterPrivilege(PrivilegesEvaluationContext context, String action) {
            return PrivilegesEvaluatorResponse.insufficient(action).reason("User has no privileges");
        }

<<<<<<< HEAD
        /**
         * Maps role names to action names matchers to IndexPattern objects which define the indices the privileges apply to.
         * This is especially for "non-well-known" actions.
         */
        private final ImmutableMap<String, ImmutableMap<WildcardMatcher, IndexPattern>> rolesToActionPatternToIndexPattern;

        /**
         * Maps action names to the roles which provide wildcard ("*") index privileges for the respective action.
         * This allows to answer the question "given an action and a set of roles, do I have wildcard index privileges"
         * in O(1)
         */
        private final ImmutableMap<String, ImmutableCompactSubSet<String>> actionToRolesWithWildcardIndexPrivileges;

        /**
         * A pre-defined set of action names that is used to pre-compute the result of action patterns.
         */
        private final ImmutableSet<String> wellKnownIndexActions;

        /**
         * A pre-defined set of action names that is included in the rolesToExplicitActionToIndexPattern data structure
         */
        private final ImmutableSet<String> explicitlyRequiredIndexActions;

        /**
         * Maps role names to concrete action names to IndexPattern objects which define the indices the privileges apply to.
         * The action names are only explicitly granted privileges which are listed in explicitlyRequiredIndexActions.
         * <p>
         * Compare https://github.com/opensearch-project/security/pull/2887
         */
        private final ImmutableMap<String, ImmutableMap<String, IndexPattern>> rolesToExplicitActionToIndexPattern;

        /**
         * Creates pre-computed index privileges based on the given parameters.
         * <p>
         * This constructor will not throw an exception if it encounters any invalid configuration (that is,
         * in particular, unparseable regular expressions). Rather, it will just log an error. This is okay, as it
         * just results in fewer available privileges. However, having a proper error reporting mechanism would be
         * kind of nice.
         */
        IndexPrivileges(
            SecurityDynamicConfiguration<RoleV7> roles,
            FlattenedActionGroups actionGroups,
            ImmutableSet<String> wellKnownIndexActions,
            ImmutableSet<String> explicitlyRequiredIndexActions,
            Map<String, RoleV7> jtiToRole
        ) {
            Map<String, Map<String, IndexPattern.Builder>> rolesToActionToIndexPattern = new HashMap<>();
            Map<String, Map<WildcardMatcher, IndexPattern.Builder>> rolesToActionPatternToIndexPattern = new HashMap<>();
            Map<String, DeduplicatingCompactSubSetBuilder.SubSetBuilder<String>> actionToRolesWithWildcardIndexPrivileges = new HashMap<>();
            Map<String, Map<String, IndexPattern.Builder>> rolesToExplicitActionToIndexPattern = new HashMap<>();

            Map<String, RoleV7> permissionEntries = new HashMap<>();
            permissionEntries.putAll(roles.getCEntries());
            permissionEntries.putAll(jtiToRole);

            DeduplicatingCompactSubSetBuilder<String> roleSetBuilder = new DeduplicatingCompactSubSetBuilder<>(permissionEntries.keySet());

            for (Map.Entry<String, RoleV7> entry : permissionEntries.entrySet()) {
                try {
                    String roleName = entry.getKey();
                    RoleV7 role = entry.getValue();

                    roleSetBuilder.next(roleName);

                    for (RoleV7.Index indexPermissions : role.getIndex_permissions()) {
                        ImmutableSet<String> permissions = actionGroups.resolve(indexPermissions.getAllowed_actions());

                        for (String permission : permissions) {
                            // If we have a permission which does not use any pattern, we just simply add it to the
                            // "rolesToActionToIndexPattern" map.
                            // Otherwise, we match the pattern against the provided well-known index actions and add
                            // these to the "rolesToActionToIndexPattern" map. Additionally, for the case that the
                            // well-known index actions are not complete, we also collect the actionMatcher to be used
                            // as a last resort later.

                            if (WildcardMatcher.isExact(permission)) {
                                rolesToActionToIndexPattern.computeIfAbsent(roleName, k -> new HashMap<>())
                                    .computeIfAbsent(permission, k -> new IndexPattern.Builder())
                                    .add(indexPermissions.getIndex_patterns());

                                if (explicitlyRequiredIndexActions.contains(permission)) {
                                    rolesToExplicitActionToIndexPattern.computeIfAbsent(roleName, k -> new HashMap<>())
                                        .computeIfAbsent(permission, k -> new IndexPattern.Builder())
                                        .add(indexPermissions.getIndex_patterns());
                                }

                                if (indexPermissions.getIndex_patterns().contains("*")) {
                                    actionToRolesWithWildcardIndexPrivileges.computeIfAbsent(
                                        permission,
                                        k -> roleSetBuilder.createSubSetBuilder()
                                    ).add(roleName);
                                }
                            } else {
                                WildcardMatcher actionMatcher = WildcardMatcher.from(permission);

                                for (String action : actionMatcher.iterateMatching(wellKnownIndexActions)) {
                                    rolesToActionToIndexPattern.computeIfAbsent(roleName, k -> new HashMap<>())
                                        .computeIfAbsent(action, k -> new IndexPattern.Builder())
                                        .add(indexPermissions.getIndex_patterns());

                                    if (indexPermissions.getIndex_patterns().contains("*")) {
                                        actionToRolesWithWildcardIndexPrivileges.computeIfAbsent(
                                            permission,
                                            k -> roleSetBuilder.createSubSetBuilder()
                                        ).add(roleName);
                                    }
                                }

                                rolesToActionPatternToIndexPattern.computeIfAbsent(roleName, k -> new HashMap<>())
                                    .computeIfAbsent(actionMatcher, k -> new IndexPattern.Builder())
                                    .add(indexPermissions.getIndex_patterns());

                                if (actionMatcher != WildcardMatcher.ANY) {
                                    for (String action : actionMatcher.iterateMatching(explicitlyRequiredIndexActions)) {
                                        rolesToExplicitActionToIndexPattern.computeIfAbsent(roleName, k -> new HashMap<>())
                                            .computeIfAbsent(action, k -> new IndexPattern.Builder())
                                            .add(indexPermissions.getIndex_patterns());
                                    }
                                }
                            }
                        }
                    }
                } catch (Exception e) {
                    log.error("Unexpected exception while processing role: {}\nIgnoring role.", entry.getKey(), e);
                }
            }

            DeduplicatingCompactSubSetBuilder.Completed<String> completedRoleSetBuilder = roleSetBuilder.build();

            this.rolesToActionToIndexPattern = rolesToActionToIndexPattern.entrySet()
                .stream()
                .collect(
                    ImmutableMap.toImmutableMap(
                        Map.Entry::getKey,
                        entry -> entry.getValue()
                            .entrySet()
                            .stream()
                            .collect(ImmutableMap.toImmutableMap(Map.Entry::getKey, entry2 -> entry2.getValue().build()))
                    )
                );

            this.rolesToActionPatternToIndexPattern = rolesToActionPatternToIndexPattern.entrySet()
                .stream()
                .collect(
                    ImmutableMap.toImmutableMap(
                        Map.Entry::getKey,
                        entry -> entry.getValue()
                            .entrySet()
                            .stream()
                            .collect(ImmutableMap.toImmutableMap(Map.Entry::getKey, entry2 -> entry2.getValue().build()))
                    )
                );

            this.actionToRolesWithWildcardIndexPrivileges = actionToRolesWithWildcardIndexPrivileges.entrySet()
                .stream()
                .collect(ImmutableMap.toImmutableMap(Map.Entry::getKey, entry -> entry.getValue().build(completedRoleSetBuilder)));

            this.rolesToExplicitActionToIndexPattern = rolesToExplicitActionToIndexPattern.entrySet()
                .stream()
                .collect(
                    ImmutableMap.toImmutableMap(
                        Map.Entry::getKey,
                        entry -> entry.getValue()
                            .entrySet()
                            .stream()
                            .collect(ImmutableMap.toImmutableMap(Map.Entry::getKey, entry2 -> entry2.getValue().build()))
                    )
                );

            this.wellKnownIndexActions = wellKnownIndexActions;
            this.explicitlyRequiredIndexActions = explicitlyRequiredIndexActions;
        }

        /**
         * Checks whether this instance provides privileges for the combination of the provided action,
         * the provided indices and the provided roles.
         * <p>
         * Returns a PrivilegesEvaluatorResponse with allowed=true if privileges are available.
         * <p>
         * If privileges are only available for a sub-set of indices, isPartiallyOk() will return true
         * and the indices for which privileges are available are returned by getAvailableIndices(). This allows the
         * do_not_fail_on_forbidden behaviour.
         * <p>
         * This method will only verify privileges for the index/action combinations which are un-checked in
         * the checkTable instance provided to this method. Checked index/action combinations are considered to be
         * "already fulfilled by other means" - usually that comes from the stateful data structure.
         * As a side-effect, this method will further mark the available index/action combinations in the provided
         * checkTable instance as checked.
         */
        PrivilegesEvaluatorResponse providesPrivilege(
=======
        @Override
        public PrivilegesEvaluatorResponse hasIndexPrivilege(
>>>>>>> 87962e87
            PrivilegesEvaluationContext context,
            Set<String> actions,
            IndexResolverReplacer.Resolved resolvedIndices
        ) {
<<<<<<< HEAD
            List<PrivilegesEvaluationException> exceptions = new ArrayList<>();
            Set<String> rolesToCheck = context.getMappedRoles();
            if (context.getUser().isApiTokenRequest()) {
                rolesToCheck = new HashSet<>(rolesToCheck);
                rolesToCheck.add(context.getUser().getName());
            }

            for (String role : rolesToCheck) {
                ImmutableMap<String, IndexPattern> actionToIndexPattern = this.rolesToActionToIndexPattern.get(role);

                if (actionToIndexPattern != null) {
                    for (String action : actions) {
                        IndexPattern indexPattern = actionToIndexPattern.get(action);

                        if (indexPattern != null) {
                            for (String index : checkTable.iterateUncheckedRows(action)) {
                                try {
                                    if (indexPattern.matches(index, context, indexMetadata) && checkTable.check(index, action)) {
                                        return PrivilegesEvaluatorResponse.ok();
                                    }
                                } catch (PrivilegesEvaluationException e) {
                                    // We can ignore these errors, as this max leads to fewer privileges than available
                                    log.error("Error while evaluating index pattern of role {}. Ignoring entry", role, e);
                                    exceptions.add(new PrivilegesEvaluationException("Error while evaluating role " + role, e));
                                }
                            }
                        }
                    }
                }
            }

            // If all actions are well-known, the index.rolesToActionToIndexPattern data structure that was evaluated above,
            // would have contained all the actions if privileges are provided. If there are non-well-known actions among the
            // actions, we also have to evaluate action patterns to check the authorization

            boolean allActionsWellKnown = actions.stream().allMatch(a -> this.wellKnownIndexActions.contains(a));

            if (!checkTable.isComplete() && !allActionsWellKnown) {
                top: for (String role : context.getMappedRoles()) {
                    ImmutableMap<WildcardMatcher, IndexPattern> actionPatternToIndexPattern = this.rolesToActionPatternToIndexPattern.get(
                        role
                    );

                    if (actionPatternToIndexPattern != null) {
                        for (String action : actions) {
                            if (this.wellKnownIndexActions.contains(action)) {
                                continue;
                            }

                            for (Map.Entry<WildcardMatcher, IndexPattern> entry : actionPatternToIndexPattern.entrySet()) {
                                WildcardMatcher actionMatcher = entry.getKey();
                                IndexPattern indexPattern = entry.getValue();

                                if (actionMatcher.test(action)) {
                                    for (String index : checkTable.iterateUncheckedRows(action)) {
                                        try {
                                            if (indexPattern.matches(index, context, indexMetadata) && checkTable.check(index, action)) {
                                                break top;
                                            }
                                        } catch (PrivilegesEvaluationException e) {
                                            // We can ignore these errors, as this max leads to fewer privileges than available
                                            log.error("Error while evaluating index pattern of role {}. Ignoring entry", role, e);
                                            exceptions.add(new PrivilegesEvaluationException("Error while evaluating role " + role, e));
                                        }
                                    }
                                }
                            }
                        }
                    }
                }
            }

            if (checkTable.isComplete()) {
                return PrivilegesEvaluatorResponse.ok();
            }

            Set<String> availableIndices = checkTable.getCompleteRows();

            if (!availableIndices.isEmpty()) {
                return PrivilegesEvaluatorResponse.partiallyOk(availableIndices, checkTable).evaluationExceptions(exceptions);
            }

            return PrivilegesEvaluatorResponse.insufficient(checkTable)
                .reason(
                    resolvedIndices.getAllIndices().size() == 1
                        ? "Insufficient permissions for the referenced index"
                        : "None of " + resolvedIndices.getAllIndices().size() + " referenced indices has sufficient permissions"
                )
                .evaluationExceptions(exceptions);
        }

        /**
         * Returns PrivilegesEvaluatorResponse.ok() if the user identified in the context object has privileges for all
         * indices (using *) for the given actions. Returns null otherwise. Then, further checks must be done to check
         * the user's privileges.
         */
        PrivilegesEvaluatorResponse providesWildcardPrivilege(PrivilegesEvaluationContext context, Set<String> actions) {
            ImmutableSet<String> effectiveRoles = context.getMappedRoles();

            for (String action : actions) {
                ImmutableCompactSubSet<String> rolesWithWildcardIndexPrivileges = this.actionToRolesWithWildcardIndexPrivileges.get(action);

                if (rolesWithWildcardIndexPrivileges == null || !rolesWithWildcardIndexPrivileges.containsAny(effectiveRoles)) {
                    return null;
                }
            }

            return PrivilegesEvaluatorResponse.ok();
=======
            return PrivilegesEvaluatorResponse.insufficient("all of " + actions).reason("User has no privileges");
>>>>>>> 87962e87
        }

        @Override
        public PrivilegesEvaluatorResponse hasExplicitIndexPrivilege(
            PrivilegesEvaluationContext context,
            Set<String> actions,
            IndexResolverReplacer.Resolved resolvedIndices
        ) {
            return PrivilegesEvaluatorResponse.insufficient("all of " + actions).reason("User has no privileges");
        }
    };
}<|MERGE_RESOLUTION|>--- conflicted
+++ resolved
@@ -11,15 +11,6 @@
 
 package org.opensearch.security.privileges;
 
-<<<<<<< HEAD
-import java.util.ArrayList;
-import java.util.Collection;
-import java.util.HashMap;
-import java.util.HashSet;
-import java.util.List;
-import java.util.Map;
-=======
->>>>>>> 87962e87
 import java.util.Set;
 
 import org.opensearch.security.resolver.IndexResolverReplacer;
@@ -46,74 +37,6 @@
      */
     PrivilegesEvaluatorResponse hasClusterPrivilege(PrivilegesEvaluationContext context, String action);
 
-<<<<<<< HEAD
-    private final AtomicReference<StatefulIndexPrivileges> statefulIndex = new AtomicReference<>();
-
-    public ActionPrivileges(
-        SecurityDynamicConfiguration<RoleV7> roles,
-        FlattenedActionGroups actionGroups,
-        Supplier<Map<String, IndexAbstraction>> indexMetadataSupplier,
-        Settings settings,
-        ImmutableSet<String> wellKnownClusterActions,
-        ImmutableSet<String> wellKnownIndexActions,
-        ImmutableSet<String> explicitlyRequiredIndexActions,
-        Map<String, Set<String>> pluginToClusterActions,
-        Map<String, RoleV7> jtiToRole
-    ) {
-        this.cluster = new ClusterPrivileges(roles, actionGroups, wellKnownClusterActions, pluginToClusterActions, jtiToRole);
-        this.index = new IndexPrivileges(roles, actionGroups, wellKnownIndexActions, explicitlyRequiredIndexActions, jtiToRole);
-        this.roles = roles;
-        this.actionGroups = actionGroups;
-        this.wellKnownClusterActions = wellKnownClusterActions;
-        this.wellKnownIndexActions = wellKnownIndexActions;
-        this.indexMetadataSupplier = indexMetadataSupplier;
-        this.statefulIndexMaxHeapSize = PRECOMPUTED_PRIVILEGES_MAX_HEAP_SIZE.get(settings);
-    }
-
-    public ActionPrivileges(
-        SecurityDynamicConfiguration<RoleV7> roles,
-        FlattenedActionGroups actionGroups,
-        Supplier<Map<String, IndexAbstraction>> indexMetadataSupplier,
-        Settings settings
-    ) {
-        this(
-            roles,
-            actionGroups,
-            indexMetadataSupplier,
-            settings,
-            WellKnownActions.CLUSTER_ACTIONS,
-            WellKnownActions.INDEX_ACTIONS,
-            WellKnownActions.EXPLICITLY_REQUIRED_INDEX_ACTIONS,
-            Map.of(),
-            Map.of()
-        );
-    }
-
-    public ActionPrivileges(
-        SecurityDynamicConfiguration<RoleV7> roles,
-        FlattenedActionGroups actionGroups,
-        Supplier<Map<String, IndexAbstraction>> indexMetadataSupplier,
-        Settings settings,
-        Map<String, Set<String>> pluginToClusterActions,
-        Map<String, RoleV7> jtiToRole
-    ) {
-        this(
-            roles,
-            actionGroups,
-            indexMetadataSupplier,
-            settings,
-            WellKnownActions.CLUSTER_ACTIONS,
-            WellKnownActions.INDEX_ACTIONS,
-            WellKnownActions.EXPLICITLY_REQUIRED_INDEX_ACTIONS,
-            pluginToClusterActions,
-            jtiToRole
-        );
-    }
-
-    public PrivilegesEvaluatorResponse hasClusterPrivilege(PrivilegesEvaluationContext context, String action) {
-        return cluster.providesPrivilege(context, action, context.getMappedRoles());
-    }
-=======
     /**
      * Checks whether this instance provides privileges for any of the provided actions.
      *
@@ -123,7 +46,6 @@
      * @return Returns a PrivilegesEvaluatorResponse with allowed=true if privileges are available.
      *    Otherwise, allowed will be false and missingPrivileges will contain the name of the given action.
      */
->>>>>>> 87962e87
 
     PrivilegesEvaluatorResponse hasAnyClusterPrivilege(PrivilegesEvaluationContext context, Set<String> actions);
 
@@ -169,240 +91,7 @@
         PrivilegesEvaluationContext context,
         Set<String> actions,
         IndexResolverReplacer.Resolved resolvedIndices
-<<<<<<< HEAD
-    ) {
-        CheckTable<String, String> checkTable = CheckTable.create(resolvedIndices.getAllIndices(), actions);
-        return this.index.providesExplicitPrivilege(context, actions, resolvedIndices, checkTable, this.indexMetadataSupplier.get());
-    }
-
-    /**
-     * Updates the stateful index configuration with the given indices. Should be normally only called by
-     * updateStatefulIndexPrivilegesAsync(). Package visible for testing.
-     */
-    void updateStatefulIndexPrivileges(Map<String, IndexAbstraction> indices, long metadataVersion) {
-        StatefulIndexPrivileges statefulIndex = this.statefulIndex.get();
-
-        indices = StatefulIndexPrivileges.relevantOnly(indices);
-
-        if (statefulIndex == null || !statefulIndex.indices.equals(indices)) {
-            long start = System.currentTimeMillis();
-            this.statefulIndex.set(
-                new StatefulIndexPrivileges(roles, actionGroups, wellKnownIndexActions, indices, metadataVersion, statefulIndexMaxHeapSize)
-            );
-            long duration = System.currentTimeMillis() - start;
-            log.debug("Updating StatefulIndexPrivileges took {} ms", duration);
-        } else {
-            synchronized (this) {
-                // Even if the indices did not change, update the metadataVersion in statefulIndex to reflect
-                // that the instance is up-to-date.
-                if (statefulIndex.metadataVersion < metadataVersion) {
-                    statefulIndex.metadataVersion = metadataVersion;
-                }
-            }
-        }
-    }
-
-    @Override
-    protected void updateClusterStateMetadata(Metadata metadata) {
-        this.updateStatefulIndexPrivileges(metadata.getIndicesLookup(), metadata.version());
-    }
-
-    @Override
-    protected long getCurrentlyUsedMetadataVersion() {
-        StatefulIndexPrivileges statefulIndex = this.statefulIndex.get();
-        return statefulIndex != null ? statefulIndex.metadataVersion : 0;
-    }
-
-    int getEstimatedStatefulIndexByteSize() {
-        StatefulIndexPrivileges statefulIndex = this.statefulIndex.get();
-
-        if (statefulIndex != null) {
-            return statefulIndex.estimatedByteSize;
-        } else {
-            return 0;
-        }
-    }
-
-    /**
-     * Pre-computed, optimized cluster privilege maps. Instances of this class are immutable.
-     * <p>
-     * The data structures in this class are optimized for answering the question
-     * "I have action A and roles [x,y,z]. Do I have authorization to execute the action?".
-     * <p>
-     * The check will be possible in time O(1) for "well-known" actions when the user actually has the privileges.
-     */
-    static class ClusterPrivileges {
-
-        /**
-         * Maps names of actions to the roles that provide a privilege for the respective action.
-         * Note that the mapping is not comprehensive, additionally the data structures rolesWithWildcardPermissions
-         * and rolesToActionMatcher need to be considered for a full view of the privileges.
-         * <p>
-         * This does not include privileges obtained via "*" action patterns. This is both meant as a
-         * optimization and to support explicit privileges.
-         */
-        private final ImmutableMap<String, ImmutableCompactSubSet<String>> actionToRoles;
-
-        /**
-         * This contains all role names that provide wildcard (*) privileges for cluster actions.
-         * This avoids a blow-up of the actionToRoles object by such roles.
-         */
-        private final ImmutableSet<String> rolesWithWildcardPermissions;
-
-        /**
-         * This maps role names to a matcher which matches the action names this role provides privileges for.
-         * This is only used as a last resort if the test with actionToRole and rolesWithWildcardPermissions failed.
-         * This is only necessary for actions which are not contained in the list of "well-known" actions provided
-         * during construction.
-         *
-         * This does not include privileges obtained via "*" action patterns. This is both meant as a
-         * optimization and to support explicit privileges.
-         */
-        private final ImmutableMap<String, WildcardMatcher> rolesToActionMatcher;
-
-        private final ImmutableMap<String, WildcardMatcher> usersToActionMatcher;
-
-        private final ImmutableSet<String> wellKnownClusterActions;
-
-        /**
-         * Creates pre-computed cluster privileges based on the given parameters.
-         * <p>
-         * This constructor will not throw an exception if it encounters any invalid configuration (that is,
-         * in particular, unparseable regular expressions). Rather, it will just log an error. This is okay, as it
-         * just results in fewer available privileges. However, having a proper error reporting mechanism would be
-         * kind of nice.
-         */
-        ClusterPrivileges(
-            SecurityDynamicConfiguration<RoleV7> roles,
-            FlattenedActionGroups actionGroups,
-            ImmutableSet<String> wellKnownClusterActions,
-            Map<String, Set<String>> pluginToClusterActions,
-            Map<String, RoleV7> jtiToRole
-        ) {
-            DeduplicatingCompactSubSetBuilder<String> roleSetBuilder = new DeduplicatingCompactSubSetBuilder<>(
-                roles.getCEntries().keySet()
-            );
-            Map<String, DeduplicatingCompactSubSetBuilder.SubSetBuilder<String>> actionToRoles = new HashMap<>();
-            ImmutableSet.Builder<String> rolesWithWildcardPermissions = ImmutableSet.builder();
-            ImmutableMap.Builder<String, WildcardMatcher> rolesToActionMatcher = ImmutableMap.builder();
-            ImmutableMap.Builder<String, WildcardMatcher> usersToActionMatcher = ImmutableMap.builder();
-
-            for (Map.Entry<String, RoleV7> entry : roles.getCEntries().entrySet()) {
-                try {
-                    String roleName = entry.getKey();
-                    RoleV7 role = entry.getValue();
-
-                    roleSetBuilder.next(roleName);
-
-                    ImmutableSet<String> permissionPatterns = actionGroups.resolve(role.getCluster_permissions());
-
-                    // This list collects all the matchers for action names that will be found for the current role
-                    List<WildcardMatcher> wildcardMatchers = new ArrayList<>();
-
-                    for (String permission : permissionPatterns) {
-                        // If we have a permission which does not use any pattern, we just simply add it to the
-                        // "actionToRoles" map.
-                        // Otherwise, we match the pattern against the provided well-known cluster actions and add
-                        // these to the "actionToRoles" map. Additionally, for the case that the well-known cluster
-                        // actions are not complete, we also collect the matcher to be used as a last resort later.
-
-                        if (WildcardMatcher.isExact(permission)) {
-                            actionToRoles.computeIfAbsent(permission, k -> roleSetBuilder.createSubSetBuilder()).add(roleName);
-                        } else if (permission.equals("*")) {
-                            // Special case: Roles with a wildcard "*" giving privileges for all actions. We will not resolve
-                            // this stuff, but just note separately that this role just gets all the cluster privileges.
-                            rolesWithWildcardPermissions.add(roleName);
-                        } else {
-                            WildcardMatcher wildcardMatcher = WildcardMatcher.from(permission);
-                            Set<String> matchedActions = wildcardMatcher.getMatchAny(
-                                wellKnownClusterActions,
-                                Collectors.toUnmodifiableSet()
-                            );
-
-                            for (String action : matchedActions) {
-                                actionToRoles.computeIfAbsent(action, k -> roleSetBuilder.createSubSetBuilder()).add(roleName);
-                            }
-
-                            wildcardMatchers.add(wildcardMatcher);
-                        }
-                    }
-
-                    if (!wildcardMatchers.isEmpty()) {
-                        rolesToActionMatcher.put(roleName, WildcardMatcher.from(wildcardMatchers));
-                    }
-                } catch (Exception e) {
-                    log.error("Unexpected exception while processing role: {}\nIgnoring role.", entry.getKey(), e);
-                }
-            }
-
-            if (pluginToClusterActions != null) {
-                for (String pluginIdentifier : pluginToClusterActions.keySet()) {
-                    Set<String> clusterActions = actionGroups.resolve(pluginToClusterActions.get(pluginIdentifier));
-                    WildcardMatcher matcher = WildcardMatcher.from(clusterActions);
-                    usersToActionMatcher.put(pluginIdentifier, matcher);
-                }
-            }
-
-            if (jtiToRole != null) {
-                for (String tokenIdentifier : jtiToRole.keySet()) {
-                    Set<String> clusterActions = actionGroups.resolve(jtiToRole.get(tokenIdentifier).getCluster_permissions());
-                    WildcardMatcher matcher = WildcardMatcher.from(clusterActions);
-                    usersToActionMatcher.put(tokenIdentifier, matcher);
-                }
-            }
-
-            DeduplicatingCompactSubSetBuilder.Completed<String> completedRoleSetBuilder = roleSetBuilder.build();
-
-            this.actionToRoles = actionToRoles.entrySet()
-                .stream()
-                .collect(ImmutableMap.toImmutableMap(Map.Entry::getKey, entry -> entry.getValue().build(completedRoleSetBuilder)));
-            this.rolesWithWildcardPermissions = rolesWithWildcardPermissions.build();
-            this.rolesToActionMatcher = rolesToActionMatcher.build();
-            this.usersToActionMatcher = usersToActionMatcher.build();
-            this.wellKnownClusterActions = wellKnownClusterActions;
-        }
-
-        /**
-         * Checks whether this instance provides privileges for the combination of the provided action and the
-         * provided roles. Returns a PrivilegesEvaluatorResponse with allowed=true if privileges are available.
-         * Otherwise, allowed will be false and missingPrivileges will contain the name of the given action.
-         */
-        PrivilegesEvaluatorResponse providesPrivilege(PrivilegesEvaluationContext context, String action, Set<String> roles) {
-
-            // 1: Check roles with wildcards
-            if (CollectionUtils.containsAny(roles, this.rolesWithWildcardPermissions)) {
-                return PrivilegesEvaluatorResponse.ok();
-            }
-
-            // 2: Check well-known actions - this should cover most cases
-            ImmutableCompactSubSet<String> rolesWithPrivileges = this.actionToRoles.get(action);
-
-            if (rolesWithPrivileges != null && rolesWithPrivileges.containsAny(roles)) {
-                return PrivilegesEvaluatorResponse.ok();
-            }
-
-            // 3: Only if everything else fails: Check the matchers in case we have a non-well-known action
-            if (!this.wellKnownClusterActions.contains(action)) {
-                for (String role : roles) {
-                    WildcardMatcher matcher = this.rolesToActionMatcher.get(role);
-
-                    if (matcher != null && matcher.test(action)) {
-                        return PrivilegesEvaluatorResponse.ok();
-                    }
-                }
-            }
-
-            // 4: If plugin or API Token is performing the action, check if plugin has permission
-            if ((context.getUser().isPluginUser() || context.getUser().isApiTokenRequest())
-                && this.usersToActionMatcher.containsKey(context.getUser().getName())) {
-                WildcardMatcher matcher = this.usersToActionMatcher.get(context.getUser().getName());
-                if (matcher != null && matcher.test(action)) {
-                    return PrivilegesEvaluatorResponse.ok();
-                }
-            }
-=======
     );
->>>>>>> 87962e87
 
     ActionPrivileges EMPTY = new ActionPrivileges() {
         @Override
@@ -420,317 +109,13 @@
             return PrivilegesEvaluatorResponse.insufficient(action).reason("User has no privileges");
         }
 
-<<<<<<< HEAD
-        /**
-         * Maps role names to action names matchers to IndexPattern objects which define the indices the privileges apply to.
-         * This is especially for "non-well-known" actions.
-         */
-        private final ImmutableMap<String, ImmutableMap<WildcardMatcher, IndexPattern>> rolesToActionPatternToIndexPattern;
-
-        /**
-         * Maps action names to the roles which provide wildcard ("*") index privileges for the respective action.
-         * This allows to answer the question "given an action and a set of roles, do I have wildcard index privileges"
-         * in O(1)
-         */
-        private final ImmutableMap<String, ImmutableCompactSubSet<String>> actionToRolesWithWildcardIndexPrivileges;
-
-        /**
-         * A pre-defined set of action names that is used to pre-compute the result of action patterns.
-         */
-        private final ImmutableSet<String> wellKnownIndexActions;
-
-        /**
-         * A pre-defined set of action names that is included in the rolesToExplicitActionToIndexPattern data structure
-         */
-        private final ImmutableSet<String> explicitlyRequiredIndexActions;
-
-        /**
-         * Maps role names to concrete action names to IndexPattern objects which define the indices the privileges apply to.
-         * The action names are only explicitly granted privileges which are listed in explicitlyRequiredIndexActions.
-         * <p>
-         * Compare https://github.com/opensearch-project/security/pull/2887
-         */
-        private final ImmutableMap<String, ImmutableMap<String, IndexPattern>> rolesToExplicitActionToIndexPattern;
-
-        /**
-         * Creates pre-computed index privileges based on the given parameters.
-         * <p>
-         * This constructor will not throw an exception if it encounters any invalid configuration (that is,
-         * in particular, unparseable regular expressions). Rather, it will just log an error. This is okay, as it
-         * just results in fewer available privileges. However, having a proper error reporting mechanism would be
-         * kind of nice.
-         */
-        IndexPrivileges(
-            SecurityDynamicConfiguration<RoleV7> roles,
-            FlattenedActionGroups actionGroups,
-            ImmutableSet<String> wellKnownIndexActions,
-            ImmutableSet<String> explicitlyRequiredIndexActions,
-            Map<String, RoleV7> jtiToRole
-        ) {
-            Map<String, Map<String, IndexPattern.Builder>> rolesToActionToIndexPattern = new HashMap<>();
-            Map<String, Map<WildcardMatcher, IndexPattern.Builder>> rolesToActionPatternToIndexPattern = new HashMap<>();
-            Map<String, DeduplicatingCompactSubSetBuilder.SubSetBuilder<String>> actionToRolesWithWildcardIndexPrivileges = new HashMap<>();
-            Map<String, Map<String, IndexPattern.Builder>> rolesToExplicitActionToIndexPattern = new HashMap<>();
-
-            Map<String, RoleV7> permissionEntries = new HashMap<>();
-            permissionEntries.putAll(roles.getCEntries());
-            permissionEntries.putAll(jtiToRole);
-
-            DeduplicatingCompactSubSetBuilder<String> roleSetBuilder = new DeduplicatingCompactSubSetBuilder<>(permissionEntries.keySet());
-
-            for (Map.Entry<String, RoleV7> entry : permissionEntries.entrySet()) {
-                try {
-                    String roleName = entry.getKey();
-                    RoleV7 role = entry.getValue();
-
-                    roleSetBuilder.next(roleName);
-
-                    for (RoleV7.Index indexPermissions : role.getIndex_permissions()) {
-                        ImmutableSet<String> permissions = actionGroups.resolve(indexPermissions.getAllowed_actions());
-
-                        for (String permission : permissions) {
-                            // If we have a permission which does not use any pattern, we just simply add it to the
-                            // "rolesToActionToIndexPattern" map.
-                            // Otherwise, we match the pattern against the provided well-known index actions and add
-                            // these to the "rolesToActionToIndexPattern" map. Additionally, for the case that the
-                            // well-known index actions are not complete, we also collect the actionMatcher to be used
-                            // as a last resort later.
-
-                            if (WildcardMatcher.isExact(permission)) {
-                                rolesToActionToIndexPattern.computeIfAbsent(roleName, k -> new HashMap<>())
-                                    .computeIfAbsent(permission, k -> new IndexPattern.Builder())
-                                    .add(indexPermissions.getIndex_patterns());
-
-                                if (explicitlyRequiredIndexActions.contains(permission)) {
-                                    rolesToExplicitActionToIndexPattern.computeIfAbsent(roleName, k -> new HashMap<>())
-                                        .computeIfAbsent(permission, k -> new IndexPattern.Builder())
-                                        .add(indexPermissions.getIndex_patterns());
-                                }
-
-                                if (indexPermissions.getIndex_patterns().contains("*")) {
-                                    actionToRolesWithWildcardIndexPrivileges.computeIfAbsent(
-                                        permission,
-                                        k -> roleSetBuilder.createSubSetBuilder()
-                                    ).add(roleName);
-                                }
-                            } else {
-                                WildcardMatcher actionMatcher = WildcardMatcher.from(permission);
-
-                                for (String action : actionMatcher.iterateMatching(wellKnownIndexActions)) {
-                                    rolesToActionToIndexPattern.computeIfAbsent(roleName, k -> new HashMap<>())
-                                        .computeIfAbsent(action, k -> new IndexPattern.Builder())
-                                        .add(indexPermissions.getIndex_patterns());
-
-                                    if (indexPermissions.getIndex_patterns().contains("*")) {
-                                        actionToRolesWithWildcardIndexPrivileges.computeIfAbsent(
-                                            permission,
-                                            k -> roleSetBuilder.createSubSetBuilder()
-                                        ).add(roleName);
-                                    }
-                                }
-
-                                rolesToActionPatternToIndexPattern.computeIfAbsent(roleName, k -> new HashMap<>())
-                                    .computeIfAbsent(actionMatcher, k -> new IndexPattern.Builder())
-                                    .add(indexPermissions.getIndex_patterns());
-
-                                if (actionMatcher != WildcardMatcher.ANY) {
-                                    for (String action : actionMatcher.iterateMatching(explicitlyRequiredIndexActions)) {
-                                        rolesToExplicitActionToIndexPattern.computeIfAbsent(roleName, k -> new HashMap<>())
-                                            .computeIfAbsent(action, k -> new IndexPattern.Builder())
-                                            .add(indexPermissions.getIndex_patterns());
-                                    }
-                                }
-                            }
-                        }
-                    }
-                } catch (Exception e) {
-                    log.error("Unexpected exception while processing role: {}\nIgnoring role.", entry.getKey(), e);
-                }
-            }
-
-            DeduplicatingCompactSubSetBuilder.Completed<String> completedRoleSetBuilder = roleSetBuilder.build();
-
-            this.rolesToActionToIndexPattern = rolesToActionToIndexPattern.entrySet()
-                .stream()
-                .collect(
-                    ImmutableMap.toImmutableMap(
-                        Map.Entry::getKey,
-                        entry -> entry.getValue()
-                            .entrySet()
-                            .stream()
-                            .collect(ImmutableMap.toImmutableMap(Map.Entry::getKey, entry2 -> entry2.getValue().build()))
-                    )
-                );
-
-            this.rolesToActionPatternToIndexPattern = rolesToActionPatternToIndexPattern.entrySet()
-                .stream()
-                .collect(
-                    ImmutableMap.toImmutableMap(
-                        Map.Entry::getKey,
-                        entry -> entry.getValue()
-                            .entrySet()
-                            .stream()
-                            .collect(ImmutableMap.toImmutableMap(Map.Entry::getKey, entry2 -> entry2.getValue().build()))
-                    )
-                );
-
-            this.actionToRolesWithWildcardIndexPrivileges = actionToRolesWithWildcardIndexPrivileges.entrySet()
-                .stream()
-                .collect(ImmutableMap.toImmutableMap(Map.Entry::getKey, entry -> entry.getValue().build(completedRoleSetBuilder)));
-
-            this.rolesToExplicitActionToIndexPattern = rolesToExplicitActionToIndexPattern.entrySet()
-                .stream()
-                .collect(
-                    ImmutableMap.toImmutableMap(
-                        Map.Entry::getKey,
-                        entry -> entry.getValue()
-                            .entrySet()
-                            .stream()
-                            .collect(ImmutableMap.toImmutableMap(Map.Entry::getKey, entry2 -> entry2.getValue().build()))
-                    )
-                );
-
-            this.wellKnownIndexActions = wellKnownIndexActions;
-            this.explicitlyRequiredIndexActions = explicitlyRequiredIndexActions;
-        }
-
-        /**
-         * Checks whether this instance provides privileges for the combination of the provided action,
-         * the provided indices and the provided roles.
-         * <p>
-         * Returns a PrivilegesEvaluatorResponse with allowed=true if privileges are available.
-         * <p>
-         * If privileges are only available for a sub-set of indices, isPartiallyOk() will return true
-         * and the indices for which privileges are available are returned by getAvailableIndices(). This allows the
-         * do_not_fail_on_forbidden behaviour.
-         * <p>
-         * This method will only verify privileges for the index/action combinations which are un-checked in
-         * the checkTable instance provided to this method. Checked index/action combinations are considered to be
-         * "already fulfilled by other means" - usually that comes from the stateful data structure.
-         * As a side-effect, this method will further mark the available index/action combinations in the provided
-         * checkTable instance as checked.
-         */
-        PrivilegesEvaluatorResponse providesPrivilege(
-=======
         @Override
         public PrivilegesEvaluatorResponse hasIndexPrivilege(
->>>>>>> 87962e87
             PrivilegesEvaluationContext context,
             Set<String> actions,
             IndexResolverReplacer.Resolved resolvedIndices
         ) {
-<<<<<<< HEAD
-            List<PrivilegesEvaluationException> exceptions = new ArrayList<>();
-            Set<String> rolesToCheck = context.getMappedRoles();
-            if (context.getUser().isApiTokenRequest()) {
-                rolesToCheck = new HashSet<>(rolesToCheck);
-                rolesToCheck.add(context.getUser().getName());
-            }
-
-            for (String role : rolesToCheck) {
-                ImmutableMap<String, IndexPattern> actionToIndexPattern = this.rolesToActionToIndexPattern.get(role);
-
-                if (actionToIndexPattern != null) {
-                    for (String action : actions) {
-                        IndexPattern indexPattern = actionToIndexPattern.get(action);
-
-                        if (indexPattern != null) {
-                            for (String index : checkTable.iterateUncheckedRows(action)) {
-                                try {
-                                    if (indexPattern.matches(index, context, indexMetadata) && checkTable.check(index, action)) {
-                                        return PrivilegesEvaluatorResponse.ok();
-                                    }
-                                } catch (PrivilegesEvaluationException e) {
-                                    // We can ignore these errors, as this max leads to fewer privileges than available
-                                    log.error("Error while evaluating index pattern of role {}. Ignoring entry", role, e);
-                                    exceptions.add(new PrivilegesEvaluationException("Error while evaluating role " + role, e));
-                                }
-                            }
-                        }
-                    }
-                }
-            }
-
-            // If all actions are well-known, the index.rolesToActionToIndexPattern data structure that was evaluated above,
-            // would have contained all the actions if privileges are provided. If there are non-well-known actions among the
-            // actions, we also have to evaluate action patterns to check the authorization
-
-            boolean allActionsWellKnown = actions.stream().allMatch(a -> this.wellKnownIndexActions.contains(a));
-
-            if (!checkTable.isComplete() && !allActionsWellKnown) {
-                top: for (String role : context.getMappedRoles()) {
-                    ImmutableMap<WildcardMatcher, IndexPattern> actionPatternToIndexPattern = this.rolesToActionPatternToIndexPattern.get(
-                        role
-                    );
-
-                    if (actionPatternToIndexPattern != null) {
-                        for (String action : actions) {
-                            if (this.wellKnownIndexActions.contains(action)) {
-                                continue;
-                            }
-
-                            for (Map.Entry<WildcardMatcher, IndexPattern> entry : actionPatternToIndexPattern.entrySet()) {
-                                WildcardMatcher actionMatcher = entry.getKey();
-                                IndexPattern indexPattern = entry.getValue();
-
-                                if (actionMatcher.test(action)) {
-                                    for (String index : checkTable.iterateUncheckedRows(action)) {
-                                        try {
-                                            if (indexPattern.matches(index, context, indexMetadata) && checkTable.check(index, action)) {
-                                                break top;
-                                            }
-                                        } catch (PrivilegesEvaluationException e) {
-                                            // We can ignore these errors, as this max leads to fewer privileges than available
-                                            log.error("Error while evaluating index pattern of role {}. Ignoring entry", role, e);
-                                            exceptions.add(new PrivilegesEvaluationException("Error while evaluating role " + role, e));
-                                        }
-                                    }
-                                }
-                            }
-                        }
-                    }
-                }
-            }
-
-            if (checkTable.isComplete()) {
-                return PrivilegesEvaluatorResponse.ok();
-            }
-
-            Set<String> availableIndices = checkTable.getCompleteRows();
-
-            if (!availableIndices.isEmpty()) {
-                return PrivilegesEvaluatorResponse.partiallyOk(availableIndices, checkTable).evaluationExceptions(exceptions);
-            }
-
-            return PrivilegesEvaluatorResponse.insufficient(checkTable)
-                .reason(
-                    resolvedIndices.getAllIndices().size() == 1
-                        ? "Insufficient permissions for the referenced index"
-                        : "None of " + resolvedIndices.getAllIndices().size() + " referenced indices has sufficient permissions"
-                )
-                .evaluationExceptions(exceptions);
-        }
-
-        /**
-         * Returns PrivilegesEvaluatorResponse.ok() if the user identified in the context object has privileges for all
-         * indices (using *) for the given actions. Returns null otherwise. Then, further checks must be done to check
-         * the user's privileges.
-         */
-        PrivilegesEvaluatorResponse providesWildcardPrivilege(PrivilegesEvaluationContext context, Set<String> actions) {
-            ImmutableSet<String> effectiveRoles = context.getMappedRoles();
-
-            for (String action : actions) {
-                ImmutableCompactSubSet<String> rolesWithWildcardIndexPrivileges = this.actionToRolesWithWildcardIndexPrivileges.get(action);
-
-                if (rolesWithWildcardIndexPrivileges == null || !rolesWithWildcardIndexPrivileges.containsAny(effectiveRoles)) {
-                    return null;
-                }
-            }
-
-            return PrivilegesEvaluatorResponse.ok();
-=======
             return PrivilegesEvaluatorResponse.insufficient("all of " + actions).reason("User has no privileges");
->>>>>>> 87962e87
         }
 
         @Override
