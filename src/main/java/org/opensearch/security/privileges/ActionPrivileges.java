--- conflicted
+++ resolved
@@ -38,10 +38,7 @@
 import org.opensearch.core.common.unit.ByteSizeUnit;
 import org.opensearch.core.common.unit.ByteSizeValue;
 import org.opensearch.security.action.apitokens.ApiToken;
-<<<<<<< HEAD
-=======
 import org.opensearch.security.action.apitokens.Permissions;
->>>>>>> 79f0c461
 import org.opensearch.security.resolver.IndexResolverReplacer;
 import org.opensearch.security.securityconf.FlattenedActionGroups;
 import org.opensearch.security.securityconf.impl.SecurityDynamicConfiguration;
@@ -52,8 +49,6 @@
 import com.selectivem.collections.CompactMapGroupBuilder;
 import com.selectivem.collections.DeduplicatingCompactSubSetBuilder;
 import com.selectivem.collections.ImmutableCompactSubSet;
-
-import static org.opensearch.security.http.ApiTokenAuthenticator.API_TOKEN_USER_PREFIX;
 
 /**
  * This class converts role configuration into pre-computed, optimized data structures for checking privileges.
@@ -511,67 +506,6 @@
                 }
             }
 
-<<<<<<< HEAD
-            // 4: Evaluate api tokens
-            return apiTokenProvidesClusterPrivilege(context, Set.of(action), false);
-        }
-
-        /**
-         * Evaluates cluster privileges for api tokens. It does so by checking exact match, regex match, * match, and action group match in a non-optimized, naive way.
-         * First it expands all action groups to get all the actions and patterns of actions. Then it checks * if not an explicit check, then for exact match, then for pattern match.
-         */
-        PrivilegesEvaluatorResponse apiTokenProvidesClusterPrivilege(
-            PrivilegesEvaluationContext context,
-            Set<String> actions,
-            Boolean explicit
-        ) {
-            String userName = context.getUser().getName();
-            if (userName.startsWith(API_TOKEN_USER_PREFIX)) {
-                String jti = context.getUser().getName().split(API_TOKEN_USER_PREFIX)[1];
-                if (context.getApiTokenIndexListenerCache().isValidToken(jti)) {
-                    // Expand the action groups
-                    Set<String> resolvedClusterPermissions = actionGroups.resolve(
-                        context.getApiTokenIndexListenerCache().getPermissionsForJti(jti).getClusterPerm()
-                    );
-
-                    // Check for wildcard permission
-                    if (!explicit) {
-                        if (resolvedClusterPermissions.contains("*")) {
-                            return PrivilegesEvaluatorResponse.ok();
-                        }
-                    }
-
-                    // Check for exact match
-                    if (!Collections.disjoint(resolvedClusterPermissions, actions)) {
-                        return PrivilegesEvaluatorResponse.ok();
-                    }
-
-                    // Check for pattern matches (like "cluster:*")
-                    for (String permission : resolvedClusterPermissions) {
-                        // skip pure *, which was evaluated above
-                        if (permission != "*") {
-                            // Skip exact matches as we already checked those
-                            if (!permission.contains("*")) {
-                                continue;
-                            }
-
-                            WildcardMatcher permissionMatcher = WildcardMatcher.from(permission);
-                            for (String action : actions) {
-                                if (permissionMatcher.test(action)) {
-                                    return PrivilegesEvaluatorResponse.ok();
-                                }
-                            }
-                        }
-                    }
-                }
-
-            }
-            if (actions.size() == 1) {
-                return PrivilegesEvaluatorResponse.insufficient(actions.iterator().next());
-            } else {
-                return PrivilegesEvaluatorResponse.insufficient("any of " + actions);
-            }
-=======
             // 4: If plugin is performing the action, check if plugin has permission
             if (context.getUser().isPluginUser() && this.usersToActionMatcher.containsKey(context.getUser().getName())) {
                 WildcardMatcher matcher = this.usersToActionMatcher.get(context.getUser().getName());
@@ -581,7 +515,6 @@
             }
 
             return PrivilegesEvaluatorResponse.insufficient(action);
->>>>>>> 79f0c461
         }
 
         /**
@@ -666,7 +599,7 @@
                 }
             }
 
-            return apiTokenProvidesClusterPrivilege(context, Set.of(action), true);
+            return PrivilegesEvaluatorResponse.insufficient(action);
         }
 
         /**
@@ -706,9 +639,6 @@
                 }
             }
 
-<<<<<<< HEAD
-            return apiTokenProvidesClusterPrivilege(context, actions, false);
-=======
             // 4: If plugin is performing the action, check if plugin has permission
             if (this.usersToActionMatcher.containsKey(context.getUser().getName())) {
                 WildcardMatcher matcher = this.usersToActionMatcher.get(context.getUser().getName());
@@ -724,7 +654,6 @@
             } else {
                 return PrivilegesEvaluatorResponse.insufficient("any of " + actions);
             }
->>>>>>> 79f0c461
         }
     }
 
@@ -1025,7 +954,13 @@
                 return PrivilegesEvaluatorResponse.partiallyOk(availableIndices, checkTable).evaluationExceptions(exceptions);
             }
 
-            return apiTokenProvidesIndexPrivilege(checkTable, context, exceptions, resolvedIndices, actions, false);
+            return PrivilegesEvaluatorResponse.insufficient(checkTable)
+                .reason(
+                    resolvedIndices.getAllIndices().size() == 1
+                        ? "Insufficient permissions for the referenced index"
+                        : "None of " + resolvedIndices.getAllIndices().size() + " referenced indices has sufficient permissions"
+                )
+                .evaluationExceptions(exceptions);
         }
 
         /**
@@ -1090,87 +1025,6 @@
                     }
                 }
             }
-<<<<<<< HEAD
-
-            return apiTokenProvidesIndexPrivilege(checkTable, context, exceptions, resolvedIndices, actions, true);
-        }
-
-        PrivilegesEvaluatorResponse apiTokenProvidesIndexPrivilege(
-            CheckTable<String, String> checkTable,
-            PrivilegesEvaluationContext context,
-            List<PrivilegesEvaluationException> exceptions,
-            IndexResolverReplacer.Resolved resolvedIndices,
-            Set<String> actions,
-            Boolean explicit
-        ) {
-            String userName = context.getUser().getName();
-            if (userName.startsWith(API_TOKEN_USER_PREFIX)) {
-                String jti = context.getUser().getName().split(API_TOKEN_USER_PREFIX)[1];
-                if (context.getApiTokenIndexListenerCache().isValidToken(jti)) {
-                    List<ApiToken.IndexPermission> indexPermissions = context.getApiTokenIndexListenerCache()
-                        .getPermissionsForJti(jti)
-                        .getIndexPermission();
-
-                    for (String concreteIndex : resolvedIndices.getAllIndices()) {
-                        boolean indexHasAllPermissions = false;
-
-                        // Check each index permission
-                        for (ApiToken.IndexPermission indexPermission : indexPermissions) {
-                            // First check if this permission applies to this index
-                            boolean indexMatched = false;
-                            for (String pattern : indexPermission.getIndexPatterns()) {
-                                if (WildcardMatcher.from(pattern).test(concreteIndex)) {
-                                    indexMatched = true;
-                                    break;
-                                }
-                            }
-
-                            if (!indexMatched) {
-                                continue;
-                            }
-
-                            // Index matched, now check if this permission covers all actions
-                            Set<String> remainingActions = new HashSet<>(actions);
-                            ImmutableSet<String> resolvedIndexPermissions = actionGroups.resolve(indexPermission.getAllowedActions());
-
-                            for (String permission : resolvedIndexPermissions) {
-                                // Skip global wildcard if explicit is true
-                                if (explicit && permission.equals("*")) {
-                                    continue;
-                                }
-
-                                WildcardMatcher permissionMatcher = WildcardMatcher.from(permission);
-                                remainingActions.removeIf(action -> permissionMatcher.test(action));
-
-                                if (remainingActions.isEmpty()) {
-                                    indexHasAllPermissions = true;
-                                    break;
-                                }
-                            }
-
-                            if (indexHasAllPermissions) {
-                                break; // Found a permission that covers all actions for this index
-                            }
-                        }
-
-                        if (!indexHasAllPermissions) {
-                            return PrivilegesEvaluatorResponse.insufficient(checkTable)
-                                .reason(
-                                    resolvedIndices.getAllIndices().size() == 1
-                                        ? "Insufficient permissions for the referenced index"
-                                        : "None of "
-                                            + resolvedIndices.getAllIndices().size()
-                                            + " referenced indices has sufficient permissions"
-                                )
-                                .evaluationExceptions(exceptions);
-                        }
-                    }
-                    // If we get here, all indices had sufficient permissions
-                    return PrivilegesEvaluatorResponse.ok();
-                }
-            }
-=======
->>>>>>> 79f0c461
             return PrivilegesEvaluatorResponse.insufficient(checkTable)
                 .reason(
                     resolvedIndices.getAllIndices().size() == 1
