--- conflicted
+++ resolved
@@ -25,12 +25,9 @@
 import org.opensearch.security.configuration.ConfigurationRepository;
 import org.opensearch.security.hasher.PasswordHasher;
 import org.opensearch.security.privileges.PrivilegesEvaluator;
-<<<<<<< HEAD
 import org.opensearch.security.resolver.IndexResolverReplacer;
-=======
 import org.opensearch.security.resources.ResourceSharingIndexHandler;
 import org.opensearch.security.resources.migrate.MigrateResourceSharingInfoApiAction;
->>>>>>> 7262ec00
 import org.opensearch.security.ssl.SslSettingsManager;
 import org.opensearch.security.ssl.transport.PrincipalExtractor;
 import org.opensearch.security.user.UserService;
@@ -57,12 +54,9 @@
         final UserService userService,
         final boolean certificatesReloadEnabled,
         final PasswordHasher passwordHasher,
-<<<<<<< HEAD
         final IndexResolverReplacer irr,
-        final IndexNameExpressionResolver indexNameExpressionResolver
-=======
+        final IndexNameExpressionResolver indexNameExpressionResolver,
         final ResourceSharingIndexHandler resourceSharingIndexHandler
->>>>>>> 7262ec00
     ) {
         final var securityApiDependencies = new SecurityApiDependencies(
             adminDns,
@@ -116,11 +110,8 @@
                 securityApiDependencies
             ),
             new CertificatesApiAction(clusterService, threadPool, securityApiDependencies),
-<<<<<<< HEAD
-            new SimulationApiAction(clusterService, threadPool, securityApiDependencies, irr, indexNameExpressionResolver)
-=======
+            new SimulationApiAction(clusterService, threadPool, securityApiDependencies, irr, indexNameExpressionResolver),
             new MigrateResourceSharingInfoApiAction(clusterService, threadPool, securityApiDependencies, resourceSharingIndexHandler)
->>>>>>> 7262ec00
         );
     }
 
