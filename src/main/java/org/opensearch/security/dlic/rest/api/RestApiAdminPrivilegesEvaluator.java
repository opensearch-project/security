--- conflicted
+++ resolved
@@ -73,12 +73,9 @@
         .put(Endpoint.ROLES, action -> buildEndpointPermission(Endpoint.ROLES))
         .put(Endpoint.ROLESMAPPING, action -> buildEndpointPermission(Endpoint.ROLESMAPPING))
         .put(Endpoint.TENANTS, action -> buildEndpointPermission(Endpoint.TENANTS))
-<<<<<<< HEAD
         .put(Endpoint.APITOKENS, action -> buildEndpointPermission(Endpoint.APITOKENS))
-=======
         .put(Endpoint.VIEW_VERSION, action -> buildEndpointPermission(Endpoint.VIEW_VERSION))
         .put(Endpoint.ROLLBACK_VERSION, action -> buildEndpointPermission(Endpoint.ROLLBACK_VERSION))
->>>>>>> 190b7c75
         .put(Endpoint.SSL, action -> buildEndpointActionPermission(Endpoint.SSL, action))
         .put(Endpoint.RESOURCE_SHARING, action -> buildEndpointActionPermission(Endpoint.RESOURCE_SHARING, action))
         .build();
