/*
 * Copyright OpenSearch Contributors
 *
 *  Licensed under the Apache License, Version 2.0 (the "License").
 *  You may not use this file except in compliance with the License.
 *  A copy of the License is located at
 *
 *  http://www.apache.org/licenses/LICENSE-2.0
 *
 *  or in the "license" file accompanying this file. This file is distributed
 *  on an "AS IS" BASIS, WITHOUT WARRANTIES OR CONDITIONS OF ANY KIND, either
 *  express or implied. See the License for the specific language governing
 *  permissions and limitations under the License.
 */

package org.opensearch.security.dlic.rest.api;

import java.io.IOException;
import java.nio.file.Path;
import java.security.cert.X509Certificate;
import java.util.Arrays;
import java.util.Collection;
import java.util.Collections;
import java.util.HashMap;
import java.util.HashSet;
import java.util.LinkedList;
import java.util.List;
import java.util.Map;
import java.util.Map.Entry;
import java.util.Set;

import org.apache.logging.log4j.Logger;
import org.apache.logging.log4j.LogManager;
import org.opensearch.common.settings.Settings;
import org.opensearch.common.transport.TransportAddress;
import org.opensearch.rest.RestRequest;
import org.opensearch.rest.RestRequest.Method;
import org.opensearch.security.configuration.AdminDNs;
import org.opensearch.security.dlic.rest.support.Utils;
import org.opensearch.security.filter.SecurityRequest;
import org.opensearch.security.filter.SecurityRequestFactory;
import org.opensearch.security.privileges.PrivilegesEvaluator;
import org.opensearch.security.ssl.transport.PrincipalExtractor;
import org.opensearch.security.ssl.util.SSLRequestHelper;
import org.opensearch.security.support.ConfigConstants;
import org.opensearch.security.user.User;
import org.opensearch.threadpool.ThreadPool;

// TODO: Make Singleton?
public class RestApiPrivilegesEvaluator {

<<<<<<< HEAD
	protected final Logger logger = LogManager.getLogger(this.getClass());

	private final AdminDNs adminDNs;
	private final PrivilegesEvaluator privilegesEvaluator;
	private final PrincipalExtractor principalExtractor;
	private final Path configPath;
	private final ThreadPool threadPool;
	private final Settings settings;

	private final Set<String> allowedRoles = new HashSet<>();

	// endpoints per role, read and cached from settings. Changes here require a
	// node restart, so it's save to cache.
	private final Map<String, Map<Endpoint, List<Method>>> disabledEndpointsForRoles = new HashMap<>();

	// endpoints per user, evaluated and cached dynamically. Changes here
	// require a node restart, so it's save to cache.
	private final Map<String, Map<Endpoint, List<Method>>> disabledEndpointsForUsers = new HashMap<>();

	// globally disabled endpoints and methods, will always be forbidden
	Map<Endpoint, List<Method>> globallyDisabledEndpoints = new HashMap<>();

	// all endpoints and methods, will be returned for users that do not have any access at all
	Map<Endpoint, List<Method>> allEndpoints = new HashMap<>();

	private final Boolean roleBasedAccessEnabled;

	public RestApiPrivilegesEvaluator(Settings settings, AdminDNs adminDNs, PrivilegesEvaluator privilegesEvaluator, PrincipalExtractor principalExtractor, Path configPath,
			ThreadPool threadPool) {

		this.adminDNs = adminDNs;
		this.privilegesEvaluator = privilegesEvaluator;
		this.principalExtractor = principalExtractor;
		this.configPath = configPath;
		this.threadPool = threadPool;
		this.settings = settings;

		// set up

		// all endpoints and methods
		Map<Endpoint, List<Method>> allEndpoints = new HashMap<>();
		for(Endpoint endpoint : Endpoint.values()) {
			List<Method> allMethods = new LinkedList<>();
			allMethods.addAll(Arrays.asList(Method.values()));
			allEndpoints.put(endpoint, allMethods);
		}
		this.allEndpoints = Collections.unmodifiableMap(allEndpoints);

		// setup role based permissions
		allowedRoles.addAll(settings.getAsList(ConfigConstants.SECURITY_RESTAPI_ROLES_ENABLED));

		this.roleBasedAccessEnabled = !allowedRoles.isEmpty();

		// globally disabled endpoints, disables access to Endpoint/Method combination for all roles
		Settings globalSettings = settings.getAsSettings(ConfigConstants.SECURITY_RESTAPI_ENDPOINTS_DISABLED + ".global");
		if (!globalSettings.isEmpty()) {
			globallyDisabledEndpoints = parseDisabledEndpoints(globalSettings);
		}

		final boolean isDebugEnabled = logger.isDebugEnabled();
		if (isDebugEnabled) {
			logger.debug("Globally disabled endpoints: {}", globallyDisabledEndpoints);
		}

		for (String role : allowedRoles) {
			Settings settingsForRole = settings.getAsSettings(ConfigConstants.SECURITY_RESTAPI_ENDPOINTS_DISABLED + "." + role);
			if (settingsForRole.isEmpty()) {
				if (isDebugEnabled) {
					logger.debug("No disabled endpoints/methods for permitted role {} found, allowing all", role);
				}
				continue;
			}
			Map<Endpoint, List<Method>> disabledEndpointsForRole = parseDisabledEndpoints(settingsForRole);
			if (!disabledEndpointsForRole.isEmpty()) {
				disabledEndpointsForRoles.put(role, disabledEndpointsForRole);
			} else {
				logger.warn("Disabled endpoints/methods empty for role {}, please check configuration", role);
			}
		}
		if (logger.isTraceEnabled()) {
			logger.trace("Parsed permission set for endpoints: {}", disabledEndpointsForRoles);
		}
	}

	@SuppressWarnings({ "rawtypes" })
	private Map<Endpoint, List<Method>> parseDisabledEndpoints(Settings settings) {

		// Expects Setting like: 'ACTIONGROUPS=["GET", "POST"]'
		if (settings == null || settings.isEmpty()) {
			logger.error("Settings for disabled endpoint is null or empty: '{}', skipping.", settings);
			return Collections.emptyMap();
		}

		final Map<Endpoint, List<Method>> disabledEndpoints = new HashMap<Endpoint, List<Method>>();

		Map<String, Object> disabledEndpointsSettings = Utils.convertJsonToxToStructuredMap(settings);

		for (Entry<String, Object> value : disabledEndpointsSettings.entrySet()) {
			// key is the endpoint, see if it is a valid one
			String endpointString = value.getKey().toUpperCase();
			Endpoint endpoint = null;
			try {
				endpoint = Endpoint.valueOf(endpointString);
			} catch (Exception e) {
				logger.error("Unknown endpoint '{}' found in configuration, skipping.", endpointString);
				continue;
			}
			// value must be non null
			if (value.getValue() == null) {
				logger.error("Disabled HTTP methods of endpoint '{}' is null, skipping.", endpointString);
				continue;
			}

			// value must be an array of methods
			if (!(value.getValue() instanceof Collection)) {
				logger.error("Disabled HTTP methods of endpoint '{}' must be an array, actually is '{}', skipping.", endpointString, (value.getValue().toString()));
			}
			List<Method> disabledMethods = new LinkedList<>();
			for (Object disabledMethodObj : (Collection) value.getValue()) {
				if (disabledMethodObj == null) {
					logger.error("Found null value in disabled HTTP methods of endpoint '{}', skipping.", endpointString);
					continue;
				}

				if (!(disabledMethodObj instanceof String)) {
					logger.error("Found non-String value in disabled HTTP methods of endpoint '{}', skipping.", endpointString);
					continue;
				}

				String disabledMethodAsString = (String) disabledMethodObj;

				// Provide support for '*', means all methods
				if (disabledMethodAsString.trim().equals("*")) {
					disabledMethods.addAll(Arrays.asList(Method.values()));
					break;
				}
				// no wild card, disabled method must be one of
				// RestRequest.Method
				Method disabledMethod = null;
				try {
					disabledMethod = Method.valueOf(disabledMethodAsString.toUpperCase());
				} catch (Exception e) {
					logger.error("Invalid HTTP method '{}' found in disabled HTTP methods of endpoint '{}', skipping.", disabledMethodAsString.toUpperCase(), endpointString);
					continue;
				}
				disabledMethods.add(disabledMethod);
			}

			disabledEndpoints.put(endpoint, disabledMethods);

		}
		return disabledEndpoints;
	}

	/**
	 * Check if the current request is allowed to use the REST API and the
	 * requested end point. Using an admin certificate grants all permissions. A
	 * user/role can have restricted end points.
	 *
	 * @return an error message if user does not have access, null otherwise
	 *         TODO: log failed attempt in audit log
	 */
	public String checkAccessPermissions(RestRequest request, Endpoint endpoint) throws IOException {

		if (logger.isDebugEnabled()) {
			logger.debug("Checking admin access for endpoint {}, path {} and method {}", endpoint.name(),  request.path(), request.method().name());
		}

		// Grant permission for Account endpoint.
		// Return null to grant access.
		if (endpoint == Endpoint.ACCOUNT) {
			return null;
		}

		String roleBasedAccessFailureReason = checkRoleBasedAccessPermissions(request, endpoint);
		// Role based access granted
		if (roleBasedAccessFailureReason == null) {
			return null;
		}

		String certBasedAccessFailureReason = checkAdminCertBasedAccessPermissions(request);
		// TLS access granted, skip checking roles
		if (certBasedAccessFailureReason == null) {
			return null;
		}


		return constructAccessErrorMessage(roleBasedAccessFailureReason, certBasedAccessFailureReason);
	}

	public Boolean currentUserHasRestApiAccess(Set<String> userRoles) {

		// check if user has any role that grants access
		return !Collections.disjoint(allowedRoles, userRoles);

	}

	public Map<Endpoint, List<Method>> getDisabledEndpointsForCurrentUser(String userPrincipal, Set<String> userRoles) {

		final boolean isDebugEnabled = logger.isDebugEnabled();

		// cache
		if (disabledEndpointsForUsers.containsKey(userPrincipal)) {
			return disabledEndpointsForUsers.get(userPrincipal);
		}

		if (!currentUserHasRestApiAccess(userRoles)) {
			return this.allEndpoints;
		}

		// will contain the final list of disabled endpoints and methods
		Map<Endpoint, List<Method>> finalEndpoints = new HashMap<>();

		// List of all disabled endpoints for user. Disabled endpoints must be configured in all
		// roles to take effect. If a role contains a disabled endpoint, but another role
		// allows this endpoint (i.e. not contained in the disabled endpoints for this role),
		// the access is allowed.

		// make list mutable
		List<Endpoint> remainingEndpoints = new LinkedList<>(Arrays.asList(Endpoint.values()));

		// only retain endpoints contained in all roles for user
		boolean hasDisabledEndpoints = false;
		for (String userRole : userRoles) {
			Map<Endpoint, List<Method>> endpointsForRole = disabledEndpointsForRoles.get(userRole);
			if (endpointsForRole == null || endpointsForRole.isEmpty()) {
				continue;
			}
			Set<Endpoint> disabledEndpoints = endpointsForRole.keySet();
			remainingEndpoints.retainAll(disabledEndpoints);
			hasDisabledEndpoints = true;
		}

		if (isDebugEnabled) {
			logger.debug("Remaining endpoints for user {} after retaining all : {}", userPrincipal, remainingEndpoints);
		}

		// if user does not have any disabled endpoints, only globally disabled endpoints apply
		if (!hasDisabledEndpoints) {

			if (isDebugEnabled) {
				logger.debug("No disabled endpoints for user {} at all,  only globally disabledendpoints apply.", userPrincipal, remainingEndpoints);
			}
			disabledEndpointsForUsers.put(userPrincipal, addGloballyDisabledEndpoints(finalEndpoints));
			return finalEndpoints;

		}

		// one or more disabled remaining endpoints, keep only
		// methods contained in all roles for each endpoint
		for (Endpoint endpoint : remainingEndpoints) {
			// make list mutable
			List<Method> remainingMethodsForEndpoint = new LinkedList<>(Arrays.asList(Method.values()));
			for (String userRole : userRoles) {
				Map<Endpoint, List<Method>> endpoints = disabledEndpointsForRoles.get(userRole);
				if (endpoints != null && !endpoints.isEmpty()) {
					remainingMethodsForEndpoint.retainAll(endpoints.get(endpoint));
				}
			}

			finalEndpoints.put(endpoint, remainingMethodsForEndpoint);
		}

		if (isDebugEnabled) {
			logger.debug("Disabled endpoints for user {} after retaining all : {}", userPrincipal, finalEndpoints);
		}

		// add globally disabled endpoints and methods, will always be disabled
		addGloballyDisabledEndpoints(finalEndpoints);
		disabledEndpointsForUsers.put(userPrincipal, finalEndpoints);

		if (isDebugEnabled) {
			logger.debug("Disabled endpoints for user {} after retaining all : {}", userPrincipal, disabledEndpointsForUsers.get(userPrincipal));
		}

		return disabledEndpointsForUsers.get(userPrincipal);
	}

	private Map<Endpoint, List<Method>> addGloballyDisabledEndpoints(Map<Endpoint, List<Method>> endpoints) {
		if(globallyDisabledEndpoints != null && !globallyDisabledEndpoints.isEmpty()) {
			Set<Endpoint> globalEndoints = globallyDisabledEndpoints.keySet();
			for(Endpoint endpoint : globalEndoints) {
				endpoints.putIfAbsent(endpoint, new LinkedList<>());
				endpoints.get(endpoint).addAll(globallyDisabledEndpoints.get(endpoint));
			}
		}
		return endpoints;
	}

	private String checkRoleBasedAccessPermissions(RestRequest request, Endpoint endpoint) {
		final boolean isTraceEnabled = logger.isTraceEnabled();
		if (isTraceEnabled) {
			logger.trace("Checking role based admin access for endpoint {} and method {}", endpoint.name(), request.method().name());
		}
		final boolean isDebugEnabled = logger.isDebugEnabled();
		// Role based access. Check that user has role suitable for admin access
		// and that the role has also access to this endpoint.
		if (this.roleBasedAccessEnabled) {

			// get current user and roles
=======
    protected final Logger logger = LogManager.getLogger(this.getClass());

    private final AdminDNs adminDNs;
    private final PrivilegesEvaluator privilegesEvaluator;
    private final PrincipalExtractor principalExtractor;
    private final Path configPath;
    private final ThreadPool threadPool;
    private final Settings settings;

    private final Set<String> allowedRoles = new HashSet<>();

    // endpoints per role, read and cached from settings. Changes here require a
    // node restart, so it's save to cache.
    private final Map<String, Map<Endpoint, List<Method>>> disabledEndpointsForRoles = new HashMap<>();

    // endpoints per user, evaluated and cached dynamically. Changes here
    // require a node restart, so it's save to cache.
    private final Map<String, Map<Endpoint, List<Method>>> disabledEndpointsForUsers = new HashMap<>();

    // globally disabled endpoints and methods, will always be forbidden
    Map<Endpoint, List<Method>> globallyDisabledEndpoints = new HashMap<>();

    // all endpoints and methods, will be returned for users that do not have any access at all
    Map<Endpoint, List<Method>> allEndpoints = new HashMap<>();

    private final Boolean roleBasedAccessEnabled;

    public RestApiPrivilegesEvaluator(
        final Settings settings,
        final AdminDNs adminDNs,
        final PrivilegesEvaluator privilegesEvaluator,
        final PrincipalExtractor principalExtractor,
        final Path configPath,
        ThreadPool threadPool
    ) {

        this.adminDNs = adminDNs;
        this.privilegesEvaluator = privilegesEvaluator;
        this.principalExtractor = principalExtractor;
        this.configPath = configPath;
        this.threadPool = threadPool;
        this.settings = settings;
        // set up
        // all endpoints and methods
        Map<Endpoint, List<Method>> allEndpoints = new HashMap<>();
        for (Endpoint endpoint : Endpoint.values()) {
            List<Method> allMethods = new LinkedList<>();
            allMethods.addAll(Arrays.asList(Method.values()));
            allEndpoints.put(endpoint, allMethods);
        }
        this.allEndpoints = Collections.unmodifiableMap(allEndpoints);

        // setup role based permissions
        allowedRoles.addAll(settings.getAsList(ConfigConstants.SECURITY_RESTAPI_ROLES_ENABLED));

        this.roleBasedAccessEnabled = !allowedRoles.isEmpty();

        // globally disabled endpoints, disables access to Endpoint/Method combination for all roles
        Settings globalSettings = settings.getAsSettings(ConfigConstants.SECURITY_RESTAPI_ENDPOINTS_DISABLED + ".global");
        if (!globalSettings.isEmpty()) {
            globallyDisabledEndpoints = parseDisabledEndpoints(globalSettings);
        }

        final boolean isDebugEnabled = logger.isDebugEnabled();
        if (isDebugEnabled) {
            logger.debug("Globally disabled endpoints: {}", globallyDisabledEndpoints);
        }

        for (String role : allowedRoles) {
            Settings settingsForRole = settings.getAsSettings(ConfigConstants.SECURITY_RESTAPI_ENDPOINTS_DISABLED + "." + role);
            if (settingsForRole.isEmpty()) {
                if (isDebugEnabled) {
                    logger.debug("No disabled endpoints/methods for permitted role {} found, allowing all", role);
                }
                continue;
            }
            Map<Endpoint, List<Method>> disabledEndpointsForRole = parseDisabledEndpoints(settingsForRole);
            if (!disabledEndpointsForRole.isEmpty()) {
                disabledEndpointsForRoles.put(role, disabledEndpointsForRole);
            } else {
                logger.warn("Disabled endpoints/methods empty for role {}, please check configuration", role);
            }
        }
        if (logger.isTraceEnabled()) {
            logger.trace("Parsed permission set for endpoints: {}", disabledEndpointsForRoles);
        }
    }

    @SuppressWarnings({ "rawtypes" })
    private Map<Endpoint, List<Method>> parseDisabledEndpoints(Settings settings) {

        // Expects Setting like: 'ACTIONGROUPS=["GET", "POST"]'
        if (settings == null || settings.isEmpty()) {
            logger.error("Settings for disabled endpoint is null or empty: '{}', skipping.", settings);
            return Collections.emptyMap();
        }

        final Map<Endpoint, List<Method>> disabledEndpoints = new HashMap<Endpoint, List<Method>>();

        Map<String, Object> disabledEndpointsSettings = Utils.convertJsonToxToStructuredMap(settings);

        for (Entry<String, Object> value : disabledEndpointsSettings.entrySet()) {
            // key is the endpoint, see if it is a valid one
            String endpointString = value.getKey().toUpperCase();
            Endpoint endpoint = null;
            try {
                endpoint = Endpoint.valueOf(endpointString);
            } catch (Exception e) {
                logger.error("Unknown endpoint '{}' found in configuration, skipping.", endpointString);
                continue;
            }
            // value must be non null
            if (value.getValue() == null) {
                logger.error("Disabled HTTP methods of endpoint '{}' is null, skipping.", endpointString);
                continue;
            }

            // value must be an array of methods
            if (!(value.getValue() instanceof Collection)) {
                logger.error(
                    "Disabled HTTP methods of endpoint '{}' must be an array, actually is '{}', skipping.",
                    endpointString,
                    (value.getValue().toString())
                );
            }
            List<Method> disabledMethods = new LinkedList<>();
            for (Object disabledMethodObj : (Collection) value.getValue()) {
                if (disabledMethodObj == null) {
                    logger.error("Found null value in disabled HTTP methods of endpoint '{}', skipping.", endpointString);
                    continue;
                }

                if (!(disabledMethodObj instanceof String)) {
                    logger.error("Found non-String value in disabled HTTP methods of endpoint '{}', skipping.", endpointString);
                    continue;
                }

                String disabledMethodAsString = (String) disabledMethodObj;

                // Provide support for '*', means all methods
                if (disabledMethodAsString.trim().equals("*")) {
                    disabledMethods.addAll(Arrays.asList(Method.values()));
                    break;
                }
                // no wild card, disabled method must be one of
                // RestRequest.Method
                Method disabledMethod = null;
                try {
                    disabledMethod = Method.valueOf(disabledMethodAsString.toUpperCase());
                } catch (Exception e) {
                    logger.error(
                        "Invalid HTTP method '{}' found in disabled HTTP methods of endpoint '{}', skipping.",
                        disabledMethodAsString.toUpperCase(),
                        endpointString
                    );
                    continue;
                }
                disabledMethods.add(disabledMethod);
            }

            disabledEndpoints.put(endpoint, disabledMethods);

        }
        return disabledEndpoints;
    }

    /**
     * Check if the current request is allowed to use the REST API and the
     * requested end point. Using an admin certificate grants all permissions. A
     * user/role can have restricted end points.
     *
     * @return an error message if user does not have access, null otherwise
     *         TODO: log failed attempt in audit log
     */
    public String checkAccessPermissions(RestRequest request, Endpoint endpoint) throws IOException {

        if (logger.isDebugEnabled()) {
            logger.debug(
                "Checking admin access for endpoint {}, path {} and method {}",
                endpoint.name(),
                request.path(),
                request.method().name()
            );
        }


        // Grant permission for Account endpoint.
        // Return null to grant access.
        if (endpoint == Endpoint.ACCOUNT) {
            return null;
        }

        String roleBasedAccessFailureReason = checkRoleBasedAccessPermissions(request, endpoint);
        // Role based access granted
        if (roleBasedAccessFailureReason == null) {
            return null;
        }

        String certBasedAccessFailureReason = checkAdminCertBasedAccessPermissions(request);
        // TLS access granted, skip checking roles
        if (certBasedAccessFailureReason == null) {
            return null;
        }

        return constructAccessErrorMessage(roleBasedAccessFailureReason, certBasedAccessFailureReason);
    }

    public Boolean currentUserHasRestApiAccess(Set<String> userRoles) {

        // check if user has any role that grants access
        return !Collections.disjoint(allowedRoles, userRoles);

    }

    public Map<Endpoint, List<Method>> getDisabledEndpointsForCurrentUser(String userPrincipal, Set<String> userRoles) {

        final boolean isDebugEnabled = logger.isDebugEnabled();

        // cache
        if (disabledEndpointsForUsers.containsKey(userPrincipal)) {
            return disabledEndpointsForUsers.get(userPrincipal);
        }

        if (!currentUserHasRestApiAccess(userRoles)) {
            return this.allEndpoints;
        }

        // will contain the final list of disabled endpoints and methods
        Map<Endpoint, List<Method>> finalEndpoints = new HashMap<>();

        // List of all disabled endpoints for user. Disabled endpoints must be configured in all
        // roles to take effect. If a role contains a disabled endpoint, but another role
        // allows this endpoint (i.e. not contained in the disabled endpoints for this role),
        // the access is allowed.

        // make list mutable
        List<Endpoint> remainingEndpoints = new LinkedList<>(Arrays.asList(Endpoint.values()));

        // only retain endpoints contained in all roles for user
        boolean hasDisabledEndpoints = false;
        for (String userRole : userRoles) {
            Map<Endpoint, List<Method>> endpointsForRole = disabledEndpointsForRoles.get(userRole);
            if (endpointsForRole == null || endpointsForRole.isEmpty()) {
                continue;
            }
            Set<Endpoint> disabledEndpoints = endpointsForRole.keySet();
            remainingEndpoints.retainAll(disabledEndpoints);
            hasDisabledEndpoints = true;
        }

        if (isDebugEnabled) {
            logger.debug("Remaining endpoints for user {} after retaining all : {}", userPrincipal, remainingEndpoints);
        }

        // if user does not have any disabled endpoints, only globally disabled endpoints apply
        if (!hasDisabledEndpoints) {

            if (isDebugEnabled) {
                logger.debug(
                    "No disabled endpoints for user {} at all,  only globally disabledendpoints apply.",
                    userPrincipal,
                    remainingEndpoints
                );
            }
            disabledEndpointsForUsers.put(userPrincipal, addGloballyDisabledEndpoints(finalEndpoints));
            return finalEndpoints;

        }

        // one or more disabled remaining endpoints, keep only
        // methods contained in all roles for each endpoint
        for (Endpoint endpoint : remainingEndpoints) {
            // make list mutable
            List<Method> remainingMethodsForEndpoint = new LinkedList<>(Arrays.asList(Method.values()));
            for (String userRole : userRoles) {
                Map<Endpoint, List<Method>> endpoints = disabledEndpointsForRoles.get(userRole);
                if (endpoints != null && !endpoints.isEmpty()) {
                    remainingMethodsForEndpoint.retainAll(endpoints.get(endpoint));
                }
            }

            finalEndpoints.put(endpoint, remainingMethodsForEndpoint);
        }

        if (isDebugEnabled) {
            logger.debug("Disabled endpoints for user {} after retaining all : {}", userPrincipal, finalEndpoints);
        }

        // add globally disabled endpoints and methods, will always be disabled
        addGloballyDisabledEndpoints(finalEndpoints);
        disabledEndpointsForUsers.put(userPrincipal, finalEndpoints);

        if (isDebugEnabled) {
            logger.debug(
                "Disabled endpoints for user {} after retaining all : {}",
                userPrincipal,
                disabledEndpointsForUsers.get(userPrincipal)
            );
        }

        return disabledEndpointsForUsers.get(userPrincipal);
    }

    private Map<Endpoint, List<Method>> addGloballyDisabledEndpoints(Map<Endpoint, List<Method>> endpoints) {
        if (globallyDisabledEndpoints != null && !globallyDisabledEndpoints.isEmpty()) {
            Set<Endpoint> globalEndoints = globallyDisabledEndpoints.keySet();
            for (Endpoint endpoint : globalEndoints) {
                endpoints.putIfAbsent(endpoint, new LinkedList<>());
                endpoints.get(endpoint).addAll(globallyDisabledEndpoints.get(endpoint));
            }
        }
        return endpoints;
    }

    private String checkRoleBasedAccessPermissions(RestRequest request, Endpoint endpoint) {
        final boolean isTraceEnabled = logger.isTraceEnabled();
        if (isTraceEnabled) {
            logger.trace("Checking role based admin access for endpoint {} and method {}", endpoint.name(), request.method().name());
        }
        final boolean isDebugEnabled = logger.isDebugEnabled();
        // Role based access. Check that user has role suitable for admin access
        // and that the role has also access to this endpoint.
        if (this.roleBasedAccessEnabled) {

            // get current user and roles
>>>>>>> 41a166be
			final User user = threadPool.getThreadContext().getTransient(ConfigConstants.OPENDISTRO_SECURITY_USER);
			final TransportAddress remoteAddress = threadPool.getThreadContext().getTransient(ConfigConstants.OPENDISTRO_SECURITY_REMOTE_ADDRESS);

            // map the users Security roles
            Set<String> userRoles = privilegesEvaluator.mapRoles(user, remoteAddress);

            // check if user has any role that grants access
            if (currentUserHasRestApiAccess(userRoles)) {
                // yes, calculate disabled end points. Since a user can have
                // multiple roles, the endpoint
                // needs to be disabled in all roles.

                Map<Endpoint, List<Method>> disabledEndpointsForUser = getDisabledEndpointsForCurrentUser(user.getName(), userRoles);

                if (isDebugEnabled) {
                    logger.debug("Disabled endpoints for user {} : {} ", user, disabledEndpointsForUser);
                }

                // check if we have any disabled methods for this endpoint
                List<Method> disabledMethodsForEndpoint = disabledEndpointsForUser.get(endpoint);

                // no settings, all methods for this endpoint allowed
                if (disabledMethodsForEndpoint == null || disabledMethodsForEndpoint.isEmpty()) {
                    if (isDebugEnabled) {
                        logger.debug("No disabled methods for user {} and endpoint {}, access allowed ", user, endpoint);
                    }
                    return null;
                }

                // some methods disabled, check requested method
                if (!disabledMethodsForEndpoint.contains(request.method())) {
                    if (isDebugEnabled) {
                        logger.debug(
                            "Request method {} for user {} and endpoint {} not restricted, access allowed ",
                            request.method(),
                            user,
                            endpoint
                        );
                    }
                    return null;
                }

                logger.info(
                    "User {} with Security roles {} does not have access to endpoint {} and method {}, checking admin TLS certificate now.",
                    user,
                    userRoles,
                    endpoint.name(),
                    request.method()
                );
                return "User "
                    + user.getName()
                    + " with Security roles "
                    + userRoles
                    + " does not have any access to endpoint "
                    + endpoint.name()
                    + " and method "
                    + request.method().name();
            } else {
                // no, but maybe the request contains a client certificate.
                // Remember error reason for better response message later on.
                logger.info("User {} with Security roles {} does not have any role privileged for admin access.", user, userRoles);
                return "User "
                    + user.getName()
                    + " with Security roles "
                    + userRoles
                    + " does not have any role privileged for admin access";
            }
        }
        return "Role based access not enabled.";
    }

    private String checkAdminCertBasedAccessPermissions(RestRequest request) throws IOException {
        if (logger.isTraceEnabled()) {
            logger.trace("Checking certificate based admin access for path {} and method {}", request.path(), request.method().name());
        }

        // Certificate based access, Check if we have an admin TLS certificate
        final SecurityRequest securityRequest = SecurityRequestFactory.from(request);
        SSLRequestHelper.SSLInfo sslInfo = SSLRequestHelper.getSSLInfo(settings, configPath, securityRequest, principalExtractor);

        if (sslInfo == null) {
            // here we log on error level, since authentication finally failed
            logger.warn("No ssl info found in request.");
            return "No ssl info found in request.";
        }

        X509Certificate[] certs = sslInfo.getX509Certs();

        if (certs == null || certs.length == 0) {
            logger.warn("No client TLS certificate found in request");
            return "No client TLS certificate found in request";
        }

        if (!adminDNs.isAdminDN(sslInfo.getPrincipal())) {
            logger.warn("Security admin permissions required but {} is not an admin", sslInfo.getPrincipal());
            return "Security admin permissions required but " + sslInfo.getPrincipal() + " is not an admin";
        }
        return null;
    }

    private String constructAccessErrorMessage(String roleBasedAccessFailure, String certBasedAccessFailure) {
        return roleBasedAccessFailure + ". " + certBasedAccessFailure;
    }

}<|MERGE_RESOLUTION|>--- conflicted
+++ resolved
@@ -49,308 +49,6 @@
 // TODO: Make Singleton?
 public class RestApiPrivilegesEvaluator {
 
-<<<<<<< HEAD
-	protected final Logger logger = LogManager.getLogger(this.getClass());
-
-	private final AdminDNs adminDNs;
-	private final PrivilegesEvaluator privilegesEvaluator;
-	private final PrincipalExtractor principalExtractor;
-	private final Path configPath;
-	private final ThreadPool threadPool;
-	private final Settings settings;
-
-	private final Set<String> allowedRoles = new HashSet<>();
-
-	// endpoints per role, read and cached from settings. Changes here require a
-	// node restart, so it's save to cache.
-	private final Map<String, Map<Endpoint, List<Method>>> disabledEndpointsForRoles = new HashMap<>();
-
-	// endpoints per user, evaluated and cached dynamically. Changes here
-	// require a node restart, so it's save to cache.
-	private final Map<String, Map<Endpoint, List<Method>>> disabledEndpointsForUsers = new HashMap<>();
-
-	// globally disabled endpoints and methods, will always be forbidden
-	Map<Endpoint, List<Method>> globallyDisabledEndpoints = new HashMap<>();
-
-	// all endpoints and methods, will be returned for users that do not have any access at all
-	Map<Endpoint, List<Method>> allEndpoints = new HashMap<>();
-
-	private final Boolean roleBasedAccessEnabled;
-
-	public RestApiPrivilegesEvaluator(Settings settings, AdminDNs adminDNs, PrivilegesEvaluator privilegesEvaluator, PrincipalExtractor principalExtractor, Path configPath,
-			ThreadPool threadPool) {
-
-		this.adminDNs = adminDNs;
-		this.privilegesEvaluator = privilegesEvaluator;
-		this.principalExtractor = principalExtractor;
-		this.configPath = configPath;
-		this.threadPool = threadPool;
-		this.settings = settings;
-
-		// set up
-
-		// all endpoints and methods
-		Map<Endpoint, List<Method>> allEndpoints = new HashMap<>();
-		for(Endpoint endpoint : Endpoint.values()) {
-			List<Method> allMethods = new LinkedList<>();
-			allMethods.addAll(Arrays.asList(Method.values()));
-			allEndpoints.put(endpoint, allMethods);
-		}
-		this.allEndpoints = Collections.unmodifiableMap(allEndpoints);
-
-		// setup role based permissions
-		allowedRoles.addAll(settings.getAsList(ConfigConstants.SECURITY_RESTAPI_ROLES_ENABLED));
-
-		this.roleBasedAccessEnabled = !allowedRoles.isEmpty();
-
-		// globally disabled endpoints, disables access to Endpoint/Method combination for all roles
-		Settings globalSettings = settings.getAsSettings(ConfigConstants.SECURITY_RESTAPI_ENDPOINTS_DISABLED + ".global");
-		if (!globalSettings.isEmpty()) {
-			globallyDisabledEndpoints = parseDisabledEndpoints(globalSettings);
-		}
-
-		final boolean isDebugEnabled = logger.isDebugEnabled();
-		if (isDebugEnabled) {
-			logger.debug("Globally disabled endpoints: {}", globallyDisabledEndpoints);
-		}
-
-		for (String role : allowedRoles) {
-			Settings settingsForRole = settings.getAsSettings(ConfigConstants.SECURITY_RESTAPI_ENDPOINTS_DISABLED + "." + role);
-			if (settingsForRole.isEmpty()) {
-				if (isDebugEnabled) {
-					logger.debug("No disabled endpoints/methods for permitted role {} found, allowing all", role);
-				}
-				continue;
-			}
-			Map<Endpoint, List<Method>> disabledEndpointsForRole = parseDisabledEndpoints(settingsForRole);
-			if (!disabledEndpointsForRole.isEmpty()) {
-				disabledEndpointsForRoles.put(role, disabledEndpointsForRole);
-			} else {
-				logger.warn("Disabled endpoints/methods empty for role {}, please check configuration", role);
-			}
-		}
-		if (logger.isTraceEnabled()) {
-			logger.trace("Parsed permission set for endpoints: {}", disabledEndpointsForRoles);
-		}
-	}
-
-	@SuppressWarnings({ "rawtypes" })
-	private Map<Endpoint, List<Method>> parseDisabledEndpoints(Settings settings) {
-
-		// Expects Setting like: 'ACTIONGROUPS=["GET", "POST"]'
-		if (settings == null || settings.isEmpty()) {
-			logger.error("Settings for disabled endpoint is null or empty: '{}', skipping.", settings);
-			return Collections.emptyMap();
-		}
-
-		final Map<Endpoint, List<Method>> disabledEndpoints = new HashMap<Endpoint, List<Method>>();
-
-		Map<String, Object> disabledEndpointsSettings = Utils.convertJsonToxToStructuredMap(settings);
-
-		for (Entry<String, Object> value : disabledEndpointsSettings.entrySet()) {
-			// key is the endpoint, see if it is a valid one
-			String endpointString = value.getKey().toUpperCase();
-			Endpoint endpoint = null;
-			try {
-				endpoint = Endpoint.valueOf(endpointString);
-			} catch (Exception e) {
-				logger.error("Unknown endpoint '{}' found in configuration, skipping.", endpointString);
-				continue;
-			}
-			// value must be non null
-			if (value.getValue() == null) {
-				logger.error("Disabled HTTP methods of endpoint '{}' is null, skipping.", endpointString);
-				continue;
-			}
-
-			// value must be an array of methods
-			if (!(value.getValue() instanceof Collection)) {
-				logger.error("Disabled HTTP methods of endpoint '{}' must be an array, actually is '{}', skipping.", endpointString, (value.getValue().toString()));
-			}
-			List<Method> disabledMethods = new LinkedList<>();
-			for (Object disabledMethodObj : (Collection) value.getValue()) {
-				if (disabledMethodObj == null) {
-					logger.error("Found null value in disabled HTTP methods of endpoint '{}', skipping.", endpointString);
-					continue;
-				}
-
-				if (!(disabledMethodObj instanceof String)) {
-					logger.error("Found non-String value in disabled HTTP methods of endpoint '{}', skipping.", endpointString);
-					continue;
-				}
-
-				String disabledMethodAsString = (String) disabledMethodObj;
-
-				// Provide support for '*', means all methods
-				if (disabledMethodAsString.trim().equals("*")) {
-					disabledMethods.addAll(Arrays.asList(Method.values()));
-					break;
-				}
-				// no wild card, disabled method must be one of
-				// RestRequest.Method
-				Method disabledMethod = null;
-				try {
-					disabledMethod = Method.valueOf(disabledMethodAsString.toUpperCase());
-				} catch (Exception e) {
-					logger.error("Invalid HTTP method '{}' found in disabled HTTP methods of endpoint '{}', skipping.", disabledMethodAsString.toUpperCase(), endpointString);
-					continue;
-				}
-				disabledMethods.add(disabledMethod);
-			}
-
-			disabledEndpoints.put(endpoint, disabledMethods);
-
-		}
-		return disabledEndpoints;
-	}
-
-	/**
-	 * Check if the current request is allowed to use the REST API and the
-	 * requested end point. Using an admin certificate grants all permissions. A
-	 * user/role can have restricted end points.
-	 *
-	 * @return an error message if user does not have access, null otherwise
-	 *         TODO: log failed attempt in audit log
-	 */
-	public String checkAccessPermissions(RestRequest request, Endpoint endpoint) throws IOException {
-
-		if (logger.isDebugEnabled()) {
-			logger.debug("Checking admin access for endpoint {}, path {} and method {}", endpoint.name(),  request.path(), request.method().name());
-		}
-
-		// Grant permission for Account endpoint.
-		// Return null to grant access.
-		if (endpoint == Endpoint.ACCOUNT) {
-			return null;
-		}
-
-		String roleBasedAccessFailureReason = checkRoleBasedAccessPermissions(request, endpoint);
-		// Role based access granted
-		if (roleBasedAccessFailureReason == null) {
-			return null;
-		}
-
-		String certBasedAccessFailureReason = checkAdminCertBasedAccessPermissions(request);
-		// TLS access granted, skip checking roles
-		if (certBasedAccessFailureReason == null) {
-			return null;
-		}
-
-
-		return constructAccessErrorMessage(roleBasedAccessFailureReason, certBasedAccessFailureReason);
-	}
-
-	public Boolean currentUserHasRestApiAccess(Set<String> userRoles) {
-
-		// check if user has any role that grants access
-		return !Collections.disjoint(allowedRoles, userRoles);
-
-	}
-
-	public Map<Endpoint, List<Method>> getDisabledEndpointsForCurrentUser(String userPrincipal, Set<String> userRoles) {
-
-		final boolean isDebugEnabled = logger.isDebugEnabled();
-
-		// cache
-		if (disabledEndpointsForUsers.containsKey(userPrincipal)) {
-			return disabledEndpointsForUsers.get(userPrincipal);
-		}
-
-		if (!currentUserHasRestApiAccess(userRoles)) {
-			return this.allEndpoints;
-		}
-
-		// will contain the final list of disabled endpoints and methods
-		Map<Endpoint, List<Method>> finalEndpoints = new HashMap<>();
-
-		// List of all disabled endpoints for user. Disabled endpoints must be configured in all
-		// roles to take effect. If a role contains a disabled endpoint, but another role
-		// allows this endpoint (i.e. not contained in the disabled endpoints for this role),
-		// the access is allowed.
-
-		// make list mutable
-		List<Endpoint> remainingEndpoints = new LinkedList<>(Arrays.asList(Endpoint.values()));
-
-		// only retain endpoints contained in all roles for user
-		boolean hasDisabledEndpoints = false;
-		for (String userRole : userRoles) {
-			Map<Endpoint, List<Method>> endpointsForRole = disabledEndpointsForRoles.get(userRole);
-			if (endpointsForRole == null || endpointsForRole.isEmpty()) {
-				continue;
-			}
-			Set<Endpoint> disabledEndpoints = endpointsForRole.keySet();
-			remainingEndpoints.retainAll(disabledEndpoints);
-			hasDisabledEndpoints = true;
-		}
-
-		if (isDebugEnabled) {
-			logger.debug("Remaining endpoints for user {} after retaining all : {}", userPrincipal, remainingEndpoints);
-		}
-
-		// if user does not have any disabled endpoints, only globally disabled endpoints apply
-		if (!hasDisabledEndpoints) {
-
-			if (isDebugEnabled) {
-				logger.debug("No disabled endpoints for user {} at all,  only globally disabledendpoints apply.", userPrincipal, remainingEndpoints);
-			}
-			disabledEndpointsForUsers.put(userPrincipal, addGloballyDisabledEndpoints(finalEndpoints));
-			return finalEndpoints;
-
-		}
-
-		// one or more disabled remaining endpoints, keep only
-		// methods contained in all roles for each endpoint
-		for (Endpoint endpoint : remainingEndpoints) {
-			// make list mutable
-			List<Method> remainingMethodsForEndpoint = new LinkedList<>(Arrays.asList(Method.values()));
-			for (String userRole : userRoles) {
-				Map<Endpoint, List<Method>> endpoints = disabledEndpointsForRoles.get(userRole);
-				if (endpoints != null && !endpoints.isEmpty()) {
-					remainingMethodsForEndpoint.retainAll(endpoints.get(endpoint));
-				}
-			}
-
-			finalEndpoints.put(endpoint, remainingMethodsForEndpoint);
-		}
-
-		if (isDebugEnabled) {
-			logger.debug("Disabled endpoints for user {} after retaining all : {}", userPrincipal, finalEndpoints);
-		}
-
-		// add globally disabled endpoints and methods, will always be disabled
-		addGloballyDisabledEndpoints(finalEndpoints);
-		disabledEndpointsForUsers.put(userPrincipal, finalEndpoints);
-
-		if (isDebugEnabled) {
-			logger.debug("Disabled endpoints for user {} after retaining all : {}", userPrincipal, disabledEndpointsForUsers.get(userPrincipal));
-		}
-
-		return disabledEndpointsForUsers.get(userPrincipal);
-	}
-
-	private Map<Endpoint, List<Method>> addGloballyDisabledEndpoints(Map<Endpoint, List<Method>> endpoints) {
-		if(globallyDisabledEndpoints != null && !globallyDisabledEndpoints.isEmpty()) {
-			Set<Endpoint> globalEndoints = globallyDisabledEndpoints.keySet();
-			for(Endpoint endpoint : globalEndoints) {
-				endpoints.putIfAbsent(endpoint, new LinkedList<>());
-				endpoints.get(endpoint).addAll(globallyDisabledEndpoints.get(endpoint));
-			}
-		}
-		return endpoints;
-	}
-
-	private String checkRoleBasedAccessPermissions(RestRequest request, Endpoint endpoint) {
-		final boolean isTraceEnabled = logger.isTraceEnabled();
-		if (isTraceEnabled) {
-			logger.trace("Checking role based admin access for endpoint {} and method {}", endpoint.name(), request.method().name());
-		}
-		final boolean isDebugEnabled = logger.isDebugEnabled();
-		// Role based access. Check that user has role suitable for admin access
-		// and that the role has also access to this endpoint.
-		if (this.roleBasedAccessEnabled) {
-
-			// get current user and roles
-=======
     protected final Logger logger = LogManager.getLogger(this.getClass());
 
     private final AdminDNs adminDNs;
@@ -676,7 +374,6 @@
         if (this.roleBasedAccessEnabled) {
 
             // get current user and roles
->>>>>>> 41a166be
 			final User user = threadPool.getThreadContext().getTransient(ConfigConstants.OPENDISTRO_SECURITY_USER);
 			final TransportAddress remoteAddress = threadPool.getThreadContext().getTransient(ConfigConstants.OPENDISTRO_SECURITY_REMOTE_ADDRESS);
 
