--- conflicted
+++ resolved
@@ -41,12 +41,6 @@
     private final JoseJwtProducer jwtProducer;
     private final LongSupplier timeProvider;
 
-<<<<<<< HEAD
-=======
-    // TODO: Relocate/Remove them at once we make the descisions about the `roles`
-    private ConfigModel configModel;
-    private ThreadContext threadContext;
->>>>>>> 8c3c6394
 
     public JwtVendor(final Settings settings, final Optional<LongSupplier> timeProvider) {
         JoseJwtProducer jwtProducer = new JoseJwtProducer();
@@ -61,25 +55,8 @@
         } else {
             this.claimsEncryptionKey = settings.get("encryption_key");
         }
-<<<<<<< HEAD
         if (timeProvider.isPresent()) {
             this.timeProvider = timeProvider.get();
-=======
-        timeProvider = System::currentTimeMillis;
-    }
-
-    // For testing the expiration in the future
-    public JwtVendor(Settings settings, final LongSupplier timeProvider) {
-        JoseJwtProducer jwtProducer = new JoseJwtProducer();
-        try {
-            this.signingKey = createJwkFromSettings(settings);
-        } catch (Exception e) {
-            throw new RuntimeException(e);
-        }
-        this.jwtProducer = jwtProducer;
-        if (settings.get("encryption_key") == null) {
-            throw new RuntimeException("encryption_key cannot be null");
->>>>>>> 8c3c6394
         } else {
             this.timeProvider = () -> System.currentTimeMillis() / 1000;
         }
@@ -121,26 +98,7 @@
         }
     }
 
-<<<<<<< HEAD
     public String createJwt(String issuer, String subject, String audience, Integer expirySeconds, List<String> roles, List<String> backendRoles) throws Exception {
-=======
-    // TODO:Getting roles from User
-    public Map<String, String> prepareClaimsForUser(User user, ThreadPool threadPool) {
-        Map<String, String> claims = new HashMap<>();
-        this.threadContext = threadPool.getThreadContext();
-        final TransportAddress caller = threadContext.getTransient(ConfigConstants.OPENDISTRO_SECURITY_REMOTE_ADDRESS);
-        Set<String> mappedRoles = mapRoles(user, caller);
-        claims.put("sub", user.getName());
-        claims.put("roles", String.join(",", mappedRoles));
-        return claims;
-    }
-
-    public Set<String> mapRoles(final User user, final TransportAddress caller) {
-        return this.configModel.mapSecurityRoles(user, caller);
-    }
-
-    public String createJwt(String issuer, String subject, String audience, Integer expirySeconds, List<String> roles) throws Exception {
->>>>>>> 8c3c6394
         long timeMillis = timeProvider.getAsLong();
         Instant now = Instant.ofEpochMilli(timeProvider.getAsLong());
 
@@ -168,10 +126,6 @@
             throw new Exception("The expiration time should be a positive integer");
         }
 
-<<<<<<< HEAD
-=======
-        // TODO: IF USER ENABLES THE BWC MODE, WE ARE EXPECTING TO SET PLAIN TEXT ROLE AS `dr`
->>>>>>> 8c3c6394
         if (roles != null) {
             String listOfRoles = String.join(",", roles);
             jwtClaims.setProperty("er", EncryptionDecryptionUtil.encrypt(claimsEncryptionKey, listOfRoles));
