/*
 * SPDX-License-Identifier: Apache-2.0
 *
 * The OpenSearch Contributors require contributions made to
 * this file be licensed under the Apache-2.0 license or a
 * compatible open source license.
 *
 * Modifications Copyright OpenSearch Contributors. See
 * GitHub history for details.
 */

package org.opensearch.security.authtoken.jwt;

import java.text.ParseException;
import java.util.Base64;
import java.util.Date;
import java.util.List;
import java.util.Optional;
import java.util.function.LongSupplier;

import com.nimbusds.jose.JOSEException;
import org.apache.logging.log4j.LogManager;
import org.apache.logging.log4j.Logger;

import com.nimbusds.jose.JWSAlgorithm;
import com.nimbusds.jose.JWSHeader;
import com.nimbusds.jose.JWSSigner;
import com.nimbusds.jose.KeyLengthException;
import com.nimbusds.jose.crypto.MACSigner;
import com.nimbusds.jose.jwk.JWK;
import com.nimbusds.jose.jwk.KeyUse;
import com.nimbusds.jose.jwk.OctetSequenceKey;
import com.nimbusds.jwt.JWTClaimsSet;
import com.nimbusds.jwt.SignedJWT;

import org.opensearch.OpenSearchException;
import org.opensearch.common.collect.Tuple;
import org.opensearch.common.settings.Settings;

import static org.opensearch.security.util.AuthTokenUtils.isKeyNull;

public class JwtVendor {
    private static final Logger logger = LogManager.getLogger(JwtVendor.class);

    private final JWK signingKey;
    private final JWSSigner signer;
    private final LongSupplier timeProvider;
    private final EncryptionDecryptionUtil encryptionDecryptionUtil;
    private static final Integer DEFAULT_EXPIRY_SECONDS = 300;
    private static final Integer MAX_EXPIRY_SECONDS = 600;

    public JwtVendor(final Settings settings, final Optional<LongSupplier> timeProvider) {
        final Tuple<JWK, JWSSigner> tuple = createJwkFromSettings(settings);
        signingKey = tuple.v1();
        signer = tuple.v2();

        if (isKeyNull(settings, "encryption_key")) {
            throw new IllegalArgumentException("encryption_key cannot be null");
        } else {
            this.encryptionDecryptionUtil = new EncryptionDecryptionUtil(settings.get("encryption_key"));
        }
        if (timeProvider.isPresent()) {
            this.timeProvider = timeProvider.get();
        } else {
            this.timeProvider = () -> System.currentTimeMillis();
        }
    }

    /*
     * The default configuration of this web key should be:
     *   KeyType: OCTET
     *   PublicKeyUse: SIGN
     *   Encryption Algorithm: HS512
     * */
    static Tuple<JWK, JWSSigner> createJwkFromSettings(Settings settings) {
        final OctetSequenceKey key;
        if (!isKeyNull(settings, "signing_key")) {
            String signingKey = settings.get("signing_key");
            key = new OctetSequenceKey.Builder(Base64.getDecoder().decode(signingKey)).algorithm(JWSAlgorithm.HS512)
                .keyUse(KeyUse.SIGNATURE)
                .build();
        } else {
            Settings jwkSettings = settings.getAsSettings("jwt").getAsSettings("key");

            if (jwkSettings.isEmpty()) {
                throw new OpenSearchException(
                    "Settings for signing key is missing. Please specify at least the option signing_key with a shared secret."
                );
            }

            String signingKey = jwkSettings.get("k");
            key = new OctetSequenceKey.Builder(Base64.getDecoder().decode(signingKey)).algorithm(JWSAlgorithm.HS512)
                .keyUse(KeyUse.SIGNATURE)
                .build();
        }

        try {
            return new Tuple<>(key, new MACSigner(key));
        } catch (KeyLengthException kle) {
            throw new OpenSearchException(kle);
        }
    }

    public String createJwt(
        String issuer,
        String subject,
        String audience,
        Integer expirySeconds,
        List<String> roles,
        List<String> backendRoles,
<<<<<<< HEAD
        boolean includeBackendRoles
    ) throws Exception {
        final long nowAsMillis = timeProvider.getAsLong();
        final Instant nowAsInstant = Instant.ofEpochMilli(timeProvider.getAsLong());

        jwtProducer.setSignatureProvider(JwsUtils.getSignatureProvider(signingKey));
        JwtClaims jwtClaims = new JwtClaims();
        JwtToken jwt = new JwtToken(jwtClaims);

        jwtClaims.setIssuer(issuer);

        jwtClaims.setIssuedAt(nowAsMillis);

        jwtClaims.setSubject(subject);

        jwtClaims.setAudience(audience);

        jwtClaims.setNotBefore(nowAsMillis);

        if (expirySeconds > maxExpirySeconds) {
            throw new Exception("The provided expiration time exceeds the maximum allowed duration of " + maxExpirySeconds + " seconds");
=======
        boolean roleSecurityMode
    ) throws JOSEException, ParseException {
        final Date now = new Date(timeProvider.getAsLong());

        final JWTClaimsSet.Builder claimsBuilder = new JWTClaimsSet.Builder();
        claimsBuilder.issuer(issuer);
        claimsBuilder.issueTime(now);
        claimsBuilder.subject(subject);
        claimsBuilder.audience(audience);
        claimsBuilder.notBeforeTime(now);

        if (expirySeconds > MAX_EXPIRY_SECONDS) {
            throw new IllegalArgumentException(
                "The provided expiration time exceeds the maximum allowed duration of " + MAX_EXPIRY_SECONDS + " seconds"
            );
>>>>>>> 9c25cfed
        }

        expirySeconds = (expirySeconds == null) ? DEFAULT_EXPIRY_SECONDS : Math.min(expirySeconds, MAX_EXPIRY_SECONDS);
        if (expirySeconds <= 0) {
            throw new IllegalArgumentException("The expiration time should be a positive integer");
        }
        final Date expiryTime = new Date(timeProvider.getAsLong() + expirySeconds * 1000);
        claimsBuilder.expirationTime(expiryTime);

        if (roles != null) {
            String listOfRoles = String.join(",", roles);
            claimsBuilder.claim("er", encryptionDecryptionUtil.encrypt(listOfRoles));
        } else {
            throw new IllegalArgumentException("Roles cannot be null");
        }

        if (includeBackendRoles && backendRoles != null) {
            String listOfBackendRoles = String.join(",", backendRoles);
            claimsBuilder.claim("br", listOfBackendRoles);
        }

        final JWSHeader header = new JWSHeader.Builder(JWSAlgorithm.parse(signingKey.getAlgorithm().getName())).build();
        final SignedJWT signedJwt = new SignedJWT(header, claimsBuilder.build());

        // Sign the JWT so it can be serialized
        signedJwt.sign(signer);

        if (logger.isDebugEnabled()) {
            logger.debug(
                "Created JWT: " + signedJwt.serialize() + "\n" + signedJwt.getHeader().toJSONObject() + "\n" + signedJwt.getJWTClaimsSet()
            );
        }

        return signedJwt.serialize();
    }
}<|MERGE_RESOLUTION|>--- conflicted
+++ resolved
@@ -108,30 +108,7 @@
         Integer expirySeconds,
         List<String> roles,
         List<String> backendRoles,
-<<<<<<< HEAD
         boolean includeBackendRoles
-    ) throws Exception {
-        final long nowAsMillis = timeProvider.getAsLong();
-        final Instant nowAsInstant = Instant.ofEpochMilli(timeProvider.getAsLong());
-
-        jwtProducer.setSignatureProvider(JwsUtils.getSignatureProvider(signingKey));
-        JwtClaims jwtClaims = new JwtClaims();
-        JwtToken jwt = new JwtToken(jwtClaims);
-
-        jwtClaims.setIssuer(issuer);
-
-        jwtClaims.setIssuedAt(nowAsMillis);
-
-        jwtClaims.setSubject(subject);
-
-        jwtClaims.setAudience(audience);
-
-        jwtClaims.setNotBefore(nowAsMillis);
-
-        if (expirySeconds > maxExpirySeconds) {
-            throw new Exception("The provided expiration time exceeds the maximum allowed duration of " + maxExpirySeconds + " seconds");
-=======
-        boolean roleSecurityMode
     ) throws JOSEException, ParseException {
         final Date now = new Date(timeProvider.getAsLong());
 
@@ -146,7 +123,6 @@
             throw new IllegalArgumentException(
                 "The provided expiration time exceeds the maximum allowed duration of " + MAX_EXPIRY_SECONDS + " seconds"
             );
->>>>>>> 9c25cfed
         }
 
         expirySeconds = (expirySeconds == null) ? DEFAULT_EXPIRY_SECONDS : Math.min(expirySeconds, MAX_EXPIRY_SECONDS);
