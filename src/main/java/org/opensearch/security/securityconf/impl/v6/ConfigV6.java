/*
 * Copyright 2015-2017 floragunn GmbH
 *
 * Licensed under the Apache License, Version 2.0 (the "License");
 * you may not use this file except in compliance with the License.
 * You may obtain a copy of the License at
 *
 *     http://www.apache.org/licenses/LICENSE-2.0
 *
 * Unless required by applicable law or agreed to in writing, software
 * distributed under the License is distributed on an "AS IS" BASIS,
 * WITHOUT WARRANTIES OR CONDITIONS OF ANY KIND, either express or implied.
 * See the License for the specific language governing permissions and
 * limitations under the License.
 *
 */
/*
 * SPDX-License-Identifier: Apache-2.0
 *
 * The OpenSearch Contributors require contributions made to
 * this file be licensed under the Apache-2.0 license or a
 * compatible open source license.
 *
 * Modifications Copyright OpenSearch Contributors. See
 * GitHub history for details.
 */


package org.opensearch.security.securityconf.impl.v6;

import java.util.Collections;
import java.util.HashMap;
import java.util.Map;
import java.util.regex.Pattern;

import com.fasterxml.jackson.annotation.JsonAnyGetter;
import com.fasterxml.jackson.annotation.JsonAnySetter;
import com.fasterxml.jackson.annotation.JsonIgnore;
import com.fasterxml.jackson.annotation.JsonInclude;
import com.fasterxml.jackson.annotation.JsonProperty;
import com.fasterxml.jackson.core.JsonProcessingException;

import org.opensearch.security.DefaultObjectMapper;
import org.opensearch.security.auth.internal.InternalAuthenticationBackend;

public class ConfigV6 {

    public Dynamic dynamic;



    @Override
    public String toString() {
        return "Config [dynamic=" + dynamic + "]";
    }

    public static class Dynamic {


        public String filtered_alias_mode = "warn";
        public boolean disable_rest_auth;
        public boolean disable_intertransport_auth;
        public boolean respect_request_indices_options;
        public String license;
        public Kibana kibana = new Kibana();
        public Http http = new Http();
        public Authc authc = new Authc();
        public Authz authz = new Authz();
        public AuthFailureListeners auth_failure_listeners = new AuthFailureListeners();
        public boolean do_not_fail_on_forbidden;
        public boolean multi_rolespan_enabled;
        public String hosts_resolver_mode = "ip-only";
        public String transport_userrname_attribute;
        public boolean do_not_fail_on_forbidden_empty;
<<<<<<< HEAD
        public OnBehalfOf on_behalf_of = new OnBehalfOf() {

        };
=======
>>>>>>> ceb5ad29

        @Override
        public String toString() {
            return "Dynamic [filtered_alias_mode=" + filtered_alias_mode + ", kibana=" + kibana + ", http=" + http + ", authc=" + authc + ", authz="
                    + authz + ", on_behalf_of=" + on_behalf_of + "]";
        }
    }

    public static class Kibana {

        @JsonInclude(JsonInclude.Include.NON_NULL)
        public boolean multitenancy_enabled = true;
        @JsonInclude(JsonInclude.Include.NON_NULL)
        public boolean private_tenant_enabled = true;
        @JsonInclude(JsonInclude.Include.NON_NULL)
        public String default_tenant = "";
        public String server_username = "kibanaserver";
        public String opendistro_role = null;
        public String index = ".kibana";
        public boolean do_not_fail_on_forbidden;
        @Override
        public String toString() {
            return "Kibana [multitenancy_enabled=" + multitenancy_enabled + ", server_username=" + server_username + ", opendistro_role=" + opendistro_role
                    + ", index=" + index + ", do_not_fail_on_forbidden=" + do_not_fail_on_forbidden + "]";
        }



    }

    public static class Http {
        public boolean anonymous_auth_enabled = false;
        public Xff xff = new Xff();
        @Override
        public String toString() {
            return "Http [anonymous_auth_enabled=" + anonymous_auth_enabled + ", xff=" + xff + "]";
        }


    }

    public static class AuthFailureListeners {
        @JsonIgnore
        private final Map<String, AuthFailureListener> listeners = new HashMap<>();

        @JsonAnySetter
        void setListeners(String key, AuthFailureListener value) {
            listeners.put(key, value);
        }

        @JsonAnyGetter
        public Map<String, AuthFailureListener> getListeners() {
            return listeners;
        }


    }

    public static class AuthFailureListener {
        public String type;
        public String authentication_backend;
        public int allowed_tries = 10;
        public int time_window_seconds = 60 * 60;
        public int block_expiry_seconds = 60 * 10;
        public int max_blocked_clients = 100_000;
        public int max_tracked_clients = 100_000;

        public AuthFailureListener() {
            super();
        }

        @JsonIgnore
        public String asJson() {
            try {
                return DefaultObjectMapper.writeValueAsString(this, false);
            } catch (JsonProcessingException e) {
                throw new RuntimeException(e);
            }
        }
    }

    public static class Xff {
        @JsonInclude(JsonInclude.Include.NON_NULL)
        public boolean enabled = true;
        public String internalProxies = Pattern.compile(
                "10\\.\\d{1,3}\\.\\d{1,3}\\.\\d{1,3}|" +
                        "192\\.168\\.\\d{1,3}\\.\\d{1,3}|" +
                        "169\\.254\\.\\d{1,3}\\.\\d{1,3}|" +
                        "127\\.\\d{1,3}\\.\\d{1,3}\\.\\d{1,3}|" +
                        "172\\.1[6-9]{1}\\.\\d{1,3}\\.\\d{1,3}|" +
                        "172\\.2[0-9]{1}\\.\\d{1,3}\\.\\d{1,3}|" +
                        "172\\.3[0-1]{1}\\.\\d{1,3}\\.\\d{1,3}").toString();
        public String remoteIpHeader="X-Forwarded-For";
        public String proxiesHeader="X-Forwarded-By";
        public String trustedProxies;
        @Override
        public String toString() {
            return "Xff [enabled=" + enabled + ", internalProxies=" + internalProxies + ", remoteIpHeader=" + remoteIpHeader + ", proxiesHeader="
                    + proxiesHeader + ", trustedProxies=" + trustedProxies + "]";
        }


    }

    public static class Authc {

        @JsonIgnore
        private final Map<String, AuthcDomain> domains = new HashMap<>();

        @JsonAnySetter
        void setDomains(String key, AuthcDomain value) {
            domains.put(key, value);
        }

        @JsonAnyGetter
        public Map<String, AuthcDomain> getDomains() {
            return domains;
        }

        @Override
        public String toString() {
            return "Authc [domains=" + domains + "]";
        }


    }

    public static class AuthcDomain {
        @JsonInclude(JsonInclude.Include.NON_NULL)
        public boolean http_enabled= true;
        @JsonInclude(JsonInclude.Include.NON_NULL)
        public boolean transport_enabled= true;
        @JsonInclude(JsonInclude.Include.NON_NULL)
        public boolean enabled= true;
        public int order = 0;
        public HttpAuthenticator http_authenticator = new HttpAuthenticator();
        public AuthcBackend authentication_backend = new AuthcBackend();
        @Override
        public String toString() {
            return "AuthcDomain [http_enabled=" + http_enabled + ", transport_enabled=" + transport_enabled + ", enabled=" + enabled + ", order="
                    + order + ", http_authenticator=" + http_authenticator + ", authentication_backend=" + authentication_backend + "]";
        }


    }

    public static class HttpAuthenticator {
        @JsonInclude(JsonInclude.Include.NON_NULL)
        public boolean challenge = true;
        public String type;
        public Map<String, Object> config = Collections.emptyMap();

        @JsonIgnore
        public String configAsJson() {
            try {
                return DefaultObjectMapper.writeValueAsString(config, false);
            } catch (JsonProcessingException e) {
                throw new RuntimeException(e);
            }
        }

        @Override
        public String toString() {
            return "HttpAuthenticator [challenge=" + challenge + ", type=" + type + ", config=" + config + "]";
        }


    }

    public static class AuthzBackend {
        public String type = "noop";
        public Map<String, Object> config = Collections.emptyMap();

        @JsonIgnore
        public String configAsJson() {
            try {
                return DefaultObjectMapper.writeValueAsString(config, false);
            } catch (JsonProcessingException e) {
                throw new RuntimeException(e);
            }
        }

        @Override
        public String toString() {
            return "AuthzBackend [type=" + type + ", config=" + config + "]";
        }


    }

    public static class AuthcBackend {
        public String type = InternalAuthenticationBackend.class.getName();
        public Map<String, Object> config = Collections.emptyMap();

        @JsonIgnore
        public String configAsJson() {
            try {
                return DefaultObjectMapper.writeValueAsString(config, false);
            } catch (JsonProcessingException e) {
                throw new RuntimeException(e);
            }
        }

        @Override
        public String toString() {
            return "AuthcBackend [type=" + type + ", config=" + config + "]";
        }


    }

    public static class Authz {
        @JsonIgnore
        private final Map<String, AuthzDomain> domains = new HashMap<>();

        @JsonAnySetter
        void setDomains(String key, AuthzDomain value) {
            domains.put(key, value);
        }

        @JsonAnyGetter
        public Map<String, AuthzDomain> getDomains() {
            return domains;
        }

        @Override
        public String toString() {
            return "Authz [domains=" + domains + "]";
        }


    }

    public static class AuthzDomain {
        @JsonInclude(JsonInclude.Include.NON_NULL)
        public boolean http_enabled = true;
        @JsonInclude(JsonInclude.Include.NON_NULL)
        public boolean transport_enabled = true;
        @JsonInclude(JsonInclude.Include.NON_NULL)
        public boolean enabled = true;
        public AuthzBackend authorization_backend = new AuthzBackend();
        @Override
        public String toString() {
            return "AuthzDomain [http_enabled=" + http_enabled + ", transport_enabled=" + transport_enabled + ", enabled=" + enabled + ", authorization_backend=" + authorization_backend + "]";
        }


<<<<<<< HEAD
    }

    public static class OnBehalfOf {
        @JsonProperty("signing_key")
        private String signingKey;
        @JsonProperty("encryption_key")
        private String encryptionKey;

        public String getSigningKey() {
            return signingKey;
        }

        public void setSigningKey(String signingKey) {
            this.signingKey = signingKey;
        }

        public String getEncryptionKey() {
            return encryptionKey;
        }

        public void setEncryptionKey(String encryptionKey) {
            this.encryptionKey = encryptionKey;
        }

        @Override
        public String toString() {
            return "OnBehalfOf [signing_key=" + signingKey + ", encryption_key=" + encryptionKey +"]";
        }
    }
=======
    }

>>>>>>> ceb5ad29
}<|MERGE_RESOLUTION|>--- conflicted
+++ resolved
@@ -72,12 +72,9 @@
         public String hosts_resolver_mode = "ip-only";
         public String transport_userrname_attribute;
         public boolean do_not_fail_on_forbidden_empty;
-<<<<<<< HEAD
         public OnBehalfOf on_behalf_of = new OnBehalfOf() {
 
         };
-=======
->>>>>>> ceb5ad29
 
         @Override
         public String toString() {
@@ -325,7 +322,6 @@
         }
 
 
-<<<<<<< HEAD
     }
 
     public static class OnBehalfOf {
@@ -355,8 +351,5 @@
             return "OnBehalfOf [signing_key=" + signingKey + ", encryption_key=" + encryptionKey +"]";
         }
     }
-=======
-    }
-
->>>>>>> ceb5ad29
+
 }