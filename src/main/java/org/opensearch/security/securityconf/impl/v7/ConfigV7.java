--- conflicted
+++ resolved
@@ -126,10 +126,6 @@
         public String hosts_resolver_mode = "ip-only";
         public String transport_userrname_attribute;
         public boolean do_not_fail_on_forbidden_empty;
-<<<<<<< HEAD
-        public OnBehalfOf on_behalf_of = new OnBehalfOf();
-=======
->>>>>>> ceb5ad29
 
         @Override
         public String toString() {
@@ -467,48 +463,7 @@
                     + ", authorization_backend=" + authorization_backend + ", description=" + description + "]";
         }
 
-<<<<<<< HEAD
-    }
-
-    public static class OnBehalfOf {
-        @JsonProperty("signing_key")
-        private String signingKey;
-        @JsonProperty("encryption_key")
-        private String encryptionKey;
-
-        @JsonIgnore
-        public String configAsJson() {
-            try {
-                return DefaultObjectMapper.writeValueAsString(this, false);
-            } catch (JsonProcessingException e) {
-                throw new RuntimeException(e);
-            }
-        }
-
-        public String getSigningKey() {
-            return signingKey;
-        }
-
-        public void setSigningKey(String signingKey) {
-            this.signingKey = signingKey;
-        }
-
-        public String getEncryptionKey() {
-            return encryptionKey;
-        }
-
-        public void setEncryptionKey(String encryptionKey) {
-            this.encryptionKey = encryptionKey;
-        }
-
-        @Override
-        public String toString() {
-            return "OnBehalfOf [signing_key=" + signingKey + ", encryption_key=" + encryptionKey +"]";
-        }
-    }
-=======
-
-    }
-
->>>>>>> ceb5ad29
+
+    }
+
 }