--- conflicted
+++ resolved
@@ -293,17 +293,14 @@
 
     @JsonIgnore
     public void remove(String key) {
-<<<<<<< HEAD
        centries.remove(key);
     }
 
     @JsonIgnore
     public void remove(List<String> keySet) {
        keySet.stream().forEach(this::remove);
-=======
+
         centries.remove(key);
-
->>>>>>> d871af35
     }
 
     @SuppressWarnings({ "rawtypes", "unchecked" })
