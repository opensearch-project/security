--- conflicted
+++ resolved
@@ -16,16 +16,9 @@
 import java.util.Map;
 import java.util.Optional;
 
-<<<<<<< HEAD
-import org.opensearch.rest.BytesRestResponse;
-import org.opensearch.rest.RestChannel;
-import org.opensearch.rest.RestRequest;
-import org.opensearch.core.rest.RestStatus;
-=======
 import org.apache.http.HttpStatus;
 import org.opensearch.security.filter.SecurityRequest;
 import org.opensearch.security.filter.SecurityResponse;
->>>>>>> f435c052
 
 public class WhitelistingSettings extends AllowlistingSettings {
     private boolean enabled;
@@ -113,11 +106,7 @@
      * Currently, each resource_name has to be whitelisted separately
      */
     @Override
-<<<<<<< HEAD
-    public boolean checkRequestIsAllowed(RestRequest request, RestChannel channel) throws IOException {
-=======
     public Optional<SecurityResponse> checkRequestIsAllowed(final SecurityRequest request) {
->>>>>>> f435c052
         // if whitelisting is enabled but the request is not whitelisted, then return false, otherwise true.
         if (this.enabled && !requestIsWhitelisted(request)) {
             return Optional.of(
