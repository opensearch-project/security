--- conflicted
+++ resolved
@@ -17,14 +17,8 @@
 import java.util.Map;
 import java.util.Optional;
 
-<<<<<<< HEAD
-import org.opensearch.rest.BytesRestResponse;
-import org.opensearch.rest.RestChannel;
-import org.opensearch.rest.RestRequest;
-=======
 import org.apache.http.HttpStatus;
 import org.opensearch.common.xcontent.XContentFactory;
->>>>>>> f435c052
 import org.opensearch.core.rest.RestStatus;
 import org.opensearch.security.filter.SecurityRequest;
 import org.opensearch.security.filter.SecurityResponse;
@@ -114,11 +108,7 @@
      * then all PUT /_opendistro/_security/api/rolesmapping/{resource_name} work.
      * Currently, each resource_name has to be allowlisted separately
      */
-<<<<<<< HEAD
-    public boolean checkRequestIsAllowed(RestRequest request, RestChannel channel) throws IOException {
-=======
     public Optional<SecurityResponse> checkRequestIsAllowed(final SecurityRequest request) {
->>>>>>> f435c052
         // if allowlisting is enabled but the request is not allowlisted, then return false, otherwise true.
         if (this.enabled && !requestIsAllowlisted(request)) {
             return Optional.of(
