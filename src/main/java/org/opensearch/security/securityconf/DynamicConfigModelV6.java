/*
 * Copyright 2015-2017 floragunn GmbH
 *
 * Licensed under the Apache License, Version 2.0 (the "License");
 * you may not use this file except in compliance with the License.
 * You may obtain a copy of the License at
 *
 *     http://www.apache.org/licenses/LICENSE-2.0
 *
 * Unless required by applicable law or agreed to in writing, software
 * distributed under the License is distributed on an "AS IS" BASIS,
 * WITHOUT WARRANTIES OR CONDITIONS OF ANY KIND, either express or implied.
 * See the License for the specific language governing permissions and
 * limitations under the License.
 *
 */
/*
 * SPDX-License-Identifier: Apache-2.0
 *
 * The OpenSearch Contributors require contributions made to
 * this file be licensed under the Apache-2.0 license or a
 * compatible open source license.
 *
 * Modifications Copyright OpenSearch Contributors. See
 * GitHub history for details.
 */

package org.opensearch.security.securityconf;

import java.net.InetAddress;
import java.nio.file.Path;
import java.util.ArrayList;
import java.util.Collections;
import java.util.HashSet;
import java.util.LinkedList;
import java.util.List;
import java.util.Map.Entry;
import java.util.Set;
import java.util.SortedSet;
import java.util.TreeSet;

import com.google.common.base.Strings;
import com.google.common.collect.ArrayListMultimap;
import com.google.common.collect.Multimap;
import com.google.common.collect.Multimaps;

import org.opensearch.common.settings.Settings;
import org.opensearch.common.xcontent.XContentType;
import org.opensearch.security.auth.AuthDomain;
import org.opensearch.security.auth.AuthFailureListener;
import org.opensearch.security.auth.AuthenticationBackend;
import org.opensearch.security.auth.AuthorizationBackend;
import org.opensearch.security.auth.Destroyable;
import org.opensearch.security.auth.HTTPAuthenticator;
import org.opensearch.security.auth.blocking.ClientBlockRegistry;
import org.opensearch.security.auth.internal.InternalAuthenticationBackend;
import org.opensearch.security.securityconf.impl.v6.ConfigV6;
import org.opensearch.security.securityconf.impl.v6.ConfigV6.Authc;
import org.opensearch.security.securityconf.impl.v6.ConfigV6.AuthcDomain;
import org.opensearch.security.securityconf.impl.v6.ConfigV6.Authz;
import org.opensearch.security.securityconf.impl.v6.ConfigV6.AuthzDomain;
import org.opensearch.security.support.ReflectionHelper;

public class DynamicConfigModelV6 extends DynamicConfigModel {

    private final ConfigV6 config;
    private final Settings opensearchSettings;
    private final Path configPath;
    private SortedSet<AuthDomain> restAuthDomains;
    private Set<AuthorizationBackend> restAuthorizers;
    private SortedSet<AuthDomain> transportAuthDomains;
    private Set<AuthorizationBackend> transportAuthorizers;
    private List<Destroyable> destroyableComponents;
    private final InternalAuthenticationBackend iab;

    private List<AuthFailureListener> ipAuthFailureListeners;
    private Multimap<String, AuthFailureListener> authBackendFailureListeners;
    private List<ClientBlockRegistry<InetAddress>> ipClientBlockRegistries;
    private Multimap<String, ClientBlockRegistry<String>> authBackendClientBlockRegistries;

    public DynamicConfigModelV6(ConfigV6 config, Settings opensearchSettings, Path configPath, InternalAuthenticationBackend iab) {
        super();
        this.config = config;
        this.opensearchSettings =  opensearchSettings;
        this.configPath = configPath;
        this.iab = iab;
        buildAAA();
    }
    @Override
    public SortedSet<AuthDomain> getRestAuthDomains() {
        return Collections.unmodifiableSortedSet(restAuthDomains);
    }
    @Override
    public Set<AuthorizationBackend> getRestAuthorizers() {
        return Collections.unmodifiableSet(restAuthorizers);
    }
    @Override
    public boolean isAnonymousAuthenticationEnabled() {
        return config.dynamic.http.anonymous_auth_enabled;
    }
    @Override
    public boolean isXffEnabled() {
        return config.dynamic.http.xff.enabled;
    }
    @Override
    public String getInternalProxies() {
        return config.dynamic.http.xff.internalProxies;
    }

    @Override
    public String getRemoteIpHeader() {
        return config.dynamic.http.xff.remoteIpHeader;
    }

    @Override
    public boolean isRestAuthDisabled() {
        return config.dynamic.disable_rest_auth;
    }
    @Override
    public boolean isInterTransportAuthDisabled() {
        return config.dynamic.disable_intertransport_auth;
    }
    @Override
    public boolean isRespectRequestIndicesEnabled() {
        return config.dynamic.respect_request_indices_options;
    }
    @Override
    public String getDashboardsServerUsername() {
        return config.dynamic.kibana.server_username;
    }
    @Override
    public String getDashboardsOpenSearchRole() {
        return config.dynamic.kibana.opendistro_role;
    }
    @Override
    public String getDashboardsIndexname() {
        return config.dynamic.kibana.index;
    }
    @Override
    public boolean isDashboardsMultitenancyEnabled() {
        return config.dynamic.kibana.multitenancy_enabled;
    }
    @Override
    public boolean isDashboardsPrivateTenantEnabled() {
        return config.dynamic.kibana.private_tenant_enabled;
    }
    @Override
    public String getDashboardsDefaultTenant() { return config.dynamic.kibana.default_tenant; }
    @Override
    public boolean isDnfofEnabled() {
        return config.dynamic.do_not_fail_on_forbidden || config.dynamic.kibana.do_not_fail_on_forbidden;
    }
    @Override
    public boolean isMultiRolespanEnabled() {
        return config.dynamic.multi_rolespan_enabled;
    }
    @Override
    public String getFilteredAliasMode() {
        return config.dynamic.filtered_alias_mode;
    }

    @Override
    public boolean isDnfofForEmptyResultsEnabled() {
        return config.dynamic.do_not_fail_on_forbidden_empty;
    }

    @Override
    public String getHostsResolverMode() {
        return config.dynamic.hosts_resolver_mode;
    }

    @Override
    public List<AuthFailureListener> getIpAuthFailureListeners() {
        return Collections.unmodifiableList(ipAuthFailureListeners);
    }

    @Override
    public Multimap<String, AuthFailureListener> getAuthBackendFailureListeners() {
        return Multimaps.unmodifiableMultimap(authBackendFailureListeners);
    }

    @Override
    public List<ClientBlockRegistry<InetAddress>> getIpClientBlockRegistries() {
        return Collections.unmodifiableList(ipClientBlockRegistries);
    }

    @Override
    public Multimap<String, ClientBlockRegistry<String>> getAuthBackendClientBlockRegistries() {
        return Multimaps.unmodifiableMultimap(authBackendClientBlockRegistries);
    }

<<<<<<< HEAD
    @Override
    public Settings getDynamicOnBehalfOfSettings() {
        return Settings.EMPTY;
    }

=======
>>>>>>> ceb5ad29
    private void buildAAA() {

        final SortedSet<AuthDomain> restAuthDomains0 = new TreeSet<>();
        final Set<AuthorizationBackend> restAuthorizers0 = new HashSet<>();
        final SortedSet<AuthDomain> transportAuthDomains0 = new TreeSet<>();
        final Set<AuthorizationBackend> transportAuthorizers0 = new HashSet<>();
        final List<Destroyable> destroyableComponents0 = new LinkedList<>();
        final List<AuthFailureListener> ipAuthFailureListeners0 = new ArrayList<>();
        final Multimap<String, AuthFailureListener> authBackendFailureListeners0 = ArrayListMultimap.create();
        final List<ClientBlockRegistry<InetAddress>> ipClientBlockRegistries0 = new ArrayList<>();
        final Multimap<String, ClientBlockRegistry<String>> authBackendClientBlockRegistries0 = ArrayListMultimap.create();

        final Authz authzDyn = config.dynamic.authz;

        for (final Entry<String, AuthzDomain> ad : authzDyn.getDomains().entrySet()) {
            final boolean enabled = ad.getValue().enabled;
            final boolean httpEnabled = enabled && ad.getValue().http_enabled;
            final boolean transportEnabled = enabled && ad.getValue().transport_enabled;


            if (httpEnabled || transportEnabled) {
                try {

                    final String authzBackendClazz = ad.getValue().authorization_backend.type;
                    final AuthorizationBackend authorizationBackend;

                    if(authzBackendClazz.equals(InternalAuthenticationBackend.class.getName()) //NOSONAR
                            || authzBackendClazz.equals("internal")
                            || authzBackendClazz.equals("intern")) {
                        authorizationBackend = iab;
                        ReflectionHelper.addLoadedModule(InternalAuthenticationBackend.class);
                    } else {
                        authorizationBackend = newInstance(
                                authzBackendClazz,"z",
                                Settings.builder()
                                .put(opensearchSettings)
                                //.putProperties(ads.getAsStringMap(DotPath.of("authorization_backend.config")), DynamicConfiguration.checkKeyFunction()).build(), configPath);
                                .put(Settings.builder().loadFromSource(ad.getValue().authorization_backend.configAsJson(), XContentType.JSON).build()).build()
                                , configPath);
                    }

                    if (httpEnabled) {
                        restAuthorizers0.add(authorizationBackend);
                    }

                    if (transportEnabled) {
                        transportAuthorizers0.add(authorizationBackend);
                    }

                    if (authorizationBackend instanceof Destroyable) {
                        destroyableComponents0.add((Destroyable) authorizationBackend);
                    }
                } catch (final Exception e) {
                    log.error("Unable to initialize AuthorizationBackend {} due to {}", ad, e.toString(),e);
                }
            }
        }

        final Authc authcDyn = config.dynamic.authc;

        for (final Entry<String, AuthcDomain> ad : authcDyn.getDomains().entrySet()) {
            final boolean enabled = ad.getValue().enabled;
            final boolean httpEnabled = enabled && ad.getValue().http_enabled;
            final boolean transportEnabled = enabled && ad.getValue().transport_enabled;

            if (httpEnabled || transportEnabled) {
                try {
                    AuthenticationBackend authenticationBackend;
                    final String authBackendClazz = ad.getValue().authentication_backend.type;
                    if(authBackendClazz.equals(InternalAuthenticationBackend.class.getName()) //NOSONAR
                            || authBackendClazz.equals("internal")
                            || authBackendClazz.equals("intern")) {
                        authenticationBackend = iab;
                        ReflectionHelper.addLoadedModule(InternalAuthenticationBackend.class);
                    } else {
                        authenticationBackend = newInstance(
                                authBackendClazz,"c",
                                Settings.builder()
                                .put(opensearchSettings)
                                //.putProperties(ads.getAsStringMap(DotPath.of("authentication_backend.config")), DynamicConfiguration.checkKeyFunction()).build()
                                .put(Settings.builder().loadFromSource(ad.getValue().authentication_backend.configAsJson(), XContentType.JSON).build()).build()
                                , configPath);
                    }

                    String httpAuthenticatorType = ad.getValue().http_authenticator.type; //no default
                    HTTPAuthenticator httpAuthenticator = httpAuthenticatorType==null?null:  (HTTPAuthenticator) newInstance(httpAuthenticatorType,"h",
                            Settings.builder().put(opensearchSettings)
                            //.putProperties(ads.getAsStringMap(DotPath.of("http_authenticator.config")), DynamicConfiguration.checkKeyFunction()).build(),
                            .put(Settings.builder().loadFromSource(ad.getValue().http_authenticator.configAsJson(), XContentType.JSON).build()).build()

                            , configPath);

                    final AuthDomain _ad = new AuthDomain(authenticationBackend, httpAuthenticator,
                            ad.getValue().http_authenticator.challenge, ad.getValue().order);

                    if (httpEnabled && _ad.getHttpAuthenticator() != null) {
                        restAuthDomains0.add(_ad);
                    }

                    if (transportEnabled) {
                        transportAuthDomains0.add(_ad);
                    }

                    if (httpAuthenticator instanceof Destroyable) {
                        destroyableComponents0.add((Destroyable) httpAuthenticator);
                    }

                    if (authenticationBackend instanceof Destroyable) {
                        destroyableComponents0.add((Destroyable) authenticationBackend);
                    }

                } catch (final Exception e) {
                    log.error("Unable to initialize auth domain {} due to {}", ad, e.toString(), e);
                }

            }
        }

        List<Destroyable> originalDestroyableComponents = destroyableComponents;

        restAuthDomains = Collections.unmodifiableSortedSet(restAuthDomains0);
        transportAuthDomains = Collections.unmodifiableSortedSet(transportAuthDomains0);
        restAuthorizers = Collections.unmodifiableSet(restAuthorizers0);
        transportAuthorizers = Collections.unmodifiableSet(transportAuthorizers0);

        destroyableComponents = Collections.unmodifiableList(destroyableComponents0);

        if(originalDestroyableComponents != null) {
            destroyDestroyables(originalDestroyableComponents);
        }

        originalDestroyableComponents = null;

        createAuthFailureListeners(ipAuthFailureListeners0,
                authBackendFailureListeners0, ipClientBlockRegistries0, authBackendClientBlockRegistries0, destroyableComponents0);

        ipAuthFailureListeners = Collections.unmodifiableList(ipAuthFailureListeners0);
        ipClientBlockRegistries = Collections.unmodifiableList(ipClientBlockRegistries0);
        authBackendClientBlockRegistries = Multimaps.unmodifiableMultimap(authBackendClientBlockRegistries0);
        authBackendFailureListeners = Multimaps.unmodifiableMultimap(authBackendFailureListeners0);

    }

    private void destroyDestroyables(List<Destroyable> destroyableComponents) {
        for (Destroyable destroyable : destroyableComponents) {
            try {
                destroyable.destroy();
            } catch (Exception e) {
                log.error("Error while destroying " + destroyable, e);
            }
        }
    }

    private <T> T newInstance(final String clazzOrShortcut, String type, final Settings settings, final Path configPath) {

        String clazz = clazzOrShortcut;

        if(authImplMap.containsKey(clazz+"_"+type)) {
            clazz = authImplMap.get(clazz+"_"+type);
        }

        return ReflectionHelper.instantiateAAA(clazz, settings, configPath);
    }

    private String translateShortcutToClassName(final String clazzOrShortcut, final String type) {

        if (authImplMap.containsKey(clazzOrShortcut + "_" + type)) {
            return authImplMap.get(clazzOrShortcut + "_" + type);
        } else {
            return clazzOrShortcut;
        }
    }

    private void createAuthFailureListeners(List<AuthFailureListener> ipAuthFailureListeners,
            Multimap<String, AuthFailureListener> authBackendFailureListeners, List<ClientBlockRegistry<InetAddress>> ipClientBlockRegistries,
            Multimap<String, ClientBlockRegistry<String>> authBackendUserClientBlockRegistries, List<Destroyable> destroyableComponents0) {

        for (Entry<String, ConfigV6.AuthFailureListener> entry : config.dynamic.auth_failure_listeners.getListeners().entrySet()) {

            Settings entrySettings = Settings.builder()
            .put(opensearchSettings)
            .put(Settings.builder().loadFromSource(entry.getValue().asJson(), XContentType.JSON).build()).build();

            String type = entry.getValue().type;
            String authenticationBackend = entry.getValue().authentication_backend;

            AuthFailureListener authFailureListener = newInstance(type, "authFailureListener", entrySettings, configPath);

            if (Strings.isNullOrEmpty(authenticationBackend)) {
                ipAuthFailureListeners.add(authFailureListener);

                if (authFailureListener instanceof ClientBlockRegistry) {
                    if (InetAddress.class.isAssignableFrom(((ClientBlockRegistry<?>) authFailureListener).getClientIdType())) {
                        @SuppressWarnings("unchecked")
                        ClientBlockRegistry<InetAddress> clientBlockRegistry = (ClientBlockRegistry<InetAddress>) authFailureListener;

                        ipClientBlockRegistries.add(clientBlockRegistry);
                    } else {
                        log.error("Illegal ClientIdType for AuthFailureListener" + entry.getKey() + ": "
                                + ((ClientBlockRegistry<?>) authFailureListener).getClientIdType() + "; must be InetAddress.");
                    }
                }

            } else {

                authenticationBackend = translateShortcutToClassName(authenticationBackend, "c");

                authBackendFailureListeners.put(authenticationBackend, authFailureListener);

                if (authFailureListener instanceof ClientBlockRegistry) {
                    if (String.class.isAssignableFrom(((ClientBlockRegistry<?>) authFailureListener).getClientIdType())) {
                        @SuppressWarnings("unchecked")
                        ClientBlockRegistry<String> clientBlockRegistry = (ClientBlockRegistry<String>) authFailureListener;

                        authBackendUserClientBlockRegistries.put(authenticationBackend, clientBlockRegistry);
                    } else {
                        log.error("Illegal ClientIdType for AuthFailureListener" + entry.getKey() + ": "
                                + ((ClientBlockRegistry<?>) authFailureListener).getClientIdType() + "; must be InetAddress.");
                    }
                }
            }

            if (authFailureListener instanceof Destroyable) {
                destroyableComponents0.add((Destroyable) authFailureListener);
            }
        }

    }
}<|MERGE_RESOLUTION|>--- conflicted
+++ resolved
@@ -189,14 +189,6 @@
         return Multimaps.unmodifiableMultimap(authBackendClientBlockRegistries);
     }
 
-<<<<<<< HEAD
-    @Override
-    public Settings getDynamicOnBehalfOfSettings() {
-        return Settings.EMPTY;
-    }
-
-=======
->>>>>>> ceb5ad29
     private void buildAAA() {
 
         final SortedSet<AuthDomain> restAuthDomains0 = new TreeSet<>();
