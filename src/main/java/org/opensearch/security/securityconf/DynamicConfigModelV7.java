/*
 * Copyright 2015-2017 floragunn GmbH
 *
 * Licensed under the Apache License, Version 2.0 (the "License");
 * you may not use this file except in compliance with the License.
 * You may obtain a copy of the License at
 *
 *     http://www.apache.org/licenses/LICENSE-2.0
 *
 * Unless required by applicable law or agreed to in writing, software
 * distributed under the License is distributed on an "AS IS" BASIS,
 * WITHOUT WARRANTIES OR CONDITIONS OF ANY KIND, either express or implied.
 * See the License for the specific language governing permissions and
 * limitations under the License.
 *
 */
/*
 * SPDX-License-Identifier: Apache-2.0
 *
 * The OpenSearch Contributors require contributions made to
 * this file be licensed under the Apache-2.0 license or a
 * compatible open source license.
 *
 * Modifications Copyright OpenSearch Contributors. See
 * GitHub history for details.
 */

package org.opensearch.security.securityconf;

import java.net.InetAddress;
import java.nio.file.Path;
import java.security.AccessController;
import java.security.PrivilegedAction;
import java.util.ArrayList;
import java.util.Collections;
import java.util.HashSet;
import java.util.LinkedList;
import java.util.List;
import java.util.Map.Entry;
import java.util.Set;
import java.util.SortedSet;
import java.util.TreeSet;

import com.google.common.base.Strings;
import com.google.common.collect.ArrayListMultimap;
import com.google.common.collect.Multimap;
import com.google.common.collect.Multimaps;

import org.opensearch.SpecialPermission;
import org.opensearch.common.settings.Settings;
import org.opensearch.common.xcontent.XContentType;
import org.opensearch.security.action.apitokens.ApiTokenRepository;
import org.opensearch.security.auth.AuthDomain;
import org.opensearch.security.auth.AuthFailureListener;
import org.opensearch.security.auth.AuthenticationBackend;
import org.opensearch.security.auth.AuthorizationBackend;
import org.opensearch.security.auth.Destroyable;
import org.opensearch.security.auth.HTTPAuthenticator;
import org.opensearch.security.auth.blocking.ClientBlockRegistry;
import org.opensearch.security.auth.internal.InternalAuthenticationBackend;
import org.opensearch.security.auth.internal.NoOpAuthenticationBackend;
import org.opensearch.security.configuration.ClusterInfoHolder;
import org.opensearch.security.http.ApiTokenAuthenticator;
import org.opensearch.security.http.OnBehalfOfAuthenticator;
import org.opensearch.security.securityconf.impl.DashboardSignInOption;
import org.opensearch.security.securityconf.impl.v7.ConfigV7;
import org.opensearch.security.securityconf.impl.v7.ConfigV7.Authc;
import org.opensearch.security.securityconf.impl.v7.ConfigV7.AuthcDomain;
import org.opensearch.security.securityconf.impl.v7.ConfigV7.Authz;
import org.opensearch.security.securityconf.impl.v7.ConfigV7.AuthzDomain;
import org.opensearch.security.support.ReflectionHelper;

import static org.opensearch.security.util.AuthTokenUtils.isKeyNull;

public class DynamicConfigModelV7 extends DynamicConfigModel {

    private final ConfigV7 config;
    private final Settings opensearchSettings;
    private final Path configPath;
    private SortedSet<AuthDomain> restAuthDomains;
    private Set<AuthorizationBackend> restAuthorizers;
    private List<Destroyable> destroyableComponents;
    private final InternalAuthenticationBackend iab;

    private List<AuthFailureListener> ipAuthFailureListeners;
    private Multimap<String, AuthFailureListener> authBackendFailureListeners;
    private List<ClientBlockRegistry<InetAddress>> ipClientBlockRegistries;
    private Multimap<String, ClientBlockRegistry<String>> authBackendClientBlockRegistries;
    private final ClusterInfoHolder cih;
    private final ApiTokenRepository apiTokenRepository;

    public DynamicConfigModelV7(
        ConfigV7 config,
        Settings opensearchSettings,
        Path configPath,
        InternalAuthenticationBackend iab,
        ClusterInfoHolder cih,
        ApiTokenRepository apiTokenRepository
    ) {
        super();
        this.config = config;
        this.opensearchSettings = opensearchSettings;
        this.configPath = configPath;
        this.iab = iab;
        this.cih = cih;
        this.apiTokenRepository = apiTokenRepository;
        buildAAA();
    }

    @Override
    public SortedSet<AuthDomain> getRestAuthDomains() {
        return Collections.unmodifiableSortedSet(restAuthDomains);
    }

    @Override
    public Set<AuthorizationBackend> getRestAuthorizers() {
        return Collections.unmodifiableSet(restAuthorizers);
    }

    @Override
    public boolean isAnonymousAuthenticationEnabled() {
        return config.dynamic.http.anonymous_auth_enabled;
    }

    @Override
    public boolean isXffEnabled() {
        return config.dynamic.http.xff.enabled;
    }

    @Override
    public String getInternalProxies() {
        return config.dynamic.http.xff.internalProxies;
    }

    @Override
    public String getRemoteIpHeader() {
        return config.dynamic.http.xff.remoteIpHeader;
    }

    @Override
    public boolean isRestAuthDisabled() {
        return config.dynamic.disable_rest_auth;
    }

    @Override
    public boolean isInterTransportAuthDisabled() {
        return config.dynamic.disable_intertransport_auth;
    }

    @Override
    public boolean isRespectRequestIndicesEnabled() {
        return config.dynamic.respect_request_indices_options;
    }

    @Override
    public String getDashboardsServerUsername() {
        return config.dynamic.kibana.server_username;
    }

    @Override
    public String getDashboardsOpenSearchRole() {
        return config.dynamic.kibana.opendistro_role;
    }

    @Override
    public String getDashboardsIndexname() {
        return config.dynamic.kibana.index;
    }

    @Override
    public boolean isDashboardsMultitenancyEnabled() {
        return config.dynamic.kibana.multitenancy_enabled;
    }

    @Override
    public boolean isDashboardsPrivateTenantEnabled() {
        return config.dynamic.kibana.private_tenant_enabled;
    }

    @Override
    public String getDashboardsDefaultTenant() {
        return config.dynamic.kibana.default_tenant;
    }

    @Override
    public boolean isDnfofEnabled() {
        return config.dynamic.do_not_fail_on_forbidden;
    }

    @Override
    public boolean isMultiRolespanEnabled() {
        return config.dynamic.multi_rolespan_enabled;
    }

    @Override
    public String getFilteredAliasMode() {
        return config.dynamic.filtered_alias_mode;
    }

    @Override
    public String getHostsResolverMode() {
        return config.dynamic.hosts_resolver_mode;
    }

    @Override
    public boolean isDnfofForEmptyResultsEnabled() {
        return config.dynamic.do_not_fail_on_forbidden_empty;
    }

    @Override
    public List<AuthFailureListener> getIpAuthFailureListeners() {
        return Collections.unmodifiableList(ipAuthFailureListeners);
    }

    @Override
    public Multimap<String, AuthFailureListener> getAuthBackendFailureListeners() {
        return Multimaps.unmodifiableMultimap(authBackendFailureListeners);
    }

    @Override
    public List<ClientBlockRegistry<InetAddress>> getIpClientBlockRegistries() {
        return Collections.unmodifiableList(ipClientBlockRegistries);
    }

    @Override
    public Multimap<String, ClientBlockRegistry<String>> getAuthBackendClientBlockRegistries() {
        return Multimaps.unmodifiableMultimap(authBackendClientBlockRegistries);
    }

    @Override
    public List<DashboardSignInOption> getSignInOptions() {
        return config.dynamic.kibana.sign_in_options;
    }

    @Override
    public Settings getDynamicOnBehalfOfSettings() {
        return Settings.builder()
            .put(Settings.builder().loadFromSource(config.dynamic.on_behalf_of.configAsJson(), XContentType.JSON).build())
            .build();
    }

    @Override
    public Settings getDynamicApiTokenSettings() {
        return Settings.builder()
            .put(Settings.builder().loadFromSource(config.dynamic.api_tokens.configAsJson(), XContentType.JSON).build())
            .build();
    }

    private void buildAAA() {

        final SortedSet<AuthDomain> restAuthDomains0 = new TreeSet<>();
        final Set<AuthorizationBackend> restAuthorizers0 = new HashSet<>();
        final List<Destroyable> destroyableComponents0 = new LinkedList<>();
        final List<AuthFailureListener> ipAuthFailureListeners0 = new ArrayList<>();
        final Multimap<String, AuthFailureListener> authBackendFailureListeners0 = ArrayListMultimap.create();
        final List<ClientBlockRegistry<InetAddress>> ipClientBlockRegistries0 = new ArrayList<>();
        final Multimap<String, ClientBlockRegistry<String>> authBackendClientBlockRegistries0 = ArrayListMultimap.create();

        final Authz authzDyn = config.dynamic.authz;

        for (final Entry<String, AuthzDomain> ad : authzDyn.getDomains().entrySet()) {
            final boolean httpEnabled = ad.getValue().http_enabled;

            if (httpEnabled) {
                try {

                    final String authzBackendClazz = ad.getValue().authorization_backend.type;
                    final AuthorizationBackend authorizationBackend;

                    if (authzBackendClazz.equals(InternalAuthenticationBackend.class.getName()) // NOSONAR
                        || authzBackendClazz.equals("internal")
                        || authzBackendClazz.equals("intern")) {
                        authorizationBackend = iab;
                        ReflectionHelper.addLoadedModule(InternalAuthenticationBackend.class);
                    } else {
                        authorizationBackend = newInstance(
                            authzBackendClazz,
                            "z",
                            Settings.builder()
                                .put(opensearchSettings)
                                // .putProperties(ads.getAsStringMap(DotPath.of("authorization_backend.config")),
                                // DynamicConfiguration.checkKeyFunction()).build(), configPath);
                                .put(
                                    Settings.builder()
                                        .loadFromSource(ad.getValue().authorization_backend.configAsJson(), XContentType.JSON)
                                        .build()
                                )
                                .build(),
                            configPath
                        );
                    }

                    if (httpEnabled) {
                        restAuthorizers0.add(authorizationBackend);
                    }

                    if (authorizationBackend instanceof Destroyable) {
                        destroyableComponents0.add((Destroyable) authorizationBackend);
                    }
                } catch (final Exception e) {
                    log.error("Unable to initialize AuthorizationBackend {} due to {}", ad, e.toString(), e);
                }
            }
        }

        final Authc authcDyn = config.dynamic.authc;

        for (final Entry<String, AuthcDomain> ad : authcDyn.getDomains().entrySet()) {
            final boolean httpEnabled = ad.getValue().http_enabled;

            if (httpEnabled) {
                try {
                    AuthenticationBackend authenticationBackend;
                    final String authBackendClazz = ad.getValue().authentication_backend.type;
                    if (authBackendClazz.equals(InternalAuthenticationBackend.class.getName()) // NOSONAR
                        || authBackendClazz.equals("internal")
                        || authBackendClazz.equals("intern")) {
                        authenticationBackend = iab;
                        ReflectionHelper.addLoadedModule(InternalAuthenticationBackend.class);
                    } else {
                        authenticationBackend = newInstance(
                            authBackendClazz,
                            "c",
                            Settings.builder()
                                .put(opensearchSettings)
                                // .putProperties(ads.getAsStringMap(DotPath.of("authentication_backend.config")),
                                // DynamicConfiguration.checkKeyFunction()).build()
                                .put(
                                    Settings.builder()
                                        .loadFromSource(ad.getValue().authentication_backend.configAsJson(), XContentType.JSON)
                                        .build()
                                )
                                .build(),
                            configPath
                        );
                    }

                    String httpAuthenticatorType = ad.getValue().http_authenticator.type; // no default
                    HTTPAuthenticator httpAuthenticator = httpAuthenticatorType == null
                        ? null
                        : (HTTPAuthenticator) newInstance(
                            httpAuthenticatorType,
                            "h",
                            Settings.builder()
                                .put(opensearchSettings)
                                // .putProperties(ads.getAsStringMap(DotPath.of("http_authenticator.config")),
                                // DynamicConfiguration.checkKeyFunction()).build(),
                                .put(
                                    Settings.builder()
                                        .loadFromSource(ad.getValue().http_authenticator.configAsJson(), XContentType.JSON)
                                        .build()
                                )
                                .build()

                            ,
                            configPath
                        );

                    final AuthDomain _ad = new AuthDomain(
                        authenticationBackend,
                        httpAuthenticator,
                        ad.getValue().http_authenticator.challenge,
                        ad.getValue().order
                    );

                    if (httpEnabled && _ad.getHttpAuthenticator() != null) {
                        restAuthDomains0.add(_ad);
                    }

                    if (httpAuthenticator instanceof Destroyable) {
                        destroyableComponents0.add((Destroyable) httpAuthenticator);
                    }

                    if (authenticationBackend instanceof Destroyable) {
                        destroyableComponents0.add((Destroyable) authenticationBackend);
                    }

                } catch (final Exception e) {
                    log.error("Unable to initialize auth domain {} due to {}", ad, e.toString(), e);
                }

            }
        }

        /*
         * If the Api token authentication is configured:
         * Add the ApiToken authbackend in to the auth domains
         * Challenge: false - no need to iterate through the auth domains again when ApiToken authentication failed
         * order: -2 - prioritize the Api token authentication when it gets enabled
         */
        Settings apiTokenSettings = getDynamicApiTokenSettings();
<<<<<<< HEAD
        if (!isKeyNull(apiTokenSettings, "signing_key") && !isKeyNull(apiTokenSettings, "encryption_key")) {
            final AuthDomain _ad = new AuthDomain(
                new NoOpAuthenticationBackend(Settings.EMPTY, null),
                new ApiTokenAuthenticator(getDynamicApiTokenSettings(), this.cih.getClusterName()),
=======
        if (!isKeyNull(apiTokenSettings, "signing_key")) {
            final AuthDomain _ad = new AuthDomain(
                new NoOpAuthenticationBackend(Settings.EMPTY, null),
                new ApiTokenAuthenticator(getDynamicApiTokenSettings(), this.cih.getClusterName(), apiTokenRepository),
>>>>>>> 79f0c461
                false,
                -2
            );
            restAuthDomains0.add(_ad);
        }

        /*
         * If the OnBehalfOf (OBO) authentication is configured:
         * Add the OBO authbackend in to the auth domains
         * Challenge: false - no need to iterate through the auth domains again when OBO authentication failed
         * order: -1 - prioritize the OBO authentication when it gets enabled
         */
        Settings oboSettings = getDynamicOnBehalfOfSettings();
        if (!isKeyNull(oboSettings, "signing_key") && !isKeyNull(oboSettings, "encryption_key")) {
            final AuthDomain _ad = new AuthDomain(
                new NoOpAuthenticationBackend(Settings.EMPTY, null),
                new OnBehalfOfAuthenticator(getDynamicOnBehalfOfSettings(), this.cih.getClusterName()),
                false,
                -1
            );
            restAuthDomains0.add(_ad);
        }

        List<Destroyable> originalDestroyableComponents = destroyableComponents;

        restAuthDomains = Collections.unmodifiableSortedSet(restAuthDomains0);
        restAuthorizers = Collections.unmodifiableSet(restAuthorizers0);

        destroyableComponents = Collections.unmodifiableList(destroyableComponents0);

        if (originalDestroyableComponents != null) {
            destroyDestroyables(originalDestroyableComponents);
        }

        originalDestroyableComponents = null;

        createAuthFailureListeners(
            ipAuthFailureListeners0,
            authBackendFailureListeners0,
            ipClientBlockRegistries0,
            authBackendClientBlockRegistries0,
            destroyableComponents0
        );

        ipAuthFailureListeners = Collections.unmodifiableList(ipAuthFailureListeners0);
        ipClientBlockRegistries = Collections.unmodifiableList(ipClientBlockRegistries0);
        authBackendClientBlockRegistries = Multimaps.unmodifiableMultimap(authBackendClientBlockRegistries0);
        authBackendFailureListeners = Multimaps.unmodifiableMultimap(authBackendFailureListeners0);

    }

    private void destroyDestroyables(List<Destroyable> destroyableComponents) {
        for (Destroyable destroyable : destroyableComponents) {
            try {
                destroyable.destroy();
            } catch (Exception e) {
                log.error("Error while destroying " + destroyable, e);
            }
        }
    }

    @SuppressWarnings("removal")
    private <T> T newInstance(final String clazzOrShortcut, String type, final Settings settings, final Path configPath) {
        final String clazz = authImplMap.computeIfAbsent(clazzOrShortcut + "_" + type, k -> clazzOrShortcut);
        return AccessController.doPrivileged((PrivilegedAction<T>) () -> {
            SpecialPermission.check();
            return ReflectionHelper.instantiateAAA(clazz, settings, configPath);
        });
    }

    private String translateShortcutToClassName(final String clazzOrShortcut, final String type) {

        if (authImplMap.containsKey(clazzOrShortcut + "_" + type)) {
            return authImplMap.get(clazzOrShortcut + "_" + type);
        } else {
            return clazzOrShortcut;
        }
    }

    private void createAuthFailureListeners(
        List<AuthFailureListener> ipAuthFailureListeners,
        Multimap<String, AuthFailureListener> authBackendFailureListeners,
        List<ClientBlockRegistry<InetAddress>> ipClientBlockRegistries,
        Multimap<String, ClientBlockRegistry<String>> authBackendUserClientBlockRegistries,
        List<Destroyable> destroyableComponents0
    ) {

        for (Entry<String, ConfigV7.AuthFailureListener> entry : config.dynamic.auth_failure_listeners.getListeners().entrySet()) {

            Settings entrySettings = Settings.builder()
                .put(opensearchSettings)
                .put(Settings.builder().loadFromSource(entry.getValue().asJson(), XContentType.JSON).build())
                .build();

            String type = entry.getValue().type;
            String authenticationBackend = entry.getValue().authentication_backend;

            AuthFailureListener authFailureListener = newInstance(type, "authFailureListener", entrySettings, configPath);

            if (Strings.isNullOrEmpty(authenticationBackend)) {
                ipAuthFailureListeners.add(authFailureListener);

                if (authFailureListener instanceof ClientBlockRegistry) {
                    if (InetAddress.class.isAssignableFrom(((ClientBlockRegistry<?>) authFailureListener).getClientIdType())) {
                        @SuppressWarnings("unchecked")
                        ClientBlockRegistry<InetAddress> clientBlockRegistry = (ClientBlockRegistry<InetAddress>) authFailureListener;

                        ipClientBlockRegistries.add(clientBlockRegistry);
                    } else {
                        log.error(
                            "Illegal ClientIdType for AuthFailureListener"
                                + entry.getKey()
                                + ": "
                                + ((ClientBlockRegistry<?>) authFailureListener).getClientIdType()
                                + "; must be InetAddress."
                        );
                    }
                }

            } else {

                authenticationBackend = translateShortcutToClassName(authenticationBackend, "c");

                authBackendFailureListeners.put(authenticationBackend, authFailureListener);

                if (authFailureListener instanceof ClientBlockRegistry) {
                    if (String.class.isAssignableFrom(((ClientBlockRegistry<?>) authFailureListener).getClientIdType())) {
                        @SuppressWarnings("unchecked")
                        ClientBlockRegistry<String> clientBlockRegistry = (ClientBlockRegistry<String>) authFailureListener;

                        authBackendUserClientBlockRegistries.put(authenticationBackend, clientBlockRegistry);
                    } else {
                        log.error(
                            "Illegal ClientIdType for AuthFailureListener"
                                + entry.getKey()
                                + ": "
                                + ((ClientBlockRegistry<?>) authFailureListener).getClientIdType()
                                + "; must be InetAddress."
                        );
                    }
                }
            }

            if (authFailureListener instanceof Destroyable) {
                destroyableComponents0.add((Destroyable) authFailureListener);
            }
        }

    }
}<|MERGE_RESOLUTION|>--- conflicted
+++ resolved
@@ -389,17 +389,10 @@
          * order: -2 - prioritize the Api token authentication when it gets enabled
          */
         Settings apiTokenSettings = getDynamicApiTokenSettings();
-<<<<<<< HEAD
-        if (!isKeyNull(apiTokenSettings, "signing_key") && !isKeyNull(apiTokenSettings, "encryption_key")) {
-            final AuthDomain _ad = new AuthDomain(
-                new NoOpAuthenticationBackend(Settings.EMPTY, null),
-                new ApiTokenAuthenticator(getDynamicApiTokenSettings(), this.cih.getClusterName()),
-=======
         if (!isKeyNull(apiTokenSettings, "signing_key")) {
             final AuthDomain _ad = new AuthDomain(
                 new NoOpAuthenticationBackend(Settings.EMPTY, null),
                 new ApiTokenAuthenticator(getDynamicApiTokenSettings(), this.cih.getClusterName(), apiTokenRepository),
->>>>>>> 79f0c461
                 false,
                 -2
             );
