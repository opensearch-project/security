--- conflicted
+++ resolved
@@ -94,11 +94,7 @@
     private static boolean USE_NETTY_DEFAULT_ALLOCATOR = Booleans.parseBoolean(System.getProperty("opensearch.unsafe.use_netty_default_allocator"), false);
     public static final boolean OPENSSL_SUPPORTED = (PlatformDependent.javaVersion() < 12) && USE_NETTY_DEFAULT_ALLOCATOR;
     protected final Logger log = LogManager.getLogger(this.getClass());
-<<<<<<< HEAD
-    protected static final String CLIENT_TYPE = "client.type";
-=======
     public static final String CLIENT_TYPE = "client.type";
->>>>>>> 41a166be
     protected final boolean client;
     protected final boolean httpSSLEnabled;
     protected final boolean transportSSLEnabled;
