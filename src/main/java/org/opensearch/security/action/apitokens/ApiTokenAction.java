--- conflicted
+++ resolved
@@ -20,36 +20,24 @@
 import java.util.Map;
 import java.util.Set;
 import java.util.concurrent.TimeUnit;
-import java.util.function.Supplier;
 import java.util.stream.Collectors;
 
 import com.google.common.collect.ImmutableList;
-<<<<<<< HEAD
 import com.google.common.collect.ImmutableSet;
 import org.apache.logging.log4j.LogManager;
 import org.apache.logging.log4j.Logger;
 
 import org.opensearch.OpenSearchException;
-import org.opensearch.client.Client;
 import org.opensearch.client.node.NodeClient;
-import org.opensearch.cluster.service.ClusterService;
 import org.opensearch.common.settings.Settings;
 import org.opensearch.common.util.concurrent.ThreadContext;
 import org.opensearch.core.action.ActionListener;
 import org.opensearch.core.common.transport.TransportAddress;
-=======
-import org.apache.logging.log4j.LogManager;
-import org.apache.logging.log4j.Logger;
-
-import org.opensearch.client.node.NodeClient;
-import org.opensearch.core.action.ActionListener;
->>>>>>> 79f0c461
 import org.opensearch.core.rest.RestStatus;
 import org.opensearch.core.xcontent.XContentBuilder;
 import org.opensearch.rest.BaseRestHandler;
 import org.opensearch.rest.BytesRestResponse;
 import org.opensearch.rest.RestChannel;
-<<<<<<< HEAD
 import org.opensearch.rest.RestRequest;
 import org.opensearch.security.auditlog.AuditLog;
 import org.opensearch.security.configuration.AdminDNs;
@@ -59,7 +47,6 @@
 import org.opensearch.security.dlic.rest.api.RestApiPrivilegesEvaluator;
 import org.opensearch.security.dlic.rest.api.SecurityApiDependencies;
 import org.opensearch.security.dlic.rest.support.Utils;
-import org.opensearch.security.identity.SecurityTokenManager;
 import org.opensearch.security.privileges.PrivilegesEvaluator;
 import org.opensearch.security.securityconf.DynamicConfigFactory;
 import org.opensearch.security.securityconf.FlattenedActionGroups;
@@ -72,10 +59,6 @@
 import org.opensearch.security.support.WildcardMatcher;
 import org.opensearch.security.user.User;
 import org.opensearch.threadpool.ThreadPool;
-=======
-import org.opensearch.rest.RestHandler;
-import org.opensearch.rest.RestRequest;
->>>>>>> 79f0c461
 
 import static org.opensearch.rest.RestRequest.Method.DELETE;
 import static org.opensearch.rest.RestRequest.Method.GET;
@@ -93,7 +76,6 @@
 import static org.opensearch.security.util.ParsingUtils.safeStringList;
 
 public class ApiTokenAction extends BaseRestHandler {
-<<<<<<< HEAD
     private final ApiTokenRepository apiTokenRepository;
     public Logger log = LogManager.getLogger(this.getClass());
     private final ThreadPool threadPool;
@@ -106,9 +88,6 @@
     );
 
     public ApiTokenAction(
-        ClusterService clusterService,
-        Client client,
-        SecurityTokenManager securityTokenManager,
         ThreadPool threadpool,
         ConfigurationRepository configurationRepository,
         PrivilegesEvaluator privilegesEvaluator,
@@ -116,9 +95,10 @@
         AdminDNs adminDns,
         AuditLog auditLog,
         Path configPath,
-        PrincipalExtractor principalExtractor
+        PrincipalExtractor principalExtractor,
+        ApiTokenRepository apiTokenRepository
     ) {
-        this.apiTokenRepository = new ApiTokenRepository(client, clusterService, securityTokenManager);
+        this.apiTokenRepository = apiTokenRepository;
         this.threadPool = threadpool;
         this.configurationRepository = configurationRepository;
         this.privilegesEvaluator = privilegesEvaluator;
@@ -136,21 +116,6 @@
             auditLog,
             settings
         );
-=======
-    private ApiTokenRepository apiTokenRepository;
-    public Logger log = LogManager.getLogger(this.getClass());
-
-    private static final List<RestHandler.Route> ROUTES = addRoutesPrefix(
-        ImmutableList.of(
-            new RestHandler.Route(POST, "/apitokens"),
-            new RestHandler.Route(DELETE, "/apitokens"),
-            new RestHandler.Route(GET, "/apitokens")
-        )
-    );
-
-    public ApiTokenAction(ApiTokenRepository apiTokenRepository) {
-        this.apiTokenRepository = apiTokenRepository;
->>>>>>> 79f0c461
     }
 
     @Override
@@ -255,10 +220,6 @@
                     }
                 });
             } catch (final Exception exception) {
-<<<<<<< HEAD
-                log.error(exception.toString());
-=======
->>>>>>> 79f0c461
                 sendErrorResponse(channel, RestStatus.INTERNAL_SERVER_ERROR, exception.getMessage());
             }
         };
@@ -393,7 +354,6 @@
         }
     }
 
-<<<<<<< HEAD
     /**
      *  Validates that the user has the required permissions to create an API token (must be a subset of their own permissions)
      * */
@@ -489,16 +449,4 @@
             throw new SecurityException("User does not have required security API access");
         }
     }
-
-    private <T> T withSecurityContext(NodeClient client, Supplier<T> operation) {
-        final var originalUserAndRemoteAddress = Utils.userAndRemoteAddressFrom(client.threadPool().getThreadContext());
-        try (final ThreadContext.StoredContext ctx = client.threadPool().getThreadContext().stashContext()) {
-            client.threadPool()
-                .getThreadContext()
-                .putTransient(ConfigConstants.OPENDISTRO_SECURITY_USER, originalUserAndRemoteAddress.getLeft());
-            return operation.get();
-        }
-    }
-=======
->>>>>>> 79f0c461
 }