--- conflicted
+++ resolved
@@ -15,19 +15,14 @@
 import java.util.Arrays;
 import java.util.List;
 import java.util.Map;
-import java.util.Optional;
-import java.util.Set;
 
 import com.google.common.collect.ImmutableList;
 import org.apache.logging.log4j.LogManager;
 import org.apache.logging.log4j.Logger;
-import java.util.function.LongSupplier;
-import org.greenrobot.eventbus.Subscribe;
 
 import org.opensearch.client.node.NodeClient;
-import org.opensearch.cluster.service.ClusterService;
-import org.opensearch.common.settings.Settings;
 import org.opensearch.core.xcontent.XContentBuilder;
+import org.opensearch.identity.tokens.OnBehalfOfClaims;
 import org.opensearch.rest.BaseRestHandler;
 import org.opensearch.rest.BytesRestResponse;
 import org.opensearch.rest.NamedRoute;
@@ -35,12 +30,6 @@
 import org.opensearch.rest.RestRequest;
 import org.opensearch.core.rest.RestStatus;
 import org.opensearch.security.identity.SecurityTokenManager;
-import org.opensearch.security.securityconf.ConfigModel;
-import org.opensearch.security.securityconf.DynamicConfigModel;
-import org.opensearch.security.support.ConfigConstants;
-import org.opensearch.security.user.User;
-import org.opensearch.security.user.UserService;
-import org.opensearch.threadpool.ThreadPool;
 
 import static org.opensearch.rest.RestRequest.Method.POST;
 import static org.opensearch.security.dlic.rest.support.Utils.addRoutesPrefix;
@@ -52,48 +41,16 @@
         "/_plugins/_security/api"
     );
 
-    private SecurityTokenManager securityTokenManager;
-    private final ThreadPool threadPool;
-    private final ClusterService clusterService;
-    private final UserService userService;
-    private final Settings settings;
-    private final Optional<LongSupplier> longSupplier;
-
-    private ConfigModel configModel;
-
-    public static final Integer OBO_DEFAULT_EXPIRY_SECONDS = 5 * 60;
-    public static final Integer OBO_MAX_EXPIRY_SECONDS = 10 * 60;
-
+    public static final long OBO_DEFAULT_EXPIRY_SECONDS = 5 * 60;
+    public static final long OBO_MAX_EXPIRY_SECONDS = 10 * 60;
     public static final String DEFAULT_SERVICE = "self-issued";
 
-    protected final Logger log = LogManager.getLogger(this.getClass());
+    private static final Logger LOG = LogManager.getLogger(CreateOnBehalfOfTokenAction.class);
 
-    @Subscribe
-    public void onConfigModelChanged(final ConfigModel configModel) {
-        this.configModel = configModel;
-    }
+    private final SecurityTokenManager securityTokenManager;
 
-    @Subscribe
-    public void onDynamicConfigModelChanged(final DynamicConfigModel dcm) {
-        final Settings settings = dcm.getDynamicOnBehalfOfSettings();
-
-        final Boolean enabled = Boolean.parseBoolean(settings.get("enabled"));
-        final String signingKey = settings.get("signing_key");
-        final String encryptionKey = settings.get("encryption_key");
-
-        if (!Boolean.FALSE.equals(enabled) && signingKey != null && encryptionKey != null) {
-            this.securityTokenManager = new SecurityTokenManager(clusterService, threadPool, userService, longSupplier, settings);
-        } else {
-            this.securityTokenManager = null;
-        }
-    }
-
-    public CreateOnBehalfOfTokenAction(final Settings settings, final ThreadPool threadPool, final ClusterService clusterService, Optional<LongSupplier> longSupplier, UserService userService) {
-        this.threadPool = threadPool;
-        this.clusterService = clusterService;
-        this.userService = userService;
-        this.settings = settings;
-        this.longSupplier = longSupplier;
+    public CreateOnBehalfOfTokenAction(final SecurityTokenManager securityTokenManager) {
+        this.securityTokenManager = securityTokenManager;
     }
 
     @Override
@@ -133,53 +90,20 @@
                         return;
                     }
 
-                    final String clusterIdentifier = clusterService.getClusterName().value();
-
                     final Map<String, Object> requestBody = request.contentOrSourceParamParser().map();
 
                     validateRequestParameters(requestBody);
 
-<<<<<<< HEAD
-                    final String description = (String) requestBody.getOrDefault("description", null);
-                    final Long tokenDuration = Long.valueOf(Optional.ofNullable(requestBody.get("durationSeconds"))
-                        .map(value -> (String) value)
-                        .map(Integer::parseInt)
-                        .map(value -> Math.min(value, OBO_MAX_EXPIRY_SECONDS)) // Max duration seconds are 600
-                        .orElse(OBO_DEFAULT_EXPIRY_SECONDS)); // Fallback to default
-
-                    final Boolean roleSecurityMode = Optional.ofNullable(requestBody.get("roleSecurityMode"))
-                        .map(value -> (Boolean) value)
-                        .orElse(true); // Default to false if null
-=======
-                    Integer tokenDuration = parseAndValidateDurationSeconds(requestBody.get(InputParameters.DURATION.paramName));
+                    long tokenDuration = parseAndValidateDurationSeconds(requestBody.get(InputParameters.DURATION.paramName));
                     tokenDuration = Math.min(tokenDuration, OBO_MAX_EXPIRY_SECONDS);
 
                     final String description = (String) requestBody.getOrDefault(InputParameters.DESCRIPTION.paramName, null);
->>>>>>> 035c4cac
-
                     final String service = (String) requestBody.getOrDefault(InputParameters.SERVICE.paramName, DEFAULT_SERVICE);
-                    final User user = threadPool.getThreadContext().getTransient(ConfigConstants.OPENDISTRO_SECURITY_USER);
-                    final Set<String> mappedRoles = mapRoles(user);
+                    final var token = securityTokenManager.issueOnBehalfOfToken(null, new OnBehalfOfClaims(service, tokenDuration));
 
                     builder.startObject();
-                    builder.field("user", user.getName());
-
-                    final String token = securityTokenManager.createJwt(
-                        clusterIdentifier,
-                        user.getName(),
-                        service,
-                        tokenDuration,
-<<<<<<< HEAD
-                        Set.copyOf(mappedRoles),
-                        Set.copyOf(user.getRoles()),
-                        roleSecurityMode
-=======
-                        mappedRoles.stream().collect(Collectors.toList()),
-                        user.getRoles().stream().collect(Collectors.toList()),
-                        false
->>>>>>> 035c4cac
-                    );
-                    builder.field("authenticationToken", token);
+                    builder.field("user", token.getSubject());
+                    builder.field("authenticationToken", token.getExpiry());
                     builder.field("durationSeconds", tokenDuration);
                     builder.endObject();
 
@@ -188,7 +112,7 @@
                     builder.startObject().field("error", iae.getMessage()).endObject();
                     response = new BytesRestResponse(RestStatus.BAD_REQUEST, builder);
                 } catch (final Exception exception) {
-                    log.error("Unexpected error occurred: ", exception);
+                    LOG.error("Unexpected error occurred: ", exception);
 
                     builder.startObject().field("error", "An unexpected error occurred. Please check the input and try again.").endObject();
 
@@ -212,10 +136,6 @@
         }
     }
 
-    private Set<String> mapRoles(final User user) {
-        return this.configModel.mapSecurityRoles(user, null);
-    }
-
     private void validateRequestParameters(final Map<String, Object> requestBody) throws IllegalArgumentException {
         for (final String key : requestBody.keySet()) {
             Arrays.stream(InputParameters.values())
@@ -225,18 +145,18 @@
         }
     }
 
-    private Integer parseAndValidateDurationSeconds(final Object durationObj) throws IllegalArgumentException {
+    private long parseAndValidateDurationSeconds(final Object durationObj) throws IllegalArgumentException {
         if (durationObj == null) {
             return OBO_DEFAULT_EXPIRY_SECONDS;
         }
 
         if (durationObj instanceof Integer) {
-            return (Integer) durationObj;
+            return (Integer)durationObj;
         } else if (durationObj instanceof String) {
             try {
-                return Integer.parseInt((String) durationObj);
+                return Long.parseLong((String) durationObj);
             } catch (final NumberFormatException ignored) {}
         }
-        throw new IllegalArgumentException("durationSeconds must be an integer.");
+        throw new IllegalArgumentException("durationSeconds must be an number.");
     }
 }