--- conflicted
+++ resolved
@@ -64,7 +64,6 @@
     // Attach the required permissions to either the user or the backend role.
     public static final User DEFAULT_TRANSPORT_USER = new User("opendistro_security_default_transport_user", Lists.newArrayList("opendistro_security_default_transport_backendrole"), null);
 
-<<<<<<< HEAD
     // field name in toXContent
     public static final String NAME_FIELD = "name";
     public static final String BACKEND_ROLES_FIELD = "backend_roles";
@@ -72,8 +71,6 @@
     public static final String CUSTOM_ATTRIBUTE_NAMES_FIELD = "custom_attribute_names";
     public static final String REQUESTED_TENANT_FIELD = "user_requested_tenant";
     
-=======
->>>>>>> 76a5d7fa
     private static final long serialVersionUID = -5500938501822658596L;
     private final String name;
     /**
@@ -206,7 +203,6 @@
         }
     }
 
-<<<<<<< HEAD
     public static User parse(XContentParser parser) throws IOException {
         String name = "";
         List<String> backendRoles = new ArrayList<>();
@@ -250,8 +246,6 @@
         return new User(name, backendRoles, roles, customAttNames, requestedTenant);
     }
     
-=======
->>>>>>> 76a5d7fa
     public final String getRequestedTenant() {
         return requestedTenant;
     }
