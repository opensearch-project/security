/*
 * Copyright 2015-2018 _floragunn_ GmbH
 * Licensed under the Apache License, Version 2.0 (the "License");
 * you may not use this file except in compliance with the License.
 * You may obtain a copy of the License at
 *
 * http://www.apache.org/licenses/LICENSE-2.0
 *
 * Unless required by applicable law or agreed to in writing, software
 * distributed under the License is distributed on an "AS IS" BASIS,
 * WITHOUT WARRANTIES OR CONDITIONS OF ANY KIND, either express or implied.
 * See the License for the specific language governing permissions and
 * limitations under the License.
 */

/*
 * SPDX-License-Identifier: Apache-2.0
 *
 * The OpenSearch Contributors require contributions made to
 * this file be licensed under the Apache-2.0 license or a
 * compatible open source license.
 *
 * Modifications Copyright OpenSearch Contributors. See
 * GitHub history for details.
 */

package org.opensearch.security;

import java.io.IOException;
import java.net.URL;
import java.nio.file.Files;
import java.nio.file.LinkOption;
import java.nio.file.Path;
import java.nio.file.attribute.PosixFilePermission;
import java.security.MessageDigest;
<<<<<<< HEAD
import java.security.Security;
=======
import java.security.PrivilegedAction;
>>>>>>> 04c90e2e
import java.util.ArrayList;
import java.util.Arrays;
import java.util.Collection;
import java.util.Collections;
import java.util.HashMap;
import java.util.HashSet;
import java.util.List;
import java.util.Map;
import java.util.Objects;
import java.util.Optional;
import java.util.Set;
import java.util.concurrent.atomic.AtomicReference;
import java.util.function.BiFunction;
import java.util.function.Function;
import java.util.function.Predicate;
import java.util.function.Supplier;
import java.util.function.UnaryOperator;
import java.util.stream.Collectors;
import java.util.stream.Stream;

import com.google.common.collect.ImmutableList;
import com.google.common.collect.Lists;
import org.apache.commons.lang3.StringUtils;
import org.apache.logging.log4j.LogManager;
import org.apache.logging.log4j.Logger;
import org.apache.lucene.search.QueryCachingPolicy;
import org.apache.lucene.search.Weight;
import org.bouncycastle.util.encoders.Hex;

import org.opensearch.OpenSearchException;
import org.opensearch.OpenSearchSecurityException;
import org.opensearch.Version;
import org.opensearch.action.ActionRequest;
import org.opensearch.action.bulk.BulkAction;
import org.opensearch.action.search.PitService;
import org.opensearch.action.search.SearchScrollAction;
import org.opensearch.action.support.ActionFilter;
import org.opensearch.cluster.ClusterState;
import org.opensearch.cluster.NamedDiff;
import org.opensearch.cluster.metadata.IndexNameExpressionResolver;
import org.opensearch.cluster.node.DiscoveryNode;
import org.opensearch.cluster.node.DiscoveryNodes;
import org.opensearch.cluster.service.ClusterService;
import org.opensearch.common.inject.Inject;
import org.opensearch.common.lifecycle.Lifecycle;
import org.opensearch.common.lifecycle.LifecycleComponent;
import org.opensearch.common.lifecycle.LifecycleListener;
import org.opensearch.common.logging.DeprecationLogger;
import org.opensearch.common.network.NetworkModule;
import org.opensearch.common.network.NetworkService;
import org.opensearch.common.settings.ClusterSettings;
import org.opensearch.common.settings.IndexScopedSettings;
import org.opensearch.common.settings.Setting;
import org.opensearch.common.settings.Setting.Property;
import org.opensearch.common.settings.Settings;
import org.opensearch.common.settings.SettingsFilter;
import org.opensearch.common.util.BigArrays;
import org.opensearch.common.util.PageCacheRecycler;
import org.opensearch.common.util.concurrent.ThreadContext;
import org.opensearch.core.action.ActionResponse;
import org.opensearch.core.common.io.stream.NamedWriteableRegistry;
import org.opensearch.core.index.Index;
import org.opensearch.core.indices.breaker.CircuitBreakerService;
import org.opensearch.core.rest.RestStatus;
import org.opensearch.core.transport.TransportResponse;
import org.opensearch.core.xcontent.NamedXContentRegistry;
import org.opensearch.env.Environment;
import org.opensearch.env.NodeEnvironment;
import org.opensearch.extensions.ExtensionsManager;
import org.opensearch.http.HttpServerTransport;
import org.opensearch.http.HttpServerTransport.Dispatcher;
import org.opensearch.http.netty4.ssl.SecureNetty4HttpServerTransport;
import org.opensearch.identity.PluginSubject;
import org.opensearch.identity.Subject;
import org.opensearch.index.IndexModule;
import org.opensearch.index.cache.query.QueryCache;
import org.opensearch.indices.IndicesService;
import org.opensearch.indices.SystemIndexDescriptor;
import org.opensearch.plugins.ClusterPlugin;
import org.opensearch.plugins.ExtensiblePlugin;
import org.opensearch.plugins.ExtensionAwarePlugin;
import org.opensearch.plugins.IdentityPlugin;
import org.opensearch.plugins.MapperPlugin;
import org.opensearch.plugins.Plugin;
import org.opensearch.plugins.SecureHttpTransportSettingsProvider;
import org.opensearch.plugins.SecureSettingsFactory;
import org.opensearch.plugins.SecureTransportSettingsProvider;
import org.opensearch.repositories.RepositoriesService;
import org.opensearch.rest.RestController;
import org.opensearch.rest.RestHandler;
import org.opensearch.script.ScriptService;
import org.opensearch.search.internal.InternalScrollSearchRequest;
import org.opensearch.search.internal.ReaderContext;
import org.opensearch.search.internal.SearchContext;
import org.opensearch.search.query.QuerySearchResult;
import org.opensearch.secure_sm.AccessController;
import org.opensearch.security.action.configupdate.ConfigUpdateAction;
import org.opensearch.security.action.configupdate.TransportConfigUpdateAction;
import org.opensearch.security.action.onbehalf.CreateOnBehalfOfTokenAction;
import org.opensearch.security.action.whoami.TransportWhoAmIAction;
import org.opensearch.security.action.whoami.WhoAmIAction;
import org.opensearch.security.auditlog.AuditLog;
import org.opensearch.security.auditlog.AuditLog.Origin;
import org.opensearch.security.auditlog.AuditLogSslExceptionHandler;
import org.opensearch.security.auditlog.NullAuditLog;
import org.opensearch.security.auditlog.config.AuditConfig.Filter.FilterEntries;
import org.opensearch.security.auditlog.impl.AuditLogImpl;
import org.opensearch.security.auth.BackendRegistry;
import org.opensearch.security.compliance.ComplianceIndexingOperationListener;
import org.opensearch.security.compliance.ComplianceIndexingOperationListenerImpl;
import org.opensearch.security.configuration.AdminDNs;
import org.opensearch.security.configuration.ClusterInfoHolder;
import org.opensearch.security.configuration.CompatConfig;
import org.opensearch.security.configuration.ConfigurationRepository;
import org.opensearch.security.configuration.DlsFlsRequestValve;
import org.opensearch.security.configuration.DlsFlsValveImpl;
import org.opensearch.security.configuration.PrivilegesInterceptorImpl;
import org.opensearch.security.configuration.SecurityConfigVersionHandler;
import org.opensearch.security.configuration.SecurityFlsDlsIndexSearcherWrapper;
import org.opensearch.security.dlic.rest.api.Endpoint;
import org.opensearch.security.dlic.rest.api.SecurityRestApiActions;
import org.opensearch.security.dlic.rest.api.ssl.CertificatesActionType;
import org.opensearch.security.dlic.rest.api.ssl.TransportCertificatesInfoNodesAction;
import org.opensearch.security.dlic.rest.validation.PasswordValidator;
import org.opensearch.security.filter.SecurityFilter;
import org.opensearch.security.filter.SecurityRestFilter;
import org.opensearch.security.hasher.PasswordHasher;
import org.opensearch.security.hasher.PasswordHasherFactory;
import org.opensearch.security.http.NonSslHttpServerTransport;
import org.opensearch.security.http.XFFResolver;
import org.opensearch.security.identity.SecurePluginSubject;
import org.opensearch.security.identity.SecurityTokenManager;
import org.opensearch.security.privileges.PrivilegesEvaluationException;
import org.opensearch.security.privileges.PrivilegesEvaluator;
import org.opensearch.security.privileges.PrivilegesInterceptor;
import org.opensearch.security.privileges.ResourceAccessEvaluator;
import org.opensearch.security.privileges.RestLayerPrivilegesEvaluator;
import org.opensearch.security.privileges.actionlevel.RoleBasedActionPrivileges;
import org.opensearch.security.privileges.dlsfls.DlsFlsBaseContext;
import org.opensearch.security.resolver.IndexResolverReplacer;
import org.opensearch.security.resources.ResourceAccessControlClient;
import org.opensearch.security.resources.ResourceAccessHandler;
import org.opensearch.security.resources.ResourceActionGroupsHelper;
import org.opensearch.security.resources.ResourceIndexListener;
import org.opensearch.security.resources.ResourcePluginInfo;
import org.opensearch.security.resources.ResourceSharingIndexHandler;
import org.opensearch.security.resources.api.list.AccessibleResourcesRestAction;
import org.opensearch.security.resources.api.list.ResourceTypesRestAction;
import org.opensearch.security.resources.api.share.ShareAction;
import org.opensearch.security.resources.api.share.ShareRestAction;
import org.opensearch.security.resources.api.share.ShareTransportAction;
import org.opensearch.security.resources.settings.ResourceSharingFeatureFlagSetting;
import org.opensearch.security.resources.settings.ResourceSharingProtectedResourcesSetting;
import org.opensearch.security.rest.DashboardsInfoAction;
import org.opensearch.security.rest.SecurityConfigUpdateAction;
import org.opensearch.security.rest.SecurityHealthAction;
import org.opensearch.security.rest.SecurityInfoAction;
import org.opensearch.security.rest.SecurityWhoAmIAction;
import org.opensearch.security.rest.TenantInfoAction;
import org.opensearch.security.securityconf.DynamicConfigFactory;
import org.opensearch.security.securityconf.impl.CType;
import org.opensearch.security.securityconf.impl.v7.RoleV7;
import org.opensearch.security.setting.OpensearchDynamicSetting;
import org.opensearch.security.setting.TransportPassiveAuthSetting;
import org.opensearch.security.spi.resources.ResourceSharingExtension;
import org.opensearch.security.spi.resources.client.ResourceSharingClient;
import org.opensearch.security.ssl.ExternalSecurityKeyStore;
import org.opensearch.security.ssl.OpenSearchSecureSettingsFactory;
import org.opensearch.security.ssl.OpenSearchSecuritySSLPlugin;
import org.opensearch.security.ssl.SslExceptionHandler;
import org.opensearch.security.ssl.http.netty.ValidatingDispatcher;
import org.opensearch.security.ssl.transport.DefaultPrincipalExtractor;
import org.opensearch.security.ssl.util.SSLConfigConstants;
import org.opensearch.security.state.SecurityMetadata;
import org.opensearch.security.support.ConfigConstants;
import org.opensearch.security.support.GuardedSearchOperationWrapper;
import org.opensearch.security.support.HeaderHelper;
import org.opensearch.security.support.ModuleInfo;
import org.opensearch.security.support.ReflectionHelper;
import org.opensearch.security.support.SecuritySettings;
import org.opensearch.security.transport.DefaultInterClusterRequestEvaluator;
import org.opensearch.security.transport.InterClusterRequestEvaluator;
import org.opensearch.security.transport.SecurityInterceptor;
import org.opensearch.security.user.User;
import org.opensearch.security.user.UserFactory;
import org.opensearch.security.user.UserService;
import org.opensearch.tasks.Task;
import org.opensearch.telemetry.tracing.Tracer;
import org.opensearch.threadpool.ThreadPool;
import org.opensearch.transport.RemoteClusterService;
import org.opensearch.transport.Transport;
import org.opensearch.transport.Transport.Connection;
import org.opensearch.transport.TransportChannel;
import org.opensearch.transport.TransportInterceptor;
import org.opensearch.transport.TransportRequest;
import org.opensearch.transport.TransportRequestHandler;
import org.opensearch.transport.TransportRequestOptions;
import org.opensearch.transport.TransportResponseHandler;
import org.opensearch.transport.TransportService;
import org.opensearch.transport.client.Client;
import org.opensearch.transport.netty4.ssl.SecureNetty4Transport;
import org.opensearch.watcher.ResourceWatcherService;

import static org.opensearch.security.dlic.rest.api.RestApiAdminPrivilegesEvaluator.ENDPOINTS_WITH_PERMISSIONS;
import static org.opensearch.security.dlic.rest.api.RestApiAdminPrivilegesEvaluator.SECURITY_CONFIG_UPDATE;
import static org.opensearch.security.privileges.dlsfls.FieldMasking.Config.BLAKE2B_LEGACY_DEFAULT;
import static org.opensearch.security.resources.ResourceSharingIndexHandler.getSharingIndex;
import static org.opensearch.security.setting.DeprecatedSettings.checkForDeprecatedSetting;
import static org.opensearch.security.support.ConfigConstants.OPENDISTRO_SECURITY_AUTHENTICATED_USER;
import static org.opensearch.security.support.ConfigConstants.SECURITY_ALLOW_DEFAULT_INIT_SECURITYINDEX;
import static org.opensearch.security.support.ConfigConstants.SECURITY_ALLOW_DEFAULT_INIT_USE_CLUSTER_STATE;
import static org.opensearch.security.support.ConfigConstants.SECURITY_SSL_CERTIFICATES_HOT_RELOAD_ENABLED;
import static org.opensearch.security.support.ConfigConstants.SECURITY_SSL_CERT_RELOAD_ENABLED;
import static org.opensearch.security.support.ConfigConstants.SECURITY_UNSUPPORTED_RESTAPI_ALLOW_SECURITYCONFIG_MODIFICATION;

public final class OpenSearchSecurityPlugin extends OpenSearchSecuritySSLPlugin
    implements
        ClusterPlugin,
        MapperPlugin,
        IdentityPlugin,
        ExtensionAwarePlugin,
        ExtensiblePlugin

{

    private static final String KEYWORD = ".keyword";
    private static final Logger actionTrace = LogManager.getLogger("opendistro_security_action_trace");
    private static final DeprecationLogger deprecationLogger = DeprecationLogger.getLogger(OpenSearchSecurityPlugin.class);

    @Deprecated
    public static final String LEGACY_OPENDISTRO_PREFIX = "_opendistro/_security";
    public static final String PLUGINS_PREFIX = "_plugins/_security";

    private boolean sslCertReloadEnabled;
    private volatile SecurityInterceptor si;
    private volatile PrivilegesEvaluator evaluator;
    private volatile UserService userService;
    private volatile RestLayerPrivilegesEvaluator restLayerEvaluator;
    private volatile ConfigurationRepository cr;
    private volatile AdminDNs adminDns;
    private volatile ClusterService cs;
    private volatile AtomicReference<DiscoveryNode> localNode = new AtomicReference<>();
    private volatile AuditLog auditLog;
    private volatile BackendRegistry backendRegistry;
    private volatile SslExceptionHandler sslExceptionHandler;
    private volatile Client localClient;
    private final boolean disabled;
    private volatile SecurityTokenManager tokenManager;
    private volatile DynamicConfigFactory dcf;
    private final List<String> demoCertHashes = new ArrayList<String>(3);
    private volatile SecurityFilter sf;
    private volatile IndexResolverReplacer irr;
    private final AtomicReference<NamedXContentRegistry> namedXContentRegistry = new AtomicReference<>(NamedXContentRegistry.EMPTY);;
    private volatile DlsFlsRequestValve dlsFlsValve = null;
    private final OpensearchDynamicSetting<Boolean> transportPassiveAuthSetting;
    private final OpensearchDynamicSetting<Boolean> resourceSharingEnabledSetting;
    private final OpensearchDynamicSetting<List<String>> resourceSharingProtectedResourceTypesSetting;
    private volatile PasswordHasher passwordHasher;
    private volatile DlsFlsBaseContext dlsFlsBaseContext;
    private ResourceSharingIndexHandler rsIndexHandler;
    private ResourceAccessHandler resourceAccessHandler;
    private final ResourcePluginInfo resourcePluginInfo = new ResourcePluginInfo();
    private volatile ResourceAccessEvaluator resourceAccessEvaluator;

    public static boolean isActionTraceEnabled() {

        return actionTrace.isTraceEnabled();
    }

    public static void traceAction(String message) {
        actionTrace.trace(message);
    }

    public static void traceAction(String message, Object p0) {
        actionTrace.trace(message, p0);
    }

    @Override
    public void close() throws IOException {
        super.close();
        if (auditLog != null) {
            auditLog.close();
        }
    }

    private final SslExceptionHandler evaluateSslExceptionHandler() {
        if (client || disabled || SSLConfig.isSslOnlyMode()) {
            return new SslExceptionHandler() {
            };
        }

        return Objects.requireNonNull(sslExceptionHandler);
    }

    private static boolean isDisabled(final Settings settings) {
        return settings.getAsBoolean(ConfigConstants.SECURITY_DISABLED, false);
    }

    private static boolean useClusterStateToInitSecurityConfig(final Settings settings) {
        return settings.getAsBoolean(SECURITY_ALLOW_DEFAULT_INIT_USE_CLUSTER_STATE, false);
    }

    /**
     * SSL Cert Reload will be enabled only if security is not disabled and not in we are not using sslOnly mode.
     * @param settings Elastic configuration settings
     * @return true if ssl cert reload is enabled else false
     */
    private static boolean isSslCertReloadEnabled(final Settings settings) {
        return settings.getAsBoolean(SECURITY_SSL_CERT_RELOAD_ENABLED, false);
    }

    private boolean sslCertificatesHotReloadEnabled(final Settings settings) {
        return settings.getAsBoolean(SECURITY_SSL_CERTIFICATES_HOT_RELOAD_ENABLED, false);
    }

    public OpenSearchSecurityPlugin(final Settings settings, final Path configPath) {
        super(settings, configPath, isDisabled(settings));

        disabled = isDisabled(settings);
        sslCertReloadEnabled = isSslCertReloadEnabled(settings);

        // dynamic settings
        transportPassiveAuthSetting = new TransportPassiveAuthSetting(settings);
        resourceSharingEnabledSetting = new ResourceSharingFeatureFlagSetting(settings, resourcePluginInfo); // not filtered
        resourceSharingProtectedResourceTypesSetting = new ResourceSharingProtectedResourcesSetting(settings, resourcePluginInfo); // not
                                                                                                                                   // filtered
        resourcePluginInfo.setResourceSharingProtectedTypesSetting(resourceSharingProtectedResourceTypesSetting);

        if (disabled) {
            this.sslCertReloadEnabled = false;
            log.warn(
                "OpenSearch Security plugin installed but disabled. This can expose your configuration (including passwords) to the public."
            );
            return;
        }

        if (settings.hasValue(SSLConfigConstants.SECURITY_SSL_HTTP_ENABLED_PROTOCOLS)) {
            verifyTLSVersion(
                SSLConfigConstants.SECURITY_SSL_HTTP_ENABLED_PROTOCOLS,
                settings.getAsList(SSLConfigConstants.SECURITY_SSL_HTTP_ENABLED_PROTOCOLS)
            );
        }

        if (settings.hasValue(SSLConfigConstants.SECURITY_SSL_TRANSPORT_ENABLED_PROTOCOLS)) {
            verifyTLSVersion(
                SSLConfigConstants.SECURITY_SSL_TRANSPORT_ENABLED_PROTOCOLS,
                settings.getAsList(SSLConfigConstants.SECURITY_SSL_TRANSPORT_ENABLED_PROTOCOLS)
            );
        }

        if (SSLConfig.isSslOnlyMode()) {
            this.sslCertReloadEnabled = false;
            log.warn("OpenSearch Security plugin run in ssl only mode. No authentication or authorization is performed");
            return;
        }

        demoCertHashes.add("54a92508de7a39d06242a0ffbf59414d7eb478633c719e6af03938daf6de8a1a");
        demoCertHashes.add("742e4659c79d7cad89ea86aab70aea490f23bbfc7e72abd5f0a5d3fb4c84d212");
        demoCertHashes.add("db1264612891406639ecd25c894f256b7c5a6b7e1d9054cbe37b77acd2ddd913");
        demoCertHashes.add("2a5398e20fcb851ec30aa141f37233ee91a802683415be2945c3c312c65c97cf");
        demoCertHashes.add("33129547ce617f784c04e965104b2c671cce9e794d1c64c7efe58c77026246ae");
        demoCertHashes.add("c4af0297cc75546e1905bdfe3934a950161eee11173d979ce929f086fdf9794d");
        demoCertHashes.add("7a355f42c90e7543a267fbe3976c02f619036f5a34ce712995a22b342d83c3ce");
        demoCertHashes.add("a9b5eca1399ec8518081c0d4a21a34eec4589087ce64c04fb01a488f9ad8edc9");

        // new certs 04/2018
        demoCertHashes.add("d14aefe70a592d7a29e14f3ff89c3d0070c99e87d21776aa07d333ee877e758f");
        demoCertHashes.add("54a70016e0837a2b0c5658d1032d7ca32e432c62c55f01a2bf5adcb69a0a7ba9");
        demoCertHashes.add("bdc141ab2272c779d0f242b79063152c49e1b06a2af05e0fd90d505f2b44d5f5");
        demoCertHashes.add("3e839e2b059036a99ee4f742814995f2fb0ced7e9d68a47851f43a3c630b5324");
        demoCertHashes.add("9b13661c073d864c28ad7b13eda67dcb6cbc2f04d116adc7c817c20b4c7ed361");

        // new certs 08/2023 - added IPv6 loopback to node certificate
        demoCertHashes.add("069beaf566b9cf631e3676b82da8c60a191c4d4ab2832ad18efe3a5bd2a875d6"); // kirk
        demoCertHashes.add("25e34a9a5d4f1dceed1666eb624397bf3fe5787a7133cd32838ace0381bce1f7"); // kirk-key
        demoCertHashes.add("dd3cf88e72e9e1a803bd12f4bafb4f29e642110db26c39ed5f2ef2e9351bc61c"); // esnode
        demoCertHashes.add("ba9c5a61065f7f6115188128ffbdaa18fca34562b78b811f082439e2bef1d282"); // esnode-key
        demoCertHashes.add("9948688bc4c7a198f2a0db1d91f4f54499b8626902d03361b6d43e822d3691e4"); // root-ca

        // updates certs with renewed root-ca (02-2024)
        demoCertHashes.add("a3556d6bb61f7bd63cb19b1c8d0078d30c12739dedb0455c5792ac8627782042"); // kirk
        demoCertHashes.add("a2ce3f577a5031398c1b4f58761444d837b031d0aff7614f8b9b5e4a9d59dbd1"); // esnode
        demoCertHashes.add("cd708e8dc707ae065f7ad8582979764b497f062e273d478054ab2f49c5469c6"); // root-ca

        // updates correct sha256sum
        demoCertHashes.add("a3556d6bb61f7bd63cb19b1c8d0078d30c12739dedb0455c5792ac8627782042"); // kirk
        demoCertHashes.add("25e34a9a5d4f1dceed1666eb624397bf3fe5787a7133cd32838ace0381bce1f7"); // kirk-key
        demoCertHashes.add("a2ce3f577a5031398c1b4f58761444d837b031d0aff7614f8b9b5e4a9d59dbd1"); // esnode
        demoCertHashes.add("ba9c5a61065f7f6115188128ffbdaa18fca34562b78b811f082439e2bef1d282"); // esnode-key
        demoCertHashes.add("bcd708e8dc707ae065f7ad8582979764b497f062e273d478054ab2f49c5469c6"); // root-ca

        final String advancedModulesEnabledKey = ConfigConstants.SECURITY_ADVANCED_MODULES_ENABLED;
        if (settings.hasValue(advancedModulesEnabledKey)) {
            deprecationLogger.deprecate("Setting {} is ignored.", advancedModulesEnabledKey);
        }

        checkForDeprecatedSetting(
            settings,
            SECURITY_UNSUPPORTED_RESTAPI_ALLOW_SECURITYCONFIG_MODIFICATION,
            ENDPOINTS_WITH_PERMISSIONS.get(Endpoint.CONFIG).build(SECURITY_CONFIG_UPDATE) + " permission"
        );

        log.info("Clustername: {}", settings.get("cluster.name", "opensearch"));

        if (!transportSSLEnabled && !SSLConfig.isSslOnlyMode()) {
            throw new IllegalStateException(SSLConfigConstants.SECURITY_SSL_TRANSPORT_ENABLED + " must be set to 'true'");
        }

        if (!client) {
            final List<Path> filesWithWrongPermissions = AccessController.doPrivileged(() -> {
                final Path confPath = new Environment(settings, configPath).configDir().toAbsolutePath();
                if (Files.isDirectory(confPath, LinkOption.NOFOLLOW_LINKS)) {
                    try (Stream<Path> s = Files.walk(confPath)) {
                        return s.distinct().filter(p -> checkFilePermissions(p)).collect(Collectors.toList());
                    } catch (Exception e) {
                        log.error(e.toString());
                        return null;
                    }
                }

                return Collections.emptyList();
            });

            if (filesWithWrongPermissions != null && filesWithWrongPermissions.size() > 0) {
                for (final Path p : filesWithWrongPermissions) {
                    if (Files.isDirectory(p, LinkOption.NOFOLLOW_LINKS)) {
                        log.warn("Directory {} has insecure file permissions (should be 0700)", p);
                    } else {
                        log.warn("File {} has insecure file permissions (should be 0600)", p);
                    }
                }
            }
        }

        try {
            String maskingAlgorithmDefault = settings.get(ConfigConstants.SECURITY_MASKED_FIELDS_ALGORITHM_DEFAULT);
            if (StringUtils.isNotEmpty(maskingAlgorithmDefault) && !BLAKE2B_LEGACY_DEFAULT.equalsIgnoreCase(maskingAlgorithmDefault)) {
                MessageDigest.getInstance(maskingAlgorithmDefault);
            }
        } catch (Exception ex) {
            throw new OpenSearchSecurityException(
                "JVM does not support algorithm for {}",
                ex,
                ConfigConstants.SECURITY_MASKED_FIELDS_ALGORITHM_DEFAULT
            );
        }

        if (!client && !settings.getAsBoolean(ConfigConstants.SECURITY_ALLOW_UNSAFE_DEMOCERTIFICATES, false)) {
            // check for demo certificates
            final List<String> files = AccessController.doPrivileged(() -> {
                final Path confPath = new Environment(settings, configPath).configDir().toAbsolutePath();
                if (Files.isDirectory(confPath, LinkOption.NOFOLLOW_LINKS)) {
                    try (Stream<Path> s = Files.walk(confPath)) {
                        return s.distinct().map(p -> sha256(p)).collect(Collectors.toList());
                    } catch (Exception e) {
                        log.error(e.toString());
                        return null;
                    }
                }

                return Collections.emptyList();
            });

            if (files != null) {
                demoCertHashes.retainAll(files);
                if (!demoCertHashes.isEmpty()) {
                    log.error(
                        "Demo certificates found but " + ConfigConstants.SECURITY_ALLOW_UNSAFE_DEMOCERTIFICATES + " is set to false."
                    );
                    throw new RuntimeException("Demo certificates found " + demoCertHashes);
                }
            } else {
                throw new RuntimeException("Unable to look for demo certificates");
            }

        }
    }

    private void verifyTLSVersion(final String settings, final List<String> configuredProtocols) {
        for (final var tls : configuredProtocols) {
            if (tls.equalsIgnoreCase("TLSv1") || tls.equalsIgnoreCase("TLSv1.1")) {
                deprecationLogger.deprecate(
                    settings,
                    "The '{}' setting contains {} protocol version which was deprecated since 2021 (RFC 8996). "
                        + "Support for it will be removed in the next major release.",
                    settings,
                    tls
                );
            }
        }
    }

    private String sha256(Path p) {

        if (!Files.isRegularFile(p, LinkOption.NOFOLLOW_LINKS)) {
            return "";
        }

        if (!Files.isReadable(p)) {
            log.debug("Unreadable file " + p + " found");
            return "";
        }

        try {
            MessageDigest digester = MessageDigest.getInstance("SHA256");
            final String hash = Hex.toHexString(digester.digest(Files.readAllBytes(p)));
            log.debug(hash + " :: " + p);
            return hash;
        } catch (Exception e) {
            throw new OpenSearchSecurityException("Unable to digest file " + p, e);
        }
    }

    private boolean checkFilePermissions(final Path p) {

        if (p == null) {
            return false;
        }

        Set<PosixFilePermission> perms;

        try {
            perms = Files.getPosixFilePermissions(p, LinkOption.NOFOLLOW_LINKS);
        } catch (Exception e) {
            if (log.isDebugEnabled()) {
                log.debug("Cannot determine posix file permissions for {} due to {}", p, e);
            }
            // ignore, can happen on windows
            return false;
        }

        if (Files.isDirectory(p, LinkOption.NOFOLLOW_LINKS)) {
            if (perms.contains(PosixFilePermission.OTHERS_EXECUTE)) {
                // no x for others must be set
                return true;
            }
        } else {
            if (perms.contains(PosixFilePermission.OWNER_EXECUTE)
                || perms.contains(PosixFilePermission.GROUP_EXECUTE)
                || perms.contains(PosixFilePermission.OTHERS_EXECUTE)) {
                // no x must be set
                return true;
            }
        }

        if (perms.contains(PosixFilePermission.OTHERS_READ) || perms.contains(PosixFilePermission.OTHERS_WRITE)) {
            // no permissions for "others" allowed
            return true;
        }

        // if (perms.contains(PosixFilePermission.GROUP_READ) || perms.contains(PosixFilePermission.GROUP_WRITE)) {
        // // no permissions for "group" allowed
        // return true;
        // }

        return false;
    }

    @Override
    public List<RestHandler> getRestHandlers(
        Settings settings,
        RestController restController,
        ClusterSettings clusterSettings,
        IndexScopedSettings indexScopedSettings,
        SettingsFilter settingsFilter,
        IndexNameExpressionResolver indexNameExpressionResolver,
        Supplier<DiscoveryNodes> nodesInCluster
    ) {

        final List<RestHandler> handlers = new ArrayList<RestHandler>(1);

        if (!client && !disabled) {

            handlers.addAll(
                super.getRestHandlers(
                    settings,
                    restController,
                    clusterSettings,
                    indexScopedSettings,
                    settingsFilter,
                    indexNameExpressionResolver,
                    nodesInCluster
                )
            );

            // FGAC enabled == not sslOnly
            if (!SSLConfig.isSslOnlyMode()) {
                handlers.add(
                    new SecurityInfoAction(settings, restController, Objects.requireNonNull(evaluator), Objects.requireNonNull(threadPool))
                );
                handlers.add(
                    new SecurityHealthAction(
                        settings,
                        restController,
                        Objects.requireNonNull(backendRegistry),
                        Objects.requireNonNull(evaluator)
                    )
                );
                handlers.add(
                    new DashboardsInfoAction(
                        Objects.requireNonNull(evaluator),
                        Objects.requireNonNull(threadPool),
                        resourceSharingEnabledSetting
                    )
                );
                handlers.add(
                    new TenantInfoAction(
                        settings,
                        restController,
                        Objects.requireNonNull(evaluator),
                        Objects.requireNonNull(threadPool),
                        Objects.requireNonNull(cs),
                        Objects.requireNonNull(adminDns),
                        Objects.requireNonNull(cr)
                    )
                );
                handlers.add(
                    new SecurityConfigUpdateAction(
                        settings,
                        restController,
                        Objects.requireNonNull(threadPool),
                        adminDns,
                        configPath,
                        principalExtractor
                    )
                );
                handlers.add(
                    new SecurityWhoAmIAction(
                        settings,
                        restController,
                        Objects.requireNonNull(threadPool),
                        adminDns,
                        configPath,
                        principalExtractor
                    )
                );
                handlers.add(new CreateOnBehalfOfTokenAction(tokenManager));
                handlers.addAll(
                    SecurityRestApiActions.getHandler(
                        settings,
                        configPath,
                        restController,
                        localClient,
                        adminDns,
                        cr,
                        cs,
                        principalExtractor,
                        evaluator,
                        threadPool,
                        Objects.requireNonNull(auditLog),
                        sslSettingsManager,
                        Objects.requireNonNull(userService),
                        sslCertReloadEnabled,
                        passwordHasher,
                        rsIndexHandler,
                        resourcePluginInfo
                    )
                );

                // Resource sharing API to update sharing info
                handlers.add(
                    new ShareRestAction(resourcePluginInfo, resourceSharingEnabledSetting, resourceSharingProtectedResourceTypesSetting)
                );
                handlers.add(new ResourceTypesRestAction(resourcePluginInfo, resourceSharingEnabledSetting));
                handlers.add(new AccessibleResourcesRestAction(resourceAccessHandler, resourcePluginInfo, resourceSharingEnabledSetting));

            }
            log.debug("Added {} rest handler(s)", handlers.size());
        }

        return handlers;
    }

    @Override
    public UnaryOperator<RestHandler> getRestHandlerWrapper(final ThreadContext threadContext) {

        if (client || disabled || SSLConfig.isSslOnlyMode()) {
            return (rh) -> rh;
        }

        return (rh) -> securityRestHandler.wrap(rh, adminDns);
    }

    @Override
    public List<ActionHandler<? extends ActionRequest, ? extends ActionResponse>> getActions() {
        List<ActionHandler<? extends ActionRequest, ? extends ActionResponse>> actions = new ArrayList<>(1);
        if (!disabled && !SSLConfig.isSslOnlyMode()) {
            actions.add(new ActionHandler<>(ConfigUpdateAction.INSTANCE, TransportConfigUpdateAction.class));
            // external storage does not support reload and does not provide SSL certs info
            if (!ExternalSecurityKeyStore.hasExternalSslContext(settings)) {
                actions.add(new ActionHandler<>(CertificatesActionType.INSTANCE, TransportCertificatesInfoNodesAction.class));
            }
            actions.add(new ActionHandler<>(WhoAmIAction.INSTANCE, TransportWhoAmIAction.class));

            // transport action to handle sharing info update
            actions.add(new ActionHandler<>(ShareAction.INSTANCE, ShareTransportAction.class));
        }
        return actions;
    }

    @Override
    public void onIndexModule(IndexModule indexModule) {
        // called for every index!

        if (!disabled && !client && !SSLConfig.isSslOnlyMode()) {
            log.debug("Handle auditLog {} for onIndexModule() of index {}", auditLog.getClass(), indexModule.getIndex().getName());

            final ComplianceIndexingOperationListener ciol = new ComplianceIndexingOperationListenerImpl(auditLog, threadPool);
            indexModule.addIndexOperationListener(ciol);

            indexModule.setReaderWrapper(
                indexService -> new SecurityFlsDlsIndexSearcherWrapper(
                    indexService,
                    settings,
                    adminDns,
                    cs,
                    auditLog,
                    ciol,
                    evaluator,
                    dlsFlsValve::getCurrentConfig,
                    dlsFlsBaseContext
                )
            );

            // Listening on POST and DELETE operations in resource indices
            ResourceIndexListener resourceIndexListener = new ResourceIndexListener(
                threadPool,
                localClient,
                resourcePluginInfo,
                resourceSharingEnabledSetting
            );
            Set<String> resourceIndices = resourcePluginInfo.getResourceIndices();
            if (resourceIndices.contains(indexModule.getIndex().getName())) {
                indexModule.addIndexOperationListener(resourceIndexListener);
                log.info("Security plugin started listening to operations on resource-index {}", indexModule.getIndex().getName());
            }

            indexModule.forceQueryCacheProvider((indexSettings, nodeCache) -> new QueryCache() {

                @Override
                public Index index() {
                    return indexSettings.getIndex();
                }

                @Override
                public void close() throws OpenSearchException {
                    clear("close");
                }

                @Override
                public void clear(String reason) {
                    nodeCache.clearIndex(index().getName());
                }

                @Override
                public Weight doCache(Weight weight, QueryCachingPolicy policy) {
                    try {
                        if (dlsFlsValve.hasFlsOrFieldMasking(index().getName())) {
                            // Do not cache
                            return weight;
                        } else {
                            return nodeCache.doCache(weight, policy);
                        }
                    } catch (PrivilegesEvaluationException e) {
                        log.error("Error while evaluating FLS configuration", e);
                        // We fall back to no caching
                        return weight;
                    }
                }
            });

            indexModule.addSearchOperationListener(new GuardedSearchOperationWrapper() {

                @Override
                public void onPreQueryPhase(SearchContext context) {
                    dlsFlsValve.handleSearchContext(context, threadPool, namedXContentRegistry.get());
                }

                @Override
                public void onNewReaderContext(ReaderContext readerContext) {
                    final boolean interClusterRequest = HeaderHelper.isInterClusterRequest(threadPool.getThreadContext());
                    if (Origin.LOCAL.toString()
                        .equals(threadPool.getThreadContext().getTransient(ConfigConstants.OPENDISTRO_SECURITY_ORIGIN))
                        && (interClusterRequest || HeaderHelper.isDirectRequest(threadPool.getThreadContext()))

                    ) {
                        readerContext.putInContext("_opendistro_security_scroll_auth_local", Boolean.TRUE);
                    } else {
                        readerContext.putInContext(
                            "_opendistro_security_scroll_auth",
                            threadPool.getThreadContext().getTransient(ConfigConstants.OPENDISTRO_SECURITY_USER)
                        );
                    }
                }

                @Override
                public void onNewScrollContext(ReaderContext readerContext) {
                    final boolean interClusterRequest = HeaderHelper.isInterClusterRequest(threadPool.getThreadContext());
                    if (Origin.LOCAL.toString()
                        .equals(threadPool.getThreadContext().getTransient(ConfigConstants.OPENDISTRO_SECURITY_ORIGIN))
                        && (interClusterRequest || HeaderHelper.isDirectRequest(threadPool.getThreadContext()))

                    ) {
                        readerContext.putInContext("_opendistro_security_scroll_auth_local", Boolean.TRUE);
                    } else {
                        readerContext.putInContext(
                            "_opendistro_security_scroll_auth",
                            threadPool.getThreadContext().getTransient(ConfigConstants.OPENDISTRO_SECURITY_USER)
                        );
                    }
                }

                @Override
                public void validateReaderContext(ReaderContext readerContext, TransportRequest transportRequest) {
                    if (transportRequest instanceof InternalScrollSearchRequest) {
                        final Object _isLocal = readerContext.getFromContext("_opendistro_security_scroll_auth_local");
                        final Object _user = readerContext.getFromContext("_opendistro_security_scroll_auth");
                        if (_user != null && (_user instanceof User)) {
                            final User scrollUser = (User) _user;
                            final User currentUser = threadPool.getThreadContext().getTransient(ConfigConstants.OPENDISTRO_SECURITY_USER);
                            if (!scrollUser.equals(currentUser)) {
                                auditLog.logMissingPrivileges(SearchScrollAction.NAME, transportRequest, null);
                                log.error("Wrong user {} in reader context, expected {}", scrollUser, currentUser);
                                throw new OpenSearchSecurityException("Wrong user in reader context", RestStatus.FORBIDDEN);
                            }
                        } else if (_isLocal != Boolean.TRUE) {
                            auditLog.logMissingPrivileges(SearchScrollAction.NAME, transportRequest, null);
                            throw new OpenSearchSecurityException("No user in reader context", RestStatus.FORBIDDEN);
                        }
                    }
                }

                @Override
                public void onQueryPhase(SearchContext searchContext, long tookInNanos) {
                    QuerySearchResult queryResult = searchContext.queryResult();
                    assert queryResult != null;
                    if (!queryResult.hasAggs()) {
                        return;
                    }

                    try {
                        if (dlsFlsValve.hasFieldMasking(indexModule.getIndex().getName())) {
                            dlsFlsValve.onQueryPhase(queryResult);
                        }
                    } catch (PrivilegesEvaluationException e) {
                        log.error("Error while evaluating field masking config", e);
                        // It is safe to call the code nevertheless, as this code does not enforce any privileges.
                        // Rather, it performs some fixes to keep aggregations happy after field masking has been
                        // applied. If no field masking has been applied, this should be a no-op.
                        dlsFlsValve.onQueryPhase(queryResult);
                    }
                }
            }.toListener());

            indexModule.addIndexEventListener(cr);
        }
    }

    @Override
    public List<ActionFilter> getActionFilters() {
        List<ActionFilter> filters = new ArrayList<>(1);
        if (!client && !disabled && !SSLConfig.isSslOnlyMode()) {
            filters.add(Objects.requireNonNull(sf));
        }
        return filters;
    }

    @Override
    public List<TransportInterceptor> getTransportInterceptors(NamedWriteableRegistry namedWriteableRegistry, ThreadContext threadContext) {
        List<TransportInterceptor> interceptors = new ArrayList<TransportInterceptor>(1);

        if (!client && !disabled && !SSLConfig.isSslOnlyMode()) {
            interceptors.add(new TransportInterceptor() {

                @Override
                public <T extends TransportRequest> TransportRequestHandler<T> interceptHandler(
                    String action,
                    String executor,
                    boolean forceExecution,
                    TransportRequestHandler<T> actualHandler
                ) {

                    return new TransportRequestHandler<T>() {

                        @Override
                        public void messageReceived(T request, TransportChannel channel, Task task) throws Exception {
                            si.getHandler(action, actualHandler).messageReceived(request, channel, task);
                        }
                    };

                }

                @Override
                public AsyncSender interceptSender(AsyncSender sender) {

                    return new AsyncSender() {

                        @Override
                        public <T extends TransportResponse> void sendRequest(
                            Connection connection,
                            String action,
                            TransportRequest request,
                            TransportRequestOptions options,
                            TransportResponseHandler<T> handler
                        ) {
                            si.sendRequestDecorate(sender, connection, action, request, options, handler, localNode.get());
                        }
                    };
                }
            });
        }

        return interceptors;
    }

    @Override
    public Map<String, Supplier<Transport>> getSecureTransports(
        Settings settings,
        ThreadPool threadPool,
        PageCacheRecycler pageCacheRecycler,
        CircuitBreakerService circuitBreakerService,
        NamedWriteableRegistry namedWriteableRegistry,
        NetworkService networkService,
        SecureTransportSettingsProvider secureTransportSettingsProvider,
        Tracer tracer
    ) {
        Map<String, Supplier<Transport>> transports = new HashMap<String, Supplier<Transport>>();

        if (SSLConfig.isSslOnlyMode()) {
            return super.getSecureTransports(
                settings,
                threadPool,
                pageCacheRecycler,
                circuitBreakerService,
                namedWriteableRegistry,
                networkService,
                secureTransportSettingsProvider,
                tracer
            );
        }

        if (transportSSLEnabled) {
            transports.put(
                "org.opensearch.security.ssl.http.netty.SecuritySSLNettyTransport",
                () -> new SecureNetty4Transport(
                    migrateSettings(settings),
                    Version.CURRENT,
                    threadPool,
                    networkService,
                    pageCacheRecycler,
                    namedWriteableRegistry,
                    circuitBreakerService,
                    sharedGroupFactory,
                    secureTransportSettingsProvider,
                    tracer
                )
            );
        }
        return transports;
    }

    @Override
    public Map<String, Supplier<HttpServerTransport>> getSecureHttpTransports(
        Settings settings,
        ThreadPool threadPool,
        BigArrays bigArrays,
        PageCacheRecycler pageCacheRecycler,
        CircuitBreakerService circuitBreakerService,
        NamedXContentRegistry xContentRegistry,
        NetworkService networkService,
        Dispatcher dispatcher,
        ClusterSettings clusterSettings,
        SecureHttpTransportSettingsProvider secureHttpTransportSettingsProvider,
        Tracer tracer
    ) {

        if (SSLConfig.isSslOnlyMode()) {
            return super.getSecureHttpTransports(
                settings,
                threadPool,
                bigArrays,
                pageCacheRecycler,
                circuitBreakerService,
                xContentRegistry,
                networkService,
                dispatcher,
                clusterSettings,
                secureHttpTransportSettingsProvider,
                tracer
            );
        }

        if (!disabled) {
            if (!client && httpSSLEnabled) {

                final ValidatingDispatcher validatingDispatcher = new ValidatingDispatcher(
                    threadPool.getThreadContext(),
                    dispatcher,
                    settings,
                    configPath,
                    evaluateSslExceptionHandler()
                );
                // TODO close odshst
                final SecureNetty4HttpServerTransport odshst = new SecureNetty4HttpServerTransport(
                    migrateSettings(settings),
                    networkService,
                    bigArrays,
                    threadPool,
                    xContentRegistry,
                    validatingDispatcher,
                    clusterSettings,
                    sharedGroupFactory,
                    secureHttpTransportSettingsProvider,
                    tracer
                );

                return Collections.singletonMap("org.opensearch.security.http.SecurityHttpServerTransport", () -> odshst);
            } else if (!client) {
                return Collections.singletonMap(
                    "org.opensearch.security.http.SecurityHttpServerTransport",
                    () -> new NonSslHttpServerTransport(
                        migrateSettings(settings),
                        networkService,
                        bigArrays,
                        threadPool,
                        xContentRegistry,
                        dispatcher,
                        clusterSettings,
                        sharedGroupFactory,
                        secureHttpTransportSettingsProvider,
                        tracer
                    )
                );
            }
        }
        return Collections.emptyMap();
    }

    @Override
    public Collection<Object> createComponents(
        Client localClient,
        ClusterService clusterService,
        ThreadPool threadPool,
        ResourceWatcherService resourceWatcherService,
        ScriptService scriptService,
        NamedXContentRegistry xContentRegistry,
        Environment environment,
        NodeEnvironment nodeEnvironment,
        NamedWriteableRegistry namedWriteableRegistry,
        IndexNameExpressionResolver indexNameExpressionResolver,
        Supplier<RepositoriesService> repositoriesServiceSupplier
    ) {
        SSLConfig.registerClusterSettingsChangeListener(clusterService.getClusterSettings());
        if (SSLConfig.isSslOnlyMode()) {
            return super.createComponents(
                localClient,
                clusterService,
                threadPool,
                resourceWatcherService,
                scriptService,
                xContentRegistry,
                environment,
                nodeEnvironment,
                namedWriteableRegistry,
                indexNameExpressionResolver,
                repositoriesServiceSupplier
            );
        }

        this.threadPool = threadPool;
        this.cs = clusterService;
        this.localClient = localClient;

        final List<Object> components = new ArrayList<Object>();

        if (client || disabled) {
            return components;
        }

        // Register opensearch dynamic settings
        transportPassiveAuthSetting.registerClusterSettingsChangeListener(clusterService.getClusterSettings());
        resourceSharingEnabledSetting.registerClusterSettingsChangeListener(clusterService.getClusterSettings());
        resourceSharingProtectedResourceTypesSetting.registerClusterSettingsChangeListener(clusterService.getClusterSettings());

        final ClusterInfoHolder cih = new ClusterInfoHolder(this.cs.getClusterName().value());
        this.cs.addListener(cih);

        final IndexNameExpressionResolver resolver = new IndexNameExpressionResolver(threadPool.getThreadContext());
        irr = new IndexResolverReplacer(resolver, clusterService::state, cih);

        final String DEFAULT_INTERCLUSTER_REQUEST_EVALUATOR_CLASS = DefaultInterClusterRequestEvaluator.class.getName();
        InterClusterRequestEvaluator interClusterRequestEvaluator = new DefaultInterClusterRequestEvaluator(settings);

        final String className = settings.get(
            ConfigConstants.SECURITY_INTERCLUSTER_REQUEST_EVALUATOR_CLASS,
            DEFAULT_INTERCLUSTER_REQUEST_EVALUATOR_CLASS
        );
        log.debug("Using {} as intercluster request evaluator class", className);
        if (!DEFAULT_INTERCLUSTER_REQUEST_EVALUATOR_CLASS.equals(className)) {
            interClusterRequestEvaluator = ReflectionHelper.instantiateInterClusterRequestEvaluator(className, settings);
        }

        UserFactory userFactory = new UserFactory.Caching(settings);

        final PrivilegesInterceptor privilegesInterceptor;

        namedXContentRegistry.set(xContentRegistry);
        if (SSLConfig.isSslOnlyMode()) {
            auditLog = new NullAuditLog();
            privilegesInterceptor = new PrivilegesInterceptor(resolver, clusterService, localClient, threadPool);
        } else {
            auditLog = new AuditLogImpl(settings, configPath, localClient, threadPool, resolver, clusterService, environment, userFactory);
            privilegesInterceptor = new PrivilegesInterceptorImpl(resolver, clusterService, localClient, threadPool);
        }

        sslExceptionHandler = new AuditLogSslExceptionHandler(auditLog);

        adminDns = new AdminDNs(settings);

        cr = ConfigurationRepository.create(settings, this.configPath, threadPool, localClient, clusterService, auditLog);

        this.passwordHasher = PasswordHasherFactory.createPasswordHasher(settings);

        userService = new UserService(cs, cr, passwordHasher, settings, localClient);

        final XFFResolver xffResolver = new XFFResolver(threadPool);
        backendRegistry = new BackendRegistry(settings, adminDns, xffResolver, auditLog, threadPool, cih);
        backendRegistry.registerClusterSettingsChangeListener(clusterService.getClusterSettings());
        cr.subscribeOnChange(configMap -> { backendRegistry.invalidateCache(); });
        tokenManager = new SecurityTokenManager(cs, threadPool, userService);

        final CompatConfig compatConfig = new CompatConfig(environment, transportPassiveAuthSetting);

        rsIndexHandler = new ResourceSharingIndexHandler(localClient, threadPool, resourcePluginInfo);
        evaluator = new PrivilegesEvaluator(
            clusterService,
            clusterService::state,
            threadPool,
            threadPool.getThreadContext(),
            cr,
            resolver,
            auditLog,
            settings,
            privilegesInterceptor,
            cih,
            irr
        );

        dlsFlsBaseContext = new DlsFlsBaseContext(evaluator, threadPool.getThreadContext(), adminDns);

        if (SSLConfig.isSslOnlyMode()) {
            dlsFlsValve = new DlsFlsRequestValve.NoopDlsFlsRequestValve();
        } else {
            dlsFlsValve = new DlsFlsValveImpl(
                settings,
                localClient,
                clusterService,
                resolver,
                xContentRegistry,
                threadPool,
                dlsFlsBaseContext,
                adminDns,
                resourcePluginInfo,
                resourceSharingEnabledSetting
            );
            cr.subscribeOnChange(configMap -> { ((DlsFlsValveImpl) dlsFlsValve).updateConfiguration(cr.getConfiguration(CType.ROLES)); });
        }

        resourceAccessHandler = new ResourceAccessHandler(threadPool, rsIndexHandler, adminDns, evaluator, resourcePluginInfo);

        // Assign resource sharing client to each extension
        // Using the non-gated client (i.e. no additional permissions required)
        ResourceSharingClient resourceAccessControlClient = new ResourceAccessControlClient(
            resourceAccessHandler,
            resourcePluginInfo,
            resourceSharingProtectedResourceTypesSetting
        );
        resourcePluginInfo.setResourceSharingClient(resourceAccessControlClient);
        resourcePluginInfo.getResourceSharingExtensions().forEach(extension -> {
            extension.assignResourceSharingClient(resourceAccessControlClient);
        });
        components.add(resourcePluginInfo);
        components.add(resourceAccessHandler);

        resourceAccessEvaluator = new ResourceAccessEvaluator(
            resourcePluginInfo,
            resourceAccessHandler,
            resourceSharingEnabledSetting,
            resourceSharingProtectedResourceTypesSetting
        );

        sf = new SecurityFilter(
            settings,
            evaluator,
            adminDns,
            dlsFlsValve,
            auditLog,
            threadPool,
            cs,
            cih,
            compatConfig,
            irr,
            xffResolver,
            resourceAccessEvaluator
        );

        final String principalExtractorClass = settings.get(SSLConfigConstants.SECURITY_SSL_TRANSPORT_PRINCIPAL_EXTRACTOR_CLASS, null);

        if (principalExtractorClass == null) {
            principalExtractor = new DefaultPrincipalExtractor();
        } else {
            principalExtractor = ReflectionHelper.instantiatePrincipalExtractor(principalExtractorClass);
        }

        restLayerEvaluator = new RestLayerPrivilegesEvaluator(evaluator);

        securityRestHandler = new SecurityRestFilter(
            backendRegistry,
            restLayerEvaluator,
            auditLog,
            threadPool,
            principalExtractor,
            settings,
            configPath,
            compatConfig
        );
        dcf = new DynamicConfigFactory(cr, settings, configPath, localClient, threadPool, cih, passwordHasher);
        dcf.registerDCFListener(backendRegistry);
        dcf.registerDCFListener(compatConfig);
        dcf.registerDCFListener(irr);
        dcf.registerDCFListener(xffResolver);
        dcf.registerDCFListener(evaluator);
        dcf.registerDCFListener(securityRestHandler);
        dcf.registerDCFListener(tokenManager);
        if (!(auditLog instanceof NullAuditLog)) {
            // Don't register if advanced modules is disabled in which case auditlog is instance of NullAuditLog
            dcf.registerDCFListener(auditLog);
        }

        cr.setDynamicConfigFactory(dcf);

        si = new SecurityInterceptor(
            settings,
            threadPool,
            backendRegistry,
            auditLog,
            principalExtractor,
            interClusterRequestEvaluator,
            cs,
            Objects.requireNonNull(sslExceptionHandler),
            Objects.requireNonNull(cih),
            SSLConfig,
            OpenSearchSecurityPlugin::isActionTraceEnabled,
            userFactory
        );
        components.add(principalExtractor);

        // NOTE: We need to create DefaultInterClusterRequestEvaluator before creating ConfigurationRepository since the latter requires
        // security index to be accessible which means
        // communication with other nodes is already up. However for the communication to be up, there needs to be trusted nodes_dn. Hence
        // the base values from opensearch.yml
        // is used to first establish trust between same cluster nodes and there after dynamic config is loaded if enabled.
        if (DEFAULT_INTERCLUSTER_REQUEST_EVALUATOR_CLASS.equals(className)) {
            DefaultInterClusterRequestEvaluator e = (DefaultInterClusterRequestEvaluator) interClusterRequestEvaluator;
            e.subscribeForChanges(dcf);
        }

        components.add(adminDns);
        components.add(cr);
        components.add(xffResolver);
        components.add(backendRegistry);
        components.add(evaluator);
        components.add(restLayerEvaluator);
        components.add(si);
        components.add(dcf);
        components.add(userService);
        components.add(passwordHasher);

        components.add(sslSettingsManager);
        if (isSslCertReloadEnabled(settings) && sslCertificatesHotReloadEnabled(settings)) {
            throw new OpenSearchException(
                "Either "
                    + SECURITY_SSL_CERT_RELOAD_ENABLED
                    + " or "
                    + SECURITY_SSL_CERTIFICATES_HOT_RELOAD_ENABLED
                    + " can be set to true, but not both."
            );
        }

        if (sslCertificatesHotReloadEnabled(settings) && !isSslCertReloadEnabled(settings)) {
            sslSettingsManager.addSslConfigurationsChangeListener(resourceWatcherService);
        }

        final var allowDefaultInit = settings.getAsBoolean(SECURITY_ALLOW_DEFAULT_INIT_SECURITYINDEX, false);
        final var useClusterState = useClusterStateToInitSecurityConfig(settings);
        if (!SSLConfig.isSslOnlyMode() && !isDisabled(settings) && allowDefaultInit && useClusterState) {
            clusterService.addListener(cr);
        }
        return components;
    }

    @Override
    public List<NamedWriteableRegistry.Entry> getNamedWriteables() {
        return List.of(
            new NamedWriteableRegistry.Entry(ClusterState.Custom.class, SecurityMetadata.TYPE, SecurityMetadata::new),
            new NamedWriteableRegistry.Entry(NamedDiff.class, SecurityMetadata.TYPE, SecurityMetadata::readDiffFrom)
        );
    }

    @Override
    public Settings additionalSettings() {

        if (disabled) {
            return Settings.EMPTY;
        }

        final Settings.Builder builder = Settings.builder();

        builder.put(super.additionalSettings());

        if (!SSLConfig.isSslOnlyMode()) {
            builder.put(NetworkModule.TRANSPORT_TYPE_KEY, "org.opensearch.security.ssl.http.netty.SecuritySSLNettyTransport");
            builder.put(NetworkModule.HTTP_TYPE_KEY, "org.opensearch.security.http.SecurityHttpServerTransport");
        }
        return builder.build();
    }

    @Override
    public List<Setting<?>> getSettings() {
        List<Setting<?>> settings = new ArrayList<Setting<?>>();
        settings.addAll(super.getSettings());

        settings.add(Setting.boolSetting(ConfigConstants.SECURITY_SSL_ONLY, false, Property.NodeScope, Property.Filtered));

        // currently dual mode is supported only when ssl_only is enabled, but this stance would change in future
        settings.add(SecuritySettings.SSL_DUAL_MODE_SETTING);
        settings.add(SecuritySettings.LEGACY_OPENDISTRO_SSL_DUAL_MODE_SETTING);

        // Protected index settings
        settings.add(
            Setting.boolSetting(
                ConfigConstants.SECURITY_PROTECTED_INDICES_ENABLED_KEY,
                ConfigConstants.SECURITY_PROTECTED_INDICES_ENABLED_DEFAULT,
                Property.NodeScope,
                Property.Filtered,
                Property.Final
            )
        );
        settings.add(
            Setting.listSetting(
                ConfigConstants.SECURITY_PROTECTED_INDICES_KEY,
                ConfigConstants.SECURITY_PROTECTED_INDICES_DEFAULT,
                Function.identity(),
                Property.NodeScope,
                Property.Filtered,
                Property.Final
            )
        );
        settings.add(
            Setting.listSetting(
                ConfigConstants.SECURITY_PROTECTED_INDICES_ROLES_KEY,
                ConfigConstants.SECURITY_PROTECTED_INDICES_ROLES_DEFAULT,
                Function.identity(),
                Property.NodeScope,
                Property.Filtered,
                Property.Final
            )
        );

        // System index settings
        settings.add(
            Setting.boolSetting(
                ConfigConstants.SECURITY_SYSTEM_INDICES_ENABLED_KEY,
                ConfigConstants.SECURITY_SYSTEM_INDICES_ENABLED_DEFAULT,
                Property.NodeScope,
                Property.Filtered,
                Property.Final
            )
        );
        settings.add(
            Setting.listSetting(
                ConfigConstants.SECURITY_SYSTEM_INDICES_KEY,
                ConfigConstants.SECURITY_SYSTEM_INDICES_DEFAULT,
                Function.identity(),
                Property.NodeScope,
                Property.Filtered,
                Property.Final
            )
        );

        settings.add(
            Setting.simpleString(
                ConfigConstants.SECURITY_PASSWORD_HASHING_ALGORITHM,
                ConfigConstants.SECURITY_PASSWORD_HASHING_ALGORITHM_DEFAULT,
                Property.NodeScope,
                Property.Final
            )
        );

        settings.add(
            Setting.intSetting(
                ConfigConstants.SECURITY_PASSWORD_HASHING_BCRYPT_ROUNDS,
                ConfigConstants.SECURITY_PASSWORD_HASHING_BCRYPT_ROUNDS_DEFAULT,
                Property.NodeScope,
                Property.Final
            )
        );

        settings.add(
            Setting.simpleString(
                ConfigConstants.SECURITY_PASSWORD_HASHING_BCRYPT_MINOR,
                ConfigConstants.SECURITY_PASSWORD_HASHING_BCRYPT_MINOR_DEFAULT,
                Property.NodeScope,
                Property.Final
            )
        );

        settings.add(
            Setting.intSetting(
                ConfigConstants.SECURITY_PASSWORD_HASHING_PBKDF2_ITERATIONS,
                ConfigConstants.SECURITY_PASSWORD_HASHING_PBKDF2_ITERATIONS_DEFAULT,
                Property.NodeScope,
                Property.Final
            )
        );

        settings.add(
            Setting.intSetting(
                ConfigConstants.SECURITY_PASSWORD_HASHING_PBKDF2_LENGTH,
                ConfigConstants.SECURITY_PASSWORD_HASHING_PBKDF2_LENGTH_DEFAULT,
                Property.NodeScope,
                Property.Final
            )
        );

        settings.add(
            Setting.simpleString(
                ConfigConstants.SECURITY_PASSWORD_HASHING_PBKDF2_FUNCTION,
                ConfigConstants.SECURITY_PASSWORD_HASHING_PBKDF2_FUNCTION_DEFAULT,
                Property.NodeScope,
                Property.Final
            )
        );

        settings.add(
            Setting.intSetting(
                ConfigConstants.SECURITY_PASSWORD_HASHING_ARGON2_ITERATIONS,
                ConfigConstants.SECURITY_PASSWORD_HASHING_ARGON2_ITERATIONS_DEFAULT,
                Property.NodeScope,
                Property.Final
            )
        );
        settings.add(
            Setting.intSetting(
                ConfigConstants.SECURITY_PASSWORD_HASHING_ARGON2_MEMORY,
                ConfigConstants.SECURITY_PASSWORD_HASHING_ARGON2_MEMORY_DEFAULT,
                Property.NodeScope,
                Property.Final
            )
        );
        settings.add(
            Setting.intSetting(
                ConfigConstants.SECURITY_PASSWORD_HASHING_ARGON2_PARALLELISM,
                ConfigConstants.SECURITY_PASSWORD_HASHING_ARGON2_PARALLELISM_DEFAULT,
                Property.NodeScope,
                Property.Final
            )
        );
        settings.add(
            Setting.intSetting(
                ConfigConstants.SECURITY_PASSWORD_HASHING_ARGON2_LENGTH,
                ConfigConstants.SECURITY_PASSWORD_HASHING_ARGON2_LENGTH_DEFAULT,
                Property.NodeScope,
                Property.Final
            )
        );
        settings.add(
            Setting.simpleString(
                ConfigConstants.SECURITY_PASSWORD_HASHING_ARGON2_TYPE,
                ConfigConstants.SECURITY_PASSWORD_HASHING_ARGON2_TYPE_DEFAULT,
                Property.NodeScope,
                Property.Final
            )
        );
        settings.add(
            Setting.intSetting(
                ConfigConstants.SECURITY_PASSWORD_HASHING_ARGON2_VERSION,
                ConfigConstants.SECURITY_PASSWORD_HASHING_ARGON2_VERSION_DEFAULT,
                Property.NodeScope,
                Property.Final
            )
        );

        if (!SSLConfig.isSslOnlyMode()) {
            settings.add(
                Setting.listSetting(
                    ConfigConstants.SECURITY_AUTHCZ_ADMIN_DN,
                    Collections.emptyList(),
                    Function.identity(),
                    Property.NodeScope
                )
            ); // not filtered here

            settings.add(Setting.simpleString(ConfigConstants.SECURITY_CONFIG_INDEX_NAME, Property.NodeScope, Property.Filtered));
            settings.add(Setting.groupSetting(ConfigConstants.SECURITY_AUTHCZ_IMPERSONATION_DN + ".", Property.NodeScope)); // not filtered
                                                                                                                            // here

            settings.add(Setting.simpleString(ConfigConstants.SECURITY_CERT_OID, Property.NodeScope, Property.Filtered));

            settings.add(
                Setting.simpleString(
                    ConfigConstants.SECURITY_CERT_INTERCLUSTER_REQUEST_EVALUATOR_CLASS,
                    Property.NodeScope,
                    Property.Filtered
                )
            );
            settings.add(
                Setting.listSetting(ConfigConstants.SECURITY_NODES_DN, Collections.emptyList(), Function.identity(), Property.NodeScope)
            );// not filtered here

            settings.add(Setting.boolSetting(ConfigConstants.SECURITY_NODES_DN_DYNAMIC_CONFIG_ENABLED, false, Property.NodeScope));// not
                                                                                                                                   // filtered
                                                                                                                                   // here

            settings.add(
                Setting.boolSetting(
                    ConfigConstants.SECURITY_ENABLE_SNAPSHOT_RESTORE_PRIVILEGE,
                    ConfigConstants.SECURITY_DEFAULT_ENABLE_SNAPSHOT_RESTORE_PRIVILEGE,
                    Property.NodeScope,
                    Property.Filtered
                )
            );
            settings.add(
                Setting.boolSetting(
                    ConfigConstants.SECURITY_CHECK_SNAPSHOT_RESTORE_WRITE_PRIVILEGES,
                    ConfigConstants.SECURITY_DEFAULT_CHECK_SNAPSHOT_RESTORE_WRITE_PRIVILEGES,
                    Property.NodeScope,
                    Property.Filtered
                )
            );

            settings.add(Setting.boolSetting(ConfigConstants.SECURITY_DISABLED, false, Property.NodeScope, Property.Filtered));

            settings.add(SecuritySettings.CACHE_TTL_SETTING);

            // Security
            settings.add(
                Setting.boolSetting(ConfigConstants.SECURITY_ADVANCED_MODULES_ENABLED, true, Property.NodeScope, Property.Filtered)
            );
            settings.add(
                Setting.boolSetting(ConfigConstants.SECURITY_ALLOW_UNSAFE_DEMOCERTIFICATES, false, Property.NodeScope, Property.Filtered)
            );
            settings.add(Setting.boolSetting(SECURITY_ALLOW_DEFAULT_INIT_SECURITYINDEX, false, Property.NodeScope, Property.Filtered));
            settings.add(Setting.boolSetting(SECURITY_ALLOW_DEFAULT_INIT_USE_CLUSTER_STATE, false, Property.NodeScope, Property.Filtered));
            settings.add(
                Setting.boolSetting(
                    ConfigConstants.SECURITY_BACKGROUND_INIT_IF_SECURITYINDEX_NOT_EXIST,
                    true,
                    Property.NodeScope,
                    Property.Filtered
                )
            );
            settings.add(
                Setting.boolSetting(ConfigConstants.SECURITY_DFM_EMPTY_OVERRIDES_ALL, false, Property.NodeScope, Property.Filtered)
            );
            settings.add(Setting.groupSetting(ConfigConstants.SECURITY_AUTHCZ_REST_IMPERSONATION_USERS + ".", Property.NodeScope)); // not
                                                                                                                                    // filtered
                                                                                                                                    // here

            settings.add(Setting.simpleString(ConfigConstants.SECURITY_ROLES_MAPPING_RESOLUTION, Property.NodeScope, Property.Filtered));
            settings.add(
                Setting.boolSetting(ConfigConstants.SECURITY_DISABLE_ENVVAR_REPLACEMENT, false, Property.NodeScope, Property.Filtered)
            );

            // Security - Audit
            settings.add(Setting.simpleString(ConfigConstants.SECURITY_AUDIT_TYPE_DEFAULT, Property.NodeScope, Property.Filtered));
            settings.add(Setting.groupSetting(ConfigConstants.SECURITY_AUDIT_CONFIG_ROUTES + ".", Property.NodeScope));
            settings.add(Setting.groupSetting(ConfigConstants.SECURITY_AUDIT_CONFIG_ENDPOINTS + ".", Property.NodeScope));
            settings.add(Setting.intSetting(ConfigConstants.SECURITY_AUDIT_THREADPOOL_SIZE, 10, Property.NodeScope, Property.Filtered));
            settings.add(
                Setting.intSetting(
                    ConfigConstants.SECURITY_AUDIT_THREADPOOL_MAX_QUEUE_LEN,
                    100 * 1000,
                    Property.NodeScope,
                    Property.Filtered
                )
            );
            settings.add(
                Setting.boolSetting(ConfigConstants.OPENDISTRO_SECURITY_AUDIT_LOG_REQUEST_BODY, true, Property.NodeScope, Property.Filtered)
            );
            settings.add(
                Setting.boolSetting(ConfigConstants.OPENDISTRO_SECURITY_AUDIT_RESOLVE_INDICES, true, Property.NodeScope, Property.Filtered)
            );
            settings.add(
                Setting.boolSetting(ConfigConstants.OPENDISTRO_SECURITY_AUDIT_ENABLE_REST, true, Property.NodeScope, Property.Filtered)
            );
            settings.add(
                Setting.boolSetting(ConfigConstants.OPENDISTRO_SECURITY_AUDIT_ENABLE_TRANSPORT, true, Property.NodeScope, Property.Filtered)
            );
            settings.add(
                Setting.simpleString(ConfigConstants.SECURITY_MASKED_FIELDS_ALGORITHM_DEFAULT, Property.NodeScope, Property.Filtered)
            );
            final List<String> disabledCategories = new ArrayList<String>(2);
            disabledCategories.add("AUTHENTICATED");
            disabledCategories.add("GRANTED_PRIVILEGES");
            settings.add(
                Setting.listSetting(
                    ConfigConstants.OPENDISTRO_SECURITY_AUDIT_CONFIG_DISABLED_TRANSPORT_CATEGORIES,
                    disabledCategories,
                    Function.identity(),
                    Property.NodeScope
                )
            ); // not filtered here
            settings.add(
                Setting.listSetting(
                    ConfigConstants.OPENDISTRO_SECURITY_AUDIT_CONFIG_DISABLED_REST_CATEGORIES,
                    disabledCategories,
                    Function.identity(),
                    Property.NodeScope
                )
            ); // not filtered here
            final List<String> ignoredUsers = new ArrayList<String>(2);
            ignoredUsers.add("kibanaserver");
            settings.add(
                Setting.listSetting(
                    ConfigConstants.OPENDISTRO_SECURITY_AUDIT_IGNORE_USERS,
                    ignoredUsers,
                    Function.identity(),
                    Property.NodeScope
                )
            );
            settings.add(
                Setting.listSetting(
                    ConfigConstants.OPENDISTRO_SECURITY_AUDIT_IGNORE_REQUESTS,
                    Collections.emptyList(),
                    Function.identity(),
                    Property.NodeScope
                )
            ); // not filtered here
            settings.add(
                Setting.listSetting(
                    ConfigConstants.SECURITY_AUDIT_IGNORE_HEADERS,
                    Collections.emptyList(),
                    Function.identity(),
                    Property.NodeScope
                )
            );
            settings.add(
                Setting.boolSetting(
                    ConfigConstants.OPENDISTRO_SECURITY_AUDIT_RESOLVE_BULK_REQUESTS,
                    false,
                    Property.NodeScope,
                    Property.Filtered
                )
            );
            settings.add(
                Setting.boolSetting(
                    ConfigConstants.OPENDISTRO_SECURITY_AUDIT_EXCLUDE_SENSITIVE_HEADERS,
                    true,
                    Property.NodeScope,
                    Property.Filtered
                )
            );

            final BiFunction<String, Boolean, Setting<Boolean>> boolSettingNodeScopeFiltered = (
                String keyWithNamespace,
                Boolean value) -> Setting.boolSetting(keyWithNamespace, value, Property.NodeScope, Property.Filtered);

            Arrays.stream(FilterEntries.values()).map(filterEntry -> {
                switch (filterEntry) {
                    case DISABLE_REST_CATEGORIES:
                    case DISABLE_TRANSPORT_CATEGORIES:
                        return Setting.listSetting(
                            filterEntry.getKeyWithNamespace(),
                            disabledCategories,
                            Function.identity(),
                            Property.NodeScope
                        );
                    case IGNORE_REQUESTS:
                    case IGNORE_HEADERS:
                        return Setting.listSetting(
                            filterEntry.getKeyWithNamespace(),
                            Collections.emptyList(),
                            Function.identity(),
                            Property.NodeScope
                        );
                    case IGNORE_USERS:
                        return Setting.listSetting(
                            filterEntry.getKeyWithNamespace(),
                            ignoredUsers,
                            Function.identity(),
                            Property.NodeScope
                        );
                    // All boolean settings with default of true
                    case ENABLE_REST:
                    case ENABLE_TRANSPORT:
                    case EXCLUDE_SENSITIVE_HEADERS:
                    case LOG_REQUEST_BODY:
                    case RESOLVE_INDICES:
                        return boolSettingNodeScopeFiltered.apply(filterEntry.getKeyWithNamespace(), true);
                    case RESOLVE_BULK_REQUESTS:
                        return boolSettingNodeScopeFiltered.apply(filterEntry.getKeyWithNamespace(), false);
                    default:
                        throw new RuntimeException("Please add support for new FilterEntries value '" + filterEntry.name() + "'");
                }
            }).forEach(settings::add);

            // Security - Audit - Sink
            settings.add(
                Setting.simpleString(
                    ConfigConstants.SECURITY_AUDIT_CONFIG_DEFAULT_PREFIX + ConfigConstants.SECURITY_AUDIT_OPENSEARCH_INDEX,
                    Property.NodeScope,
                    Property.Filtered
                )
            );
            settings.add(
                Setting.simpleString(
                    ConfigConstants.SECURITY_AUDIT_CONFIG_DEFAULT_PREFIX + ConfigConstants.SECURITY_AUDIT_OPENSEARCH_TYPE,
                    Property.NodeScope,
                    Property.Filtered
                )
            );

            // Internal OpenSearch DataStream
            settings.add(
                Setting.simpleString(
                    ConfigConstants.SECURITY_AUDIT_CONFIG_DEFAULT_PREFIX + ConfigConstants.SECURITY_AUDIT_OPENSEARCH_DATASTREAM_NAME,
                    Property.NodeScope,
                    Property.Filtered
                )
            );
            settings.add(
                Setting.boolSetting(
                    ConfigConstants.SECURITY_AUDIT_CONFIG_DEFAULT_PREFIX
                        + ConfigConstants.SECURITY_AUDIT_OPENSEARCH_DATASTREAM_TEMPLATE_MANAGE,
                    true,
                    Property.NodeScope,
                    Property.Filtered
                )
            );
            settings.add(
                Setting.simpleString(
                    ConfigConstants.SECURITY_AUDIT_CONFIG_DEFAULT_PREFIX
                        + ConfigConstants.SECURITY_AUDIT_OPENSEARCH_DATASTREAM_TEMPLATE_NAME,
                    Property.NodeScope,
                    Property.Filtered
                )
            );
            settings.add(
                Setting.intSetting(
                    ConfigConstants.SECURITY_AUDIT_CONFIG_DEFAULT_PREFIX
                        + ConfigConstants.SECURITY_AUDIT_OPENSEARCH_DATASTREAM_TEMPLATE_NUMBER_OF_SHARDS,
                    1,
                    Property.NodeScope,
                    Property.Filtered
                )
            );
            settings.add(
                Setting.intSetting(
                    ConfigConstants.SECURITY_AUDIT_CONFIG_DEFAULT_PREFIX
                        + ConfigConstants.SECURITY_AUDIT_OPENSEARCH_DATASTREAM_TEMPLATE_NUMBER_OF_REPLICAS,
                    0,
                    Property.NodeScope,
                    Property.Filtered
                )
            );

            // External OpenSearch
            settings.add(
                Setting.listSetting(
                    ConfigConstants.SECURITY_AUDIT_CONFIG_DEFAULT_PREFIX
                        + ConfigConstants.SECURITY_AUDIT_EXTERNAL_OPENSEARCH_HTTP_ENDPOINTS,
                    Lists.newArrayList("localhost:9200"),
                    Function.identity(),
                    Property.NodeScope
                )
            ); // not filtered here
            settings.add(
                Setting.simpleString(
                    ConfigConstants.SECURITY_AUDIT_CONFIG_DEFAULT_PREFIX + ConfigConstants.SECURITY_AUDIT_EXTERNAL_OPENSEARCH_USERNAME,
                    Property.NodeScope,
                    Property.Filtered
                )
            );
            settings.add(
                Setting.simpleString(
                    ConfigConstants.SECURITY_AUDIT_CONFIG_DEFAULT_PREFIX + ConfigConstants.SECURITY_AUDIT_EXTERNAL_OPENSEARCH_PASSWORD,
                    Property.NodeScope,
                    Property.Filtered
                )
            );
            settings.add(
                Setting.boolSetting(
                    ConfigConstants.SECURITY_AUDIT_CONFIG_DEFAULT_PREFIX + ConfigConstants.SECURITY_AUDIT_EXTERNAL_OPENSEARCH_ENABLE_SSL,
                    false,
                    Property.NodeScope,
                    Property.Filtered
                )
            );
            settings.add(
                Setting.boolSetting(
                    ConfigConstants.SECURITY_AUDIT_CONFIG_DEFAULT_PREFIX
                        + ConfigConstants.SECURITY_AUDIT_EXTERNAL_OPENSEARCH_VERIFY_HOSTNAMES,
                    true,
                    Property.NodeScope,
                    Property.Filtered
                )
            );
            settings.add(
                Setting.boolSetting(
                    ConfigConstants.SECURITY_AUDIT_CONFIG_DEFAULT_PREFIX
                        + ConfigConstants.SECURITY_AUDIT_EXTERNAL_OPENSEARCH_ENABLE_SSL_CLIENT_AUTH,
                    false,
                    Property.NodeScope,
                    Property.Filtered
                )
            );
            settings.add(
                Setting.simpleString(
                    ConfigConstants.SECURITY_AUDIT_CONFIG_DEFAULT_PREFIX
                        + ConfigConstants.SECURITY_AUDIT_EXTERNAL_OPENSEARCH_PEMCERT_CONTENT,
                    Property.NodeScope,
                    Property.Filtered
                )
            );
            settings.add(
                Setting.simpleString(
                    ConfigConstants.SECURITY_AUDIT_CONFIG_DEFAULT_PREFIX
                        + ConfigConstants.SECURITY_AUDIT_EXTERNAL_OPENSEARCH_PEMCERT_FILEPATH,
                    Property.NodeScope,
                    Property.Filtered
                )
            );
            settings.add(
                Setting.simpleString(
                    ConfigConstants.SECURITY_AUDIT_CONFIG_DEFAULT_PREFIX
                        + ConfigConstants.SECURITY_AUDIT_EXTERNAL_OPENSEARCH_PEMKEY_CONTENT,
                    Property.NodeScope,
                    Property.Filtered
                )
            );
            settings.add(
                Setting.simpleString(
                    ConfigConstants.SECURITY_AUDIT_CONFIG_DEFAULT_PREFIX
                        + ConfigConstants.SECURITY_AUDIT_EXTERNAL_OPENSEARCH_PEMKEY_FILEPATH,
                    Property.NodeScope,
                    Property.Filtered
                )
            );
            settings.add(
                Setting.simpleString(
                    ConfigConstants.SECURITY_AUDIT_CONFIG_DEFAULT_PREFIX
                        + ConfigConstants.SECURITY_AUDIT_EXTERNAL_OPENSEARCH_PEMKEY_PASSWORD,
                    Property.NodeScope,
                    Property.Filtered
                )
            );
            settings.add(
                Setting.simpleString(
                    ConfigConstants.SECURITY_AUDIT_CONFIG_DEFAULT_PREFIX
                        + ConfigConstants.SECURITY_AUDIT_EXTERNAL_OPENSEARCH_PEMTRUSTEDCAS_CONTENT,
                    Property.NodeScope,
                    Property.Filtered
                )
            );
            settings.add(
                Setting.simpleString(
                    ConfigConstants.SECURITY_AUDIT_CONFIG_DEFAULT_PREFIX
                        + ConfigConstants.SECURITY_AUDIT_EXTERNAL_OPENSEARCH_PEMTRUSTEDCAS_FILEPATH,
                    Property.NodeScope,
                    Property.Filtered
                )
            );
            settings.add(
                Setting.simpleString(
                    ConfigConstants.SECURITY_AUDIT_CONFIG_DEFAULT_PREFIX
                        + ConfigConstants.SECURITY_AUDIT_EXTERNAL_OPENSEARCH_JKS_CERT_ALIAS,
                    Property.NodeScope,
                    Property.Filtered
                )
            );
            settings.add(
                Setting.listSetting(
                    ConfigConstants.SECURITY_AUDIT_CONFIG_DEFAULT_PREFIX
                        + ConfigConstants.SECURITY_AUDIT_EXTERNAL_OPENSEARCH_ENABLED_SSL_CIPHERS,
                    Collections.emptyList(),
                    Function.identity(),
                    Property.NodeScope
                )
            );// not filtered here
            settings.add(
                Setting.listSetting(
                    ConfigConstants.SECURITY_AUDIT_CONFIG_DEFAULT_PREFIX
                        + ConfigConstants.SECURITY_AUDIT_EXTERNAL_OPENSEARCH_ENABLED_SSL_PROTOCOLS,
                    Collections.emptyList(),
                    Function.identity(),
                    Property.NodeScope
                )
            );// not filtered here

            // Webhooks
            settings.add(
                Setting.simpleString(
                    ConfigConstants.SECURITY_AUDIT_CONFIG_DEFAULT_PREFIX + ConfigConstants.SECURITY_AUDIT_WEBHOOK_URL,
                    Property.NodeScope,
                    Property.Filtered
                )
            );
            settings.add(
                Setting.simpleString(
                    ConfigConstants.SECURITY_AUDIT_CONFIG_DEFAULT_PREFIX + ConfigConstants.SECURITY_AUDIT_WEBHOOK_FORMAT,
                    Property.NodeScope,
                    Property.Filtered
                )
            );
            settings.add(
                Setting.boolSetting(
                    ConfigConstants.SECURITY_AUDIT_CONFIG_DEFAULT_PREFIX + ConfigConstants.SECURITY_AUDIT_WEBHOOK_SSL_VERIFY,
                    true,
                    Property.NodeScope,
                    Property.Filtered
                )
            );
            settings.add(
                Setting.simpleString(
                    ConfigConstants.SECURITY_AUDIT_CONFIG_DEFAULT_PREFIX + ConfigConstants.SECURITY_AUDIT_WEBHOOK_PEMTRUSTEDCAS_FILEPATH,
                    Property.NodeScope,
                    Property.Filtered
                )
            );
            settings.add(
                Setting.simpleString(
                    ConfigConstants.SECURITY_AUDIT_CONFIG_DEFAULT_PREFIX + ConfigConstants.SECURITY_AUDIT_WEBHOOK_PEMTRUSTEDCAS_CONTENT,
                    Property.NodeScope,
                    Property.Filtered
                )
            );

            // Log4j
            settings.add(
                Setting.simpleString(
                    ConfigConstants.SECURITY_AUDIT_CONFIG_DEFAULT_PREFIX + ConfigConstants.SECURITY_AUDIT_LOG4J_LOGGER_NAME,
                    Property.NodeScope,
                    Property.Filtered
                )
            );
            settings.add(
                Setting.simpleString(
                    ConfigConstants.SECURITY_AUDIT_CONFIG_DEFAULT_PREFIX + ConfigConstants.SECURITY_AUDIT_LOG4J_LEVEL,
                    Property.NodeScope,
                    Property.Filtered
                )
            );

            // Kerberos
            settings.add(Setting.simpleString(ConfigConstants.SECURITY_KERBEROS_KRB5_FILEPATH, Property.NodeScope, Property.Filtered));
            settings.add(
                Setting.simpleString(ConfigConstants.SECURITY_KERBEROS_ACCEPTOR_KEYTAB_FILEPATH, Property.NodeScope, Property.Filtered)
            );
            settings.add(Setting.simpleString(ConfigConstants.SECURITY_KERBEROS_ACCEPTOR_PRINCIPAL, Property.NodeScope, Property.Filtered));

            // OpenSearch Security - REST API
            settings.add(
                Setting.listSetting(
                    ConfigConstants.SECURITY_RESTAPI_ROLES_ENABLED,
                    Collections.emptyList(),
                    Function.identity(),
                    Property.NodeScope
                )
            ); // not filtered here
            settings.add(Setting.groupSetting(ConfigConstants.SECURITY_RESTAPI_ENDPOINTS_DISABLED + ".", Property.NodeScope));
            settings.add(Setting.boolSetting(ConfigConstants.SECURITY_RESTAPI_ADMIN_ENABLED, false, Property.NodeScope, Property.Filtered));

            settings.add(
                Setting.simpleString(ConfigConstants.SECURITY_RESTAPI_PASSWORD_VALIDATION_REGEX, Property.NodeScope, Property.Filtered)
            );
            settings.add(
                Setting.simpleString(
                    ConfigConstants.SECURITY_RESTAPI_PASSWORD_VALIDATION_ERROR_MESSAGE,
                    Property.NodeScope,
                    Property.Filtered
                )
            );

            settings.add(
                Setting.intSetting(ConfigConstants.SECURITY_RESTAPI_PASSWORD_MIN_LENGTH, -1, -1, Property.NodeScope, Property.Filtered)
            );
            settings.add(
                Setting.simpleString(
                    ConfigConstants.SECURITY_RESTAPI_PASSWORD_SCORE_BASED_VALIDATION_STRENGTH,
                    PasswordValidator.ScoreStrength.STRONG.name(),
                    PasswordValidator.ScoreStrength::fromConfiguration,
                    Property.NodeScope,
                    Property.Filtered
                )
            );

            // Compliance
            settings.add(
                Setting.listSetting(
                    ConfigConstants.OPENDISTRO_SECURITY_COMPLIANCE_HISTORY_WRITE_WATCHED_INDICES,
                    Collections.emptyList(),
                    Function.identity(),
                    Property.NodeScope
                )
            ); // not filtered here
            settings.add(
                Setting.listSetting(
                    ConfigConstants.OPENDISTRO_SECURITY_COMPLIANCE_HISTORY_READ_WATCHED_FIELDS,
                    Collections.emptyList(),
                    Function.identity(),
                    Property.NodeScope
                )
            ); // not filtered here
            settings.add(
                Setting.boolSetting(
                    ConfigConstants.OPENDISTRO_SECURITY_COMPLIANCE_HISTORY_WRITE_METADATA_ONLY,
                    false,
                    Property.NodeScope,
                    Property.Filtered
                )
            );
            settings.add(
                Setting.boolSetting(
                    ConfigConstants.OPENDISTRO_SECURITY_COMPLIANCE_HISTORY_READ_METADATA_ONLY,
                    false,
                    Property.NodeScope,
                    Property.Filtered
                )
            );
            settings.add(
                Setting.boolSetting(
                    ConfigConstants.OPENDISTRO_SECURITY_COMPLIANCE_HISTORY_WRITE_LOG_DIFFS,
                    false,
                    Property.NodeScope,
                    Property.Filtered
                )
            );
            settings.add(
                Setting.boolSetting(
                    ConfigConstants.OPENDISTRO_SECURITY_COMPLIANCE_HISTORY_EXTERNAL_CONFIG_ENABLED,
                    false,
                    Property.NodeScope,
                    Property.Filtered
                )
            );
            settings.add(
                Setting.listSetting(
                    ConfigConstants.OPENDISTRO_SECURITY_COMPLIANCE_HISTORY_READ_IGNORE_USERS,
                    Collections.emptyList(),
                    Function.identity(),
                    Property.NodeScope
                )
            ); // not filtered here
            settings.add(
                Setting.listSetting(
                    ConfigConstants.OPENDISTRO_SECURITY_COMPLIANCE_HISTORY_WRITE_IGNORE_USERS,
                    Collections.emptyList(),
                    Function.identity(),
                    Property.NodeScope
                )
            ); // not filtered here
            settings.add(
                Setting.boolSetting(
                    ConfigConstants.SECURITY_COMPLIANCE_DISABLE_ANONYMOUS_AUTHENTICATION,
                    false,
                    Property.NodeScope,
                    Property.Filtered
                )
            );
            settings.add(
                Setting.listSetting(
                    ConfigConstants.SECURITY_COMPLIANCE_IMMUTABLE_INDICES,
                    Collections.emptyList(),
                    Function.identity(),
                    Property.NodeScope
                )
            ); // not filtered here
            settings.add(Setting.simpleString(ConfigConstants.SECURITY_COMPLIANCE_SALT, Property.NodeScope, Property.Filtered));
            settings.add(
                Setting.boolSetting(
                    ConfigConstants.SECURITY_COMPLIANCE_HISTORY_INTERNAL_CONFIG_ENABLED,
                    false,
                    Property.NodeScope,
                    Property.Filtered
                )
            );
            settings.add(transportPassiveAuthSetting.getDynamicSetting());

            settings.add(
                Setting.boolSetting(
                    ConfigConstants.SECURITY_FILTER_SECURITYINDEX_FROM_ALL_REQUESTS,
                    false,
                    Property.NodeScope,
                    Property.Filtered
                )
            );

            // compat
            settings.add(
                Setting.boolSetting(
                    ConfigConstants.SECURITY_UNSUPPORTED_DISABLE_INTERTRANSPORT_AUTH_INITIALLY,
                    false,
                    Property.NodeScope,
                    Property.Filtered
                )
            );
            settings.add(
                Setting.boolSetting(
                    ConfigConstants.SECURITY_UNSUPPORTED_DISABLE_REST_AUTH_INITIALLY,
                    false,
                    Property.NodeScope,
                    Property.Filtered
                )
            );
            settings.add(
                Setting.intSetting(
                    ConfigConstants.SECURITY_UNSUPPORTED_DELAY_INITIALIZATION_SECONDS,
                    0,
                    Property.NodeScope,
                    Property.Filtered
                )
            );

            // system integration
            settings.add(
                Setting.boolSetting(
                    ConfigConstants.SECURITY_UNSUPPORTED_RESTORE_SECURITYINDEX_ENABLED,
                    false,
                    Property.NodeScope,
                    Property.Filtered
                )
            );
            settings.add(
                Setting.boolSetting(ConfigConstants.SECURITY_UNSUPPORTED_INJECT_USER_ENABLED, false, Property.NodeScope, Property.Filtered)
            );
            settings.add(
                Setting.boolSetting(
                    ConfigConstants.SECURITY_UNSUPPORTED_INJECT_ADMIN_USER_ENABLED,
                    false,
                    Property.NodeScope,
                    Property.Filtered
                )
            );
            settings.add(
                Setting.boolSetting(ConfigConstants.SECURITY_UNSUPPORTED_ALLOW_NOW_IN_DLS, false, Property.NodeScope, Property.Filtered)
            );
            settings.add(
                Setting.boolSetting(
                    SECURITY_UNSUPPORTED_RESTAPI_ALLOW_SECURITYCONFIG_MODIFICATION,
                    false,
                    Property.NodeScope,
                    Property.Filtered
                )
            );
            settings.add(
                Setting.boolSetting(ConfigConstants.SECURITY_UNSUPPORTED_LOAD_STATIC_RESOURCES, true, Property.NodeScope, Property.Filtered)
            );
            settings.add(Setting.boolSetting(SECURITY_SSL_CERT_RELOAD_ENABLED, false, Property.NodeScope, Property.Filtered));
            settings.add(Setting.boolSetting(SECURITY_SSL_CERTIFICATES_HOT_RELOAD_ENABLED, false, Property.NodeScope, Property.Filtered));
            settings.add(
                Setting.boolSetting(
                    ConfigConstants.SECURITY_UNSUPPORTED_ACCEPT_INVALID_CONFIG,
                    false,
                    Property.NodeScope,
                    Property.Filtered
                )
            );
            settings.add(
                Setting.boolSetting(
                    ConfigConstants.SECURITY_SYSTEM_INDICES_PERMISSIONS_ENABLED_KEY,
                    ConfigConstants.SECURITY_SYSTEM_INDICES_PERMISSIONS_DEFAULT,
                    Property.NodeScope,
                    Property.Filtered
                )
            );

            // Privileges evaluation
            settings.add(RoleBasedActionPrivileges.PRECOMPUTED_PRIVILEGES_MAX_HEAP_SIZE);
            settings.add(RoleBasedActionPrivileges.PRECOMPUTED_PRIVILEGES_ENABLED);

            // Resource Sharing
            settings.add(resourceSharingEnabledSetting.getDynamicSetting());

            // resource marked here will be protected, other resources will not be protected with resource sharing model
            // Defaults to no resources as protected
            settings.add(resourceSharingProtectedResourceTypesSetting.getDynamicSetting());

            settings.add(UserFactory.Caching.MAX_SIZE);
            settings.add(UserFactory.Caching.EXPIRE_AFTER_ACCESS);

            // Security Config Version Index
            settings.add(
                Setting.boolSetting(
                    ConfigConstants.EXPERIMENTAL_SECURITY_CONFIGURATIONS_VERSIONS_ENABLED,
                    ConfigConstants.EXPERIMENTAL_SECURITY_CONFIGURATIONS_VERSIONS_ENABLED_DEFAULT,
                    Property.NodeScope,
                    Property.Filtered
                )
            );

            settings.add(
                Setting.simpleString(
                    ConfigConstants.SECURITY_CONFIG_VERSIONS_INDEX_NAME,
                    ConfigConstants.OPENSEARCH_SECURITY_DEFAULT_CONFIG_VERSIONS_INDEX,
                    Property.NodeScope,
                    Property.Filtered
                )
            );

            settings.add(
                Setting.intSetting(
                    ConfigConstants.SECURITY_CONFIG_VERSION_RETENTION_COUNT,
                    ConfigConstants.SECURITY_CONFIG_VERSION_RETENTION_COUNT_DEFAULT,
                    Property.NodeScope,
                    Property.Final
                )
            );

            settings.add(SecuritySettings.USER_ATTRIBUTE_SERIALIZATION_ENABLED_SETTING);
        }

        return settings;
    }

    @Override
    public List<String> getSettingsFilter() {
        List<String> settingsFilter = new ArrayList<>();

        if (disabled) {
            return settingsFilter;
        }
        settingsFilter.add("opendistro_security.*");
        settingsFilter.add("plugins.security.transport_user_cache.*");
        settingsFilter.add("plugins.security.nodes_dn.*");
        settingsFilter.add("plugins.security.restapi.*");
        settingsFilter.add("plugins.security.ssl.*");
        settingsFilter.add("plugins.security.config_version.*");
        settingsFilter.add("plugins.security.nodes_dn_dynamic_config_enabled.*");
        settingsFilter.add("plugins.security.privileges_evaluation.*");
        settingsFilter.add("plugins.security.authcz.*");
        settingsFilter.add("plugins.security.password.*");
        settingsFilter.add("plugins.security.unsupported.*");
        settingsFilter.add("plugins.security.audit.*");
        settingsFilter.add("plugins.security.compliance.*");
        return settingsFilter;
    }

    @Override
    public void onNodeStarted(DiscoveryNode localNode) {
        this.localNode.set(localNode);
        if (!SSLConfig.isSslOnlyMode() && !client && !disabled && !useClusterStateToInitSecurityConfig(settings)) {
            cr.initOnNodeStart();
        }

        // resourceSharingIndexManagementRepository will be null when sec plugin is disabled or is in SSLOnly mode, hence it will not be
        // instantiated
        if (resourceSharingEnabledSetting.getDynamicSettingValue()) {
            // create resource sharing index if absent
            // TODO check if this should be wrapped in an atomic completable future
            log.debug("Attempting to create Resource Sharing index");
            Set<String> resourceIndices = new HashSet<>();
            if (resourcePluginInfo != null) {
                resourceIndices = resourcePluginInfo.getResourceIndices();
            }
            rsIndexHandler.createResourceSharingIndicesIfAbsent(resourceIndices);

        }

        final Set<ModuleInfo> securityModules = ReflectionHelper.getModulesLoaded();
        log.info("{} OpenSearch Security modules loaded so far: {}", securityModules.size(), securityModules);
    }

    // below is a hack because it seems not possible to access RepositoriesService from a non guice class
    // the way of how deguice is organized is really a mess - hope this can be fixed in later versions
    // TODO check if this could be removed

    @Override
    public Collection<Class<? extends LifecycleComponent>> getGuiceServiceClasses() {

        if (client || disabled || SSLConfig.isSslOnlyMode()) {
            return Collections.emptyList();
        }

        final List<Class<? extends LifecycleComponent>> services = new ArrayList<>(1);
        services.add(GuiceHolder.class);
        return services;
    }

    @Override
    public Function<String, Predicate<String>> getFieldFilter() {
        return index -> {
            if (threadPool == null || dlsFlsValve == null) {
                return field -> true;
            }

            return field -> {
                try {
                    return dlsFlsValve.isFieldAllowed(index, field);
                } catch (PrivilegesEvaluationException e) {
                    log.error("Error while evaluating FLS for {}.{}", index, field, e);
                    return false;
                }
            };
        };
    }

    @Override
    public Collection<SystemIndexDescriptor> getSystemIndexDescriptors(Settings settings) {
        List<SystemIndexDescriptor> systemIndexDescriptors = new ArrayList<>();

        final String indexPattern = settings.get(
            ConfigConstants.SECURITY_CONFIG_INDEX_NAME,
            ConfigConstants.OPENDISTRO_SECURITY_DEFAULT_CONFIG_INDEX
        );
        final SystemIndexDescriptor securityIndexDescriptor = new SystemIndexDescriptor(indexPattern, "Security index");
        systemIndexDescriptors.add(securityIndexDescriptor);

        for (String resourceIndex : resourcePluginInfo.getResourceIndices()) {
            final SystemIndexDescriptor resourceSharingIndexDescriptor = new SystemIndexDescriptor(
                getSharingIndex(resourceIndex),
                "Resource Sharing index for index: " + resourceIndex
            );
            systemIndexDescriptors.add(resourceSharingIndexDescriptor);
        }

        if (SecurityConfigVersionHandler.isVersionIndexEnabled(settings)) {
            final String securityVersionsIndexPattern = settings.get(
                ConfigConstants.SECURITY_CONFIG_VERSIONS_INDEX_NAME,
                ConfigConstants.OPENSEARCH_SECURITY_DEFAULT_CONFIG_VERSIONS_INDEX
            );
            systemIndexDescriptors.add(new SystemIndexDescriptor(securityVersionsIndexPattern, "Security config versions index"));
        }

        return ImmutableList.copyOf(systemIndexDescriptors);
    }

    @Override
    public Subject getCurrentSubject() {
        return (Subject) threadPool.getThreadContext().getPersistent(OPENDISTRO_SECURITY_AUTHENTICATED_USER);
    }

    @Override
    public SecurityTokenManager getTokenManager() {
        return tokenManager;
    }

    @Override
    public PluginSubject getPluginSubject(Plugin plugin) {
        PluginSubject subject = new SecurePluginSubject(threadPool, settings, plugin);
        if (!client && !disabled && !SSLConfig.isSslOnlyMode()) {
            String pluginPrincipal = subject.getPrincipal().getName();
            URL resource = plugin.getClass().getClassLoader().getResource("plugin-additional-permissions.yml");
            RoleV7 pluginPermissions;
            if (resource == null) {
                log.info(
                    "plugin-additional-permissions.yml not found on classpath for plugin {}, using empty permissions",
                    pluginPrincipal
                );
                pluginPermissions = new RoleV7();
                pluginPermissions.setCluster_permissions(new ArrayList<>());
            } else {
                try {
                    pluginPermissions = RoleV7.fromPluginPermissionsFile(resource);
                } catch (IOException e) {
                    throw new OpenSearchSecurityException(e.getMessage(), e);
                }
            }
            pluginPermissions.getCluster_permissions().add(BulkAction.NAME);
            evaluator.updatePluginToActionPrivileges(pluginPrincipal, pluginPermissions);
        }
        return subject;
    }

    @Override
    public Optional<SecureSettingsFactory> getSecureSettingFactory(Settings settings) {
        return Optional.of(
            new OpenSearchSecureSettingsFactory(
                threadPool,
                sslSettingsManager,
                evaluateSslExceptionHandler(),
                securityRestHandler,
                SSLConfig
            )
        );
    }

<<<<<<< HEAD
    private void tryAddSecurityProvider() {
        AccessController.doPrivileged(() -> {
            if (Security.getProvider("BCFIPS") == null) {
                Security.addProvider(new BouncyCastleFipsProvider());
                log.debug("Bouncy Castle FIPS Provider added");
            }
        });
    }

=======
    // CS-SUPPRESS-SINGLE: RegexpSingleline get Resource Sharing Extensions
>>>>>>> 04c90e2e
    @Override
    public void loadExtensions(ExtensionLoader loader) {
        // discover & register extensions and their types
        Set<ResourceSharingExtension> exts = new HashSet<>(loader.loadExtensions(ResourceSharingExtension.class));
        resourcePluginInfo.setResourceSharingExtensions(exts);

        // load action-groups in memory
        ResourceActionGroupsHelper.loadActionGroupsConfig(resourcePluginInfo);
    }

    public static class GuiceHolder implements LifecycleComponent {

        private static RepositoriesService repositoriesService;
        private static RemoteClusterService remoteClusterService;
        private static IndicesService indicesService;
        private static PitService pitService;

        private static ExtensionsManager extensionsManager;

        @Inject
        public GuiceHolder(
            final RepositoriesService repositoriesService,
            final TransportService remoteClusterService,
            IndicesService indicesService,
            PitService pitService,
            ExtensionsManager extensionsManager
        ) {
            GuiceHolder.repositoriesService = repositoriesService;
            GuiceHolder.remoteClusterService = remoteClusterService.getRemoteClusterService();
            GuiceHolder.indicesService = indicesService;
            GuiceHolder.pitService = pitService;
            GuiceHolder.extensionsManager = extensionsManager;
        }

        public static RepositoriesService getRepositoriesService() {
            return repositoriesService;
        }

        public static RemoteClusterService getRemoteClusterService() {
            return remoteClusterService;
        }

        public static IndicesService getIndicesService() {
            return indicesService;
        }

        public static PitService getPitService() {
            return pitService;
        }

        public static ExtensionsManager getExtensionsManager() {
            return extensionsManager;
        }

        @Override
        public void close() {}

        @Override
        public Lifecycle.State lifecycleState() {
            return null;
        }

        @Override
        public void addLifecycleListener(LifecycleListener listener) {}

        @Override
        public void removeLifecycleListener(LifecycleListener listener) {}

        @Override
        public void start() {}

        @Override
        public void stop() {}

    }
}<|MERGE_RESOLUTION|>--- conflicted
+++ resolved
@@ -33,11 +33,6 @@
 import java.nio.file.Path;
 import java.nio.file.attribute.PosixFilePermission;
 import java.security.MessageDigest;
-<<<<<<< HEAD
-import java.security.Security;
-=======
-import java.security.PrivilegedAction;
->>>>>>> 04c90e2e
 import java.util.ArrayList;
 import java.util.Arrays;
 import java.util.Collection;
@@ -2425,19 +2420,6 @@
         );
     }
 
-<<<<<<< HEAD
-    private void tryAddSecurityProvider() {
-        AccessController.doPrivileged(() -> {
-            if (Security.getProvider("BCFIPS") == null) {
-                Security.addProvider(new BouncyCastleFipsProvider());
-                log.debug("Bouncy Castle FIPS Provider added");
-            }
-        });
-    }
-
-=======
-    // CS-SUPPRESS-SINGLE: RegexpSingleline get Resource Sharing Extensions
->>>>>>> 04c90e2e
     @Override
     public void loadExtensions(ExtensionLoader loader) {
         // discover & register extensions and their types
