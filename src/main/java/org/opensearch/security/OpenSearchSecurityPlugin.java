--- conflicted
+++ resolved
@@ -826,10 +826,6 @@
         NamedWriteableRegistry namedWriteableRegistry,
         NetworkService networkService,
         Tracer tracer
-<<<<<<< HEAD
-
-=======
->>>>>>> bfba97ae
     ) {
         Map<String, Supplier<Transport>> transports = new HashMap<String, Supplier<Transport>>();
 
