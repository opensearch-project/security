--- conflicted
+++ resolved
@@ -1015,18 +1015,14 @@
 
         final String principalExtractorClass = settings.get(SSLConfigConstants.SECURITY_SSL_TRANSPORT_PRINCIPAL_EXTRACTOR_CLASS, null);
 
-        if (principalExtractorClass == null) {
+        if(principalExtractorClass == null) {
             principalExtractor = new DefaultPrincipalExtractor();
         } else {
             principalExtractor = ReflectionHelper.instantiatePrincipalExtractor(principalExtractorClass);
         }
 
-<<<<<<< HEAD
         restLayerEvaluator = new RestLayerPrivilegesEvaluator(clusterService, threadPool, auditLog, cih, namedXContentRegistry);
 
-        securityRestHandler = new SecurityRestFilter(backendRegistry, restLayerEvaluator, auditLog, threadPool,
-                principalExtractor, settings, configPath, compatConfig);
-=======
         securityRestHandler = new SecurityRestFilter(
             backendRegistry,
             auditLog,
@@ -1036,7 +1032,6 @@
             configPath,
             compatConfig
         );
->>>>>>> c808692b
 
         final DynamicConfigFactory dcf = new DynamicConfigFactory(cr, settings, configPath, localClient, threadPool, cih);
         dcf.registerDCFListener(backendRegistry);
