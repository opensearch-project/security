/*
 * Copyright 2015-2018 _floragunn_ GmbH
 * Licensed under the Apache License, Version 2.0 (the "License");
 * you may not use this file except in compliance with the License.
 * You may obtain a copy of the License at
 *
 * http://www.apache.org/licenses/LICENSE-2.0
 *
 * Unless required by applicable law or agreed to in writing, software
 * distributed under the License is distributed on an "AS IS" BASIS,
 * WITHOUT WARRANTIES OR CONDITIONS OF ANY KIND, either express or implied.
 * See the License for the specific language governing permissions and
 * limitations under the License.
 */

/*
 * SPDX-License-Identifier: Apache-2.0
 *
 * The OpenSearch Contributors require contributions made to
 * this file be licensed under the Apache-2.0 license or a
 * compatible open source license.
 *
 * Modifications Copyright OpenSearch Contributors. See
 * GitHub history for details.
 */

package org.opensearch.security;

// CS-SUPPRESS-SINGLE: RegexpSingleline Extensions manager used to allow/disallow TLS connections to extensions

import java.io.IOException;
import java.nio.file.Files;
import java.nio.file.LinkOption;
import java.nio.file.Path;
import java.nio.file.attribute.PosixFilePermission;
import java.security.AccessController;
import java.security.MessageDigest;
import java.security.PrivilegedAction;
import java.security.Provider;
import java.security.Security;
import java.util.ArrayList;
import java.util.Arrays;
import java.util.Collection;
import java.util.Collections;
import java.util.HashMap;
import java.util.HashSet;
import java.util.List;
import java.util.Map;
import java.util.Objects;
import java.util.Optional;
import java.util.Set;
import java.util.concurrent.atomic.AtomicReference;
import java.util.function.BiFunction;
import java.util.function.Function;
import java.util.function.Predicate;
import java.util.function.Supplier;
import java.util.function.UnaryOperator;
import java.util.stream.Collectors;
import java.util.stream.Stream;

import com.google.common.collect.Lists;
import org.apache.commons.lang3.StringUtils;
import org.apache.logging.log4j.LogManager;
import org.apache.logging.log4j.Logger;
import org.apache.lucene.search.QueryCachingPolicy;
import org.apache.lucene.search.Weight;

import org.opensearch.OpenSearchException;
import org.opensearch.OpenSearchSecurityException;
import org.opensearch.SpecialPermission;
import org.opensearch.Version;
import org.opensearch.action.ActionRequest;
import org.opensearch.action.search.PitService;
import org.opensearch.action.search.SearchScrollAction;
import org.opensearch.action.support.ActionFilter;
import org.opensearch.client.Client;
import org.opensearch.cluster.ClusterState;
import org.opensearch.cluster.NamedDiff;
import org.opensearch.cluster.metadata.IndexNameExpressionResolver;
import org.opensearch.cluster.node.DiscoveryNode;
import org.opensearch.cluster.node.DiscoveryNodes;
import org.opensearch.cluster.service.ClusterService;
import org.opensearch.common.inject.Inject;
import org.opensearch.common.lifecycle.Lifecycle;
import org.opensearch.common.lifecycle.LifecycleComponent;
import org.opensearch.common.lifecycle.LifecycleListener;
import org.opensearch.common.logging.DeprecationLogger;
import org.opensearch.common.network.NetworkModule;
import org.opensearch.common.network.NetworkService;
import org.opensearch.common.settings.ClusterSettings;
import org.opensearch.common.settings.IndexScopedSettings;
import org.opensearch.common.settings.Setting;
import org.opensearch.common.settings.Setting.Property;
import org.opensearch.common.settings.Settings;
import org.opensearch.common.settings.SettingsFilter;
import org.opensearch.common.util.BigArrays;
import org.opensearch.common.util.PageCacheRecycler;
import org.opensearch.common.util.concurrent.ThreadContext;
import org.opensearch.core.action.ActionResponse;
import org.opensearch.core.common.io.stream.NamedWriteableRegistry;
import org.opensearch.core.index.Index;
import org.opensearch.core.indices.breaker.CircuitBreakerService;
import org.opensearch.core.rest.RestStatus;
import org.opensearch.core.transport.TransportResponse;
import org.opensearch.core.xcontent.NamedXContentRegistry;
import org.opensearch.env.Environment;
import org.opensearch.env.NodeEnvironment;
import org.opensearch.extensions.ExtensionsManager;
import org.opensearch.http.HttpServerTransport;
import org.opensearch.http.HttpServerTransport.Dispatcher;
import org.opensearch.http.netty4.ssl.SecureNetty4HttpServerTransport;
import org.opensearch.identity.Subject;
import org.opensearch.identity.noop.NoopSubject;
import org.opensearch.index.IndexModule;
import org.opensearch.index.cache.query.QueryCache;
import org.opensearch.indices.IndicesService;
import org.opensearch.indices.SystemIndexDescriptor;
import org.opensearch.plugins.ClusterPlugin;
import org.opensearch.plugins.ExtensionAwarePlugin;
import org.opensearch.plugins.IdentityPlugin;
import org.opensearch.plugins.MapperPlugin;
import org.opensearch.plugins.SecureHttpTransportSettingsProvider;
import org.opensearch.plugins.SecureSettingsFactory;
import org.opensearch.plugins.SecureTransportSettingsProvider;
import org.opensearch.repositories.RepositoriesService;
import org.opensearch.rest.RestController;
import org.opensearch.rest.RestHandler;
import org.opensearch.script.ScriptService;
import org.opensearch.search.internal.InternalScrollSearchRequest;
import org.opensearch.search.internal.ReaderContext;
import org.opensearch.search.internal.SearchContext;
import org.opensearch.search.query.QuerySearchResult;
import org.opensearch.security.action.configupdate.ConfigUpdateAction;
import org.opensearch.security.action.configupdate.TransportConfigUpdateAction;
import org.opensearch.security.action.onbehalf.CreateOnBehalfOfTokenAction;
import org.opensearch.security.action.whoami.TransportWhoAmIAction;
import org.opensearch.security.action.whoami.WhoAmIAction;
import org.opensearch.security.auditlog.AuditLog;
import org.opensearch.security.auditlog.AuditLog.Origin;
import org.opensearch.security.auditlog.AuditLogSslExceptionHandler;
import org.opensearch.security.auditlog.NullAuditLog;
import org.opensearch.security.auditlog.config.AuditConfig.Filter.FilterEntries;
import org.opensearch.security.auditlog.impl.AuditLogImpl;
import org.opensearch.security.auth.BackendRegistry;
import org.opensearch.security.compliance.ComplianceIndexingOperationListener;
import org.opensearch.security.compliance.ComplianceIndexingOperationListenerImpl;
import org.opensearch.security.configuration.AdminDNs;
import org.opensearch.security.configuration.ClusterInfoHolder;
import org.opensearch.security.configuration.CompatConfig;
import org.opensearch.security.configuration.ConfigurationRepository;
import org.opensearch.security.configuration.DlsFlsRequestValve;
import org.opensearch.security.configuration.DlsFlsValveImpl;
import org.opensearch.security.configuration.PrivilegesInterceptorImpl;
import org.opensearch.security.configuration.Salt;
import org.opensearch.security.configuration.SecurityFlsDlsIndexSearcherWrapper;
import org.opensearch.security.dlic.rest.api.Endpoint;
import org.opensearch.security.dlic.rest.api.SecurityRestApiActions;
import org.opensearch.security.dlic.rest.api.ssl.CertificatesActionType;
import org.opensearch.security.dlic.rest.api.ssl.TransportCertificatesInfoNodesAction;
import org.opensearch.security.dlic.rest.validation.PasswordValidator;
import org.opensearch.security.filter.SecurityFilter;
import org.opensearch.security.filter.SecurityRestFilter;
import org.opensearch.security.hasher.PasswordHasher;
import org.opensearch.security.hasher.PasswordHasherFactory;
import org.opensearch.security.http.NonSslHttpServerTransport;
import org.opensearch.security.http.XFFResolver;
import org.opensearch.security.identity.SecurityTokenManager;
import org.opensearch.security.privileges.PrivilegesEvaluator;
import org.opensearch.security.privileges.PrivilegesInterceptor;
import org.opensearch.security.privileges.RestLayerPrivilegesEvaluator;
import org.opensearch.security.resolver.IndexResolverReplacer;
import org.opensearch.security.rest.DashboardsInfoAction;
import org.opensearch.security.rest.SecurityConfigUpdateAction;
import org.opensearch.security.rest.SecurityHealthAction;
import org.opensearch.security.rest.SecurityInfoAction;
import org.opensearch.security.rest.SecurityWhoAmIAction;
import org.opensearch.security.rest.TenantInfoAction;
import org.opensearch.security.securityconf.DynamicConfigFactory;
import org.opensearch.security.setting.OpensearchDynamicSetting;
import org.opensearch.security.setting.TransportPassiveAuthSetting;
import org.opensearch.security.ssl.ExternalSecurityKeyStore;
import org.opensearch.security.ssl.OpenSearchSecureSettingsFactory;
import org.opensearch.security.ssl.OpenSearchSecuritySSLPlugin;
import org.opensearch.security.ssl.SslExceptionHandler;
import org.opensearch.security.ssl.http.netty.ValidatingDispatcher;
import org.opensearch.security.ssl.transport.DefaultPrincipalExtractor;
import org.opensearch.security.ssl.util.SSLConfigConstants;
import org.opensearch.security.state.SecurityMetadata;
import org.opensearch.security.support.ConfigConstants;
import org.opensearch.security.support.GuardedSearchOperationWrapper;
import org.opensearch.security.support.HeaderHelper;
import org.opensearch.security.support.ModuleInfo;
import org.opensearch.security.support.ReflectionHelper;
import org.opensearch.security.support.SecuritySettings;
import org.opensearch.security.support.SecurityUtils;
import org.opensearch.security.support.WildcardMatcher;
import org.opensearch.security.transport.DefaultInterClusterRequestEvaluator;
import org.opensearch.security.transport.InterClusterRequestEvaluator;
import org.opensearch.security.transport.SecurityInterceptor;
import org.opensearch.security.user.User;
import org.opensearch.security.user.UserService;
import org.opensearch.tasks.Task;
import org.opensearch.telemetry.tracing.Tracer;
import org.opensearch.threadpool.ThreadPool;
import org.opensearch.transport.RemoteClusterService;
import org.opensearch.transport.Transport;
import org.opensearch.transport.Transport.Connection;
import org.opensearch.transport.TransportChannel;
import org.opensearch.transport.TransportInterceptor;
import org.opensearch.transport.TransportRequest;
import org.opensearch.transport.TransportRequestHandler;
import org.opensearch.transport.TransportRequestOptions;
import org.opensearch.transport.TransportResponseHandler;
import org.opensearch.transport.TransportService;
import org.opensearch.transport.netty4.ssl.SecureNetty4Transport;
import org.opensearch.watcher.ResourceWatcherService;

import static org.opensearch.security.dlic.rest.api.RestApiAdminPrivilegesEvaluator.ENDPOINTS_WITH_PERMISSIONS;
import static org.opensearch.security.dlic.rest.api.RestApiAdminPrivilegesEvaluator.SECURITY_CONFIG_UPDATE;
import static org.opensearch.security.setting.DeprecatedSettings.checkForDeprecatedSetting;
import static org.opensearch.security.support.ConfigConstants.SECURITY_ALLOW_DEFAULT_INIT_SECURITYINDEX;
import static org.opensearch.security.support.ConfigConstants.SECURITY_ALLOW_DEFAULT_INIT_USE_CLUSTER_STATE;
import static org.opensearch.security.support.ConfigConstants.SECURITY_UNSUPPORTED_RESTAPI_ALLOW_SECURITYCONFIG_MODIFICATION;
// CS-ENFORCE-SINGLE

public final class OpenSearchSecurityPlugin extends OpenSearchSecuritySSLPlugin
    implements
        ClusterPlugin,
        MapperPlugin,
        // CS-SUPPRESS-SINGLE: RegexpSingleline get Extensions Settings
        ExtensionAwarePlugin,
        IdentityPlugin
// CS-ENFORCE-SINGLE

{

    private static final String KEYWORD = ".keyword";
    private static final Logger actionTrace = LogManager.getLogger("opendistro_security_action_trace");
    private static final DeprecationLogger deprecationLogger = DeprecationLogger.getLogger(OpenSearchSecurityPlugin.class);

    public static final String LEGACY_OPENDISTRO_PREFIX = "_opendistro/_security";
    public static final String PLUGINS_PREFIX = "_plugins/_security";

    private boolean sslCertReloadEnabled;
    private volatile SecurityInterceptor si;
    private volatile PrivilegesEvaluator evaluator;
    private volatile UserService userService;
    private volatile RestLayerPrivilegesEvaluator restLayerEvaluator;
    private volatile ConfigurationRepository cr;
    private volatile AdminDNs adminDns;
    private volatile ClusterService cs;
    private volatile AtomicReference<DiscoveryNode> localNode = new AtomicReference<>();
    private volatile AuditLog auditLog;
    private volatile BackendRegistry backendRegistry;
    private volatile SslExceptionHandler sslExceptionHandler;
    private volatile Client localClient;
    private final boolean disabled;
    private volatile SecurityTokenManager tokenManager;
    private volatile DynamicConfigFactory dcf;
    private final List<String> demoCertHashes = new ArrayList<String>(3);
    private volatile SecurityFilter sf;
    private volatile IndexResolverReplacer irr;
    private final AtomicReference<NamedXContentRegistry> namedXContentRegistry = new AtomicReference<>(NamedXContentRegistry.EMPTY);;
    private volatile DlsFlsRequestValve dlsFlsValve = null;
    private volatile Salt salt;
    private volatile OpensearchDynamicSetting<Boolean> transportPassiveAuthSetting;
    private volatile PasswordHasher passwordHasher;

    public static boolean isActionTraceEnabled() {

        return actionTrace.isTraceEnabled();
    }

    public static void traceAction(String message) {
        actionTrace.trace(message);
    }

    public static void traceAction(String message, Object p0) {
        actionTrace.trace(message, p0);
    }

    @Override
    public void close() throws IOException {
        super.close();
        if (auditLog != null) {
            auditLog.close();
        }
    }

    private final SslExceptionHandler evaluateSslExceptionHandler() {
        if (client || disabled || SSLConfig.isSslOnlyMode()) {
            return new SslExceptionHandler() {
            };
        }

        return Objects.requireNonNull(sslExceptionHandler);
    }

    private static boolean isDisabled(final Settings settings) {
        return settings.getAsBoolean(ConfigConstants.SECURITY_DISABLED, false);
    }

    private static boolean useClusterStateToInitSecurityConfig(final Settings settings) {
        return settings.getAsBoolean(SECURITY_ALLOW_DEFAULT_INIT_USE_CLUSTER_STATE, false);
    }

    /**
     * SSL Cert Reload will be enabled only if security is not disabled and not in we are not using sslOnly mode.
     * @param settings Elastic configuration settings
     * @return true if ssl cert reload is enabled else false
     */
    private static boolean isSslCertReloadEnabled(final Settings settings) {
        return settings.getAsBoolean(ConfigConstants.SECURITY_SSL_CERT_RELOAD_ENABLED, false);
    }

    @SuppressWarnings("removal")
    public OpenSearchSecurityPlugin(final Settings settings, final Path configPath) {
        super(settings, configPath, isDisabled(settings));

        disabled = isDisabled(settings);
        sslCertReloadEnabled = isSslCertReloadEnabled(settings);

        transportPassiveAuthSetting = new TransportPassiveAuthSetting(settings);

        if (disabled) {
            this.sslCertReloadEnabled = false;
            log.warn(
                "OpenSearch Security plugin installed but disabled. This can expose your configuration (including passwords) to the public."
            );
            return;
        }

        if (settings.hasValue(SSLConfigConstants.SECURITY_SSL_HTTP_ENABLED_PROTOCOLS)) {
            verifyTLSVersion(
                SSLConfigConstants.SECURITY_SSL_HTTP_ENABLED_PROTOCOLS,
                settings.getAsList(SSLConfigConstants.SECURITY_SSL_HTTP_ENABLED_PROTOCOLS)
            );
        }

        if (settings.hasValue(SSLConfigConstants.SECURITY_SSL_TRANSPORT_ENABLED_PROTOCOLS)) {
            verifyTLSVersion(
                SSLConfigConstants.SECURITY_SSL_TRANSPORT_ENABLED_PROTOCOLS,
                settings.getAsList(SSLConfigConstants.SECURITY_SSL_TRANSPORT_ENABLED_PROTOCOLS)
            );
        }

        if (SSLConfig.isSslOnlyMode()) {
            this.sslCertReloadEnabled = false;
            log.warn("OpenSearch Security plugin run in ssl only mode. No authentication or authorization is performed");
            return;
        }

        demoCertHashes.add("54a92508de7a39d06242a0ffbf59414d7eb478633c719e6af03938daf6de8a1a");
        demoCertHashes.add("742e4659c79d7cad89ea86aab70aea490f23bbfc7e72abd5f0a5d3fb4c84d212");
        demoCertHashes.add("db1264612891406639ecd25c894f256b7c5a6b7e1d9054cbe37b77acd2ddd913");
        demoCertHashes.add("2a5398e20fcb851ec30aa141f37233ee91a802683415be2945c3c312c65c97cf");
        demoCertHashes.add("33129547ce617f784c04e965104b2c671cce9e794d1c64c7efe58c77026246ae");
        demoCertHashes.add("c4af0297cc75546e1905bdfe3934a950161eee11173d979ce929f086fdf9794d");
        demoCertHashes.add("7a355f42c90e7543a267fbe3976c02f619036f5a34ce712995a22b342d83c3ce");
        demoCertHashes.add("a9b5eca1399ec8518081c0d4a21a34eec4589087ce64c04fb01a488f9ad8edc9");

        // new certs 04/2018
        demoCertHashes.add("d14aefe70a592d7a29e14f3ff89c3d0070c99e87d21776aa07d333ee877e758f");
        demoCertHashes.add("54a70016e0837a2b0c5658d1032d7ca32e432c62c55f01a2bf5adcb69a0a7ba9");
        demoCertHashes.add("bdc141ab2272c779d0f242b79063152c49e1b06a2af05e0fd90d505f2b44d5f5");
        demoCertHashes.add("3e839e2b059036a99ee4f742814995f2fb0ced7e9d68a47851f43a3c630b5324");
        demoCertHashes.add("9b13661c073d864c28ad7b13eda67dcb6cbc2f04d116adc7c817c20b4c7ed361");

        // new certs 08/2023 - added IPv6 loopback to node certificate
        demoCertHashes.add("069beaf566b9cf631e3676b82da8c60a191c4d4ab2832ad18efe3a5bd2a875d6"); // kirk
        demoCertHashes.add("25e34a9a5d4f1dceed1666eb624397bf3fe5787a7133cd32838ace0381bce1f7"); // kirk-key
        demoCertHashes.add("dd3cf88e72e9e1a803bd12f4bafb4f29e642110db26c39ed5f2ef2e9351bc61c"); // esnode
        demoCertHashes.add("ba9c5a61065f7f6115188128ffbdaa18fca34562b78b811f082439e2bef1d282"); // esnode-key
        demoCertHashes.add("9948688bc4c7a198f2a0db1d91f4f54499b8626902d03361b6d43e822d3691e4"); // root-ca

        // updates certs with renewed root-ca (02-2024)
        demoCertHashes.add("a3556d6bb61f7bd63cb19b1c8d0078d30c12739dedb0455c5792ac8627782042"); // kirk
        demoCertHashes.add("a2ce3f577a5031398c1b4f58761444d837b031d0aff7614f8b9b5e4a9d59dbd1"); // esnode
        demoCertHashes.add("cd708e8dc707ae065f7ad8582979764b497f062e273d478054ab2f49c5469c6"); // root-ca

<<<<<<< HEAD
        tryAddSecurityProviders();
=======
        // updates correct sha256sum
        demoCertHashes.add("a3556d6bb61f7bd63cb19b1c8d0078d30c12739dedb0455c5792ac8627782042"); // kirk
        demoCertHashes.add("25e34a9a5d4f1dceed1666eb624397bf3fe5787a7133cd32838ace0381bce1f7"); // kirk-key
        demoCertHashes.add("a2ce3f577a5031398c1b4f58761444d837b031d0aff7614f8b9b5e4a9d59dbd1"); // esnode
        demoCertHashes.add("ba9c5a61065f7f6115188128ffbdaa18fca34562b78b811f082439e2bef1d282"); // esnode-key
        demoCertHashes.add("bcd708e8dc707ae065f7ad8582979764b497f062e273d478054ab2f49c5469c6"); // root-ca

        final SecurityManager sm = System.getSecurityManager();

        if (sm != null) {
            sm.checkPermission(new SpecialPermission());
        }

        AccessController.doPrivileged((PrivilegedAction<Void>) () -> {
            if (Security.getProvider("BC") == null) {
                Security.addProvider(new BouncyCastleProvider());
            }
            return null;
        });
>>>>>>> 004d07bb

        final String advancedModulesEnabledKey = ConfigConstants.SECURITY_ADVANCED_MODULES_ENABLED;
        if (settings.hasValue(advancedModulesEnabledKey)) {
            deprecationLogger.deprecate("Setting {} is ignored.", advancedModulesEnabledKey);
        }

        checkForDeprecatedSetting(
            settings,
            SECURITY_UNSUPPORTED_RESTAPI_ALLOW_SECURITYCONFIG_MODIFICATION,
            ENDPOINTS_WITH_PERMISSIONS.get(Endpoint.CONFIG).build(SECURITY_CONFIG_UPDATE) + " permission"
        );

        log.info("Clustername: {}", settings.get("cluster.name", "opensearch"));

        if (!transportSSLEnabled && !SSLConfig.isSslOnlyMode()) {
            throw new IllegalStateException(SSLConfigConstants.SECURITY_SSL_TRANSPORT_ENABLED + " must be set to 'true'");
        }

        if (!client) {
            final List<Path> filesWithWrongPermissions = AccessController.doPrivileged(new PrivilegedAction<List<Path>>() {
                @Override
                public List<Path> run() {
                    final Path confPath = new Environment(settings, configPath).configDir().toAbsolutePath();
                    if (Files.isDirectory(confPath, LinkOption.NOFOLLOW_LINKS)) {
                        try (Stream<Path> s = Files.walk(confPath)) {
                            return s.distinct().filter(p -> checkFilePermissions(p)).collect(Collectors.toList());
                        } catch (Exception e) {
                            log.error(e.toString());
                            return null;
                        }
                    }

                    return Collections.emptyList();
                }
            });

            if (filesWithWrongPermissions != null && filesWithWrongPermissions.size() > 0) {
                for (final Path p : filesWithWrongPermissions) {
                    if (Files.isDirectory(p, LinkOption.NOFOLLOW_LINKS)) {
                        log.warn("Directory {} has insecure file permissions (should be 0700)", p);
                    } else {
                        log.warn("File {} has insecure file permissions (should be 0600)", p);
                    }
                }
            }
        }

        try {
            String maskingAlgorithmDefault = settings.get(ConfigConstants.SECURITY_MASKED_FIELDS_ALGORITHM_DEFAULT);
            if (StringUtils.isNotEmpty(maskingAlgorithmDefault)) {
                MessageDigest.getInstance(maskingAlgorithmDefault);
            }
        } catch (Exception ex) {
            throw new OpenSearchSecurityException(
                "JVM does not support algorithm for {}",
                ex,
                ConfigConstants.SECURITY_MASKED_FIELDS_ALGORITHM_DEFAULT
            );
        }

        if (!client && !settings.getAsBoolean(ConfigConstants.SECURITY_ALLOW_UNSAFE_DEMOCERTIFICATES, false)) {
            // check for demo certificates
            final List<String> files = AccessController.doPrivileged(new PrivilegedAction<List<String>>() {
                @Override
                public List<String> run() {
                    final Path confPath = new Environment(settings, configPath).configDir().toAbsolutePath();
                    if (Files.isDirectory(confPath, LinkOption.NOFOLLOW_LINKS)) {
                        try (Stream<Path> s = Files.walk(confPath)) {
                            return s.distinct().map(p -> sha256(p)).collect(Collectors.toList());
                        } catch (Exception e) {
                            log.error(e.toString());
                            return null;
                        }
                    }

                    return Collections.emptyList();
                }
            });

            if (files != null) {
                demoCertHashes.retainAll(files);
                if (!demoCertHashes.isEmpty()) {
                    log.error(
                        "Demo certificates found but " + ConfigConstants.SECURITY_ALLOW_UNSAFE_DEMOCERTIFICATES + " is set to false."
                    );
                    throw new RuntimeException("Demo certificates found " + demoCertHashes);
                }
            } else {
                throw new RuntimeException("Unable to look for demo certificates");
            }

        }
    }

    @SuppressWarnings("removal")
    private void tryAddSecurityProviders() {
        final SecurityManager sm = System.getSecurityManager();

        if (sm != null) {
            sm.checkPermission(new SpecialPermission());
        }

        // Add provider if on the classpath. Only add first provider found.
        AccessController.doPrivileged((PrivilegedAction<Void>) () -> {
            if (Security.getProvider("BC") == null) {
                try {
                    Class<?> providerClass = Class.forName("org.bouncycastle.jce.provider.BouncyCastleProvider");
                    Provider provider = (Provider) providerClass.getDeclaredConstructor().newInstance();
                    Security.addProvider(provider);
                    log.debug("Bouncy Castle Provider added");
                    return null;
                } catch (Exception e) {
                    log.debug("Bouncy Castle Provider could not be added", e);
                }
            }
            if (Security.getProvider("BCFIPS") == null) {
                try {
                    Class<?> providerClass = Class.forName("org.bouncycastle.jcajce.provider.BouncyCastleFipsProvider");
                    Provider provider = (Provider) providerClass.getDeclaredConstructor().newInstance();
                    Security.addProvider(provider);
                    log.debug("Bouncy Castle FIPS Provider added");
                } catch (Exception e) {
                    log.debug("Bouncy Castle FIPS Provider could not be added", e);
                }
            }
            return null;
        });
    }

    private void verifyTLSVersion(final String settings, final List<String> configuredProtocols) {
        for (final var tls : configuredProtocols) {
            if (tls.equalsIgnoreCase("TLSv1") || tls.equalsIgnoreCase("TLSv1.1")) {
                deprecationLogger.deprecate(
                    settings,
                    "The '{}' setting contains {} protocol version which was deprecated since 2021 (RFC 8996). "
                        + "Support for it will be removed in the next major release.",
                    settings,
                    tls
                );
            }
        }
    }

    private String sha256(Path p) {

        if (!Files.isRegularFile(p, LinkOption.NOFOLLOW_LINKS)) {
            return "";
        }

        if (!Files.isReadable(p)) {
            log.debug("Unreadable file " + p + " found");
            return "";
        }

        try {
            MessageDigest digester = MessageDigest.getInstance("SHA256");
            final String hash = org.bouncycastle.util.encoders.Hex.toHexString(digester.digest(Files.readAllBytes(p)));
            log.debug(hash + " :: " + p);
            return hash;
        } catch (Exception e) {
            throw new OpenSearchSecurityException("Unable to digest file " + p, e);
        }
    }

    private boolean checkFilePermissions(final Path p) {

        if (p == null) {
            return false;
        }

        Set<PosixFilePermission> perms;

        try {
            perms = Files.getPosixFilePermissions(p, LinkOption.NOFOLLOW_LINKS);
        } catch (Exception e) {
            if (log.isDebugEnabled()) {
                log.debug("Cannot determine posix file permissions for {} due to {}", p, e);
            }
            // ignore, can happen on windows
            return false;
        }

        if (Files.isDirectory(p, LinkOption.NOFOLLOW_LINKS)) {
            if (perms.contains(PosixFilePermission.OTHERS_EXECUTE)) {
                // no x for others must be set
                return true;
            }
        } else {
            if (perms.contains(PosixFilePermission.OWNER_EXECUTE)
                || perms.contains(PosixFilePermission.GROUP_EXECUTE)
                || perms.contains(PosixFilePermission.OTHERS_EXECUTE)) {
                // no x must be set
                return true;
            }
        }

        if (perms.contains(PosixFilePermission.OTHERS_READ) || perms.contains(PosixFilePermission.OTHERS_WRITE)) {
            // no permissions for "others" allowed
            return true;
        }

        // if (perms.contains(PosixFilePermission.GROUP_READ) || perms.contains(PosixFilePermission.GROUP_WRITE)) {
        // // no permissions for "group" allowed
        // return true;
        // }

        return false;
    }

    @Override
    public List<RestHandler> getRestHandlers(
        Settings settings,
        RestController restController,
        ClusterSettings clusterSettings,
        IndexScopedSettings indexScopedSettings,
        SettingsFilter settingsFilter,
        IndexNameExpressionResolver indexNameExpressionResolver,
        Supplier<DiscoveryNodes> nodesInCluster
    ) {

        final List<RestHandler> handlers = new ArrayList<RestHandler>(1);

        if (!client && !disabled) {

            handlers.addAll(
                super.getRestHandlers(
                    settings,
                    restController,
                    clusterSettings,
                    indexScopedSettings,
                    settingsFilter,
                    indexNameExpressionResolver,
                    nodesInCluster
                )
            );

            if (!SSLConfig.isSslOnlyMode()) {
                handlers.add(
                    new SecurityInfoAction(settings, restController, Objects.requireNonNull(evaluator), Objects.requireNonNull(threadPool))
                );
                handlers.add(new SecurityHealthAction(settings, restController, Objects.requireNonNull(backendRegistry)));
                handlers.add(
                    new DashboardsInfoAction(
                        settings,
                        restController,
                        Objects.requireNonNull(evaluator),
                        Objects.requireNonNull(threadPool)
                    )
                );
                handlers.add(
                    new TenantInfoAction(
                        settings,
                        restController,
                        Objects.requireNonNull(evaluator),
                        Objects.requireNonNull(threadPool),
                        Objects.requireNonNull(cs),
                        Objects.requireNonNull(adminDns),
                        Objects.requireNonNull(cr)
                    )
                );
                handlers.add(
                    new SecurityConfigUpdateAction(
                        settings,
                        restController,
                        Objects.requireNonNull(threadPool),
                        adminDns,
                        configPath,
                        principalExtractor
                    )
                );
                handlers.add(
                    new SecurityWhoAmIAction(
                        settings,
                        restController,
                        Objects.requireNonNull(threadPool),
                        adminDns,
                        configPath,
                        principalExtractor
                    )
                );
                handlers.add(new CreateOnBehalfOfTokenAction(tokenManager));
                handlers.addAll(
                    SecurityRestApiActions.getHandler(
                        settings,
                        configPath,
                        restController,
                        localClient,
                        adminDns,
                        cr,
                        cs,
                        principalExtractor,
                        evaluator,
                        threadPool,
                        Objects.requireNonNull(auditLog),
                        sks,
                        Objects.requireNonNull(userService),
                        sslCertReloadEnabled,
                        passwordHasher
                    )
                );
                log.debug("Added {} rest handler(s)", handlers.size());
            }
        }

        return handlers;
    }

    @Override
    public UnaryOperator<RestHandler> getRestHandlerWrapper(final ThreadContext threadContext) {

        if (client || disabled || SSLConfig.isSslOnlyMode()) {
            return (rh) -> rh;
        }

        return (rh) -> securityRestHandler.wrap(rh, adminDns);
    }

    @Override
    public List<ActionHandler<? extends ActionRequest, ? extends ActionResponse>> getActions() {
        List<ActionHandler<? extends ActionRequest, ? extends ActionResponse>> actions = new ArrayList<>(1);
        if (!disabled && !SSLConfig.isSslOnlyMode()) {
            actions.add(new ActionHandler<>(ConfigUpdateAction.INSTANCE, TransportConfigUpdateAction.class));
            // external storage does not support reload and does not provide SSL certs info
            if (!ExternalSecurityKeyStore.hasExternalSslContext(settings)) {
                actions.add(new ActionHandler<>(CertificatesActionType.INSTANCE, TransportCertificatesInfoNodesAction.class));
            }
            actions.add(new ActionHandler<>(WhoAmIAction.INSTANCE, TransportWhoAmIAction.class));
        }
        return actions;
    }

    @Override
    public void onIndexModule(IndexModule indexModule) {
        // called for every index!

        if (!disabled && !client && !SSLConfig.isSslOnlyMode()) {
            log.debug("Handle auditLog {} for onIndexModule() of index {}", auditLog.getClass(), indexModule.getIndex().getName());

            final ComplianceIndexingOperationListener ciol = new ComplianceIndexingOperationListenerImpl(auditLog);
            indexModule.addIndexOperationListener(ciol);

            indexModule.setReaderWrapper(
                indexService -> new SecurityFlsDlsIndexSearcherWrapper(
                    indexService,
                    settings,
                    adminDns,
                    cs,
                    auditLog,
                    ciol,
                    evaluator,
                    salt
                )
            );
            indexModule.forceQueryCacheProvider((indexSettings, nodeCache) -> new QueryCache() {

                @Override
                public Index index() {
                    return indexSettings.getIndex();
                }

                @Override
                public void close() throws OpenSearchException {
                    clear("close");
                }

                @Override
                public void clear(String reason) {
                    nodeCache.clearIndex(index().getName());
                }

                @Override
                public Weight doCache(Weight weight, QueryCachingPolicy policy) {
                    @SuppressWarnings("unchecked")
                    final Map<String, Set<String>> allowedFlsFields = (Map<String, Set<String>>) HeaderHelper.deserializeSafeFromHeader(
                        threadPool.getThreadContext(),
                        ConfigConstants.OPENDISTRO_SECURITY_FLS_FIELDS_HEADER
                    );

                    if (SecurityUtils.evalMap(allowedFlsFields, index().getName()) != null) {
                        return weight;
                    } else {
                        @SuppressWarnings("unchecked")
                        final Map<String, Set<String>> maskedFieldsMap = (Map<String, Set<String>>) HeaderHelper.deserializeSafeFromHeader(
                            threadPool.getThreadContext(),
                            ConfigConstants.OPENDISTRO_SECURITY_MASKED_FIELD_HEADER
                        );

                        if (SecurityUtils.evalMap(maskedFieldsMap, index().getName()) != null) {
                            return weight;
                        } else {
                            return nodeCache.doCache(weight, policy);
                        }
                    }

                }
            });

            indexModule.addSearchOperationListener(new GuardedSearchOperationWrapper() {

                @Override
                public void onPreQueryPhase(SearchContext context) {
                    dlsFlsValve.handleSearchContext(context, threadPool, namedXContentRegistry.get());
                }

                @Override
                public void onNewReaderContext(ReaderContext readerContext) {
                    final boolean interClusterRequest = HeaderHelper.isInterClusterRequest(threadPool.getThreadContext());
                    if (Origin.LOCAL.toString()
                        .equals(threadPool.getThreadContext().getTransient(ConfigConstants.OPENDISTRO_SECURITY_ORIGIN))
                        && (interClusterRequest || HeaderHelper.isDirectRequest(threadPool.getThreadContext()))

                    ) {
                        readerContext.putInContext("_opendistro_security_scroll_auth_local", Boolean.TRUE);
                    } else {
                        readerContext.putInContext(
                            "_opendistro_security_scroll_auth",
                            threadPool.getThreadContext().getTransient(ConfigConstants.OPENDISTRO_SECURITY_USER)
                        );
                    }
                }

                @Override
                public void onNewScrollContext(ReaderContext readerContext) {
                    final boolean interClusterRequest = HeaderHelper.isInterClusterRequest(threadPool.getThreadContext());
                    if (Origin.LOCAL.toString()
                        .equals(threadPool.getThreadContext().getTransient(ConfigConstants.OPENDISTRO_SECURITY_ORIGIN))
                        && (interClusterRequest || HeaderHelper.isDirectRequest(threadPool.getThreadContext()))

                    ) {
                        readerContext.putInContext("_opendistro_security_scroll_auth_local", Boolean.TRUE);
                    } else {
                        readerContext.putInContext(
                            "_opendistro_security_scroll_auth",
                            threadPool.getThreadContext().getTransient(ConfigConstants.OPENDISTRO_SECURITY_USER)
                        );
                    }
                }

                @Override
                public void validateReaderContext(ReaderContext readerContext, TransportRequest transportRequest) {
                    if (transportRequest instanceof InternalScrollSearchRequest) {
                        final Object _isLocal = readerContext.getFromContext("_opendistro_security_scroll_auth_local");
                        final Object _user = readerContext.getFromContext("_opendistro_security_scroll_auth");
                        if (_user != null && (_user instanceof User)) {
                            final User scrollUser = (User) _user;
                            final User currentUser = threadPool.getThreadContext().getTransient(ConfigConstants.OPENDISTRO_SECURITY_USER);
                            if (!scrollUser.equals(currentUser)) {
                                auditLog.logMissingPrivileges(SearchScrollAction.NAME, transportRequest, null);
                                log.error("Wrong user {} in reader context, expected {}", scrollUser, currentUser);
                                throw new OpenSearchSecurityException("Wrong user in reader context", RestStatus.FORBIDDEN);
                            }
                        } else if (_isLocal != Boolean.TRUE) {
                            auditLog.logMissingPrivileges(SearchScrollAction.NAME, transportRequest, null);
                            throw new OpenSearchSecurityException("No user in reader context", RestStatus.FORBIDDEN);
                        }
                    }
                }

                @Override
                public void onQueryPhase(SearchContext searchContext, long tookInNanos) {
                    QuerySearchResult queryResult = searchContext.queryResult();
                    assert queryResult != null;
                    if (!queryResult.hasAggs()) {
                        return;
                    }

                    @SuppressWarnings("unchecked")
                    final Map<String, Set<String>> maskedFieldsMap = (Map<String, Set<String>>) HeaderHelper.deserializeSafeFromHeader(
                        threadPool.getThreadContext(),
                        ConfigConstants.OPENDISTRO_SECURITY_MASKED_FIELD_HEADER
                    );
                    final String maskedEval = SecurityUtils.evalMap(maskedFieldsMap, indexModule.getIndex().getName());
                    if (maskedEval != null) {
                        final Set<String> mf = maskedFieldsMap.get(maskedEval);
                        if (mf != null && !mf.isEmpty()) {
                            dlsFlsValve.onQueryPhase(queryResult);
                        }
                    }
                }
            }.toListener());
        }
    }

    @Override
    public List<ActionFilter> getActionFilters() {
        List<ActionFilter> filters = new ArrayList<>(1);
        if (!client && !disabled && !SSLConfig.isSslOnlyMode()) {
            filters.add(Objects.requireNonNull(sf));
        }
        return filters;
    }

    @Override
    public List<TransportInterceptor> getTransportInterceptors(NamedWriteableRegistry namedWriteableRegistry, ThreadContext threadContext) {
        List<TransportInterceptor> interceptors = new ArrayList<TransportInterceptor>(1);

        if (!client && !disabled && !SSLConfig.isSslOnlyMode()) {
            interceptors.add(new TransportInterceptor() {

                @Override
                public <T extends TransportRequest> TransportRequestHandler<T> interceptHandler(
                    String action,
                    String executor,
                    boolean forceExecution,
                    TransportRequestHandler<T> actualHandler
                ) {

                    return new TransportRequestHandler<T>() {

                        @Override
                        public void messageReceived(T request, TransportChannel channel, Task task) throws Exception {
                            si.getHandler(action, actualHandler).messageReceived(request, channel, task);
                        }
                    };

                }

                @Override
                public AsyncSender interceptSender(AsyncSender sender) {

                    return new AsyncSender() {

                        @Override
                        public <T extends TransportResponse> void sendRequest(
                            Connection connection,
                            String action,
                            TransportRequest request,
                            TransportRequestOptions options,
                            TransportResponseHandler<T> handler
                        ) {
                            si.sendRequestDecorate(sender, connection, action, request, options, handler, localNode.get());
                        }
                    };
                }
            });
        }

        return interceptors;
    }

    @Override
    public Map<String, Supplier<Transport>> getSecureTransports(
        Settings settings,
        ThreadPool threadPool,
        PageCacheRecycler pageCacheRecycler,
        CircuitBreakerService circuitBreakerService,
        NamedWriteableRegistry namedWriteableRegistry,
        NetworkService networkService,
        SecureTransportSettingsProvider secureTransportSettingsProvider,
        Tracer tracer
    ) {
        Map<String, Supplier<Transport>> transports = new HashMap<String, Supplier<Transport>>();

        if (SSLConfig.isSslOnlyMode()) {
            return super.getSecureTransports(
                settings,
                threadPool,
                pageCacheRecycler,
                circuitBreakerService,
                namedWriteableRegistry,
                networkService,
                secureTransportSettingsProvider,
                tracer
            );
        }

        if (transportSSLEnabled) {
            transports.put(
                "org.opensearch.security.ssl.http.netty.SecuritySSLNettyTransport",
                () -> new SecureNetty4Transport(
                    migrateSettings(settings),
                    Version.CURRENT,
                    threadPool,
                    networkService,
                    pageCacheRecycler,
                    namedWriteableRegistry,
                    circuitBreakerService,
                    sharedGroupFactory,
                    secureTransportSettingsProvider,
                    tracer
                )
            );
        }
        return transports;
    }

    @Override
    public Map<String, Supplier<HttpServerTransport>> getSecureHttpTransports(
        Settings settings,
        ThreadPool threadPool,
        BigArrays bigArrays,
        PageCacheRecycler pageCacheRecycler,
        CircuitBreakerService circuitBreakerService,
        NamedXContentRegistry xContentRegistry,
        NetworkService networkService,
        Dispatcher dispatcher,
        ClusterSettings clusterSettings,
        SecureHttpTransportSettingsProvider secureHttpTransportSettingsProvider,
        Tracer tracer
    ) {

        if (SSLConfig.isSslOnlyMode()) {
            return super.getSecureHttpTransports(
                settings,
                threadPool,
                bigArrays,
                pageCacheRecycler,
                circuitBreakerService,
                xContentRegistry,
                networkService,
                dispatcher,
                clusterSettings,
                secureHttpTransportSettingsProvider,
                tracer
            );
        }

        if (!disabled) {
            if (!client && httpSSLEnabled) {

                final ValidatingDispatcher validatingDispatcher = new ValidatingDispatcher(
                    threadPool.getThreadContext(),
                    dispatcher,
                    settings,
                    configPath,
                    evaluateSslExceptionHandler()
                );
                // TODO close odshst
                final SecureNetty4HttpServerTransport odshst = new SecureNetty4HttpServerTransport(
                    migrateSettings(settings),
                    networkService,
                    bigArrays,
                    threadPool,
                    xContentRegistry,
                    validatingDispatcher,
                    clusterSettings,
                    sharedGroupFactory,
                    secureHttpTransportSettingsProvider,
                    tracer
                );

                return Collections.singletonMap("org.opensearch.security.http.SecurityHttpServerTransport", () -> odshst);
            } else if (!client) {
                return Collections.singletonMap(
                    "org.opensearch.security.http.SecurityHttpServerTransport",
                    () -> new NonSslHttpServerTransport(
                        migrateSettings(settings),
                        networkService,
                        bigArrays,
                        threadPool,
                        xContentRegistry,
                        dispatcher,
                        clusterSettings,
                        sharedGroupFactory,
                        secureHttpTransportSettingsProvider,
                        tracer
                    )
                );
            }
        }
        return Collections.emptyMap();
    }

    @Override
    public Collection<Object> createComponents(
        Client localClient,
        ClusterService clusterService,
        ThreadPool threadPool,
        ResourceWatcherService resourceWatcherService,
        ScriptService scriptService,
        NamedXContentRegistry xContentRegistry,
        Environment environment,
        NodeEnvironment nodeEnvironment,
        NamedWriteableRegistry namedWriteableRegistry,
        IndexNameExpressionResolver indexNameExpressionResolver,
        Supplier<RepositoriesService> repositoriesServiceSupplier
    ) {

        SSLConfig.registerClusterSettingsChangeListener(clusterService.getClusterSettings());
        if (SSLConfig.isSslOnlyMode()) {
            return super.createComponents(
                localClient,
                clusterService,
                threadPool,
                resourceWatcherService,
                scriptService,
                xContentRegistry,
                environment,
                nodeEnvironment,
                namedWriteableRegistry,
                indexNameExpressionResolver,
                repositoriesServiceSupplier
            );
        }

        this.threadPool = threadPool;
        this.cs = clusterService;
        this.localClient = localClient;

        final List<Object> components = new ArrayList<Object>();

        if (client || disabled) {
            return components;
        }

        // Register opensearch dynamic settings
        transportPassiveAuthSetting.registerClusterSettingsChangeListener(clusterService.getClusterSettings());

        final ClusterInfoHolder cih = new ClusterInfoHolder(this.cs.getClusterName().value());
        this.cs.addListener(cih);
        this.salt = Salt.from(settings);

        final IndexNameExpressionResolver resolver = new IndexNameExpressionResolver(threadPool.getThreadContext());
        irr = new IndexResolverReplacer(resolver, clusterService, cih);

        final String DEFAULT_INTERCLUSTER_REQUEST_EVALUATOR_CLASS = DefaultInterClusterRequestEvaluator.class.getName();
        InterClusterRequestEvaluator interClusterRequestEvaluator = new DefaultInterClusterRequestEvaluator(settings);

        final String className = settings.get(
            ConfigConstants.SECURITY_INTERCLUSTER_REQUEST_EVALUATOR_CLASS,
            DEFAULT_INTERCLUSTER_REQUEST_EVALUATOR_CLASS
        );
        log.debug("Using {} as intercluster request evaluator class", className);
        if (!DEFAULT_INTERCLUSTER_REQUEST_EVALUATOR_CLASS.equals(className)) {
            interClusterRequestEvaluator = ReflectionHelper.instantiateInterClusterRequestEvaluator(className, settings);
        }

        final PrivilegesInterceptor privilegesInterceptor;

        namedXContentRegistry.set(xContentRegistry);
        if (SSLConfig.isSslOnlyMode()) {
            dlsFlsValve = new DlsFlsRequestValve.NoopDlsFlsRequestValve();
            auditLog = new NullAuditLog();
            privilegesInterceptor = new PrivilegesInterceptor(resolver, clusterService, localClient, threadPool);
        } else {
            dlsFlsValve = new DlsFlsValveImpl(
                settings,
                localClient,
                clusterService,
                resolver,
                xContentRegistry,
                threadPool.getThreadContext()
            );
            auditLog = new AuditLogImpl(settings, configPath, localClient, threadPool, resolver, clusterService, environment);
            privilegesInterceptor = new PrivilegesInterceptorImpl(resolver, clusterService, localClient, threadPool);
        }

        sslExceptionHandler = new AuditLogSslExceptionHandler(auditLog);

        adminDns = new AdminDNs(settings);

        cr = ConfigurationRepository.create(settings, this.configPath, threadPool, localClient, clusterService, auditLog);

        this.passwordHasher = PasswordHasherFactory.createPasswordHasher(settings);

        userService = new UserService(cs, cr, passwordHasher, settings, localClient);

        final XFFResolver xffResolver = new XFFResolver(threadPool);
        backendRegistry = new BackendRegistry(settings, adminDns, xffResolver, auditLog, threadPool);
        tokenManager = new SecurityTokenManager(cs, threadPool, userService);

        final CompatConfig compatConfig = new CompatConfig(environment, transportPassiveAuthSetting);

        evaluator = new PrivilegesEvaluator(
            clusterService,
            threadPool,
            cr,
            resolver,
            auditLog,
            settings,
            privilegesInterceptor,
            cih,
            irr,
            namedXContentRegistry.get()
        );

        sf = new SecurityFilter(settings, evaluator, adminDns, dlsFlsValve, auditLog, threadPool, cs, compatConfig, irr, xffResolver);

        final String principalExtractorClass = settings.get(SSLConfigConstants.SECURITY_SSL_TRANSPORT_PRINCIPAL_EXTRACTOR_CLASS, null);

        if (principalExtractorClass == null) {
            principalExtractor = new DefaultPrincipalExtractor();
        } else {
            principalExtractor = ReflectionHelper.instantiatePrincipalExtractor(principalExtractorClass);
        }

        restLayerEvaluator = new RestLayerPrivilegesEvaluator(clusterService, threadPool);

        securityRestHandler = new SecurityRestFilter(
            backendRegistry,
            restLayerEvaluator,
            auditLog,
            threadPool,
            principalExtractor,
            settings,
            configPath,
            compatConfig
        );
        dcf = new DynamicConfigFactory(cr, settings, configPath, localClient, threadPool, cih, passwordHasher);
        dcf.registerDCFListener(backendRegistry);
        dcf.registerDCFListener(compatConfig);
        dcf.registerDCFListener(irr);
        dcf.registerDCFListener(xffResolver);
        dcf.registerDCFListener(evaluator);
        dcf.registerDCFListener(restLayerEvaluator);
        dcf.registerDCFListener(securityRestHandler);
        dcf.registerDCFListener(tokenManager);
        if (!(auditLog instanceof NullAuditLog)) {
            // Don't register if advanced modules is disabled in which case auditlog is instance of NullAuditLog
            dcf.registerDCFListener(auditLog);
        }
        if (dlsFlsValve instanceof DlsFlsValveImpl) {
            dcf.registerDCFListener(dlsFlsValve);
        }

        cr.setDynamicConfigFactory(dcf);

        si = new SecurityInterceptor(
            settings,
            threadPool,
            backendRegistry,
            auditLog,
            principalExtractor,
            interClusterRequestEvaluator,
            cs,
            Objects.requireNonNull(sslExceptionHandler),
            Objects.requireNonNull(cih),
            SSLConfig,
            OpenSearchSecurityPlugin::isActionTraceEnabled
        );
        components.add(principalExtractor);

        // NOTE: We need to create DefaultInterClusterRequestEvaluator before creating ConfigurationRepository since the latter requires
        // security index to be accessible which means
        // communciation with other nodes is already up. However for the communication to be up, there needs to be trusted nodes_dn. Hence
        // the base values from opensearch.yml
        // is used to first establish trust between same cluster nodes and there after dynamic config is loaded if enabled.
        if (DEFAULT_INTERCLUSTER_REQUEST_EVALUATOR_CLASS.equals(className)) {
            DefaultInterClusterRequestEvaluator e = (DefaultInterClusterRequestEvaluator) interClusterRequestEvaluator;
            e.subscribeForChanges(dcf);
        }

        components.add(adminDns);
        components.add(cr);
        components.add(xffResolver);
        components.add(backendRegistry);
        components.add(evaluator);
        components.add(restLayerEvaluator);
        components.add(si);
        components.add(dcf);
        components.add(userService);
        components.add(passwordHasher);

        if (!ExternalSecurityKeyStore.hasExternalSslContext(settings)) {
            components.add(sks);
        }
        final var allowDefaultInit = settings.getAsBoolean(SECURITY_ALLOW_DEFAULT_INIT_SECURITYINDEX, false);
        final var useClusterState = useClusterStateToInitSecurityConfig(settings);
        if (!SSLConfig.isSslOnlyMode() && !isDisabled(settings) && allowDefaultInit && useClusterState) {
            clusterService.addListener(cr);
        }
        return components;
    }

    @Override
    public List<NamedWriteableRegistry.Entry> getNamedWriteables() {
        return List.of(
            new NamedWriteableRegistry.Entry(ClusterState.Custom.class, SecurityMetadata.TYPE, SecurityMetadata::new),
            new NamedWriteableRegistry.Entry(NamedDiff.class, SecurityMetadata.TYPE, SecurityMetadata::readDiffFrom)
        );
    }

    @Override
    public Settings additionalSettings() {

        if (disabled) {
            return Settings.EMPTY;
        }

        final Settings.Builder builder = Settings.builder();

        builder.put(super.additionalSettings());

        if (!SSLConfig.isSslOnlyMode()) {
            builder.put(NetworkModule.TRANSPORT_TYPE_KEY, "org.opensearch.security.ssl.http.netty.SecuritySSLNettyTransport");
            builder.put(NetworkModule.HTTP_TYPE_KEY, "org.opensearch.security.http.SecurityHttpServerTransport");
        }
        return builder.build();
    }

    @Override
    public List<Setting<?>> getSettings() {
        List<Setting<?>> settings = new ArrayList<Setting<?>>();
        settings.addAll(super.getSettings());

        settings.add(Setting.boolSetting(ConfigConstants.SECURITY_SSL_ONLY, false, Property.NodeScope, Property.Filtered));

        // currently dual mode is supported only when ssl_only is enabled, but this stance would change in future
        settings.add(SecuritySettings.SSL_DUAL_MODE_SETTING);
        settings.add(SecuritySettings.LEGACY_OPENDISTRO_SSL_DUAL_MODE_SETTING);

        // Protected index settings
        settings.add(
            Setting.boolSetting(
                ConfigConstants.SECURITY_PROTECTED_INDICES_ENABLED_KEY,
                ConfigConstants.SECURITY_PROTECTED_INDICES_ENABLED_DEFAULT,
                Property.NodeScope,
                Property.Filtered,
                Property.Final
            )
        );
        settings.add(
            Setting.listSetting(
                ConfigConstants.SECURITY_PROTECTED_INDICES_KEY,
                ConfigConstants.SECURITY_PROTECTED_INDICES_DEFAULT,
                Function.identity(),
                Property.NodeScope,
                Property.Filtered,
                Property.Final
            )
        );
        settings.add(
            Setting.listSetting(
                ConfigConstants.SECURITY_PROTECTED_INDICES_ROLES_KEY,
                ConfigConstants.SECURITY_PROTECTED_INDICES_ROLES_DEFAULT,
                Function.identity(),
                Property.NodeScope,
                Property.Filtered,
                Property.Final
            )
        );

        // System index settings
        settings.add(
            Setting.boolSetting(
                ConfigConstants.SECURITY_SYSTEM_INDICES_ENABLED_KEY,
                ConfigConstants.SECURITY_SYSTEM_INDICES_ENABLED_DEFAULT,
                Property.NodeScope,
                Property.Filtered,
                Property.Final
            )
        );
        settings.add(
            Setting.listSetting(
                ConfigConstants.SECURITY_SYSTEM_INDICES_KEY,
                ConfigConstants.SECURITY_SYSTEM_INDICES_DEFAULT,
                Function.identity(),
                Property.NodeScope,
                Property.Filtered,
                Property.Final
            )
        );

        settings.add(
            Setting.simpleString(
                ConfigConstants.SECURITY_PASSWORD_HASHING_ALGORITHM,
                ConfigConstants.SECURITY_PASSWORD_HASHING_ALGORITHM_DEFAULT,
                Property.NodeScope,
                Property.Final
            )
        );

        settings.add(
            Setting.intSetting(
                ConfigConstants.SECURITY_PASSWORD_HASHING_BCRYPT_ROUNDS,
                ConfigConstants.SECURITY_PASSWORD_HASHING_BCRYPT_ROUNDS_DEFAULT,
                Property.NodeScope,
                Property.Final
            )
        );

        settings.add(
            Setting.simpleString(
                ConfigConstants.SECURITY_PASSWORD_HASHING_BCRYPT_MINOR,
                ConfigConstants.SECURITY_PASSWORD_HASHING_BCRYPT_MINOR_DEFAULT,
                Property.NodeScope,
                Property.Final
            )
        );

        settings.add(
            Setting.intSetting(
                ConfigConstants.SECURITY_PASSWORD_HASHING_PBKDF2_ITERATIONS,
                ConfigConstants.SECURITY_PASSWORD_HASHING_PBKDF2_ITERATIONS_DEFAULT,
                Property.NodeScope,
                Property.Final
            )
        );

        settings.add(
            Setting.intSetting(
                ConfigConstants.SECURITY_PASSWORD_HASHING_PBKDF2_LENGTH,
                ConfigConstants.SECURITY_PASSWORD_HASHING_PBKDF2_LENGTH_DEFAULT,
                Property.NodeScope,
                Property.Final
            )
        );

        settings.add(
            Setting.simpleString(
                ConfigConstants.SECURITY_PASSWORD_HASHING_PBKDF2_FUNCTION,
                ConfigConstants.SECURITY_PASSWORD_HASHING_PBKDF2_FUNCTION_DEFAULT,
                Property.NodeScope,
                Property.Final
            )
        );

        if (!SSLConfig.isSslOnlyMode()) {
            settings.add(
                Setting.listSetting(
                    ConfigConstants.SECURITY_AUTHCZ_ADMIN_DN,
                    Collections.emptyList(),
                    Function.identity(),
                    Property.NodeScope
                )
            ); // not filtered here

            settings.add(Setting.simpleString(ConfigConstants.SECURITY_CONFIG_INDEX_NAME, Property.NodeScope, Property.Filtered));
            settings.add(Setting.groupSetting(ConfigConstants.SECURITY_AUTHCZ_IMPERSONATION_DN + ".", Property.NodeScope)); // not filtered
                                                                                                                            // here

            settings.add(Setting.simpleString(ConfigConstants.SECURITY_CERT_OID, Property.NodeScope, Property.Filtered));

            settings.add(
                Setting.simpleString(
                    ConfigConstants.SECURITY_CERT_INTERCLUSTER_REQUEST_EVALUATOR_CLASS,
                    Property.NodeScope,
                    Property.Filtered
                )
            );
            settings.add(
                Setting.listSetting(ConfigConstants.SECURITY_NODES_DN, Collections.emptyList(), Function.identity(), Property.NodeScope)
            );// not filtered here

            settings.add(Setting.boolSetting(ConfigConstants.SECURITY_NODES_DN_DYNAMIC_CONFIG_ENABLED, false, Property.NodeScope));// not
                                                                                                                                   // filtered
                                                                                                                                   // here

            settings.add(
                Setting.boolSetting(
                    ConfigConstants.SECURITY_ENABLE_SNAPSHOT_RESTORE_PRIVILEGE,
                    ConfigConstants.SECURITY_DEFAULT_ENABLE_SNAPSHOT_RESTORE_PRIVILEGE,
                    Property.NodeScope,
                    Property.Filtered
                )
            );
            settings.add(
                Setting.boolSetting(
                    ConfigConstants.SECURITY_CHECK_SNAPSHOT_RESTORE_WRITE_PRIVILEGES,
                    ConfigConstants.SECURITY_DEFAULT_CHECK_SNAPSHOT_RESTORE_WRITE_PRIVILEGES,
                    Property.NodeScope,
                    Property.Filtered
                )
            );

            settings.add(Setting.boolSetting(ConfigConstants.SECURITY_DISABLED, false, Property.NodeScope, Property.Filtered));

            settings.add(Setting.intSetting(ConfigConstants.SECURITY_CACHE_TTL_MINUTES, 60, 0, Property.NodeScope, Property.Filtered));

            // Security
            settings.add(
                Setting.boolSetting(ConfigConstants.SECURITY_ADVANCED_MODULES_ENABLED, true, Property.NodeScope, Property.Filtered)
            );
            settings.add(
                Setting.boolSetting(ConfigConstants.SECURITY_ALLOW_UNSAFE_DEMOCERTIFICATES, false, Property.NodeScope, Property.Filtered)
            );
            settings.add(Setting.boolSetting(SECURITY_ALLOW_DEFAULT_INIT_SECURITYINDEX, false, Property.NodeScope, Property.Filtered));
            settings.add(Setting.boolSetting(SECURITY_ALLOW_DEFAULT_INIT_USE_CLUSTER_STATE, false, Property.NodeScope, Property.Filtered));
            settings.add(
                Setting.boolSetting(
                    ConfigConstants.SECURITY_BACKGROUND_INIT_IF_SECURITYINDEX_NOT_EXIST,
                    true,
                    Property.NodeScope,
                    Property.Filtered
                )
            );
            settings.add(
                Setting.boolSetting(ConfigConstants.SECURITY_DFM_EMPTY_OVERRIDES_ALL, false, Property.NodeScope, Property.Filtered)
            );
            settings.add(Setting.groupSetting(ConfigConstants.SECURITY_AUTHCZ_REST_IMPERSONATION_USERS + ".", Property.NodeScope)); // not
                                                                                                                                    // filtered
                                                                                                                                    // here

            settings.add(Setting.simpleString(ConfigConstants.SECURITY_ROLES_MAPPING_RESOLUTION, Property.NodeScope, Property.Filtered));
            settings.add(
                Setting.boolSetting(ConfigConstants.SECURITY_DISABLE_ENVVAR_REPLACEMENT, false, Property.NodeScope, Property.Filtered)
            );

            // Security - Audit
            settings.add(Setting.simpleString(ConfigConstants.SECURITY_AUDIT_TYPE_DEFAULT, Property.NodeScope, Property.Filtered));
            settings.add(Setting.groupSetting(ConfigConstants.SECURITY_AUDIT_CONFIG_ROUTES + ".", Property.NodeScope));
            settings.add(Setting.groupSetting(ConfigConstants.SECURITY_AUDIT_CONFIG_ENDPOINTS + ".", Property.NodeScope));
            settings.add(Setting.intSetting(ConfigConstants.SECURITY_AUDIT_THREADPOOL_SIZE, 10, Property.NodeScope, Property.Filtered));
            settings.add(
                Setting.intSetting(
                    ConfigConstants.SECURITY_AUDIT_THREADPOOL_MAX_QUEUE_LEN,
                    100 * 1000,
                    Property.NodeScope,
                    Property.Filtered
                )
            );
            settings.add(
                Setting.boolSetting(ConfigConstants.OPENDISTRO_SECURITY_AUDIT_LOG_REQUEST_BODY, true, Property.NodeScope, Property.Filtered)
            );
            settings.add(
                Setting.boolSetting(ConfigConstants.OPENDISTRO_SECURITY_AUDIT_RESOLVE_INDICES, true, Property.NodeScope, Property.Filtered)
            );
            settings.add(
                Setting.boolSetting(ConfigConstants.OPENDISTRO_SECURITY_AUDIT_ENABLE_REST, true, Property.NodeScope, Property.Filtered)
            );
            settings.add(
                Setting.boolSetting(ConfigConstants.OPENDISTRO_SECURITY_AUDIT_ENABLE_TRANSPORT, true, Property.NodeScope, Property.Filtered)
            );
            settings.add(
                Setting.simpleString(ConfigConstants.SECURITY_MASKED_FIELDS_ALGORITHM_DEFAULT, Property.NodeScope, Property.Filtered)
            );
            final List<String> disabledCategories = new ArrayList<String>(2);
            disabledCategories.add("AUTHENTICATED");
            disabledCategories.add("GRANTED_PRIVILEGES");
            settings.add(
                Setting.listSetting(
                    ConfigConstants.OPENDISTRO_SECURITY_AUDIT_CONFIG_DISABLED_TRANSPORT_CATEGORIES,
                    disabledCategories,
                    Function.identity(),
                    Property.NodeScope
                )
            ); // not filtered here
            settings.add(
                Setting.listSetting(
                    ConfigConstants.OPENDISTRO_SECURITY_AUDIT_CONFIG_DISABLED_REST_CATEGORIES,
                    disabledCategories,
                    Function.identity(),
                    Property.NodeScope
                )
            ); // not filtered here
            final List<String> ignoredUsers = new ArrayList<String>(2);
            ignoredUsers.add("kibanaserver");
            settings.add(
                Setting.listSetting(
                    ConfigConstants.OPENDISTRO_SECURITY_AUDIT_IGNORE_USERS,
                    ignoredUsers,
                    Function.identity(),
                    Property.NodeScope
                )
            );
            settings.add(
                Setting.listSetting(
                    ConfigConstants.OPENDISTRO_SECURITY_AUDIT_IGNORE_REQUESTS,
                    Collections.emptyList(),
                    Function.identity(),
                    Property.NodeScope
                )
            ); // not filtered here
            settings.add(
                Setting.listSetting(
                    ConfigConstants.SECURITY_AUDIT_IGNORE_HEADERS,
                    Collections.emptyList(),
                    Function.identity(),
                    Property.NodeScope
                )
            );
            settings.add(
                Setting.boolSetting(
                    ConfigConstants.OPENDISTRO_SECURITY_AUDIT_RESOLVE_BULK_REQUESTS,
                    false,
                    Property.NodeScope,
                    Property.Filtered
                )
            );
            settings.add(
                Setting.boolSetting(
                    ConfigConstants.OPENDISTRO_SECURITY_AUDIT_EXCLUDE_SENSITIVE_HEADERS,
                    true,
                    Property.NodeScope,
                    Property.Filtered
                )
            );

            final BiFunction<String, Boolean, Setting<Boolean>> boolSettingNodeScopeFiltered = (
                String keyWithNamespace,
                Boolean value) -> Setting.boolSetting(keyWithNamespace, value, Property.NodeScope, Property.Filtered);

            Arrays.stream(FilterEntries.values()).map(filterEntry -> {
                switch (filterEntry) {
                    case DISABLE_REST_CATEGORIES:
                    case DISABLE_TRANSPORT_CATEGORIES:
                        return Setting.listSetting(
                            filterEntry.getKeyWithNamespace(),
                            disabledCategories,
                            Function.identity(),
                            Property.NodeScope
                        );
                    case IGNORE_REQUESTS:
                    case IGNORE_HEADERS:
                        return Setting.listSetting(
                            filterEntry.getKeyWithNamespace(),
                            Collections.emptyList(),
                            Function.identity(),
                            Property.NodeScope
                        );
                    case IGNORE_USERS:
                        return Setting.listSetting(
                            filterEntry.getKeyWithNamespace(),
                            ignoredUsers,
                            Function.identity(),
                            Property.NodeScope
                        );
                    // All boolean settings with default of true
                    case ENABLE_REST:
                    case ENABLE_TRANSPORT:
                    case EXCLUDE_SENSITIVE_HEADERS:
                    case LOG_REQUEST_BODY:
                    case RESOLVE_INDICES:
                        return boolSettingNodeScopeFiltered.apply(filterEntry.getKeyWithNamespace(), true);
                    case RESOLVE_BULK_REQUESTS:
                        return boolSettingNodeScopeFiltered.apply(filterEntry.getKeyWithNamespace(), false);
                    default:
                        throw new RuntimeException("Please add support for new FilterEntries value '" + filterEntry.name() + "'");
                }
            }).forEach(settings::add);

            // Security - Audit - Sink
            settings.add(
                Setting.simpleString(
                    ConfigConstants.SECURITY_AUDIT_CONFIG_DEFAULT_PREFIX + ConfigConstants.SECURITY_AUDIT_OPENSEARCH_INDEX,
                    Property.NodeScope,
                    Property.Filtered
                )
            );
            settings.add(
                Setting.simpleString(
                    ConfigConstants.SECURITY_AUDIT_CONFIG_DEFAULT_PREFIX + ConfigConstants.SECURITY_AUDIT_OPENSEARCH_TYPE,
                    Property.NodeScope,
                    Property.Filtered
                )
            );

            // External OpenSearch
            settings.add(
                Setting.listSetting(
                    ConfigConstants.SECURITY_AUDIT_CONFIG_DEFAULT_PREFIX
                        + ConfigConstants.SECURITY_AUDIT_EXTERNAL_OPENSEARCH_HTTP_ENDPOINTS,
                    Lists.newArrayList("localhost:9200"),
                    Function.identity(),
                    Property.NodeScope
                )
            ); // not filtered here
            settings.add(
                Setting.simpleString(
                    ConfigConstants.SECURITY_AUDIT_CONFIG_DEFAULT_PREFIX + ConfigConstants.SECURITY_AUDIT_EXTERNAL_OPENSEARCH_USERNAME,
                    Property.NodeScope,
                    Property.Filtered
                )
            );
            settings.add(
                Setting.simpleString(
                    ConfigConstants.SECURITY_AUDIT_CONFIG_DEFAULT_PREFIX + ConfigConstants.SECURITY_AUDIT_EXTERNAL_OPENSEARCH_PASSWORD,
                    Property.NodeScope,
                    Property.Filtered
                )
            );
            settings.add(
                Setting.boolSetting(
                    ConfigConstants.SECURITY_AUDIT_CONFIG_DEFAULT_PREFIX + ConfigConstants.SECURITY_AUDIT_EXTERNAL_OPENSEARCH_ENABLE_SSL,
                    false,
                    Property.NodeScope,
                    Property.Filtered
                )
            );
            settings.add(
                Setting.boolSetting(
                    ConfigConstants.SECURITY_AUDIT_CONFIG_DEFAULT_PREFIX
                        + ConfigConstants.SECURITY_AUDIT_EXTERNAL_OPENSEARCH_VERIFY_HOSTNAMES,
                    true,
                    Property.NodeScope,
                    Property.Filtered
                )
            );
            settings.add(
                Setting.boolSetting(
                    ConfigConstants.SECURITY_AUDIT_CONFIG_DEFAULT_PREFIX
                        + ConfigConstants.SECURITY_AUDIT_EXTERNAL_OPENSEARCH_ENABLE_SSL_CLIENT_AUTH,
                    false,
                    Property.NodeScope,
                    Property.Filtered
                )
            );
            settings.add(
                Setting.simpleString(
                    ConfigConstants.SECURITY_AUDIT_CONFIG_DEFAULT_PREFIX
                        + ConfigConstants.SECURITY_AUDIT_EXTERNAL_OPENSEARCH_PEMCERT_CONTENT,
                    Property.NodeScope,
                    Property.Filtered
                )
            );
            settings.add(
                Setting.simpleString(
                    ConfigConstants.SECURITY_AUDIT_CONFIG_DEFAULT_PREFIX
                        + ConfigConstants.SECURITY_AUDIT_EXTERNAL_OPENSEARCH_PEMCERT_FILEPATH,
                    Property.NodeScope,
                    Property.Filtered
                )
            );
            settings.add(
                Setting.simpleString(
                    ConfigConstants.SECURITY_AUDIT_CONFIG_DEFAULT_PREFIX
                        + ConfigConstants.SECURITY_AUDIT_EXTERNAL_OPENSEARCH_PEMKEY_CONTENT,
                    Property.NodeScope,
                    Property.Filtered
                )
            );
            settings.add(
                Setting.simpleString(
                    ConfigConstants.SECURITY_AUDIT_CONFIG_DEFAULT_PREFIX
                        + ConfigConstants.SECURITY_AUDIT_EXTERNAL_OPENSEARCH_PEMKEY_FILEPATH,
                    Property.NodeScope,
                    Property.Filtered
                )
            );
            settings.add(
                Setting.simpleString(
                    ConfigConstants.SECURITY_AUDIT_CONFIG_DEFAULT_PREFIX
                        + ConfigConstants.SECURITY_AUDIT_EXTERNAL_OPENSEARCH_PEMKEY_PASSWORD,
                    Property.NodeScope,
                    Property.Filtered
                )
            );
            settings.add(
                Setting.simpleString(
                    ConfigConstants.SECURITY_AUDIT_CONFIG_DEFAULT_PREFIX
                        + ConfigConstants.SECURITY_AUDIT_EXTERNAL_OPENSEARCH_PEMTRUSTEDCAS_CONTENT,
                    Property.NodeScope,
                    Property.Filtered
                )
            );
            settings.add(
                Setting.simpleString(
                    ConfigConstants.SECURITY_AUDIT_CONFIG_DEFAULT_PREFIX
                        + ConfigConstants.SECURITY_AUDIT_EXTERNAL_OPENSEARCH_PEMTRUSTEDCAS_FILEPATH,
                    Property.NodeScope,
                    Property.Filtered
                )
            );
            settings.add(
                Setting.simpleString(
                    ConfigConstants.SECURITY_AUDIT_CONFIG_DEFAULT_PREFIX
                        + ConfigConstants.SECURITY_AUDIT_EXTERNAL_OPENSEARCH_JKS_CERT_ALIAS,
                    Property.NodeScope,
                    Property.Filtered
                )
            );
            settings.add(
                Setting.listSetting(
                    ConfigConstants.SECURITY_AUDIT_CONFIG_DEFAULT_PREFIX
                        + ConfigConstants.SECURITY_AUDIT_EXTERNAL_OPENSEARCH_ENABLED_SSL_CIPHERS,
                    Collections.emptyList(),
                    Function.identity(),
                    Property.NodeScope
                )
            );// not filtered here
            settings.add(
                Setting.listSetting(
                    ConfigConstants.SECURITY_AUDIT_CONFIG_DEFAULT_PREFIX
                        + ConfigConstants.SECURITY_AUDIT_EXTERNAL_OPENSEARCH_ENABLED_SSL_PROTOCOLS,
                    Collections.emptyList(),
                    Function.identity(),
                    Property.NodeScope
                )
            );// not filtered here

            // Webhooks
            settings.add(
                Setting.simpleString(
                    ConfigConstants.SECURITY_AUDIT_CONFIG_DEFAULT_PREFIX + ConfigConstants.SECURITY_AUDIT_WEBHOOK_URL,
                    Property.NodeScope,
                    Property.Filtered
                )
            );
            settings.add(
                Setting.simpleString(
                    ConfigConstants.SECURITY_AUDIT_CONFIG_DEFAULT_PREFIX + ConfigConstants.SECURITY_AUDIT_WEBHOOK_FORMAT,
                    Property.NodeScope,
                    Property.Filtered
                )
            );
            settings.add(
                Setting.boolSetting(
                    ConfigConstants.SECURITY_AUDIT_CONFIG_DEFAULT_PREFIX + ConfigConstants.SECURITY_AUDIT_WEBHOOK_SSL_VERIFY,
                    true,
                    Property.NodeScope,
                    Property.Filtered
                )
            );
            settings.add(
                Setting.simpleString(
                    ConfigConstants.SECURITY_AUDIT_CONFIG_DEFAULT_PREFIX + ConfigConstants.SECURITY_AUDIT_WEBHOOK_PEMTRUSTEDCAS_FILEPATH,
                    Property.NodeScope,
                    Property.Filtered
                )
            );
            settings.add(
                Setting.simpleString(
                    ConfigConstants.SECURITY_AUDIT_CONFIG_DEFAULT_PREFIX + ConfigConstants.SECURITY_AUDIT_WEBHOOK_PEMTRUSTEDCAS_CONTENT,
                    Property.NodeScope,
                    Property.Filtered
                )
            );

            // Log4j
            settings.add(
                Setting.simpleString(
                    ConfigConstants.SECURITY_AUDIT_CONFIG_DEFAULT_PREFIX + ConfigConstants.SECURITY_AUDIT_LOG4J_LOGGER_NAME,
                    Property.NodeScope,
                    Property.Filtered
                )
            );
            settings.add(
                Setting.simpleString(
                    ConfigConstants.SECURITY_AUDIT_CONFIG_DEFAULT_PREFIX + ConfigConstants.SECURITY_AUDIT_LOG4J_LEVEL,
                    Property.NodeScope,
                    Property.Filtered
                )
            );

            // Kerberos
            settings.add(Setting.simpleString(ConfigConstants.SECURITY_KERBEROS_KRB5_FILEPATH, Property.NodeScope, Property.Filtered));
            settings.add(
                Setting.simpleString(ConfigConstants.SECURITY_KERBEROS_ACCEPTOR_KEYTAB_FILEPATH, Property.NodeScope, Property.Filtered)
            );
            settings.add(Setting.simpleString(ConfigConstants.SECURITY_KERBEROS_ACCEPTOR_PRINCIPAL, Property.NodeScope, Property.Filtered));

            // OpenSearch Security - REST API
            settings.add(
                Setting.listSetting(
                    ConfigConstants.SECURITY_RESTAPI_ROLES_ENABLED,
                    Collections.emptyList(),
                    Function.identity(),
                    Property.NodeScope
                )
            ); // not filtered here
            settings.add(Setting.groupSetting(ConfigConstants.SECURITY_RESTAPI_ENDPOINTS_DISABLED + ".", Property.NodeScope));
            settings.add(Setting.boolSetting(ConfigConstants.SECURITY_RESTAPI_ADMIN_ENABLED, false, Property.NodeScope, Property.Filtered));

            settings.add(
                Setting.simpleString(ConfigConstants.SECURITY_RESTAPI_PASSWORD_VALIDATION_REGEX, Property.NodeScope, Property.Filtered)
            );
            settings.add(
                Setting.simpleString(
                    ConfigConstants.SECURITY_RESTAPI_PASSWORD_VALIDATION_ERROR_MESSAGE,
                    Property.NodeScope,
                    Property.Filtered
                )
            );

            settings.add(
                Setting.intSetting(ConfigConstants.SECURITY_RESTAPI_PASSWORD_MIN_LENGTH, -1, -1, Property.NodeScope, Property.Filtered)
            );
            settings.add(
                Setting.simpleString(
                    ConfigConstants.SECURITY_RESTAPI_PASSWORD_SCORE_BASED_VALIDATION_STRENGTH,
                    PasswordValidator.ScoreStrength.STRONG.name(),
                    PasswordValidator.ScoreStrength::fromConfiguration,
                    Property.NodeScope,
                    Property.Filtered
                )
            );

            // Compliance
            settings.add(
                Setting.listSetting(
                    ConfigConstants.OPENDISTRO_SECURITY_COMPLIANCE_HISTORY_WRITE_WATCHED_INDICES,
                    Collections.emptyList(),
                    Function.identity(),
                    Property.NodeScope
                )
            ); // not filtered here
            settings.add(
                Setting.listSetting(
                    ConfigConstants.OPENDISTRO_SECURITY_COMPLIANCE_HISTORY_READ_WATCHED_FIELDS,
                    Collections.emptyList(),
                    Function.identity(),
                    Property.NodeScope
                )
            ); // not filtered here
            settings.add(
                Setting.boolSetting(
                    ConfigConstants.OPENDISTRO_SECURITY_COMPLIANCE_HISTORY_WRITE_METADATA_ONLY,
                    false,
                    Property.NodeScope,
                    Property.Filtered
                )
            );
            settings.add(
                Setting.boolSetting(
                    ConfigConstants.OPENDISTRO_SECURITY_COMPLIANCE_HISTORY_READ_METADATA_ONLY,
                    false,
                    Property.NodeScope,
                    Property.Filtered
                )
            );
            settings.add(
                Setting.boolSetting(
                    ConfigConstants.OPENDISTRO_SECURITY_COMPLIANCE_HISTORY_WRITE_LOG_DIFFS,
                    false,
                    Property.NodeScope,
                    Property.Filtered
                )
            );
            settings.add(
                Setting.boolSetting(
                    ConfigConstants.OPENDISTRO_SECURITY_COMPLIANCE_HISTORY_EXTERNAL_CONFIG_ENABLED,
                    false,
                    Property.NodeScope,
                    Property.Filtered
                )
            );
            settings.add(
                Setting.listSetting(
                    ConfigConstants.OPENDISTRO_SECURITY_COMPLIANCE_HISTORY_READ_IGNORE_USERS,
                    Collections.emptyList(),
                    Function.identity(),
                    Property.NodeScope
                )
            ); // not filtered here
            settings.add(
                Setting.listSetting(
                    ConfigConstants.OPENDISTRO_SECURITY_COMPLIANCE_HISTORY_WRITE_IGNORE_USERS,
                    Collections.emptyList(),
                    Function.identity(),
                    Property.NodeScope
                )
            ); // not filtered here
            settings.add(
                Setting.boolSetting(
                    ConfigConstants.SECURITY_COMPLIANCE_DISABLE_ANONYMOUS_AUTHENTICATION,
                    false,
                    Property.NodeScope,
                    Property.Filtered
                )
            );
            settings.add(
                Setting.listSetting(
                    ConfigConstants.SECURITY_COMPLIANCE_IMMUTABLE_INDICES,
                    Collections.emptyList(),
                    Function.identity(),
                    Property.NodeScope
                )
            ); // not filtered here
            settings.add(Setting.simpleString(ConfigConstants.SECURITY_COMPLIANCE_SALT, Property.NodeScope, Property.Filtered));
            settings.add(
                Setting.boolSetting(
                    ConfigConstants.SECURITY_COMPLIANCE_HISTORY_INTERNAL_CONFIG_ENABLED,
                    false,
                    Property.NodeScope,
                    Property.Filtered
                )
            );
            settings.add(transportPassiveAuthSetting.getDynamicSetting());

            settings.add(
                Setting.boolSetting(
                    ConfigConstants.SECURITY_FILTER_SECURITYINDEX_FROM_ALL_REQUESTS,
                    false,
                    Property.NodeScope,
                    Property.Filtered
                )
            );

            // compat
            settings.add(
                Setting.boolSetting(
                    ConfigConstants.SECURITY_UNSUPPORTED_DISABLE_INTERTRANSPORT_AUTH_INITIALLY,
                    false,
                    Property.NodeScope,
                    Property.Filtered
                )
            );
            settings.add(
                Setting.boolSetting(
                    ConfigConstants.SECURITY_UNSUPPORTED_DISABLE_REST_AUTH_INITIALLY,
                    false,
                    Property.NodeScope,
                    Property.Filtered
                )
            );
            settings.add(
                Setting.intSetting(
                    ConfigConstants.SECURITY_UNSUPPORTED_DELAY_INITIALIZATION_SECONDS,
                    0,
                    Property.NodeScope,
                    Property.Filtered
                )
            );

            // system integration
            settings.add(
                Setting.boolSetting(
                    ConfigConstants.SECURITY_UNSUPPORTED_RESTORE_SECURITYINDEX_ENABLED,
                    false,
                    Property.NodeScope,
                    Property.Filtered
                )
            );
            settings.add(
                Setting.boolSetting(ConfigConstants.SECURITY_UNSUPPORTED_INJECT_USER_ENABLED, false, Property.NodeScope, Property.Filtered)
            );
            settings.add(
                Setting.boolSetting(
                    ConfigConstants.SECURITY_UNSUPPORTED_INJECT_ADMIN_USER_ENABLED,
                    false,
                    Property.NodeScope,
                    Property.Filtered
                )
            );
            settings.add(
                Setting.boolSetting(ConfigConstants.SECURITY_UNSUPPORTED_ALLOW_NOW_IN_DLS, false, Property.NodeScope, Property.Filtered)
            );
            settings.add(
                Setting.boolSetting(
                    SECURITY_UNSUPPORTED_RESTAPI_ALLOW_SECURITYCONFIG_MODIFICATION,
                    false,
                    Property.NodeScope,
                    Property.Filtered
                )
            );
            settings.add(
                Setting.boolSetting(ConfigConstants.SECURITY_UNSUPPORTED_LOAD_STATIC_RESOURCES, true, Property.NodeScope, Property.Filtered)
            );
            settings.add(
                Setting.boolSetting(ConfigConstants.SECURITY_SSL_CERT_RELOAD_ENABLED, false, Property.NodeScope, Property.Filtered)
            );
            settings.add(
                Setting.boolSetting(
                    ConfigConstants.SECURITY_UNSUPPORTED_ACCEPT_INVALID_CONFIG,
                    false,
                    Property.NodeScope,
                    Property.Filtered
                )
            );
            settings.add(
                Setting.boolSetting(
                    ConfigConstants.SECURITY_SYSTEM_INDICES_PERMISSIONS_ENABLED_KEY,
                    ConfigConstants.SECURITY_SYSTEM_INDICES_PERMISSIONS_DEFAULT,
                    Property.NodeScope,
                    Property.Filtered
                )
            );
        }

        return settings;
    }

    @Override
    public List<String> getSettingsFilter() {
        List<String> settingsFilter = new ArrayList<>();

        if (disabled) {
            return settingsFilter;
        }
        settingsFilter.add("opendistro_security.*");
        settingsFilter.add("plugins.security.*");
        return settingsFilter;
    }

    @Override
    public void onNodeStarted(DiscoveryNode localNode) {
        this.localNode.set(localNode);
        if (!SSLConfig.isSslOnlyMode() && !client && !disabled && !useClusterStateToInitSecurityConfig(settings)) {
            cr.initOnNodeStart();
        }
        final Set<ModuleInfo> securityModules = ReflectionHelper.getModulesLoaded();
        log.info("{} OpenSearch Security modules loaded so far: {}", securityModules.size(), securityModules);
    }

    // below is a hack because it seems not possible to access RepositoriesService from a non guice class
    // the way of how deguice is organized is really a mess - hope this can be fixed in later versions
    // TODO check if this could be removed

    @Override
    public Collection<Class<? extends LifecycleComponent>> getGuiceServiceClasses() {

        if (client || disabled || SSLConfig.isSslOnlyMode()) {
            return Collections.emptyList();
        }

        final List<Class<? extends LifecycleComponent>> services = new ArrayList<>(1);
        services.add(GuiceHolder.class);
        return services;
    }

    @Override
    public Function<String, Predicate<String>> getFieldFilter() {
        return index -> {
            if (threadPool == null) {
                return field -> true;
            }
            @SuppressWarnings("unchecked")
            final Map<String, Set<String>> allowedFlsFields = (Map<String, Set<String>>) HeaderHelper.deserializeSafeFromHeader(
                threadPool.getThreadContext(),
                ConfigConstants.OPENDISTRO_SECURITY_FLS_FIELDS_HEADER
            );

            final String eval = SecurityUtils.evalMap(allowedFlsFields, index);

            if (eval == null) {
                return field -> true;
            } else {

                final Set<String> includesExcludes = allowedFlsFields.get(eval);
                final Set<String> includesSet = new HashSet<>(includesExcludes.size());
                final Set<String> excludesSet = new HashSet<>(includesExcludes.size());

                for (final String incExc : includesExcludes) {
                    final char firstChar = incExc.charAt(0);

                    if (firstChar == '!' || firstChar == '~') {
                        excludesSet.add(incExc.substring(1));
                    } else {
                        includesSet.add(incExc);
                    }
                }

                if (!excludesSet.isEmpty()) {
                    WildcardMatcher excludeMatcher = WildcardMatcher.from(excludesSet);
                    return field -> !excludeMatcher.test(handleKeyword(field));
                } else {
                    WildcardMatcher includeMatcher = WildcardMatcher.from(includesSet);
                    return field -> includeMatcher.test(handleKeyword(field));
                }
            }
        };
    }

    @Override
    public Collection<SystemIndexDescriptor> getSystemIndexDescriptors(Settings settings) {
        final String indexPattern = settings.get(
            ConfigConstants.SECURITY_CONFIG_INDEX_NAME,
            ConfigConstants.OPENDISTRO_SECURITY_DEFAULT_CONFIG_INDEX
        );
        final SystemIndexDescriptor systemIndexDescriptor = new SystemIndexDescriptor(indexPattern, "Security index");
        return Collections.singletonList(systemIndexDescriptor);
    }

    private static String handleKeyword(final String field) {
        if (field != null && field.endsWith(KEYWORD)) {
            return field.substring(0, field.length() - KEYWORD.length());
        }
        return field;
    }

    @Override
    public Subject getSubject() {
        // Not supported
        return new NoopSubject();
    }

    @Override
    public SecurityTokenManager getTokenManager() {
        return tokenManager;
    }

    @Override
    public Optional<SecureSettingsFactory> getSecureSettingFactory(Settings settings) {
        return Optional.of(new OpenSearchSecureSettingsFactory(threadPool, sks, sslExceptionHandler, securityRestHandler));
    }

    public static class GuiceHolder implements LifecycleComponent {

        private static RepositoriesService repositoriesService;
        private static RemoteClusterService remoteClusterService;
        private static IndicesService indicesService;
        private static PitService pitService;

        // CS-SUPPRESS-SINGLE: RegexpSingleline Extensions manager used to allow/disallow TLS connections to extensions
        private static ExtensionsManager extensionsManager;

        @Inject
        public GuiceHolder(
            final RepositoriesService repositoriesService,
            final TransportService remoteClusterService,
            IndicesService indicesService,
            PitService pitService,
            ExtensionsManager extensionsManager
        ) {
            GuiceHolder.repositoriesService = repositoriesService;
            GuiceHolder.remoteClusterService = remoteClusterService.getRemoteClusterService();
            GuiceHolder.indicesService = indicesService;
            GuiceHolder.pitService = pitService;
            GuiceHolder.extensionsManager = extensionsManager;
        }
        // CS-ENFORCE-SINGLE

        public static RepositoriesService getRepositoriesService() {
            return repositoriesService;
        }

        public static RemoteClusterService getRemoteClusterService() {
            return remoteClusterService;
        }

        public static IndicesService getIndicesService() {
            return indicesService;
        }

        public static PitService getPitService() {
            return pitService;
        }

        // CS-SUPPRESS-SINGLE: RegexpSingleline Extensions manager used to allow/disallow TLS connections to extensions
        public static ExtensionsManager getExtensionsManager() {
            return extensionsManager;
        }
        // CS-ENFORCE-SINGLE

        @Override
        public void close() {}

        @Override
        public Lifecycle.State lifecycleState() {
            return null;
        }

        @Override
        public void addLifecycleListener(LifecycleListener listener) {}

        @Override
        public void removeLifecycleListener(LifecycleListener listener) {}

        @Override
        public void start() {}

        @Override
        public void stop() {}

    }
}<|MERGE_RESOLUTION|>--- conflicted
+++ resolved
@@ -378,29 +378,14 @@
         demoCertHashes.add("a2ce3f577a5031398c1b4f58761444d837b031d0aff7614f8b9b5e4a9d59dbd1"); // esnode
         demoCertHashes.add("cd708e8dc707ae065f7ad8582979764b497f062e273d478054ab2f49c5469c6"); // root-ca
 
-<<<<<<< HEAD
         tryAddSecurityProviders();
-=======
+
         // updates correct sha256sum
         demoCertHashes.add("a3556d6bb61f7bd63cb19b1c8d0078d30c12739dedb0455c5792ac8627782042"); // kirk
         demoCertHashes.add("25e34a9a5d4f1dceed1666eb624397bf3fe5787a7133cd32838ace0381bce1f7"); // kirk-key
         demoCertHashes.add("a2ce3f577a5031398c1b4f58761444d837b031d0aff7614f8b9b5e4a9d59dbd1"); // esnode
         demoCertHashes.add("ba9c5a61065f7f6115188128ffbdaa18fca34562b78b811f082439e2bef1d282"); // esnode-key
         demoCertHashes.add("bcd708e8dc707ae065f7ad8582979764b497f062e273d478054ab2f49c5469c6"); // root-ca
-
-        final SecurityManager sm = System.getSecurityManager();
-
-        if (sm != null) {
-            sm.checkPermission(new SpecialPermission());
-        }
-
-        AccessController.doPrivileged((PrivilegedAction<Void>) () -> {
-            if (Security.getProvider("BC") == null) {
-                Security.addProvider(new BouncyCastleProvider());
-            }
-            return null;
-        });
->>>>>>> 004d07bb
 
         final String advancedModulesEnabledKey = ConfigConstants.SECURITY_ADVANCED_MODULES_ENABLED;
         if (settings.hasValue(advancedModulesEnabledKey)) {
