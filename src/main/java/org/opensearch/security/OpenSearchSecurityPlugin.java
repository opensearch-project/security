/*
 * Copyright 2015-2018 _floragunn_ GmbH
 * Licensed under the Apache License, Version 2.0 (the "License");
 * you may not use this file except in compliance with the License.
 * You may obtain a copy of the License at
 *
 * http://www.apache.org/licenses/LICENSE-2.0
 *
 * Unless required by applicable law or agreed to in writing, software
 * distributed under the License is distributed on an "AS IS" BASIS,
 * WITHOUT WARRANTIES OR CONDITIONS OF ANY KIND, either express or implied.
 * See the License for the specific language governing permissions and
 * limitations under the License.
 */

/*
 * SPDX-License-Identifier: Apache-2.0
 *
 * The OpenSearch Contributors require contributions made to
 * this file be licensed under the Apache-2.0 license or a
 * compatible open source license.
 *
 * Modifications Copyright OpenSearch Contributors. See
 * GitHub history for details.
 */

package org.opensearch.security;

import java.io.IOException;
import java.nio.file.Files;
import java.nio.file.LinkOption;
import java.nio.file.Path;
import java.nio.file.attribute.PosixFilePermission;
import java.security.AccessController;
import java.security.MessageDigest;
import java.security.PrivilegedAction;
import java.security.Security;
import java.util.ArrayList;
import java.util.Arrays;
import java.util.Collection;
import java.util.Collections;
import java.util.HashMap;
import java.util.HashSet;
import java.util.List;
import java.util.Map;
import java.util.Objects;
import java.util.Set;
import java.util.concurrent.atomic.AtomicReference;
import java.util.function.BiFunction;
import java.util.function.Function;
import java.util.function.Predicate;
import java.util.function.Supplier;
import java.util.function.UnaryOperator;
import java.util.stream.Collectors;
import java.util.stream.Stream;

import com.google.common.collect.Lists;
import org.apache.logging.log4j.LogManager;
import org.apache.logging.log4j.Logger;
import org.apache.lucene.search.QueryCachingPolicy;
import org.apache.lucene.search.Weight;
import org.bouncycastle.jce.provider.BouncyCastleProvider;

import org.opensearch.OpenSearchException;
import org.opensearch.OpenSearchSecurityException;
import org.opensearch.SpecialPermission;
import org.opensearch.Version;
import org.opensearch.action.ActionRequest;
import org.opensearch.action.ActionResponse;
import org.opensearch.action.search.PitService;
import org.opensearch.action.search.SearchScrollAction;
import org.opensearch.action.support.ActionFilter;
import org.opensearch.client.Client;
import org.opensearch.cluster.metadata.IndexNameExpressionResolver;
import org.opensearch.cluster.node.DiscoveryNodes;
import org.opensearch.cluster.service.ClusterService;
import org.opensearch.common.component.Lifecycle.State;
import org.opensearch.common.component.LifecycleComponent;
import org.opensearch.common.component.LifecycleListener;
import org.opensearch.common.inject.Inject;
import org.opensearch.common.io.stream.NamedWriteableRegistry;
import org.opensearch.common.logging.DeprecationLogger;
import org.opensearch.common.network.NetworkModule;
import org.opensearch.common.network.NetworkService;
import org.opensearch.common.settings.ClusterSettings;
import org.opensearch.common.settings.IndexScopedSettings;
import org.opensearch.common.settings.Setting;
import org.opensearch.common.settings.Setting.Property;
import org.opensearch.common.settings.Settings;
import org.opensearch.common.settings.SettingsFilter;
import org.opensearch.common.util.BigArrays;
import org.opensearch.common.util.PageCacheRecycler;
import org.opensearch.common.util.concurrent.ThreadContext;
import org.opensearch.core.xcontent.NamedXContentRegistry;
import org.opensearch.env.Environment;
import org.opensearch.env.NodeEnvironment;
import org.opensearch.http.HttpServerTransport;
import org.opensearch.http.HttpServerTransport.Dispatcher;
import org.opensearch.index.Index;
import org.opensearch.index.IndexModule;
import org.opensearch.index.cache.query.QueryCache;
import org.opensearch.indices.IndicesService;
import org.opensearch.indices.SystemIndexDescriptor;
import org.opensearch.indices.breaker.CircuitBreakerService;
import org.opensearch.plugins.ClusterPlugin;
import org.opensearch.plugins.MapperPlugin;
import org.opensearch.repositories.RepositoriesService;
import org.opensearch.rest.RestController;
import org.opensearch.rest.RestHandler;
import org.opensearch.rest.RestStatus;
import org.opensearch.script.ScriptService;
import org.opensearch.search.internal.InternalScrollSearchRequest;
import org.opensearch.search.internal.ReaderContext;
import org.opensearch.search.internal.SearchContext;
import org.opensearch.search.query.QuerySearchResult;
import org.opensearch.security.action.configupdate.ConfigUpdateAction;
import org.opensearch.security.action.configupdate.TransportConfigUpdateAction;
import org.opensearch.security.action.tenancy.TenancyConfigRestHandler;
import org.opensearch.security.action.tenancy.TenancyConfigRetrieveActions;
import org.opensearch.security.action.tenancy.TenancyConfigRetrieveTransportAction;
import org.opensearch.security.action.tenancy.TenancyConfigUpdateAction;
import org.opensearch.security.action.tenancy.TenancyConfigUpdateTransportAction;
import org.opensearch.security.action.whoami.TransportWhoAmIAction;
import org.opensearch.security.action.whoami.WhoAmIAction;
import org.opensearch.security.auditlog.AuditLog;
import org.opensearch.security.auditlog.AuditLog.Origin;
import org.opensearch.security.auditlog.AuditLogSslExceptionHandler;
import org.opensearch.security.auditlog.NullAuditLog;
import org.opensearch.security.auditlog.config.AuditConfig.Filter.FilterEntries;
import org.opensearch.security.auditlog.impl.AuditLogImpl;
import org.opensearch.security.auth.BackendRegistry;
import org.opensearch.security.compliance.ComplianceIndexingOperationListener;
import org.opensearch.security.compliance.ComplianceIndexingOperationListenerImpl;
import org.opensearch.security.configuration.AdminDNs;
import org.opensearch.security.configuration.ClusterInfoHolder;
import org.opensearch.security.configuration.CompatConfig;
import org.opensearch.security.configuration.ConfigurationRepository;
import org.opensearch.security.configuration.DlsFlsRequestValve;
import org.opensearch.security.configuration.DlsFlsValveImpl;
import org.opensearch.security.configuration.PrivilegesInterceptorImpl;
import org.opensearch.security.configuration.Salt;
import org.opensearch.security.configuration.SecurityFlsDlsIndexSearcherWrapper;
import org.opensearch.security.dlic.rest.api.SecurityRestApiActions;
import org.opensearch.security.filter.SecurityFilter;
import org.opensearch.security.filter.SecurityRestFilter;
import org.opensearch.security.http.SecurityHttpServerTransport;
import org.opensearch.security.http.SecurityNonSslHttpServerTransport;
import org.opensearch.security.http.XFFResolver;
import org.opensearch.security.privileges.PrivilegesEvaluator;
import org.opensearch.security.privileges.PrivilegesInterceptor;
import org.opensearch.security.privileges.RestLayerPrivilegesEvaluator;
import org.opensearch.security.resolver.IndexResolverReplacer;
import org.opensearch.security.rest.DashboardsInfoAction;
import org.opensearch.security.rest.SecurityConfigUpdateAction;
import org.opensearch.security.rest.SecurityHealthAction;
import org.opensearch.security.rest.SecurityInfoAction;
import org.opensearch.security.rest.SecurityWhoAmIAction;
import org.opensearch.security.rest.TenantInfoAction;
import org.opensearch.security.securityconf.DynamicConfigFactory;
import org.opensearch.security.setting.OpensearchDynamicSetting;
import org.opensearch.security.setting.TransportPassiveAuthSetting;
import org.opensearch.security.ssl.OpenSearchSecuritySSLPlugin;
import org.opensearch.security.ssl.SslExceptionHandler;
import org.opensearch.security.ssl.http.netty.ValidatingDispatcher;
import org.opensearch.security.ssl.transport.DefaultPrincipalExtractor;
import org.opensearch.security.ssl.transport.SecuritySSLNettyTransport;
import org.opensearch.security.ssl.util.SSLConfigConstants;
import org.opensearch.security.support.ConfigConstants;
import org.opensearch.security.support.GuardedSearchOperationWrapper;
import org.opensearch.security.support.HeaderHelper;
import org.opensearch.security.support.ModuleInfo;
import org.opensearch.security.support.ReflectionHelper;
import org.opensearch.security.support.SecuritySettings;
import org.opensearch.security.support.SecurityUtils;
import org.opensearch.security.support.WildcardMatcher;
import org.opensearch.security.transport.DefaultInterClusterRequestEvaluator;
import org.opensearch.security.transport.InterClusterRequestEvaluator;
import org.opensearch.security.transport.SecurityInterceptor;
import org.opensearch.security.user.User;
import org.opensearch.security.user.UserService;
import org.opensearch.tasks.Task;
import org.opensearch.threadpool.ThreadPool;
import org.opensearch.transport.RemoteClusterService;
import org.opensearch.transport.Transport;
import org.opensearch.transport.Transport.Connection;
import org.opensearch.transport.TransportChannel;
import org.opensearch.transport.TransportInterceptor;
import org.opensearch.transport.TransportRequest;
import org.opensearch.transport.TransportRequestHandler;
import org.opensearch.transport.TransportRequestOptions;
import org.opensearch.transport.TransportResponse;
import org.opensearch.transport.TransportResponseHandler;
import org.opensearch.transport.TransportService;
import org.opensearch.watcher.ResourceWatcherService;

public final class OpenSearchSecurityPlugin extends OpenSearchSecuritySSLPlugin implements ClusterPlugin, MapperPlugin {

    private static final String KEYWORD = ".keyword";
    private static final Logger actionTrace = LogManager.getLogger("opendistro_security_action_trace");
    private static final DeprecationLogger deprecationLogger = DeprecationLogger.getLogger(OpenSearchSecurityPlugin.class);

    public static final String LEGACY_OPENDISTRO_PREFIX = "_opendistro/_security";
    public static final String PLUGINS_PREFIX = "_plugins/_security";

    private boolean sslCertReloadEnabled;
    private volatile SecurityRestFilter securityRestHandler;
    private volatile SecurityInterceptor si;
    private volatile PrivilegesEvaluator evaluator;
<<<<<<< HEAD

    private volatile RestLayerPrivilegesEvaluator restLayerEvaluator;
=======
    private volatile UserService userService;
>>>>>>> 6cdda66b
    private volatile ThreadPool threadPool;
    private volatile ConfigurationRepository cr;
    private volatile AdminDNs adminDns;
    private volatile ClusterService cs;
    private volatile AuditLog auditLog;
    private volatile BackendRegistry backendRegistry;
    private volatile SslExceptionHandler sslExceptionHandler;
    private volatile Client localClient;
    private final boolean disabled;
    private final List<String> demoCertHashes = new ArrayList<String>(3);
    private volatile SecurityFilter sf;
    private volatile IndexResolverReplacer irr;
    private final AtomicReference<NamedXContentRegistry> namedXContentRegistry = new AtomicReference<>(NamedXContentRegistry.EMPTY);;
    private volatile DlsFlsRequestValve dlsFlsValve = null;
    private volatile Salt salt;
    private volatile OpensearchDynamicSetting<Boolean> transportPassiveAuthSetting;

    public static boolean isActionTraceEnabled() {
        return actionTrace.isTraceEnabled();
    }

    public static void traceAction(String message) {
        actionTrace.trace(message);
    }

    public static void traceAction(String message, Object p0) {
        actionTrace.trace(message, p0);
    }

    @Override
    public void close() throws IOException {
        super.close();
        if (auditLog != null) {
            auditLog.close();
        }
    }

    private final SslExceptionHandler evaluateSslExceptionHandler() {
        if (client || disabled || SSLConfig.isSslOnlyMode()) {
            return new SslExceptionHandler(){};
        }

        return Objects.requireNonNull(sslExceptionHandler);
    }

    private static boolean isDisabled(final Settings settings) {
        return settings.getAsBoolean(ConfigConstants.SECURITY_DISABLED, false);
    }

    /**
     * SSL Cert Reload will be enabled only if security is not disabled and not in we are not using sslOnly mode.
     * @param settings Elastic configuration settings
     * @return true if ssl cert reload is enabled else false
     */
    private static boolean isSslCertReloadEnabled(final Settings settings) {
        return settings.getAsBoolean(ConfigConstants.SECURITY_SSL_CERT_RELOAD_ENABLED, false);
    }

    @SuppressWarnings("removal")
    public OpenSearchSecurityPlugin(final Settings settings, final Path configPath) {
        super(settings, configPath, isDisabled(settings));

        disabled = isDisabled(settings);
        sslCertReloadEnabled = isSslCertReloadEnabled(settings);

        transportPassiveAuthSetting = new TransportPassiveAuthSetting(settings);

        if (disabled) {
            this.sslCertReloadEnabled = false;
            log.warn("OpenSearch Security plugin installed but disabled. This can expose your configuration (including passwords) to the public.");
            return;
        }

        if (SSLConfig.isSslOnlyMode()) {
            this.sslCertReloadEnabled = false;
            log.warn("OpenSearch Security plugin run in ssl only mode. No authentication or authorization is performed");
            return;
        }


        demoCertHashes.add("54a92508de7a39d06242a0ffbf59414d7eb478633c719e6af03938daf6de8a1a");
        demoCertHashes.add("742e4659c79d7cad89ea86aab70aea490f23bbfc7e72abd5f0a5d3fb4c84d212");
        demoCertHashes.add("db1264612891406639ecd25c894f256b7c5a6b7e1d9054cbe37b77acd2ddd913");
        demoCertHashes.add("2a5398e20fcb851ec30aa141f37233ee91a802683415be2945c3c312c65c97cf");
        demoCertHashes.add("33129547ce617f784c04e965104b2c671cce9e794d1c64c7efe58c77026246ae");
        demoCertHashes.add("c4af0297cc75546e1905bdfe3934a950161eee11173d979ce929f086fdf9794d");
        demoCertHashes.add("7a355f42c90e7543a267fbe3976c02f619036f5a34ce712995a22b342d83c3ce");
        demoCertHashes.add("a9b5eca1399ec8518081c0d4a21a34eec4589087ce64c04fb01a488f9ad8edc9");

        //new certs 04/2018
        demoCertHashes.add("d14aefe70a592d7a29e14f3ff89c3d0070c99e87d21776aa07d333ee877e758f");
        demoCertHashes.add("54a70016e0837a2b0c5658d1032d7ca32e432c62c55f01a2bf5adcb69a0a7ba9");
        demoCertHashes.add("bdc141ab2272c779d0f242b79063152c49e1b06a2af05e0fd90d505f2b44d5f5");
        demoCertHashes.add("3e839e2b059036a99ee4f742814995f2fb0ced7e9d68a47851f43a3c630b5324");
        demoCertHashes.add("9b13661c073d864c28ad7b13eda67dcb6cbc2f04d116adc7c817c20b4c7ed361");

        final SecurityManager sm = System.getSecurityManager();

        if (sm != null) {
            sm.checkPermission(new SpecialPermission());
        }

        AccessController.doPrivileged(new PrivilegedAction<Object>() {
            @Override
            public Object run() {
                if(Security.getProvider("BC") == null) {
                    Security.addProvider(new BouncyCastleProvider());
                }
                return null;
            }
        });

        final String advancedModulesEnabledKey = ConfigConstants.SECURITY_ADVANCED_MODULES_ENABLED;
        if (settings.hasValue(advancedModulesEnabledKey)) {
            deprecationLogger.deprecate("Setting {} is ignored.", advancedModulesEnabledKey);
        }

        log.info("Clustername: {}", settings.get("cluster.name","opensearch"));

        if (!transportSSLEnabled && !SSLConfig.isSslOnlyMode()) {
            throw new IllegalStateException(SSLConfigConstants.SECURITY_SSL_TRANSPORT_ENABLED+" must be set to 'true'");
        }

        if(!client) {
            final List<Path> filesWithWrongPermissions = AccessController.doPrivileged(new PrivilegedAction<List<Path>>() {
                @Override
                public List<Path> run() {
                  final Path confPath = new Environment(settings, configPath).configDir().toAbsolutePath();
                    if(Files.isDirectory(confPath, LinkOption.NOFOLLOW_LINKS)) {
                        try (Stream<Path> s = Files.walk(confPath)) {
                            return s.distinct().filter(p -> checkFilePermissions(p)).collect(Collectors.toList());
                        } catch (Exception e) {
                            log.error(e.toString());
                            return null;
                        }
                    }

                    return Collections.emptyList();
                }
            });

            if(filesWithWrongPermissions != null && filesWithWrongPermissions.size() > 0) {
                for(final Path p: filesWithWrongPermissions) {
                    if(Files.isDirectory(p, LinkOption.NOFOLLOW_LINKS)) {
                        log.warn("Directory {} has insecure file permissions (should be 0700)", p);
                    } else {
                        log.warn("File {} has insecure file permissions (should be 0600)", p);
                    }
                }
            }
        }

        if(!client && !settings.getAsBoolean(ConfigConstants.SECURITY_ALLOW_UNSAFE_DEMOCERTIFICATES, false)) {
            //check for demo certificates
            final List<String> files = AccessController.doPrivileged(new PrivilegedAction<List<String>>() {
                @Override
                public List<String> run() {
                  final Path confPath = new Environment(settings, configPath).configDir().toAbsolutePath();
                    if(Files.isDirectory(confPath, LinkOption.NOFOLLOW_LINKS)) {
                        try (Stream<Path> s = Files.walk(confPath)) {
                            return s.distinct().map(p -> sha256(p)).collect(Collectors.toList());
                        } catch (Exception e) {
                            log.error(e.toString());
                            return null;
                        }
                    }

                    return Collections.emptyList();
                }
            });

            if(files != null) {
                demoCertHashes.retainAll(files);
                if(!demoCertHashes.isEmpty()) {
                    log.error("Demo certificates found but "+ConfigConstants.SECURITY_ALLOW_UNSAFE_DEMOCERTIFICATES+" is set to false.");
                    throw new RuntimeException("Demo certificates found "+demoCertHashes);
                }
            } else {
                throw new RuntimeException("Unable to look for demo certificates");
            }

        }
    }

    private String sha256(Path p) {

        if(!Files.isRegularFile(p, LinkOption.NOFOLLOW_LINKS)) {
            return "";
        }

        if(!Files.isReadable(p)) {
            log.debug("Unreadable file "+p+" found");
            return "";
        }

        try {
            MessageDigest digester = MessageDigest.getInstance("SHA256");
            final String hash = org.bouncycastle.util.encoders.Hex.toHexString(digester.digest(Files.readAllBytes(p)));
            log.debug(hash +" :: "+p);
            return hash;
        } catch (Exception e) {
            throw new OpenSearchSecurityException("Unable to digest file "+p, e);
        }
    }

    private boolean checkFilePermissions(final Path p) {

        if (p == null) {
            return false;
        }


        Set<PosixFilePermission> perms;

        try {
            perms = Files.getPosixFilePermissions(p, LinkOption.NOFOLLOW_LINKS);
        } catch (Exception e) {
            if(log.isDebugEnabled()) {
                log.debug("Cannot determine posix file permissions for {} due to {}", p, e);
            }
            //ignore, can happen on windows
            return false;
        }

        if(Files.isDirectory(p, LinkOption.NOFOLLOW_LINKS)) {
            if (perms.contains(PosixFilePermission.OTHERS_EXECUTE)) {
                // no x for others must be set
                return true;
            }
        } else {
            if (perms.contains(PosixFilePermission.OWNER_EXECUTE) || perms.contains(PosixFilePermission.GROUP_EXECUTE)
                    || perms.contains(PosixFilePermission.OTHERS_EXECUTE)) {
                // no x must be set
                return true;
            }
        }


        if (perms.contains(PosixFilePermission.OTHERS_READ) || perms.contains(PosixFilePermission.OTHERS_WRITE)) {
            // no permissions for "others" allowed
            return true;
        }

        //if (perms.contains(PosixFilePermission.GROUP_READ) || perms.contains(PosixFilePermission.GROUP_WRITE)) {
        //    // no permissions for "group" allowed
        //    return true;
        //}

        return false;
    }


    @Override
    public List<RestHandler> getRestHandlers(Settings settings, RestController restController, ClusterSettings clusterSettings,
            IndexScopedSettings indexScopedSettings, SettingsFilter settingsFilter,
            IndexNameExpressionResolver indexNameExpressionResolver, Supplier<DiscoveryNodes> nodesInCluster) {

        final List<RestHandler> handlers = new ArrayList<RestHandler>(1);

        if (!client && !disabled) {

            handlers.addAll(super.getRestHandlers(settings, restController, clusterSettings, indexScopedSettings, settingsFilter, indexNameExpressionResolver, nodesInCluster));

            if(!SSLConfig.isSslOnlyMode()) {
                handlers.add(new SecurityInfoAction(settings, restController, Objects.requireNonNull(evaluator), Objects.requireNonNull(threadPool)));
                handlers.add(new SecurityHealthAction(settings, restController, Objects.requireNonNull(backendRegistry)));
                handlers.add(new DashboardsInfoAction(settings, restController, Objects.requireNonNull(evaluator), Objects.requireNonNull(threadPool)));
                handlers.add(new TenantInfoAction(settings, restController, Objects.requireNonNull(evaluator), Objects.requireNonNull(threadPool),
                        Objects.requireNonNull(cs), Objects.requireNonNull(adminDns), Objects.requireNonNull(cr)));
                handlers.add(new SecurityConfigUpdateAction(settings, restController, Objects.requireNonNull(threadPool), adminDns, configPath, principalExtractor));
                handlers.add(new SecurityWhoAmIAction(settings, restController, Objects.requireNonNull(threadPool), adminDns, configPath, principalExtractor));
                handlers.add(new TenancyConfigRestHandler());
                handlers.addAll(
                        SecurityRestApiActions.getHandler(
                                settings,
                                configPath,
                                restController,
                                localClient,
                                adminDns,
                                cr, cs, principalExtractor,
                                evaluator,
                                threadPool,
                                Objects.requireNonNull(auditLog), sks,
                                Objects.requireNonNull(userService),
                                sslCertReloadEnabled)
                );
                log.debug("Added {} rest handler(s)", handlers.size());
            }
        }

        return handlers;
    }

    @Override
    public UnaryOperator<RestHandler> getRestHandlerWrapper(final ThreadContext threadContext) {

        if(client || disabled || SSLConfig.isSslOnlyMode()) {
            return (rh) -> rh;
        }

        return (rh) -> securityRestHandler.wrap(rh, adminDns);
    }

    @Override
    public List<ActionHandler<? extends ActionRequest, ? extends ActionResponse>> getActions() {
        List<ActionHandler<? extends ActionRequest, ? extends ActionResponse>> actions = new ArrayList<>(1);
        if(!disabled && !SSLConfig.isSslOnlyMode()) {
            actions.add(new ActionHandler<>(ConfigUpdateAction.INSTANCE, TransportConfigUpdateAction.class));
            actions.add(new ActionHandler<>(WhoAmIAction.INSTANCE, TransportWhoAmIAction.class));

            actions.add(new ActionHandler<>(TenancyConfigRetrieveActions.INSTANCE, TenancyConfigRetrieveTransportAction.class));
            actions.add(new ActionHandler<>(TenancyConfigUpdateAction.INSTANCE, TenancyConfigUpdateTransportAction.class));

        }
        return actions;
    }

    @Override
    public void onIndexModule(IndexModule indexModule) {
        //called for every index!

        if (!disabled && !client && !SSLConfig.isSslOnlyMode()) {
            log.debug("Handle auditLog {} for onIndexModule() of index {}", auditLog.getClass(), indexModule.getIndex().getName());

            final ComplianceIndexingOperationListener ciol = new ComplianceIndexingOperationListenerImpl(auditLog);
            indexModule.addIndexOperationListener(ciol);

            indexModule.setReaderWrapper(indexService -> new SecurityFlsDlsIndexSearcherWrapper(indexService, settings, adminDns, cs, auditLog, ciol, evaluator, salt));
            indexModule.forceQueryCacheProvider((indexSettings,nodeCache)->new QueryCache() {

                @Override
                public Index index() {
                    return indexSettings.getIndex();
                }

                @Override
                public void close() throws OpenSearchException {
                    clear("close");
                }

                @Override
                public void clear(String reason) {
                    nodeCache.clearIndex(index().getName());
                }

                @Override
                public Weight doCache(Weight weight, QueryCachingPolicy policy) {
                    final Map<String, Set<String>> allowedFlsFields = (Map<String, Set<String>>) HeaderHelper.deserializeSafeFromHeader(threadPool.getThreadContext(),
                            ConfigConstants.OPENDISTRO_SECURITY_FLS_FIELDS_HEADER);

                    if(SecurityUtils.evalMap(allowedFlsFields, index().getName()) != null) {
                        return weight;
                    } else {

                        final Map<String, Set<String>> maskedFieldsMap = (Map<String, Set<String>>) HeaderHelper.deserializeSafeFromHeader(threadPool.getThreadContext(),
                                ConfigConstants.OPENDISTRO_SECURITY_MASKED_FIELD_HEADER);

                        if(SecurityUtils.evalMap(maskedFieldsMap, index().getName()) != null) {
                            return weight;
                        } else {
                            return nodeCache.doCache(weight, policy);
                        }
                    }

                }
            });

            indexModule.addSearchOperationListener(new GuardedSearchOperationWrapper() {

                @Override
                public void onPreQueryPhase(SearchContext context) {
                    dlsFlsValve.handleSearchContext(context, threadPool, namedXContentRegistry.get());
                }

                @Override
                public void onNewReaderContext(ReaderContext readerContext) {
                    final boolean interClusterRequest = HeaderHelper.isInterClusterRequest(threadPool.getThreadContext());
                    if (Origin.LOCAL.toString().equals(threadPool.getThreadContext().getTransient(ConfigConstants.OPENDISTRO_SECURITY_ORIGIN))
                            && (interClusterRequest || HeaderHelper.isDirectRequest(threadPool.getThreadContext()))

                    ) {
                        readerContext.putInContext("_opendistro_security_scroll_auth_local", Boolean.TRUE);
                    } else {
                        readerContext.putInContext("_opendistro_security_scroll_auth", threadPool.getThreadContext()
                                .getTransient(ConfigConstants.OPENDISTRO_SECURITY_USER));
                    }
                }

                @Override
                public void onNewScrollContext(ReaderContext readerContext) {
                    final boolean interClusterRequest = HeaderHelper.isInterClusterRequest(threadPool.getThreadContext());
                    if (Origin.LOCAL.toString().equals(threadPool.getThreadContext().getTransient(ConfigConstants.OPENDISTRO_SECURITY_ORIGIN))
                            && (interClusterRequest || HeaderHelper.isDirectRequest(threadPool.getThreadContext()))

                    ) {
                        readerContext.putInContext("_opendistro_security_scroll_auth_local", Boolean.TRUE);
                    } else {
                        readerContext.putInContext("_opendistro_security_scroll_auth", threadPool.getThreadContext()
                                .getTransient(ConfigConstants.OPENDISTRO_SECURITY_USER));
                    }
                }

                @Override
                public void validateReaderContext(ReaderContext readerContext, TransportRequest transportRequest) {
                    if (transportRequest instanceof InternalScrollSearchRequest) {
                        final Object _isLocal = readerContext.getFromContext("_opendistro_security_scroll_auth_local");
                        final Object _user = readerContext.getFromContext("_opendistro_security_scroll_auth");
                        if (_user != null && (_user instanceof User)) {
                            final User scrollUser = (User) _user;
                            final User currentUser = threadPool.getThreadContext()
                                    .getTransient(ConfigConstants.OPENDISTRO_SECURITY_USER);
                            if (!scrollUser.equals(currentUser)) {
                                auditLog.logMissingPrivileges(SearchScrollAction.NAME, transportRequest, null);
                                log.error("Wrong user {} in reader context, expected {}", scrollUser, currentUser);
                                throw new OpenSearchSecurityException("Wrong user in reader context", RestStatus.FORBIDDEN);
                            }
                        } else if (_isLocal != Boolean.TRUE) {
                            auditLog.logMissingPrivileges(SearchScrollAction.NAME, transportRequest, null);
                            throw new OpenSearchSecurityException("No user in reader context", RestStatus.FORBIDDEN);
                        }
                    }
                }

                @Override
                public void onQueryPhase(SearchContext searchContext, long tookInNanos) {
                    QuerySearchResult queryResult = searchContext.queryResult();
                    assert queryResult != null;
                    if (!queryResult.hasAggs()) {
                        return;
                    }

                    final Map<String, Set<String>> maskedFieldsMap = (Map<String, Set<String>>) HeaderHelper.deserializeSafeFromHeader(threadPool.getThreadContext(),
                            ConfigConstants.OPENDISTRO_SECURITY_MASKED_FIELD_HEADER);
                    final String maskedEval = SecurityUtils.evalMap(maskedFieldsMap, indexModule.getIndex().getName());
                    if (maskedEval != null) {
                        final Set<String> mf = maskedFieldsMap.get(maskedEval);
                        if (mf != null && !mf.isEmpty()) {
                            dlsFlsValve.onQueryPhase(queryResult);
                        }
                    }
                }
            }.toListener());
        }
    }

    @Override
    public List<ActionFilter> getActionFilters() {
        List<ActionFilter> filters = new ArrayList<>(1);
        if (!client && !disabled && !SSLConfig.isSslOnlyMode()) {
            filters.add(Objects.requireNonNull(sf));
        }
        return filters;
    }

    @Override
    public List<TransportInterceptor> getTransportInterceptors(NamedWriteableRegistry namedWriteableRegistry, ThreadContext threadContext) {
        List<TransportInterceptor> interceptors = new ArrayList<TransportInterceptor>(1);

        if (!client && !disabled && !SSLConfig.isSslOnlyMode()) {
            interceptors.add(new TransportInterceptor() {

                @Override
                public <T extends TransportRequest> TransportRequestHandler<T> interceptHandler(String action, String executor,
                        boolean forceExecution, TransportRequestHandler<T> actualHandler) {

                    return new TransportRequestHandler<T>() {

                        @Override
                        public void messageReceived(T request, TransportChannel channel, Task task) throws Exception {
                            si.getHandler(action, actualHandler).messageReceived(request, channel, task);
                        }
                    };

                }

                @Override
                public AsyncSender interceptSender(AsyncSender sender) {

                    return new AsyncSender() {

                        @Override
                        public <T extends TransportResponse> void sendRequest(Connection connection, String action,
                                TransportRequest request, TransportRequestOptions options, TransportResponseHandler<T> handler) {
                            si.sendRequestDecorate(sender, connection, action, request, options, handler);
                        }
                    };
                }
            });
        }

        return interceptors;
    }

    @Override
    public Map<String, Supplier<Transport>> getTransports(Settings settings, ThreadPool threadPool, PageCacheRecycler pageCacheRecycler,
            CircuitBreakerService circuitBreakerService, NamedWriteableRegistry namedWriteableRegistry, NetworkService networkService) {
        Map<String, Supplier<Transport>> transports = new HashMap<String, Supplier<Transport>>();

        if(SSLConfig.isSslOnlyMode()) {
            return super.getTransports(settings, threadPool, pageCacheRecycler, circuitBreakerService, namedWriteableRegistry, networkService);
        }

        if (transportSSLEnabled) {
            transports.put("org.opensearch.security.ssl.http.netty.SecuritySSLNettyTransport",
                    () -> new SecuritySSLNettyTransport(settings, Version.CURRENT, threadPool, networkService, pageCacheRecycler,
                            namedWriteableRegistry, circuitBreakerService, sks, evaluateSslExceptionHandler(), sharedGroupFactory, SSLConfig));
        }
        return transports;
    }

    @Override
    public Map<String, Supplier<HttpServerTransport>> getHttpTransports(Settings settings, ThreadPool threadPool, BigArrays bigArrays,
            PageCacheRecycler pageCacheRecycler, CircuitBreakerService circuitBreakerService, NamedXContentRegistry xContentRegistry,
            NetworkService networkService, Dispatcher dispatcher, ClusterSettings clusterSettings) {

        if(SSLConfig.isSslOnlyMode()) {
            return super.getHttpTransports(settings, threadPool, bigArrays, pageCacheRecycler, circuitBreakerService, xContentRegistry,
             networkService, dispatcher, clusterSettings);
        }

        if(!disabled) {
            if (!client && httpSSLEnabled) {

                final ValidatingDispatcher validatingDispatcher = new ValidatingDispatcher(threadPool.getThreadContext(), dispatcher,
                        settings, configPath, evaluateSslExceptionHandler());
                //TODO close odshst
                final SecurityHttpServerTransport odshst = new SecurityHttpServerTransport(settings, networkService, bigArrays,
                        threadPool, sks, evaluateSslExceptionHandler(), xContentRegistry, validatingDispatcher, clusterSettings, sharedGroupFactory);

                return Collections.singletonMap("org.opensearch.security.http.SecurityHttpServerTransport",
                        () -> odshst);
            } else if (!client) {
                return Collections.singletonMap("org.opensearch.security.http.SecurityHttpServerTransport",
                        () -> new SecurityNonSslHttpServerTransport(settings, networkService, bigArrays, threadPool, xContentRegistry, dispatcher, clusterSettings, sharedGroupFactory));
            }
        }
        return Collections.emptyMap();
    }



    @Override
    public Collection<Object> createComponents(Client localClient, ClusterService clusterService, ThreadPool threadPool,
            ResourceWatcherService resourceWatcherService, ScriptService scriptService, NamedXContentRegistry xContentRegistry,
            Environment environment, NodeEnvironment nodeEnvironment, NamedWriteableRegistry namedWriteableRegistry,
            IndexNameExpressionResolver indexNameExpressionResolver, Supplier<RepositoriesService> repositoriesServiceSupplier) {

        SSLConfig.registerClusterSettingsChangeListener(clusterService.getClusterSettings());
        if(SSLConfig.isSslOnlyMode()) {
            return super.createComponents(
                    localClient,
                    clusterService,
                    threadPool,
                    resourceWatcherService,
                    scriptService,
                    xContentRegistry,
                    environment,
                    nodeEnvironment,
                    namedWriteableRegistry,
                    indexNameExpressionResolver,
                    repositoriesServiceSupplier
            );
        }

        this.threadPool = threadPool;
        this.cs = clusterService;
        this.localClient = localClient;

        final List<Object> components = new ArrayList<Object>();

        if (client || disabled) {
            return components;
        }

        //Register opensearch dynamic settings
        transportPassiveAuthSetting.registerClusterSettingsChangeListener(clusterService.getClusterSettings());

        final ClusterInfoHolder cih = new ClusterInfoHolder();
        this.cs.addListener(cih);
        this.salt = Salt.from(settings);

        final IndexNameExpressionResolver resolver = new IndexNameExpressionResolver(threadPool.getThreadContext());
        irr = new IndexResolverReplacer(resolver, clusterService, cih);

        final String DEFAULT_INTERCLUSTER_REQUEST_EVALUATOR_CLASS = DefaultInterClusterRequestEvaluator.class.getName();
        InterClusterRequestEvaluator interClusterRequestEvaluator = new DefaultInterClusterRequestEvaluator(settings);

        final String className = settings.get(ConfigConstants.SECURITY_INTERCLUSTER_REQUEST_EVALUATOR_CLASS,
                DEFAULT_INTERCLUSTER_REQUEST_EVALUATOR_CLASS);
        log.debug("Using {} as intercluster request evaluator class", className);
        if (!DEFAULT_INTERCLUSTER_REQUEST_EVALUATOR_CLASS.equals(className)) {
            interClusterRequestEvaluator = ReflectionHelper.instantiateInterClusterRequestEvaluator(className, settings);
        }

        final PrivilegesInterceptor privilegesInterceptor;

        namedXContentRegistry.set(xContentRegistry);
        if (SSLConfig.isSslOnlyMode()) {
            dlsFlsValve = new DlsFlsRequestValve.NoopDlsFlsRequestValve();
            auditLog = new NullAuditLog();
            privilegesInterceptor = new PrivilegesInterceptor(resolver, clusterService, localClient, threadPool);
        } else {
            dlsFlsValve = new DlsFlsValveImpl(settings, localClient, clusterService, resolver, xContentRegistry, threadPool.getThreadContext());
            auditLog = new AuditLogImpl(settings, configPath, localClient, threadPool, resolver, clusterService, environment);
            privilegesInterceptor = new PrivilegesInterceptorImpl(resolver, clusterService, localClient, threadPool);
        }

        sslExceptionHandler = new AuditLogSslExceptionHandler(auditLog);

        adminDns = new AdminDNs(settings);

        cr = ConfigurationRepository.create(settings, this.configPath, threadPool, localClient, clusterService, auditLog);

        userService = new UserService(cs, cr, settings, localClient);

        final XFFResolver xffResolver = new XFFResolver(threadPool);
        backendRegistry = new BackendRegistry(settings, adminDns, xffResolver, auditLog, threadPool);

        final CompatConfig compatConfig = new CompatConfig(environment, transportPassiveAuthSetting);

        // DLS-FLS is enabled if not client and not disabled and not SSL only.
        final boolean dlsFlsEnabled = !SSLConfig.isSslOnlyMode();
        evaluator = new PrivilegesEvaluator(clusterService, threadPool, cr, resolver, auditLog,
                settings, privilegesInterceptor, cih, irr, dlsFlsEnabled, namedXContentRegistry.get());

        sf = new SecurityFilter(settings, evaluator, adminDns, dlsFlsValve, auditLog, threadPool, cs, compatConfig, irr, xffResolver);
                
        final String principalExtractorClass = settings.get(SSLConfigConstants.SECURITY_SSL_TRANSPORT_PRINCIPAL_EXTRACTOR_CLASS, null);

        if(principalExtractorClass == null) {
            principalExtractor = new DefaultPrincipalExtractor();
        } else {
            principalExtractor = ReflectionHelper.instantiatePrincipalExtractor(principalExtractorClass);
        }

        restLayerEvaluator = new RestLayerPrivilegesEvaluator(clusterService, threadPool, cr, auditLog,
                settings, cih, namedXContentRegistry.get());

        securityRestHandler = new SecurityRestFilter(backendRegistry, restLayerEvaluator, auditLog, threadPool,
                principalExtractor, settings, configPath, compatConfig);

        final DynamicConfigFactory dcf = new DynamicConfigFactory(cr, settings, configPath, localClient, threadPool, cih);
        dcf.registerDCFListener(backendRegistry);
        dcf.registerDCFListener(compatConfig);
        dcf.registerDCFListener(irr);
        dcf.registerDCFListener(xffResolver);
        dcf.registerDCFListener(evaluator);
        dcf.registerDCFListener(restLayerEvaluator);
        dcf.registerDCFListener(securityRestHandler);
        if (!(auditLog instanceof NullAuditLog)) {
            // Don't register if advanced modules is disabled in which case auditlog is instance of NullAuditLog
            dcf.registerDCFListener(auditLog);
        }

        cr.setDynamicConfigFactory(dcf);

        si = new SecurityInterceptor(settings, threadPool, backendRegistry, auditLog, principalExtractor,
                interClusterRequestEvaluator, cs, Objects.requireNonNull(sslExceptionHandler), Objects.requireNonNull(cih), SSLConfig);
        components.add(principalExtractor);

        // NOTE: We need to create DefaultInterClusterRequestEvaluator before creating ConfigurationRepository since the latter requires security index to be accessible which means
        // communciation with other nodes is already up. However for the communication to be up, there needs to be trusted nodes_dn. Hence the base values from opensearch.yml
        // is used to first establish trust between same cluster nodes and there after dynamic config is loaded if enabled.
        if (DEFAULT_INTERCLUSTER_REQUEST_EVALUATOR_CLASS.equals(className)) {
            DefaultInterClusterRequestEvaluator e = (DefaultInterClusterRequestEvaluator) interClusterRequestEvaluator;
            e.subscribeForChanges(dcf);
        }

        components.add(adminDns);
        components.add(cr);
        components.add(xffResolver);
        components.add(backendRegistry);
        components.add(evaluator);
        components.add(restLayerEvaluator);
        components.add(si);
        components.add(dcf);
        components.add(userService);


        return components;

    }

    @Override
    public Settings additionalSettings() {

        if(disabled) {
            return Settings.EMPTY;
        }

        final Settings.Builder builder = Settings.builder();

        builder.put(super.additionalSettings());

        if(!SSLConfig.isSslOnlyMode()){
          builder.put(NetworkModule.TRANSPORT_TYPE_KEY, "org.opensearch.security.ssl.http.netty.SecuritySSLNettyTransport");
          builder.put(NetworkModule.HTTP_TYPE_KEY, "org.opensearch.security.http.SecurityHttpServerTransport");
        }
        return builder.build();
    }
    @Override
    public List<Setting<?>> getSettings() {
        List<Setting<?>> settings = new ArrayList<Setting<?>>();
        settings.addAll(super.getSettings());
        
        settings.add(Setting.boolSetting(ConfigConstants.SECURITY_SSL_ONLY, false, Property.NodeScope, Property.Filtered));

        // currently dual mode is supported only when ssl_only is enabled, but this stance would change in future
        settings.add(SecuritySettings.SSL_DUAL_MODE_SETTING);
        settings.add(SecuritySettings.LEGACY_OPENDISTRO_SSL_DUAL_MODE_SETTING);

        // Protected index settings
        settings.add(Setting.boolSetting(ConfigConstants.SECURITY_PROTECTED_INDICES_ENABLED_KEY, ConfigConstants.SECURITY_PROTECTED_INDICES_ENABLED_DEFAULT, Property.NodeScope, Property.Filtered, Property.Final));
        settings.add(Setting.listSetting(ConfigConstants.SECURITY_PROTECTED_INDICES_KEY, ConfigConstants.SECURITY_PROTECTED_INDICES_DEFAULT, Function.identity(), Property.NodeScope, Property.Filtered, Property.Final));
        settings.add(Setting.listSetting(ConfigConstants.SECURITY_PROTECTED_INDICES_ROLES_KEY, ConfigConstants.SECURITY_PROTECTED_INDICES_ROLES_DEFAULT, Function.identity(), Property.NodeScope, Property.Filtered, Property.Final));

        // System index settings
        settings.add(Setting.boolSetting(ConfigConstants.SECURITY_SYSTEM_INDICES_ENABLED_KEY, ConfigConstants.SECURITY_SYSTEM_INDICES_ENABLED_DEFAULT, Property.NodeScope, Property.Filtered, Property.Final));
        settings.add(Setting.listSetting(ConfigConstants.SECURITY_SYSTEM_INDICES_KEY, ConfigConstants.SECURITY_SYSTEM_INDICES_DEFAULT, Function.identity(), Property.NodeScope, Property.Filtered, Property.Final));

        if(!SSLConfig.isSslOnlyMode()) {
            settings.add(Setting.listSetting(ConfigConstants.SECURITY_AUTHCZ_ADMIN_DN, Collections.emptyList(), Function.identity(), Property.NodeScope)); //not filtered here
    
            settings.add(Setting.simpleString(ConfigConstants.SECURITY_CONFIG_INDEX_NAME, Property.NodeScope, Property.Filtered));
            settings.add(Setting.groupSetting(ConfigConstants.SECURITY_AUTHCZ_IMPERSONATION_DN+".", Property.NodeScope)); //not filtered here
    
            settings.add(Setting.simpleString(ConfigConstants.SECURITY_CERT_OID, Property.NodeScope, Property.Filtered));
    
            settings.add(Setting.simpleString(ConfigConstants.SECURITY_CERT_INTERCLUSTER_REQUEST_EVALUATOR_CLASS, Property.NodeScope, Property.Filtered));
            settings.add(Setting.listSetting(ConfigConstants.SECURITY_NODES_DN, Collections.emptyList(), Function.identity(), Property.NodeScope));//not filtered here

            settings.add(Setting.boolSetting(ConfigConstants.SECURITY_NODES_DN_DYNAMIC_CONFIG_ENABLED, false, Property.NodeScope));//not filtered here
    
            settings.add(Setting.boolSetting(ConfigConstants.SECURITY_ENABLE_SNAPSHOT_RESTORE_PRIVILEGE, ConfigConstants.SECURITY_DEFAULT_ENABLE_SNAPSHOT_RESTORE_PRIVILEGE,
                    Property.NodeScope, Property.Filtered));
            settings.add(Setting.boolSetting(ConfigConstants.SECURITY_CHECK_SNAPSHOT_RESTORE_WRITE_PRIVILEGES, ConfigConstants.SECURITY_DEFAULT_CHECK_SNAPSHOT_RESTORE_WRITE_PRIVILEGES,
                    Property.NodeScope, Property.Filtered));
    
            settings.add(Setting.boolSetting(ConfigConstants.SECURITY_DISABLED, false, Property.NodeScope, Property.Filtered));
    
            settings.add(Setting.intSetting(ConfigConstants.SECURITY_CACHE_TTL_MINUTES, 60, 0, Property.NodeScope, Property.Filtered));
    
            //Security
            settings.add(Setting.boolSetting(ConfigConstants.SECURITY_ADVANCED_MODULES_ENABLED, true, Property.NodeScope, Property.Filtered));
            settings.add(Setting.boolSetting(ConfigConstants.SECURITY_ALLOW_UNSAFE_DEMOCERTIFICATES, false, Property.NodeScope, Property.Filtered));
            settings.add(Setting.boolSetting(ConfigConstants.SECURITY_ALLOW_DEFAULT_INIT_SECURITYINDEX, false, Property.NodeScope, Property.Filtered));
            settings.add(Setting.boolSetting(ConfigConstants.SECURITY_BACKGROUND_INIT_IF_SECURITYINDEX_NOT_EXIST, true, Property.NodeScope, Property.Filtered));
            settings.add(Setting.boolSetting(ConfigConstants.SECURITY_DFM_EMPTY_OVERRIDES_ALL, false, Property.NodeScope, Property.Filtered));
            settings.add(Setting.groupSetting(ConfigConstants.SECURITY_AUTHCZ_REST_IMPERSONATION_USERS+".", Property.NodeScope)); //not filtered here
    
            settings.add(Setting.simpleString(ConfigConstants.SECURITY_ROLES_MAPPING_RESOLUTION, Property.NodeScope, Property.Filtered));
            settings.add(Setting.boolSetting(ConfigConstants.SECURITY_DISABLE_ENVVAR_REPLACEMENT, false, Property.NodeScope, Property.Filtered));
    
            // Security - Audit
            settings.add(Setting.simpleString(ConfigConstants.SECURITY_AUDIT_TYPE_DEFAULT, Property.NodeScope, Property.Filtered));
            settings.add(Setting.groupSetting(ConfigConstants.SECURITY_AUDIT_CONFIG_ROUTES + ".", Property.NodeScope));
            settings.add(Setting.groupSetting(ConfigConstants.SECURITY_AUDIT_CONFIG_ENDPOINTS + ".",  Property.NodeScope));
            settings.add(Setting.intSetting(ConfigConstants.SECURITY_AUDIT_THREADPOOL_SIZE, 10, Property.NodeScope, Property.Filtered));
            settings.add(Setting.intSetting(ConfigConstants.SECURITY_AUDIT_THREADPOOL_MAX_QUEUE_LEN, 100*1000, Property.NodeScope, Property.Filtered));
            settings.add(Setting.boolSetting(ConfigConstants.OPENDISTRO_SECURITY_AUDIT_LOG_REQUEST_BODY, true, Property.NodeScope, Property.Filtered));
            settings.add(Setting.boolSetting(ConfigConstants.OPENDISTRO_SECURITY_AUDIT_RESOLVE_INDICES, true, Property.NodeScope, Property.Filtered));
            settings.add(Setting.boolSetting(ConfigConstants.OPENDISTRO_SECURITY_AUDIT_ENABLE_REST, true, Property.NodeScope, Property.Filtered));
            settings.add(Setting.boolSetting(ConfigConstants.OPENDISTRO_SECURITY_AUDIT_ENABLE_TRANSPORT, true, Property.NodeScope, Property.Filtered));
            final List<String> disabledCategories = new ArrayList<String>(2);
            disabledCategories.add("AUTHENTICATED");
            disabledCategories.add("GRANTED_PRIVILEGES");
            settings.add(Setting.listSetting(ConfigConstants.OPENDISTRO_SECURITY_AUDIT_CONFIG_DISABLED_TRANSPORT_CATEGORIES, disabledCategories, Function.identity(), Property.NodeScope)); //not filtered here
            settings.add(Setting.listSetting(ConfigConstants.OPENDISTRO_SECURITY_AUDIT_CONFIG_DISABLED_REST_CATEGORIES, disabledCategories, Function.identity(), Property.NodeScope)); //not filtered here
            final List<String> ignoredUsers = new ArrayList<String>(2);
            ignoredUsers.add("kibanaserver");
            settings.add(Setting.listSetting(ConfigConstants.OPENDISTRO_SECURITY_AUDIT_IGNORE_USERS, ignoredUsers, Function.identity(), Property.NodeScope)); //not filtered here
            settings.add(Setting.listSetting(ConfigConstants.OPENDISTRO_SECURITY_AUDIT_IGNORE_REQUESTS, Collections.emptyList(), Function.identity(), Property.NodeScope)); //not filtered here
            settings.add(Setting.boolSetting(ConfigConstants.OPENDISTRO_SECURITY_AUDIT_RESOLVE_BULK_REQUESTS, false, Property.NodeScope, Property.Filtered));
            settings.add(Setting.boolSetting(ConfigConstants.OPENDISTRO_SECURITY_AUDIT_EXCLUDE_SENSITIVE_HEADERS, true, Property.NodeScope, Property.Filtered));
    
            final BiFunction<String, Boolean, Setting<Boolean>> boolSettingNodeScopeFiltered = (String keyWithNamespace, Boolean value) -> Setting.boolSetting(keyWithNamespace, value, Property.NodeScope, Property.Filtered);

            Arrays.stream(FilterEntries.values()).map(filterEntry -> {
                switch(filterEntry) {
                    case DISABLE_REST_CATEGORIES:
                    case DISABLE_TRANSPORT_CATEGORIES:
                        return Setting.listSetting(filterEntry.getKeyWithNamespace(), disabledCategories, Function.identity(), Property.NodeScope);
                    case IGNORE_REQUESTS:
                        return Setting.listSetting(filterEntry.getKeyWithNamespace(), Collections.emptyList(), Function.identity(), Property.NodeScope);
                    case IGNORE_USERS:
                        return Setting.listSetting(filterEntry.getKeyWithNamespace(), ignoredUsers, Function.identity(), Property.NodeScope);
                    // All boolean settings with default of true
                    case ENABLE_REST:
                    case ENABLE_TRANSPORT:
                    case EXCLUDE_SENSITIVE_HEADERS:
                    case LOG_REQUEST_BODY:
                    case RESOLVE_INDICES:
                        return boolSettingNodeScopeFiltered.apply(filterEntry.getKeyWithNamespace(), true);
                    case RESOLVE_BULK_REQUESTS:
                        return boolSettingNodeScopeFiltered.apply(filterEntry.getKeyWithNamespace(), false);
                    default:
                        throw new RuntimeException("Please add support for new FilterEntries value '" + filterEntry.name() + "'");
                }
            }).forEach(settings::add);
            
            
            // Security - Audit - Sink
            settings.add(Setting.simpleString(ConfigConstants.SECURITY_AUDIT_CONFIG_DEFAULT_PREFIX + ConfigConstants.SECURITY_AUDIT_OPENSEARCH_INDEX, Property.NodeScope, Property.Filtered));
            settings.add(Setting.simpleString(ConfigConstants.SECURITY_AUDIT_CONFIG_DEFAULT_PREFIX + ConfigConstants.SECURITY_AUDIT_OPENSEARCH_TYPE, Property.NodeScope, Property.Filtered));
    
            // External OpenSearch
            settings.add(Setting.listSetting(ConfigConstants.SECURITY_AUDIT_CONFIG_DEFAULT_PREFIX + ConfigConstants.SECURITY_AUDIT_EXTERNAL_OPENSEARCH_HTTP_ENDPOINTS, Lists.newArrayList("localhost:9200"), Function.identity(), Property.NodeScope)); //not filtered here
            settings.add(Setting.simpleString(ConfigConstants.SECURITY_AUDIT_CONFIG_DEFAULT_PREFIX + ConfigConstants.SECURITY_AUDIT_EXTERNAL_OPENSEARCH_USERNAME, Property.NodeScope, Property.Filtered));
            settings.add(Setting.simpleString(ConfigConstants.SECURITY_AUDIT_CONFIG_DEFAULT_PREFIX + ConfigConstants.SECURITY_AUDIT_EXTERNAL_OPENSEARCH_PASSWORD, Property.NodeScope, Property.Filtered));
            settings.add(Setting.boolSetting(ConfigConstants.SECURITY_AUDIT_CONFIG_DEFAULT_PREFIX + ConfigConstants.SECURITY_AUDIT_EXTERNAL_OPENSEARCH_ENABLE_SSL, false, Property.NodeScope, Property.Filtered));
            settings.add(Setting.boolSetting(ConfigConstants.SECURITY_AUDIT_CONFIG_DEFAULT_PREFIX + ConfigConstants.SECURITY_AUDIT_EXTERNAL_OPENSEARCH_VERIFY_HOSTNAMES, true, Property.NodeScope, Property.Filtered));
            settings.add(Setting.boolSetting(ConfigConstants.SECURITY_AUDIT_CONFIG_DEFAULT_PREFIX + ConfigConstants.SECURITY_AUDIT_EXTERNAL_OPENSEARCH_ENABLE_SSL_CLIENT_AUTH, false, Property.NodeScope, Property.Filtered));
            settings.add(Setting.simpleString(ConfigConstants.SECURITY_AUDIT_CONFIG_DEFAULT_PREFIX + ConfigConstants.SECURITY_AUDIT_EXTERNAL_OPENSEARCH_PEMCERT_CONTENT, Property.NodeScope, Property.Filtered));
            settings.add(Setting.simpleString(ConfigConstants.SECURITY_AUDIT_CONFIG_DEFAULT_PREFIX + ConfigConstants.SECURITY_AUDIT_EXTERNAL_OPENSEARCH_PEMCERT_FILEPATH, Property.NodeScope, Property.Filtered));
            settings.add(Setting.simpleString(ConfigConstants.SECURITY_AUDIT_CONFIG_DEFAULT_PREFIX + ConfigConstants.SECURITY_AUDIT_EXTERNAL_OPENSEARCH_PEMKEY_CONTENT, Property.NodeScope, Property.Filtered));
            settings.add(Setting.simpleString(ConfigConstants.SECURITY_AUDIT_CONFIG_DEFAULT_PREFIX + ConfigConstants.SECURITY_AUDIT_EXTERNAL_OPENSEARCH_PEMKEY_FILEPATH, Property.NodeScope, Property.Filtered));
            settings.add(Setting.simpleString(ConfigConstants.SECURITY_AUDIT_CONFIG_DEFAULT_PREFIX + ConfigConstants.SECURITY_AUDIT_EXTERNAL_OPENSEARCH_PEMKEY_PASSWORD, Property.NodeScope, Property.Filtered));
            settings.add(Setting.simpleString(ConfigConstants.SECURITY_AUDIT_CONFIG_DEFAULT_PREFIX + ConfigConstants.SECURITY_AUDIT_EXTERNAL_OPENSEARCH_PEMTRUSTEDCAS_CONTENT, Property.NodeScope, Property.Filtered));
            settings.add(Setting.simpleString(ConfigConstants.SECURITY_AUDIT_CONFIG_DEFAULT_PREFIX + ConfigConstants.SECURITY_AUDIT_EXTERNAL_OPENSEARCH_PEMTRUSTEDCAS_FILEPATH, Property.NodeScope, Property.Filtered));
            settings.add(Setting.simpleString(ConfigConstants.SECURITY_AUDIT_CONFIG_DEFAULT_PREFIX + ConfigConstants.SECURITY_AUDIT_EXTERNAL_OPENSEARCH_JKS_CERT_ALIAS, Property.NodeScope, Property.Filtered));
            settings.add(Setting.listSetting(ConfigConstants.SECURITY_AUDIT_CONFIG_DEFAULT_PREFIX + ConfigConstants.SECURITY_AUDIT_EXTERNAL_OPENSEARCH_ENABLED_SSL_CIPHERS, Collections.emptyList(), Function.identity(), Property.NodeScope));//not filtered here
            settings.add(Setting.listSetting(ConfigConstants.SECURITY_AUDIT_CONFIG_DEFAULT_PREFIX + ConfigConstants.SECURITY_AUDIT_EXTERNAL_OPENSEARCH_ENABLED_SSL_PROTOCOLS, Collections.emptyList(), Function.identity(), Property.NodeScope));//not filtered here
    
            // Webhooks
            settings.add(Setting.simpleString(ConfigConstants.SECURITY_AUDIT_CONFIG_DEFAULT_PREFIX + ConfigConstants.SECURITY_AUDIT_WEBHOOK_URL, Property.NodeScope, Property.Filtered));
            settings.add(Setting.simpleString(ConfigConstants.SECURITY_AUDIT_CONFIG_DEFAULT_PREFIX + ConfigConstants.SECURITY_AUDIT_WEBHOOK_FORMAT, Property.NodeScope, Property.Filtered));
            settings.add(Setting.boolSetting(ConfigConstants.SECURITY_AUDIT_CONFIG_DEFAULT_PREFIX + ConfigConstants.SECURITY_AUDIT_WEBHOOK_SSL_VERIFY, true, Property.NodeScope, Property.Filtered));
            settings.add(Setting.simpleString(ConfigConstants.SECURITY_AUDIT_CONFIG_DEFAULT_PREFIX + ConfigConstants.SECURITY_AUDIT_WEBHOOK_PEMTRUSTEDCAS_FILEPATH, Property.NodeScope, Property.Filtered));
            settings.add(Setting.simpleString(ConfigConstants.SECURITY_AUDIT_CONFIG_DEFAULT_PREFIX + ConfigConstants.SECURITY_AUDIT_WEBHOOK_PEMTRUSTEDCAS_CONTENT, Property.NodeScope, Property.Filtered));
            
            // Log4j
            settings.add(Setting.simpleString(ConfigConstants.SECURITY_AUDIT_CONFIG_DEFAULT_PREFIX + ConfigConstants.SECURITY_AUDIT_LOG4J_LOGGER_NAME, Property.NodeScope, Property.Filtered));
            settings.add(Setting.simpleString(ConfigConstants.SECURITY_AUDIT_CONFIG_DEFAULT_PREFIX + ConfigConstants.SECURITY_AUDIT_LOG4J_LEVEL, Property.NodeScope, Property.Filtered));
            
    
            // Kerberos
            settings.add(Setting.simpleString(ConfigConstants.SECURITY_KERBEROS_KRB5_FILEPATH, Property.NodeScope, Property.Filtered));
            settings.add(Setting.simpleString(ConfigConstants.SECURITY_KERBEROS_ACCEPTOR_KEYTAB_FILEPATH, Property.NodeScope, Property.Filtered));
            settings.add(Setting.simpleString(ConfigConstants.SECURITY_KERBEROS_ACCEPTOR_PRINCIPAL, Property.NodeScope, Property.Filtered));
    
    
            // OpenSearch Security - REST API
            settings.add(Setting.listSetting(ConfigConstants.SECURITY_RESTAPI_ROLES_ENABLED, Collections.emptyList(), Function.identity(), Property.NodeScope)); //not filtered here
            settings.add(Setting.groupSetting(ConfigConstants.SECURITY_RESTAPI_ENDPOINTS_DISABLED + ".", Property.NodeScope));
            settings.add(Setting.boolSetting(ConfigConstants.SECURITY_RESTAPI_ADMIN_ENABLED, false, Property.NodeScope, Property.Filtered));

            settings.add(Setting.simpleString(ConfigConstants.SECURITY_RESTAPI_PASSWORD_VALIDATION_REGEX, Property.NodeScope, Property.Filtered));
            settings.add(Setting.simpleString(ConfigConstants.SECURITY_RESTAPI_PASSWORD_VALIDATION_ERROR_MESSAGE, Property.NodeScope, Property.Filtered));

            
            // Compliance
            settings.add(Setting.listSetting(ConfigConstants.OPENDISTRO_SECURITY_COMPLIANCE_HISTORY_WRITE_WATCHED_INDICES, Collections.emptyList(), Function.identity(), Property.NodeScope)); //not filtered here
            settings.add(Setting.listSetting(ConfigConstants.OPENDISTRO_SECURITY_COMPLIANCE_HISTORY_READ_WATCHED_FIELDS, Collections.emptyList(), Function.identity(), Property.NodeScope)); //not filtered here
            settings.add(Setting.boolSetting(ConfigConstants.OPENDISTRO_SECURITY_COMPLIANCE_HISTORY_WRITE_METADATA_ONLY, false, Property.NodeScope, Property.Filtered));
            settings.add(Setting.boolSetting(ConfigConstants.OPENDISTRO_SECURITY_COMPLIANCE_HISTORY_READ_METADATA_ONLY, false, Property.NodeScope, Property.Filtered));
            settings.add(Setting.boolSetting(ConfigConstants.OPENDISTRO_SECURITY_COMPLIANCE_HISTORY_WRITE_LOG_DIFFS, false, Property.NodeScope, Property.Filtered));
            settings.add(Setting.boolSetting(ConfigConstants.OPENDISTRO_SECURITY_COMPLIANCE_HISTORY_EXTERNAL_CONFIG_ENABLED, false, Property.NodeScope, Property.Filtered));
            settings.add(Setting.listSetting(ConfigConstants.OPENDISTRO_SECURITY_COMPLIANCE_HISTORY_READ_IGNORE_USERS, Collections.emptyList(), Function.identity(), Property.NodeScope)); //not filtered here
            settings.add(Setting.listSetting(ConfigConstants.OPENDISTRO_SECURITY_COMPLIANCE_HISTORY_WRITE_IGNORE_USERS, Collections.emptyList(), Function.identity(), Property.NodeScope)); //not filtered here
            settings.add(Setting.boolSetting(ConfigConstants.SECURITY_COMPLIANCE_DISABLE_ANONYMOUS_AUTHENTICATION, false, Property.NodeScope, Property.Filtered));
            settings.add(Setting.listSetting(ConfigConstants.SECURITY_COMPLIANCE_IMMUTABLE_INDICES, Collections.emptyList(), Function.identity(), Property.NodeScope)); //not filtered here
            settings.add(Setting.simpleString(ConfigConstants.SECURITY_COMPLIANCE_SALT, Property.NodeScope, Property.Filtered));
            settings.add(Setting.boolSetting(ConfigConstants.SECURITY_COMPLIANCE_HISTORY_INTERNAL_CONFIG_ENABLED, false, Property.NodeScope, Property.Filtered));
            settings.add(transportPassiveAuthSetting.getDynamicSetting());

            settings.add(Setting.boolSetting(ConfigConstants.SECURITY_FILTER_SECURITYINDEX_FROM_ALL_REQUESTS, false, Property.NodeScope,
                    Property.Filtered));

            //compat
            settings.add(Setting.boolSetting(ConfigConstants.SECURITY_UNSUPPORTED_DISABLE_INTERTRANSPORT_AUTH_INITIALLY, false, Property.NodeScope, Property.Filtered));
            settings.add(Setting.boolSetting(ConfigConstants.SECURITY_UNSUPPORTED_DISABLE_REST_AUTH_INITIALLY, false, Property.NodeScope, Property.Filtered));

            // system integration
            settings.add(Setting.boolSetting(ConfigConstants.SECURITY_UNSUPPORTED_RESTORE_SECURITYINDEX_ENABLED, false, Property.NodeScope, Property.Filtered));
            settings.add(Setting.boolSetting(ConfigConstants.SECURITY_UNSUPPORTED_INJECT_USER_ENABLED, false, Property.NodeScope, Property.Filtered));
            settings.add(Setting.boolSetting(ConfigConstants.SECURITY_UNSUPPORTED_INJECT_ADMIN_USER_ENABLED, false, Property.NodeScope, Property.Filtered));
            settings.add(Setting.boolSetting(ConfigConstants.SECURITY_UNSUPPORTED_ALLOW_NOW_IN_DLS, false, Property.NodeScope, Property.Filtered));
            settings.add(Setting.boolSetting(ConfigConstants.SECURITY_UNSUPPORTED_RESTAPI_ALLOW_SECURITYCONFIG_MODIFICATION, false, Property.NodeScope, Property.Filtered));
            settings.add(Setting.boolSetting(ConfigConstants.SECURITY_UNSUPPORTED_LOAD_STATIC_RESOURCES, true, Property.NodeScope, Property.Filtered));
            settings.add(Setting.boolSetting(ConfigConstants.SECURITY_SSL_CERT_RELOAD_ENABLED, false, Property.NodeScope, Property.Filtered));
            settings.add(Setting.boolSetting(ConfigConstants.SECURITY_UNSUPPORTED_ACCEPT_INVALID_CONFIG, false, Property.NodeScope, Property.Filtered));
        }
        
        return settings;
    }

    @Override
    public List<String> getSettingsFilter() {
        List<String> settingsFilter = new ArrayList<>();

        if(disabled) {
            return settingsFilter;
        }
        settingsFilter.add("opendistro_security.*");
        settingsFilter.add("plugins.security.*");
        return settingsFilter;
    }
    
    @Override
    public void onNodeStarted() {
        log.info("Node started");
        if(!SSLConfig.isSslOnlyMode() && !client && !disabled) {
            cr.initOnNodeStart();
        }
        final Set<ModuleInfo> securityModules = ReflectionHelper.getModulesLoaded();
        log.info("{} OpenSearch Security modules loaded so far: {}", securityModules.size(), securityModules);
    }

    //below is a hack because it seems not possible to access RepositoriesService from a non guice class
    //the way of how deguice is organized is really a mess - hope this can be fixed in later versions
    //TODO check if this could be removed

    @Override
    public Collection<Class<? extends LifecycleComponent>> getGuiceServiceClasses() {

        if (client || disabled || SSLConfig.isSslOnlyMode()) {
            return Collections.emptyList();
        }

        final List<Class<? extends LifecycleComponent>> services = new ArrayList<>(1);
        services.add(GuiceHolder.class);
        return services;
    }

    @Override
    public Function<String, Predicate<String>> getFieldFilter() {
        return index -> {
            if (threadPool == null) {
                return field -> true;
            }
            final Map<String, Set<String>> allowedFlsFields = (Map<String, Set<String>>) HeaderHelper
                    .deserializeSafeFromHeader(threadPool.getThreadContext(), ConfigConstants.OPENDISTRO_SECURITY_FLS_FIELDS_HEADER);

            final String eval = SecurityUtils.evalMap(allowedFlsFields, index);

            if (eval == null) {
                return field -> true;
            } else {

                final Set<String> includesExcludes = allowedFlsFields.get(eval);
                final Set<String> includesSet = new HashSet<>(includesExcludes.size());
                final Set<String> excludesSet = new HashSet<>(includesExcludes.size());


                for (final String incExc : includesExcludes) {
                    final char firstChar = incExc.charAt(0);

                    if (firstChar == '!' || firstChar == '~') {
                        excludesSet.add(incExc.substring(1));
                    } else {
                        includesSet.add(incExc);
                    }
                }

                if (!excludesSet.isEmpty()) {
                    WildcardMatcher excludeMatcher = WildcardMatcher.from(excludesSet);
                    return field -> !excludeMatcher.test(handleKeyword(field));
                } else {
                    WildcardMatcher includeMatcher = WildcardMatcher.from(includesSet);
                    return field -> includeMatcher.test(handleKeyword(field));
                }
            }
        };
    }

    @Override
    public Collection<SystemIndexDescriptor> getSystemIndexDescriptors(Settings settings) {
        final String indexPattern = settings.get(ConfigConstants.SECURITY_CONFIG_INDEX_NAME, ConfigConstants.OPENDISTRO_SECURITY_DEFAULT_CONFIG_INDEX);
        final SystemIndexDescriptor systemIndexDescriptor = new SystemIndexDescriptor(indexPattern, "Security index");
        return Collections.singletonList(systemIndexDescriptor);
    }

    private static String handleKeyword(final String field) {
        if(field != null && field.endsWith(KEYWORD)) {
            return field.substring(0, field.length()-KEYWORD.length());
        }
        return field;
    }

    public static class GuiceHolder implements LifecycleComponent {

        private static RepositoriesService repositoriesService;
        private static RemoteClusterService remoteClusterService;
        private static IndicesService indicesService;
        private static PitService pitService;

        @Inject
        public GuiceHolder(final RepositoriesService repositoriesService,
                final TransportService remoteClusterService, IndicesService indicesService, PitService pitService) {
            GuiceHolder.repositoriesService = repositoriesService;
            GuiceHolder.remoteClusterService = remoteClusterService.getRemoteClusterService();
            GuiceHolder.indicesService = indicesService;
            GuiceHolder.pitService = pitService;
        }

        public static RepositoriesService getRepositoriesService() {
            return repositoriesService;
        }

        public static RemoteClusterService getRemoteClusterService() {
            return remoteClusterService;
        }

        public static IndicesService getIndicesService() {
            return indicesService;
        }

        public static PitService getPitService() { return pitService; }


        @Override
        public void close() {
        }

        @Override
        public State lifecycleState() {
            return null;
        }

        @Override
        public void addLifecycleListener(LifecycleListener listener) {
        }

        @Override
        public void removeLifecycleListener(LifecycleListener listener) {
        }

        @Override
        public void start() {
        }

        @Override
        public void stop() {
        }

    }
}<|MERGE_RESOLUTION|>--- conflicted
+++ resolved
@@ -206,12 +206,9 @@
     private volatile SecurityRestFilter securityRestHandler;
     private volatile SecurityInterceptor si;
     private volatile PrivilegesEvaluator evaluator;
-<<<<<<< HEAD
 
     private volatile RestLayerPrivilegesEvaluator restLayerEvaluator;
-=======
     private volatile UserService userService;
->>>>>>> 6cdda66b
     private volatile ThreadPool threadPool;
     private volatile ConfigurationRepository cr;
     private volatile AdminDNs adminDns;
