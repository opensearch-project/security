/*
 * Copyright 2015-2018 _floragunn_ GmbH
 * Licensed under the Apache License, Version 2.0 (the "License");
 * you may not use this file except in compliance with the License.
 * You may obtain a copy of the License at
 *
 * http://www.apache.org/licenses/LICENSE-2.0
 *
 * Unless required by applicable law or agreed to in writing, software
 * distributed under the License is distributed on an "AS IS" BASIS,
 * WITHOUT WARRANTIES OR CONDITIONS OF ANY KIND, either express or implied.
 * See the License for the specific language governing permissions and
 * limitations under the License.
 */

/*
 * SPDX-License-Identifier: Apache-2.0
 *
 * The OpenSearch Contributors require contributions made to
 * this file be licensed under the Apache-2.0 license or a
 * compatible open source license.
 *
 * Modifications Copyright OpenSearch Contributors. See
 * GitHub history for details.
 */

package org.opensearch.security;

// CS-SUPPRESS-SINGLE: RegexpSingleline Extensions manager used to allow/disallow TLS connections to extensions
import java.io.IOException;
import java.nio.file.Files;
import java.nio.file.LinkOption;
import java.nio.file.Path;
import java.nio.file.attribute.PosixFilePermission;
import java.security.AccessController;
import java.security.MessageDigest;
import java.security.PrivilegedAction;
import java.security.Security;
import java.util.ArrayList;
import java.util.Arrays;
import java.util.Collection;
import java.util.Collections;
import java.util.HashMap;
import java.util.HashSet;
import java.util.List;
import java.util.Map;
import java.util.Objects;
import java.util.Set;
import java.util.concurrent.atomic.AtomicReference;
import java.util.function.BiFunction;
import java.util.function.Function;
import java.util.function.Predicate;
import java.util.function.Supplier;
import java.util.function.UnaryOperator;
import java.util.stream.Collectors;
import java.util.stream.Stream;

import com.google.common.collect.Lists;
import org.apache.logging.log4j.LogManager;
import org.apache.logging.log4j.Logger;
import org.apache.lucene.search.QueryCachingPolicy;
import org.apache.lucene.search.Weight;
import org.bouncycastle.jce.provider.BouncyCastleProvider;

import org.opensearch.OpenSearchException;
import org.opensearch.OpenSearchSecurityException;
import org.opensearch.SpecialPermission;
import org.opensearch.Version;
import org.opensearch.action.ActionRequest;
import org.opensearch.action.ActionResponse;
import org.opensearch.action.search.PitService;
import org.opensearch.action.search.SearchScrollAction;
import org.opensearch.action.support.ActionFilter;
import org.opensearch.client.Client;
import org.opensearch.cluster.metadata.IndexNameExpressionResolver;
import org.opensearch.cluster.node.DiscoveryNodes;
import org.opensearch.cluster.service.ClusterService;
import org.opensearch.common.component.Lifecycle.State;
import org.opensearch.common.component.LifecycleComponent;
import org.opensearch.common.component.LifecycleListener;
import org.opensearch.common.inject.Inject;
import org.opensearch.common.io.stream.NamedWriteableRegistry;
import org.opensearch.common.logging.DeprecationLogger;
import org.opensearch.common.network.NetworkModule;
import org.opensearch.common.network.NetworkService;
import org.opensearch.common.settings.ClusterSettings;
import org.opensearch.common.settings.IndexScopedSettings;
import org.opensearch.common.settings.Setting;
import org.opensearch.common.settings.Setting.Property;
import org.opensearch.common.settings.Settings;
import org.opensearch.common.settings.SettingsFilter;
import org.opensearch.common.util.BigArrays;
import org.opensearch.common.util.PageCacheRecycler;
import org.opensearch.common.util.concurrent.ThreadContext;
import org.opensearch.core.xcontent.NamedXContentRegistry;
import org.opensearch.env.Environment;
import org.opensearch.env.NodeEnvironment;
import org.opensearch.extensions.ExtensionsManager;
import org.opensearch.http.HttpServerTransport;
import org.opensearch.http.HttpServerTransport.Dispatcher;
import org.opensearch.index.Index;
import org.opensearch.index.IndexModule;
import org.opensearch.index.cache.query.QueryCache;
import org.opensearch.indices.IndicesService;
import org.opensearch.indices.SystemIndexDescriptor;
import org.opensearch.indices.breaker.CircuitBreakerService;
import org.opensearch.plugins.ClusterPlugin;
import org.opensearch.plugins.MapperPlugin;
import org.opensearch.repositories.RepositoriesService;
import org.opensearch.rest.RestController;
import org.opensearch.rest.RestHandler;
import org.opensearch.rest.RestStatus;
import org.opensearch.script.ScriptService;
import org.opensearch.search.internal.InternalScrollSearchRequest;
import org.opensearch.search.internal.ReaderContext;
import org.opensearch.search.internal.SearchContext;
import org.opensearch.search.query.QuerySearchResult;
import org.opensearch.security.action.configupdate.ConfigUpdateAction;
import org.opensearch.security.action.configupdate.TransportConfigUpdateAction;
import org.opensearch.security.action.onbehalf.CreateOnBehalfOfTokenAction;
import org.opensearch.security.action.whoami.TransportWhoAmIAction;
import org.opensearch.security.action.whoami.WhoAmIAction;
import org.opensearch.security.auditlog.AuditLog;
import org.opensearch.security.auditlog.AuditLog.Origin;
import org.opensearch.security.auditlog.AuditLogSslExceptionHandler;
import org.opensearch.security.auditlog.NullAuditLog;
import org.opensearch.security.auditlog.config.AuditConfig.Filter.FilterEntries;
import org.opensearch.security.auditlog.impl.AuditLogImpl;
import org.opensearch.security.auth.BackendRegistry;
import org.opensearch.security.compliance.ComplianceIndexingOperationListener;
import org.opensearch.security.compliance.ComplianceIndexingOperationListenerImpl;
import org.opensearch.security.configuration.AdminDNs;
import org.opensearch.security.configuration.ClusterInfoHolder;
import org.opensearch.security.configuration.CompatConfig;
import org.opensearch.security.configuration.ConfigurationRepository;
import org.opensearch.security.configuration.DlsFlsRequestValve;
import org.opensearch.security.configuration.DlsFlsValveImpl;
import org.opensearch.security.configuration.PrivilegesInterceptorImpl;
import org.opensearch.security.configuration.Salt;
import org.opensearch.security.configuration.SecurityFlsDlsIndexSearcherWrapper;
import org.opensearch.security.dlic.rest.api.SecurityRestApiActions;
import org.opensearch.security.dlic.rest.validation.PasswordValidator;
import org.opensearch.security.filter.SecurityFilter;
import org.opensearch.security.filter.SecurityRestFilter;
import org.opensearch.security.http.SecurityHttpServerTransport;
import org.opensearch.security.http.SecurityNonSslHttpServerTransport;
import org.opensearch.security.http.XFFResolver;
import org.opensearch.security.privileges.PrivilegesEvaluator;
import org.opensearch.security.privileges.PrivilegesInterceptor;
import org.opensearch.security.resolver.IndexResolverReplacer;
import org.opensearch.security.rest.DashboardsInfoAction;
import org.opensearch.security.rest.SecurityConfigUpdateAction;
import org.opensearch.security.rest.SecurityHealthAction;
import org.opensearch.security.rest.SecurityInfoAction;
import org.opensearch.security.rest.SecurityWhoAmIAction;
import org.opensearch.security.rest.TenantInfoAction;
import org.opensearch.security.securityconf.DynamicConfigFactory;
import org.opensearch.security.setting.OpensearchDynamicSetting;
import org.opensearch.security.setting.TransportPassiveAuthSetting;
import org.opensearch.security.ssl.OpenSearchSecuritySSLPlugin;
import org.opensearch.security.ssl.SslExceptionHandler;
import org.opensearch.security.ssl.http.netty.ValidatingDispatcher;
import org.opensearch.security.ssl.transport.DefaultPrincipalExtractor;
import org.opensearch.security.ssl.transport.SecuritySSLNettyTransport;
import org.opensearch.security.ssl.util.SSLConfigConstants;
import org.opensearch.security.support.ConfigConstants;
import org.opensearch.security.support.GuardedSearchOperationWrapper;
import org.opensearch.security.support.HeaderHelper;
import org.opensearch.security.support.ModuleInfo;
import org.opensearch.security.support.ReflectionHelper;
import org.opensearch.security.support.SecuritySettings;
import org.opensearch.security.support.SecurityUtils;
import org.opensearch.security.support.WildcardMatcher;
import org.opensearch.security.transport.DefaultInterClusterRequestEvaluator;
import org.opensearch.security.transport.InterClusterRequestEvaluator;
import org.opensearch.security.transport.SecurityInterceptor;
import org.opensearch.security.user.User;
import org.opensearch.security.user.UserService;
import org.opensearch.tasks.Task;
import org.opensearch.threadpool.ThreadPool;
import org.opensearch.transport.RemoteClusterService;
import org.opensearch.transport.Transport;
import org.opensearch.transport.Transport.Connection;
import org.opensearch.transport.TransportChannel;
import org.opensearch.transport.TransportInterceptor;
import org.opensearch.transport.TransportRequest;
import org.opensearch.transport.TransportRequestHandler;
import org.opensearch.transport.TransportRequestOptions;
import org.opensearch.transport.TransportResponse;
import org.opensearch.transport.TransportResponseHandler;
import org.opensearch.transport.TransportService;
import org.opensearch.watcher.ResourceWatcherService;
// CS-ENFORCE-SINGLE

public final class OpenSearchSecurityPlugin extends OpenSearchSecuritySSLPlugin implements ClusterPlugin, MapperPlugin {

    private static final String KEYWORD = ".keyword";
    private static final Logger actionTrace = LogManager.getLogger("opendistro_security_action_trace");
    private static final DeprecationLogger deprecationLogger = DeprecationLogger.getLogger(OpenSearchSecurityPlugin.class);

    public static final String LEGACY_OPENDISTRO_PREFIX = "_opendistro/_security";
    public static final String PLUGINS_PREFIX = "_plugins/_security";

    private boolean sslCertReloadEnabled;
    private volatile SecurityRestFilter securityRestHandler;
    private volatile SecurityInterceptor si;
    private volatile PrivilegesEvaluator evaluator;
    private volatile UserService userService;
    private volatile ThreadPool threadPool;
    private volatile ConfigurationRepository cr;
    private volatile AdminDNs adminDns;
    private volatile ClusterService cs;
    private volatile AuditLog auditLog;
    private volatile BackendRegistry backendRegistry;
    private volatile SslExceptionHandler sslExceptionHandler;
    private volatile Client localClient;
    private final boolean disabled;
    private volatile DynamicConfigFactory dcf;
    private final List<String> demoCertHashes = new ArrayList<String>(3);
    private volatile SecurityFilter sf;
    private volatile IndexResolverReplacer irr;
    private final AtomicReference<NamedXContentRegistry> namedXContentRegistry = new AtomicReference<>(NamedXContentRegistry.EMPTY);;
    private volatile DlsFlsRequestValve dlsFlsValve = null;
    private volatile Salt salt;
    private volatile OpensearchDynamicSetting<Boolean> transportPassiveAuthSetting;

    public static boolean isActionTraceEnabled() {
        return actionTrace.isTraceEnabled();
    }

    public static void traceAction(String message) {
        actionTrace.trace(message);
    }

    public static void traceAction(String message, Object p0) {
        actionTrace.trace(message, p0);
    }

    @Override
    public void close() throws IOException {
        super.close();
        if (auditLog != null) {
            auditLog.close();
        }
    }

    private final SslExceptionHandler evaluateSslExceptionHandler() {
        if (client || disabled || SSLConfig.isSslOnlyMode()) {
            return new SslExceptionHandler() {
            };
        }

        return Objects.requireNonNull(sslExceptionHandler);
    }

    private static boolean isDisabled(final Settings settings) {
        return settings.getAsBoolean(ConfigConstants.SECURITY_DISABLED, false);
    }

    /**
     * SSL Cert Reload will be enabled only if security is not disabled and not in we are not using sslOnly mode.
     * @param settings Elastic configuration settings
     * @return true if ssl cert reload is enabled else false
     */
    private static boolean isSslCertReloadEnabled(final Settings settings) {
        return settings.getAsBoolean(ConfigConstants.SECURITY_SSL_CERT_RELOAD_ENABLED, false);
    }

    @SuppressWarnings("removal")
    public OpenSearchSecurityPlugin(final Settings settings, final Path configPath) {
        super(settings, configPath, isDisabled(settings));

        disabled = isDisabled(settings);
        sslCertReloadEnabled = isSslCertReloadEnabled(settings);

        transportPassiveAuthSetting = new TransportPassiveAuthSetting(settings);

        if (disabled) {
            this.sslCertReloadEnabled = false;
            log.warn(
                "OpenSearch Security plugin installed but disabled. This can expose your configuration (including passwords) to the public."
            );
            return;
        }

        if (SSLConfig.isSslOnlyMode()) {
            this.sslCertReloadEnabled = false;
            log.warn("OpenSearch Security plugin run in ssl only mode. No authentication or authorization is performed");
            return;
        }

        demoCertHashes.add("54a92508de7a39d06242a0ffbf59414d7eb478633c719e6af03938daf6de8a1a");
        demoCertHashes.add("742e4659c79d7cad89ea86aab70aea490f23bbfc7e72abd5f0a5d3fb4c84d212");
        demoCertHashes.add("db1264612891406639ecd25c894f256b7c5a6b7e1d9054cbe37b77acd2ddd913");
        demoCertHashes.add("2a5398e20fcb851ec30aa141f37233ee91a802683415be2945c3c312c65c97cf");
        demoCertHashes.add("33129547ce617f784c04e965104b2c671cce9e794d1c64c7efe58c77026246ae");
        demoCertHashes.add("c4af0297cc75546e1905bdfe3934a950161eee11173d979ce929f086fdf9794d");
        demoCertHashes.add("7a355f42c90e7543a267fbe3976c02f619036f5a34ce712995a22b342d83c3ce");
        demoCertHashes.add("a9b5eca1399ec8518081c0d4a21a34eec4589087ce64c04fb01a488f9ad8edc9");

        // new certs 04/2018
        demoCertHashes.add("d14aefe70a592d7a29e14f3ff89c3d0070c99e87d21776aa07d333ee877e758f");
        demoCertHashes.add("54a70016e0837a2b0c5658d1032d7ca32e432c62c55f01a2bf5adcb69a0a7ba9");
        demoCertHashes.add("bdc141ab2272c779d0f242b79063152c49e1b06a2af05e0fd90d505f2b44d5f5");
        demoCertHashes.add("3e839e2b059036a99ee4f742814995f2fb0ced7e9d68a47851f43a3c630b5324");
        demoCertHashes.add("9b13661c073d864c28ad7b13eda67dcb6cbc2f04d116adc7c817c20b4c7ed361");

        final SecurityManager sm = System.getSecurityManager();

        if (sm != null) {
            sm.checkPermission(new SpecialPermission());
        }

        AccessController.doPrivileged(new PrivilegedAction<Object>() {
            @Override
            public Object run() {
                if (Security.getProvider("BC") == null) {
                    Security.addProvider(new BouncyCastleProvider());
                }
                return null;
            }
        });

        final String advancedModulesEnabledKey = ConfigConstants.SECURITY_ADVANCED_MODULES_ENABLED;
        if (settings.hasValue(advancedModulesEnabledKey)) {
            deprecationLogger.deprecate("Setting {} is ignored.", advancedModulesEnabledKey);
        }

        log.info("Clustername: {}", settings.get("cluster.name", "opensearch"));

        if (!transportSSLEnabled && !SSLConfig.isSslOnlyMode()) {
            throw new IllegalStateException(SSLConfigConstants.SECURITY_SSL_TRANSPORT_ENABLED + " must be set to 'true'");
        }

        if (!client) {
            final List<Path> filesWithWrongPermissions = AccessController.doPrivileged(new PrivilegedAction<List<Path>>() {
                @Override
                public List<Path> run() {
                    final Path confPath = new Environment(settings, configPath).configDir().toAbsolutePath();
                    if (Files.isDirectory(confPath, LinkOption.NOFOLLOW_LINKS)) {
                        try (Stream<Path> s = Files.walk(confPath)) {
                            return s.distinct().filter(p -> checkFilePermissions(p)).collect(Collectors.toList());
                        } catch (Exception e) {
                            log.error(e.toString());
                            return null;
                        }
                    }

                    return Collections.emptyList();
                }
            });

            if (filesWithWrongPermissions != null && filesWithWrongPermissions.size() > 0) {
                for (final Path p : filesWithWrongPermissions) {
                    if (Files.isDirectory(p, LinkOption.NOFOLLOW_LINKS)) {
                        log.warn("Directory {} has insecure file permissions (should be 0700)", p);
                    } else {
                        log.warn("File {} has insecure file permissions (should be 0600)", p);
                    }
                }
            }
        }

        if (!client && !settings.getAsBoolean(ConfigConstants.SECURITY_ALLOW_UNSAFE_DEMOCERTIFICATES, false)) {
            // check for demo certificates
            final List<String> files = AccessController.doPrivileged(new PrivilegedAction<List<String>>() {
                @Override
                public List<String> run() {
                    final Path confPath = new Environment(settings, configPath).configDir().toAbsolutePath();
                    if (Files.isDirectory(confPath, LinkOption.NOFOLLOW_LINKS)) {
                        try (Stream<Path> s = Files.walk(confPath)) {
                            return s.distinct().map(p -> sha256(p)).collect(Collectors.toList());
                        } catch (Exception e) {
                            log.error(e.toString());
                            return null;
                        }
                    }

                    return Collections.emptyList();
                }
            });

            if (files != null) {
                demoCertHashes.retainAll(files);
                if (!demoCertHashes.isEmpty()) {
                    log.error(
                        "Demo certificates found but " + ConfigConstants.SECURITY_ALLOW_UNSAFE_DEMOCERTIFICATES + " is set to false."
                    );
                    throw new RuntimeException("Demo certificates found " + demoCertHashes);
                }
            } else {
                throw new RuntimeException("Unable to look for demo certificates");
            }

        }
    }

    private String sha256(Path p) {

        if (!Files.isRegularFile(p, LinkOption.NOFOLLOW_LINKS)) {
            return "";
        }

        if (!Files.isReadable(p)) {
            log.debug("Unreadable file " + p + " found");
            return "";
        }

        try {
            MessageDigest digester = MessageDigest.getInstance("SHA256");
            final String hash = org.bouncycastle.util.encoders.Hex.toHexString(digester.digest(Files.readAllBytes(p)));
            log.debug(hash + " :: " + p);
            return hash;
        } catch (Exception e) {
            throw new OpenSearchSecurityException("Unable to digest file " + p, e);
        }
    }

    private boolean checkFilePermissions(final Path p) {

        if (p == null) {
            return false;
        }

        Set<PosixFilePermission> perms;

        try {
            perms = Files.getPosixFilePermissions(p, LinkOption.NOFOLLOW_LINKS);
        } catch (Exception e) {
            if (log.isDebugEnabled()) {
                log.debug("Cannot determine posix file permissions for {} due to {}", p, e);
            }
            // ignore, can happen on windows
            return false;
        }

        if (Files.isDirectory(p, LinkOption.NOFOLLOW_LINKS)) {
            if (perms.contains(PosixFilePermission.OTHERS_EXECUTE)) {
                // no x for others must be set
                return true;
            }
        } else {
            if (perms.contains(PosixFilePermission.OWNER_EXECUTE)
                || perms.contains(PosixFilePermission.GROUP_EXECUTE)
                || perms.contains(PosixFilePermission.OTHERS_EXECUTE)) {
                // no x must be set
                return true;
            }
        }

        if (perms.contains(PosixFilePermission.OTHERS_READ) || perms.contains(PosixFilePermission.OTHERS_WRITE)) {
            // no permissions for "others" allowed
            return true;
        }

        // if (perms.contains(PosixFilePermission.GROUP_READ) || perms.contains(PosixFilePermission.GROUP_WRITE)) {
        // // no permissions for "group" allowed
        // return true;
        // }

        return false;
    }

    @Override
    public List<RestHandler> getRestHandlers(
        Settings settings,
        RestController restController,
        ClusterSettings clusterSettings,
        IndexScopedSettings indexScopedSettings,
        SettingsFilter settingsFilter,
        IndexNameExpressionResolver indexNameExpressionResolver,
        Supplier<DiscoveryNodes> nodesInCluster
    ) {

        final List<RestHandler> handlers = new ArrayList<RestHandler>(1);

        if (!client && !disabled) {

            handlers.addAll(
                super.getRestHandlers(
                    settings,
                    restController,
                    clusterSettings,
                    indexScopedSettings,
                    settingsFilter,
                    indexNameExpressionResolver,
                    nodesInCluster
                )
            );

            if (!SSLConfig.isSslOnlyMode()) {
                handlers.add(
                    new SecurityInfoAction(settings, restController, Objects.requireNonNull(evaluator), Objects.requireNonNull(threadPool))
                );
                handlers.add(new SecurityHealthAction(settings, restController, Objects.requireNonNull(backendRegistry)));
<<<<<<< HEAD
                handlers.add(new DashboardsInfoAction(settings, restController, Objects.requireNonNull(evaluator), Objects.requireNonNull(threadPool)));
                handlers.add(new TenantInfoAction(settings, restController, Objects.requireNonNull(evaluator), Objects.requireNonNull(threadPool),
                        Objects.requireNonNull(cs), Objects.requireNonNull(adminDns), Objects.requireNonNull(cr)));
                handlers.add(new SecurityConfigUpdateAction(settings, restController, Objects.requireNonNull(threadPool), adminDns, configPath, principalExtractor));
                handlers.add(new SecurityWhoAmIAction(settings, restController, Objects.requireNonNull(threadPool), adminDns, configPath, principalExtractor));
                CreateOnBehalfOfTokenAction cobot = new CreateOnBehalfOfTokenAction(settings, threadPool, Objects.requireNonNull(cs));
                dcf.registerDCFListener(cobot);
                handlers.add(cobot);
=======
                handlers.add(
                    new DashboardsInfoAction(
                        settings,
                        restController,
                        Objects.requireNonNull(evaluator),
                        Objects.requireNonNull(threadPool)
                    )
                );
                handlers.add(
                    new TenantInfoAction(
                        settings,
                        restController,
                        Objects.requireNonNull(evaluator),
                        Objects.requireNonNull(threadPool),
                        Objects.requireNonNull(cs),
                        Objects.requireNonNull(adminDns),
                        Objects.requireNonNull(cr)
                    )
                );
                handlers.add(
                    new SecurityConfigUpdateAction(
                        settings,
                        restController,
                        Objects.requireNonNull(threadPool),
                        adminDns,
                        configPath,
                        principalExtractor
                    )
                );
                handlers.add(
                    new SecurityWhoAmIAction(
                        settings,
                        restController,
                        Objects.requireNonNull(threadPool),
                        adminDns,
                        configPath,
                        principalExtractor
                    )
                );
>>>>>>> 8c3c6394
                handlers.addAll(
                    SecurityRestApiActions.getHandler(
                        settings,
                        configPath,
                        restController,
                        localClient,
                        adminDns,
                        cr,
                        cs,
                        principalExtractor,
                        evaluator,
                        threadPool,
                        Objects.requireNonNull(auditLog),
                        sks,
                        Objects.requireNonNull(userService),
                        sslCertReloadEnabled
                    )
                );
                log.debug("Added {} rest handler(s)", handlers.size());
            }
        }

        return handlers;
    }

    @Override
    public UnaryOperator<RestHandler> getRestHandlerWrapper(final ThreadContext threadContext) {

        if (client || disabled || SSLConfig.isSslOnlyMode()) {
            return (rh) -> rh;
        }

        return (rh) -> securityRestHandler.wrap(rh, adminDns);
    }

    @Override
    public List<ActionHandler<? extends ActionRequest, ? extends ActionResponse>> getActions() {
        List<ActionHandler<? extends ActionRequest, ? extends ActionResponse>> actions = new ArrayList<>(1);
        if (!disabled && !SSLConfig.isSslOnlyMode()) {
            actions.add(new ActionHandler<>(ConfigUpdateAction.INSTANCE, TransportConfigUpdateAction.class));
            actions.add(new ActionHandler<>(WhoAmIAction.INSTANCE, TransportWhoAmIAction.class));
        }
        return actions;
    }

    @Override
    public void onIndexModule(IndexModule indexModule) {
        // called for every index!

        if (!disabled && !client && !SSLConfig.isSslOnlyMode()) {
            log.debug("Handle auditLog {} for onIndexModule() of index {}", auditLog.getClass(), indexModule.getIndex().getName());

            final ComplianceIndexingOperationListener ciol = new ComplianceIndexingOperationListenerImpl(auditLog);
            indexModule.addIndexOperationListener(ciol);

            indexModule.setReaderWrapper(
                indexService -> new SecurityFlsDlsIndexSearcherWrapper(
                    indexService,
                    settings,
                    adminDns,
                    cs,
                    auditLog,
                    ciol,
                    evaluator,
                    salt
                )
            );
            indexModule.forceQueryCacheProvider((indexSettings, nodeCache) -> new QueryCache() {

                @Override
                public Index index() {
                    return indexSettings.getIndex();
                }

                @Override
                public void close() throws OpenSearchException {
                    clear("close");
                }

                @Override
                public void clear(String reason) {
                    nodeCache.clearIndex(index().getName());
                }

                @Override
                public Weight doCache(Weight weight, QueryCachingPolicy policy) {
                    final Map<String, Set<String>> allowedFlsFields = (Map<String, Set<String>>) HeaderHelper.deserializeSafeFromHeader(
                        threadPool.getThreadContext(),
                        ConfigConstants.OPENDISTRO_SECURITY_FLS_FIELDS_HEADER
                    );

                    if (SecurityUtils.evalMap(allowedFlsFields, index().getName()) != null) {
                        return weight;
                    } else {

                        final Map<String, Set<String>> maskedFieldsMap = (Map<String, Set<String>>) HeaderHelper.deserializeSafeFromHeader(
                            threadPool.getThreadContext(),
                            ConfigConstants.OPENDISTRO_SECURITY_MASKED_FIELD_HEADER
                        );

                        if (SecurityUtils.evalMap(maskedFieldsMap, index().getName()) != null) {
                            return weight;
                        } else {
                            return nodeCache.doCache(weight, policy);
                        }
                    }

                }
            });

            indexModule.addSearchOperationListener(new GuardedSearchOperationWrapper() {

                @Override
                public void onPreQueryPhase(SearchContext context) {
                    dlsFlsValve.handleSearchContext(context, threadPool, namedXContentRegistry.get());
                }

                @Override
                public void onNewReaderContext(ReaderContext readerContext) {
                    final boolean interClusterRequest = HeaderHelper.isInterClusterRequest(threadPool.getThreadContext());
                    if (Origin.LOCAL.toString()
                        .equals(threadPool.getThreadContext().getTransient(ConfigConstants.OPENDISTRO_SECURITY_ORIGIN))
                        && (interClusterRequest || HeaderHelper.isDirectRequest(threadPool.getThreadContext()))

                    ) {
                        readerContext.putInContext("_opendistro_security_scroll_auth_local", Boolean.TRUE);
                    } else {
                        readerContext.putInContext(
                            "_opendistro_security_scroll_auth",
                            threadPool.getThreadContext().getTransient(ConfigConstants.OPENDISTRO_SECURITY_USER)
                        );
                    }
                }

                @Override
                public void onNewScrollContext(ReaderContext readerContext) {
                    final boolean interClusterRequest = HeaderHelper.isInterClusterRequest(threadPool.getThreadContext());
                    if (Origin.LOCAL.toString()
                        .equals(threadPool.getThreadContext().getTransient(ConfigConstants.OPENDISTRO_SECURITY_ORIGIN))
                        && (interClusterRequest || HeaderHelper.isDirectRequest(threadPool.getThreadContext()))

                    ) {
                        readerContext.putInContext("_opendistro_security_scroll_auth_local", Boolean.TRUE);
                    } else {
                        readerContext.putInContext(
                            "_opendistro_security_scroll_auth",
                            threadPool.getThreadContext().getTransient(ConfigConstants.OPENDISTRO_SECURITY_USER)
                        );
                    }
                }

                @Override
                public void validateReaderContext(ReaderContext readerContext, TransportRequest transportRequest) {
                    if (transportRequest instanceof InternalScrollSearchRequest) {
                        final Object _isLocal = readerContext.getFromContext("_opendistro_security_scroll_auth_local");
                        final Object _user = readerContext.getFromContext("_opendistro_security_scroll_auth");
                        if (_user != null && (_user instanceof User)) {
                            final User scrollUser = (User) _user;
                            final User currentUser = threadPool.getThreadContext().getTransient(ConfigConstants.OPENDISTRO_SECURITY_USER);
                            if (!scrollUser.equals(currentUser)) {
                                auditLog.logMissingPrivileges(SearchScrollAction.NAME, transportRequest, null);
                                log.error("Wrong user {} in reader context, expected {}", scrollUser, currentUser);
                                throw new OpenSearchSecurityException("Wrong user in reader context", RestStatus.FORBIDDEN);
                            }
                        } else if (_isLocal != Boolean.TRUE) {
                            auditLog.logMissingPrivileges(SearchScrollAction.NAME, transportRequest, null);
                            throw new OpenSearchSecurityException("No user in reader context", RestStatus.FORBIDDEN);
                        }
                    }
                }

                @Override
                public void onQueryPhase(SearchContext searchContext, long tookInNanos) {
                    QuerySearchResult queryResult = searchContext.queryResult();
                    assert queryResult != null;
                    if (!queryResult.hasAggs()) {
                        return;
                    }

                    final Map<String, Set<String>> maskedFieldsMap = (Map<String, Set<String>>) HeaderHelper.deserializeSafeFromHeader(
                        threadPool.getThreadContext(),
                        ConfigConstants.OPENDISTRO_SECURITY_MASKED_FIELD_HEADER
                    );
                    final String maskedEval = SecurityUtils.evalMap(maskedFieldsMap, indexModule.getIndex().getName());
                    if (maskedEval != null) {
                        final Set<String> mf = maskedFieldsMap.get(maskedEval);
                        if (mf != null && !mf.isEmpty()) {
                            dlsFlsValve.onQueryPhase(queryResult);
                        }
                    }
                }
            }.toListener());
        }
    }

    @Override
    public List<ActionFilter> getActionFilters() {
        List<ActionFilter> filters = new ArrayList<>(1);
        if (!client && !disabled && !SSLConfig.isSslOnlyMode()) {
            filters.add(Objects.requireNonNull(sf));
        }
        return filters;
    }

    @Override
    public List<TransportInterceptor> getTransportInterceptors(NamedWriteableRegistry namedWriteableRegistry, ThreadContext threadContext) {
        List<TransportInterceptor> interceptors = new ArrayList<TransportInterceptor>(1);

        if (!client && !disabled && !SSLConfig.isSslOnlyMode()) {
            interceptors.add(new TransportInterceptor() {

                @Override
                public <T extends TransportRequest> TransportRequestHandler<T> interceptHandler(
                    String action,
                    String executor,
                    boolean forceExecution,
                    TransportRequestHandler<T> actualHandler
                ) {

                    return new TransportRequestHandler<T>() {

                        @Override
                        public void messageReceived(T request, TransportChannel channel, Task task) throws Exception {
                            si.getHandler(action, actualHandler).messageReceived(request, channel, task);
                        }
                    };

                }

                @Override
                public AsyncSender interceptSender(AsyncSender sender) {

                    return new AsyncSender() {

                        @Override
                        public <T extends TransportResponse> void sendRequest(
                            Connection connection,
                            String action,
                            TransportRequest request,
                            TransportRequestOptions options,
                            TransportResponseHandler<T> handler
                        ) {
                            si.sendRequestDecorate(sender, connection, action, request, options, handler);
                        }
                    };
                }
            });
        }

        return interceptors;
    }

    @Override
    public Map<String, Supplier<Transport>> getTransports(
        Settings settings,
        ThreadPool threadPool,
        PageCacheRecycler pageCacheRecycler,
        CircuitBreakerService circuitBreakerService,
        NamedWriteableRegistry namedWriteableRegistry,
        NetworkService networkService
    ) {
        Map<String, Supplier<Transport>> transports = new HashMap<String, Supplier<Transport>>();

        if (SSLConfig.isSslOnlyMode()) {
            return super.getTransports(
                settings,
                threadPool,
                pageCacheRecycler,
                circuitBreakerService,
                namedWriteableRegistry,
                networkService
            );
        }

        if (transportSSLEnabled) {
            transports.put(
                "org.opensearch.security.ssl.http.netty.SecuritySSLNettyTransport",
                () -> new SecuritySSLNettyTransport(
                    settings,
                    Version.CURRENT,
                    threadPool,
                    networkService,
                    pageCacheRecycler,
                    namedWriteableRegistry,
                    circuitBreakerService,
                    sks,
                    evaluateSslExceptionHandler(),
                    sharedGroupFactory,
                    SSLConfig
                )
            );
        }
        return transports;
    }

    @Override
    public Map<String, Supplier<HttpServerTransport>> getHttpTransports(
        Settings settings,
        ThreadPool threadPool,
        BigArrays bigArrays,
        PageCacheRecycler pageCacheRecycler,
        CircuitBreakerService circuitBreakerService,
        NamedXContentRegistry xContentRegistry,
        NetworkService networkService,
        Dispatcher dispatcher,
        ClusterSettings clusterSettings
    ) {

        if (SSLConfig.isSslOnlyMode()) {
            return super.getHttpTransports(
                settings,
                threadPool,
                bigArrays,
                pageCacheRecycler,
                circuitBreakerService,
                xContentRegistry,
                networkService,
                dispatcher,
                clusterSettings
            );
        }

        if (!disabled) {
            if (!client && httpSSLEnabled) {

                final ValidatingDispatcher validatingDispatcher = new ValidatingDispatcher(
                    threadPool.getThreadContext(),
                    dispatcher,
                    settings,
                    configPath,
                    evaluateSslExceptionHandler()
                );
                // TODO close odshst
                final SecurityHttpServerTransport odshst = new SecurityHttpServerTransport(
                    settings,
                    networkService,
                    bigArrays,
                    threadPool,
                    sks,
                    evaluateSslExceptionHandler(),
                    xContentRegistry,
                    validatingDispatcher,
                    clusterSettings,
                    sharedGroupFactory
                );

                return Collections.singletonMap("org.opensearch.security.http.SecurityHttpServerTransport", () -> odshst);
            } else if (!client) {
                return Collections.singletonMap(
                    "org.opensearch.security.http.SecurityHttpServerTransport",
                    () -> new SecurityNonSslHttpServerTransport(
                        settings,
                        networkService,
                        bigArrays,
                        threadPool,
                        xContentRegistry,
                        dispatcher,
                        clusterSettings,
                        sharedGroupFactory
                    )
                );
            }
        }
        return Collections.emptyMap();
    }

    @Override
    public Collection<Object> createComponents(
        Client localClient,
        ClusterService clusterService,
        ThreadPool threadPool,
        ResourceWatcherService resourceWatcherService,
        ScriptService scriptService,
        NamedXContentRegistry xContentRegistry,
        Environment environment,
        NodeEnvironment nodeEnvironment,
        NamedWriteableRegistry namedWriteableRegistry,
        IndexNameExpressionResolver indexNameExpressionResolver,
        Supplier<RepositoriesService> repositoriesServiceSupplier
    ) {

        SSLConfig.registerClusterSettingsChangeListener(clusterService.getClusterSettings());
        if (SSLConfig.isSslOnlyMode()) {
            return super.createComponents(
                localClient,
                clusterService,
                threadPool,
                resourceWatcherService,
                scriptService,
                xContentRegistry,
                environment,
                nodeEnvironment,
                namedWriteableRegistry,
                indexNameExpressionResolver,
                repositoriesServiceSupplier
            );
        }

        this.threadPool = threadPool;
        this.cs = clusterService;
        this.localClient = localClient;

        final List<Object> components = new ArrayList<Object>();

        if (client || disabled) {
            return components;
        }

        // Register opensearch dynamic settings
        transportPassiveAuthSetting.registerClusterSettingsChangeListener(clusterService.getClusterSettings());

        final ClusterInfoHolder cih = new ClusterInfoHolder();
        this.cs.addListener(cih);
        this.salt = Salt.from(settings);

        final IndexNameExpressionResolver resolver = new IndexNameExpressionResolver(threadPool.getThreadContext());
        irr = new IndexResolverReplacer(resolver, clusterService, cih);

        final String DEFAULT_INTERCLUSTER_REQUEST_EVALUATOR_CLASS = DefaultInterClusterRequestEvaluator.class.getName();
        InterClusterRequestEvaluator interClusterRequestEvaluator = new DefaultInterClusterRequestEvaluator(settings);

        final String className = settings.get(
            ConfigConstants.SECURITY_INTERCLUSTER_REQUEST_EVALUATOR_CLASS,
            DEFAULT_INTERCLUSTER_REQUEST_EVALUATOR_CLASS
        );
        log.debug("Using {} as intercluster request evaluator class", className);
        if (!DEFAULT_INTERCLUSTER_REQUEST_EVALUATOR_CLASS.equals(className)) {
            interClusterRequestEvaluator = ReflectionHelper.instantiateInterClusterRequestEvaluator(className, settings);
        }

        final PrivilegesInterceptor privilegesInterceptor;

        namedXContentRegistry.set(xContentRegistry);
        if (SSLConfig.isSslOnlyMode()) {
            dlsFlsValve = new DlsFlsRequestValve.NoopDlsFlsRequestValve();
            auditLog = new NullAuditLog();
            privilegesInterceptor = new PrivilegesInterceptor(resolver, clusterService, localClient, threadPool);
        } else {
            dlsFlsValve = new DlsFlsValveImpl(
                settings,
                localClient,
                clusterService,
                resolver,
                xContentRegistry,
                threadPool.getThreadContext()
            );
            auditLog = new AuditLogImpl(settings, configPath, localClient, threadPool, resolver, clusterService, environment);
            privilegesInterceptor = new PrivilegesInterceptorImpl(resolver, clusterService, localClient, threadPool);
        }

        sslExceptionHandler = new AuditLogSslExceptionHandler(auditLog);

        adminDns = new AdminDNs(settings);

        cr = ConfigurationRepository.create(settings, this.configPath, threadPool, localClient, clusterService, auditLog);

        userService = new UserService(cs, cr, settings, localClient);

        final XFFResolver xffResolver = new XFFResolver(threadPool);
        backendRegistry = new BackendRegistry(settings, adminDns, xffResolver, auditLog, threadPool);

        final CompatConfig compatConfig = new CompatConfig(environment, transportPassiveAuthSetting);

        // DLS-FLS is enabled if not client and not disabled and not SSL only.
        final boolean dlsFlsEnabled = !SSLConfig.isSslOnlyMode();
        evaluator = new PrivilegesEvaluator(
            clusterService,
            threadPool,
            cr,
            resolver,
            auditLog,
            settings,
            privilegesInterceptor,
            cih,
            irr,
            dlsFlsEnabled,
            namedXContentRegistry.get()
        );

        sf = new SecurityFilter(settings, evaluator, adminDns, dlsFlsValve, auditLog, threadPool, cs, compatConfig, irr, xffResolver);

        final String principalExtractorClass = settings.get(SSLConfigConstants.SECURITY_SSL_TRANSPORT_PRINCIPAL_EXTRACTOR_CLASS, null);

        if (principalExtractorClass == null) {
            principalExtractor = new DefaultPrincipalExtractor();
        } else {
            principalExtractor = ReflectionHelper.instantiatePrincipalExtractor(principalExtractorClass);
        }

<<<<<<< HEAD
        securityRestHandler = new SecurityRestFilter(backendRegistry, auditLog, threadPool,
                principalExtractor, settings, configPath, compatConfig);
        dcf = new DynamicConfigFactory(cr, settings, configPath, localClient, threadPool, cih);
=======
        securityRestHandler = new SecurityRestFilter(
            backendRegistry,
            auditLog,
            threadPool,
            principalExtractor,
            settings,
            configPath,
            compatConfig
        );

        HTTPOnBehalfOfJwtAuthenticator acInstance = new HTTPOnBehalfOfJwtAuthenticator();

        final DynamicConfigFactory dcf = new DynamicConfigFactory(cr, settings, configPath, localClient, threadPool, cih);
>>>>>>> 8c3c6394
        dcf.registerDCFListener(backendRegistry);
        dcf.registerDCFListener(compatConfig);
        dcf.registerDCFListener(irr);
        dcf.registerDCFListener(xffResolver);
        dcf.registerDCFListener(evaluator);
        dcf.registerDCFListener(securityRestHandler);
        if (!(auditLog instanceof NullAuditLog)) {
            // Don't register if advanced modules is disabled in which case auditlog is instance of NullAuditLog
            dcf.registerDCFListener(auditLog);
        }

        cr.setDynamicConfigFactory(dcf);

        si = new SecurityInterceptor(
            settings,
            threadPool,
            backendRegistry,
            auditLog,
            principalExtractor,
            interClusterRequestEvaluator,
            cs,
            Objects.requireNonNull(sslExceptionHandler),
            Objects.requireNonNull(cih),
            SSLConfig
        );
        components.add(principalExtractor);

        // NOTE: We need to create DefaultInterClusterRequestEvaluator before creating ConfigurationRepository since the latter requires
        // security index to be accessible which means
        // communciation with other nodes is already up. However for the communication to be up, there needs to be trusted nodes_dn. Hence
        // the base values from opensearch.yml
        // is used to first establish trust between same cluster nodes and there after dynamic config is loaded if enabled.
        if (DEFAULT_INTERCLUSTER_REQUEST_EVALUATOR_CLASS.equals(className)) {
            DefaultInterClusterRequestEvaluator e = (DefaultInterClusterRequestEvaluator) interClusterRequestEvaluator;
            e.subscribeForChanges(dcf);
        }

        components.add(adminDns);
        components.add(cr);
        components.add(xffResolver);
        components.add(backendRegistry);
        components.add(evaluator);
        components.add(si);
        components.add(dcf);
        components.add(userService);

        return components;

    }

    @Override
    public Settings additionalSettings() {

        if (disabled) {
            return Settings.EMPTY;
        }

        final Settings.Builder builder = Settings.builder();

        builder.put(super.additionalSettings());

        if (!SSLConfig.isSslOnlyMode()) {
            builder.put(NetworkModule.TRANSPORT_TYPE_KEY, "org.opensearch.security.ssl.http.netty.SecuritySSLNettyTransport");
            builder.put(NetworkModule.HTTP_TYPE_KEY, "org.opensearch.security.http.SecurityHttpServerTransport");
        }
        return builder.build();
    }

    @Override
    public List<Setting<?>> getSettings() {
        List<Setting<?>> settings = new ArrayList<Setting<?>>();
        settings.addAll(super.getSettings());

        settings.add(Setting.boolSetting(ConfigConstants.SECURITY_SSL_ONLY, false, Property.NodeScope, Property.Filtered));

        // currently dual mode is supported only when ssl_only is enabled, but this stance would change in future
        settings.add(SecuritySettings.SSL_DUAL_MODE_SETTING);
        settings.add(SecuritySettings.LEGACY_OPENDISTRO_SSL_DUAL_MODE_SETTING);

        // Protected index settings
        settings.add(
            Setting.boolSetting(
                ConfigConstants.SECURITY_PROTECTED_INDICES_ENABLED_KEY,
                ConfigConstants.SECURITY_PROTECTED_INDICES_ENABLED_DEFAULT,
                Property.NodeScope,
                Property.Filtered,
                Property.Final
            )
        );
        settings.add(
            Setting.listSetting(
                ConfigConstants.SECURITY_PROTECTED_INDICES_KEY,
                ConfigConstants.SECURITY_PROTECTED_INDICES_DEFAULT,
                Function.identity(),
                Property.NodeScope,
                Property.Filtered,
                Property.Final
            )
        );
        settings.add(
            Setting.listSetting(
                ConfigConstants.SECURITY_PROTECTED_INDICES_ROLES_KEY,
                ConfigConstants.SECURITY_PROTECTED_INDICES_ROLES_DEFAULT,
                Function.identity(),
                Property.NodeScope,
                Property.Filtered,
                Property.Final
            )
        );

        // System index settings
        settings.add(
            Setting.boolSetting(
                ConfigConstants.SECURITY_SYSTEM_INDICES_ENABLED_KEY,
                ConfigConstants.SECURITY_SYSTEM_INDICES_ENABLED_DEFAULT,
                Property.NodeScope,
                Property.Filtered,
                Property.Final
            )
        );
        settings.add(
            Setting.listSetting(
                ConfigConstants.SECURITY_SYSTEM_INDICES_KEY,
                ConfigConstants.SECURITY_SYSTEM_INDICES_DEFAULT,
                Function.identity(),
                Property.NodeScope,
                Property.Filtered,
                Property.Final
            )
        );

        if (!SSLConfig.isSslOnlyMode()) {
            settings.add(
                Setting.listSetting(
                    ConfigConstants.SECURITY_AUTHCZ_ADMIN_DN,
                    Collections.emptyList(),
                    Function.identity(),
                    Property.NodeScope
                )
            ); // not filtered here

            settings.add(Setting.simpleString(ConfigConstants.SECURITY_CONFIG_INDEX_NAME, Property.NodeScope, Property.Filtered));
            settings.add(Setting.groupSetting(ConfigConstants.SECURITY_AUTHCZ_IMPERSONATION_DN + ".", Property.NodeScope)); // not filtered
                                                                                                                            // here

            settings.add(Setting.simpleString(ConfigConstants.SECURITY_CERT_OID, Property.NodeScope, Property.Filtered));

            settings.add(
                Setting.simpleString(
                    ConfigConstants.SECURITY_CERT_INTERCLUSTER_REQUEST_EVALUATOR_CLASS,
                    Property.NodeScope,
                    Property.Filtered
                )
            );
            settings.add(
                Setting.listSetting(ConfigConstants.SECURITY_NODES_DN, Collections.emptyList(), Function.identity(), Property.NodeScope)
            );// not filtered here

            settings.add(Setting.boolSetting(ConfigConstants.SECURITY_NODES_DN_DYNAMIC_CONFIG_ENABLED, false, Property.NodeScope));// not
                                                                                                                                   // filtered
                                                                                                                                   // here

            settings.add(
                Setting.boolSetting(
                    ConfigConstants.SECURITY_ENABLE_SNAPSHOT_RESTORE_PRIVILEGE,
                    ConfigConstants.SECURITY_DEFAULT_ENABLE_SNAPSHOT_RESTORE_PRIVILEGE,
                    Property.NodeScope,
                    Property.Filtered
                )
            );
            settings.add(
                Setting.boolSetting(
                    ConfigConstants.SECURITY_CHECK_SNAPSHOT_RESTORE_WRITE_PRIVILEGES,
                    ConfigConstants.SECURITY_DEFAULT_CHECK_SNAPSHOT_RESTORE_WRITE_PRIVILEGES,
                    Property.NodeScope,
                    Property.Filtered
                )
            );

            settings.add(Setting.boolSetting(ConfigConstants.SECURITY_DISABLED, false, Property.NodeScope, Property.Filtered));

            settings.add(Setting.intSetting(ConfigConstants.SECURITY_CACHE_TTL_MINUTES, 60, 0, Property.NodeScope, Property.Filtered));

            // Security
            settings.add(
                Setting.boolSetting(ConfigConstants.SECURITY_ADVANCED_MODULES_ENABLED, true, Property.NodeScope, Property.Filtered)
            );
            settings.add(
                Setting.boolSetting(ConfigConstants.SECURITY_ALLOW_UNSAFE_DEMOCERTIFICATES, false, Property.NodeScope, Property.Filtered)
            );
            settings.add(
                Setting.boolSetting(ConfigConstants.SECURITY_ALLOW_DEFAULT_INIT_SECURITYINDEX, false, Property.NodeScope, Property.Filtered)
            );
            settings.add(
                Setting.boolSetting(
                    ConfigConstants.SECURITY_BACKGROUND_INIT_IF_SECURITYINDEX_NOT_EXIST,
                    true,
                    Property.NodeScope,
                    Property.Filtered
                )
            );
            settings.add(
                Setting.boolSetting(ConfigConstants.SECURITY_DFM_EMPTY_OVERRIDES_ALL, false, Property.NodeScope, Property.Filtered)
            );
            settings.add(Setting.groupSetting(ConfigConstants.SECURITY_AUTHCZ_REST_IMPERSONATION_USERS + ".", Property.NodeScope)); // not
                                                                                                                                    // filtered
                                                                                                                                    // here

            settings.add(Setting.simpleString(ConfigConstants.SECURITY_ROLES_MAPPING_RESOLUTION, Property.NodeScope, Property.Filtered));
            settings.add(
                Setting.boolSetting(ConfigConstants.SECURITY_DISABLE_ENVVAR_REPLACEMENT, false, Property.NodeScope, Property.Filtered)
            );

            // Security - Audit
            settings.add(Setting.simpleString(ConfigConstants.SECURITY_AUDIT_TYPE_DEFAULT, Property.NodeScope, Property.Filtered));
            settings.add(Setting.groupSetting(ConfigConstants.SECURITY_AUDIT_CONFIG_ROUTES + ".", Property.NodeScope));
            settings.add(Setting.groupSetting(ConfigConstants.SECURITY_AUDIT_CONFIG_ENDPOINTS + ".", Property.NodeScope));
            settings.add(Setting.intSetting(ConfigConstants.SECURITY_AUDIT_THREADPOOL_SIZE, 10, Property.NodeScope, Property.Filtered));
            settings.add(
                Setting.intSetting(
                    ConfigConstants.SECURITY_AUDIT_THREADPOOL_MAX_QUEUE_LEN,
                    100 * 1000,
                    Property.NodeScope,
                    Property.Filtered
                )
            );
            settings.add(
                Setting.boolSetting(ConfigConstants.OPENDISTRO_SECURITY_AUDIT_LOG_REQUEST_BODY, true, Property.NodeScope, Property.Filtered)
            );
            settings.add(
                Setting.boolSetting(ConfigConstants.OPENDISTRO_SECURITY_AUDIT_RESOLVE_INDICES, true, Property.NodeScope, Property.Filtered)
            );
            settings.add(
                Setting.boolSetting(ConfigConstants.OPENDISTRO_SECURITY_AUDIT_ENABLE_REST, true, Property.NodeScope, Property.Filtered)
            );
            settings.add(
                Setting.boolSetting(ConfigConstants.OPENDISTRO_SECURITY_AUDIT_ENABLE_TRANSPORT, true, Property.NodeScope, Property.Filtered)
            );
            final List<String> disabledCategories = new ArrayList<String>(2);
            disabledCategories.add("AUTHENTICATED");
            disabledCategories.add("GRANTED_PRIVILEGES");
            settings.add(
                Setting.listSetting(
                    ConfigConstants.OPENDISTRO_SECURITY_AUDIT_CONFIG_DISABLED_TRANSPORT_CATEGORIES,
                    disabledCategories,
                    Function.identity(),
                    Property.NodeScope
                )
            ); // not filtered here
            settings.add(
                Setting.listSetting(
                    ConfigConstants.OPENDISTRO_SECURITY_AUDIT_CONFIG_DISABLED_REST_CATEGORIES,
                    disabledCategories,
                    Function.identity(),
                    Property.NodeScope
                )
            ); // not filtered here
            final List<String> ignoredUsers = new ArrayList<String>(2);
            ignoredUsers.add("kibanaserver");
            settings.add(
                Setting.listSetting(
                    ConfigConstants.OPENDISTRO_SECURITY_AUDIT_IGNORE_USERS,
                    ignoredUsers,
                    Function.identity(),
                    Property.NodeScope
                )
            ); // not filtered here
            settings.add(
                Setting.listSetting(
                    ConfigConstants.OPENDISTRO_SECURITY_AUDIT_IGNORE_REQUESTS,
                    Collections.emptyList(),
                    Function.identity(),
                    Property.NodeScope
                )
            ); // not filtered here
            settings.add(
                Setting.boolSetting(
                    ConfigConstants.OPENDISTRO_SECURITY_AUDIT_RESOLVE_BULK_REQUESTS,
                    false,
                    Property.NodeScope,
                    Property.Filtered
                )
            );
            settings.add(
                Setting.boolSetting(
                    ConfigConstants.OPENDISTRO_SECURITY_AUDIT_EXCLUDE_SENSITIVE_HEADERS,
                    true,
                    Property.NodeScope,
                    Property.Filtered
                )
            );

            final BiFunction<String, Boolean, Setting<Boolean>> boolSettingNodeScopeFiltered = (
                String keyWithNamespace,
                Boolean value) -> Setting.boolSetting(keyWithNamespace, value, Property.NodeScope, Property.Filtered);

            Arrays.stream(FilterEntries.values()).map(filterEntry -> {
                switch (filterEntry) {
                    case DISABLE_REST_CATEGORIES:
                    case DISABLE_TRANSPORT_CATEGORIES:
                        return Setting.listSetting(
                            filterEntry.getKeyWithNamespace(),
                            disabledCategories,
                            Function.identity(),
                            Property.NodeScope
                        );
                    case IGNORE_REQUESTS:
                        return Setting.listSetting(
                            filterEntry.getKeyWithNamespace(),
                            Collections.emptyList(),
                            Function.identity(),
                            Property.NodeScope
                        );
                    case IGNORE_USERS:
                        return Setting.listSetting(
                            filterEntry.getKeyWithNamespace(),
                            ignoredUsers,
                            Function.identity(),
                            Property.NodeScope
                        );
                    // All boolean settings with default of true
                    case ENABLE_REST:
                    case ENABLE_TRANSPORT:
                    case EXCLUDE_SENSITIVE_HEADERS:
                    case LOG_REQUEST_BODY:
                    case RESOLVE_INDICES:
                        return boolSettingNodeScopeFiltered.apply(filterEntry.getKeyWithNamespace(), true);
                    case RESOLVE_BULK_REQUESTS:
                        return boolSettingNodeScopeFiltered.apply(filterEntry.getKeyWithNamespace(), false);
                    default:
                        throw new RuntimeException("Please add support for new FilterEntries value '" + filterEntry.name() + "'");
                }
            }).forEach(settings::add);

            // Security - Audit - Sink
            settings.add(
                Setting.simpleString(
                    ConfigConstants.SECURITY_AUDIT_CONFIG_DEFAULT_PREFIX + ConfigConstants.SECURITY_AUDIT_OPENSEARCH_INDEX,
                    Property.NodeScope,
                    Property.Filtered
                )
            );
            settings.add(
                Setting.simpleString(
                    ConfigConstants.SECURITY_AUDIT_CONFIG_DEFAULT_PREFIX + ConfigConstants.SECURITY_AUDIT_OPENSEARCH_TYPE,
                    Property.NodeScope,
                    Property.Filtered
                )
            );

            // External OpenSearch
            settings.add(
                Setting.listSetting(
                    ConfigConstants.SECURITY_AUDIT_CONFIG_DEFAULT_PREFIX
                        + ConfigConstants.SECURITY_AUDIT_EXTERNAL_OPENSEARCH_HTTP_ENDPOINTS,
                    Lists.newArrayList("localhost:9200"),
                    Function.identity(),
                    Property.NodeScope
                )
            ); // not filtered here
            settings.add(
                Setting.simpleString(
                    ConfigConstants.SECURITY_AUDIT_CONFIG_DEFAULT_PREFIX + ConfigConstants.SECURITY_AUDIT_EXTERNAL_OPENSEARCH_USERNAME,
                    Property.NodeScope,
                    Property.Filtered
                )
            );
            settings.add(
                Setting.simpleString(
                    ConfigConstants.SECURITY_AUDIT_CONFIG_DEFAULT_PREFIX + ConfigConstants.SECURITY_AUDIT_EXTERNAL_OPENSEARCH_PASSWORD,
                    Property.NodeScope,
                    Property.Filtered
                )
            );
            settings.add(
                Setting.boolSetting(
                    ConfigConstants.SECURITY_AUDIT_CONFIG_DEFAULT_PREFIX + ConfigConstants.SECURITY_AUDIT_EXTERNAL_OPENSEARCH_ENABLE_SSL,
                    false,
                    Property.NodeScope,
                    Property.Filtered
                )
            );
            settings.add(
                Setting.boolSetting(
                    ConfigConstants.SECURITY_AUDIT_CONFIG_DEFAULT_PREFIX
                        + ConfigConstants.SECURITY_AUDIT_EXTERNAL_OPENSEARCH_VERIFY_HOSTNAMES,
                    true,
                    Property.NodeScope,
                    Property.Filtered
                )
            );
            settings.add(
                Setting.boolSetting(
                    ConfigConstants.SECURITY_AUDIT_CONFIG_DEFAULT_PREFIX
                        + ConfigConstants.SECURITY_AUDIT_EXTERNAL_OPENSEARCH_ENABLE_SSL_CLIENT_AUTH,
                    false,
                    Property.NodeScope,
                    Property.Filtered
                )
            );
            settings.add(
                Setting.simpleString(
                    ConfigConstants.SECURITY_AUDIT_CONFIG_DEFAULT_PREFIX
                        + ConfigConstants.SECURITY_AUDIT_EXTERNAL_OPENSEARCH_PEMCERT_CONTENT,
                    Property.NodeScope,
                    Property.Filtered
                )
            );
            settings.add(
                Setting.simpleString(
                    ConfigConstants.SECURITY_AUDIT_CONFIG_DEFAULT_PREFIX
                        + ConfigConstants.SECURITY_AUDIT_EXTERNAL_OPENSEARCH_PEMCERT_FILEPATH,
                    Property.NodeScope,
                    Property.Filtered
                )
            );
            settings.add(
                Setting.simpleString(
                    ConfigConstants.SECURITY_AUDIT_CONFIG_DEFAULT_PREFIX
                        + ConfigConstants.SECURITY_AUDIT_EXTERNAL_OPENSEARCH_PEMKEY_CONTENT,
                    Property.NodeScope,
                    Property.Filtered
                )
            );
            settings.add(
                Setting.simpleString(
                    ConfigConstants.SECURITY_AUDIT_CONFIG_DEFAULT_PREFIX
                        + ConfigConstants.SECURITY_AUDIT_EXTERNAL_OPENSEARCH_PEMKEY_FILEPATH,
                    Property.NodeScope,
                    Property.Filtered
                )
            );
            settings.add(
                Setting.simpleString(
                    ConfigConstants.SECURITY_AUDIT_CONFIG_DEFAULT_PREFIX
                        + ConfigConstants.SECURITY_AUDIT_EXTERNAL_OPENSEARCH_PEMKEY_PASSWORD,
                    Property.NodeScope,
                    Property.Filtered
                )
            );
            settings.add(
                Setting.simpleString(
                    ConfigConstants.SECURITY_AUDIT_CONFIG_DEFAULT_PREFIX
                        + ConfigConstants.SECURITY_AUDIT_EXTERNAL_OPENSEARCH_PEMTRUSTEDCAS_CONTENT,
                    Property.NodeScope,
                    Property.Filtered
                )
            );
            settings.add(
                Setting.simpleString(
                    ConfigConstants.SECURITY_AUDIT_CONFIG_DEFAULT_PREFIX
                        + ConfigConstants.SECURITY_AUDIT_EXTERNAL_OPENSEARCH_PEMTRUSTEDCAS_FILEPATH,
                    Property.NodeScope,
                    Property.Filtered
                )
            );
            settings.add(
                Setting.simpleString(
                    ConfigConstants.SECURITY_AUDIT_CONFIG_DEFAULT_PREFIX
                        + ConfigConstants.SECURITY_AUDIT_EXTERNAL_OPENSEARCH_JKS_CERT_ALIAS,
                    Property.NodeScope,
                    Property.Filtered
                )
            );
            settings.add(
                Setting.listSetting(
                    ConfigConstants.SECURITY_AUDIT_CONFIG_DEFAULT_PREFIX
                        + ConfigConstants.SECURITY_AUDIT_EXTERNAL_OPENSEARCH_ENABLED_SSL_CIPHERS,
                    Collections.emptyList(),
                    Function.identity(),
                    Property.NodeScope
                )
            );// not filtered here
            settings.add(
                Setting.listSetting(
                    ConfigConstants.SECURITY_AUDIT_CONFIG_DEFAULT_PREFIX
                        + ConfigConstants.SECURITY_AUDIT_EXTERNAL_OPENSEARCH_ENABLED_SSL_PROTOCOLS,
                    Collections.emptyList(),
                    Function.identity(),
                    Property.NodeScope
                )
            );// not filtered here

            // Webhooks
            settings.add(
                Setting.simpleString(
                    ConfigConstants.SECURITY_AUDIT_CONFIG_DEFAULT_PREFIX + ConfigConstants.SECURITY_AUDIT_WEBHOOK_URL,
                    Property.NodeScope,
                    Property.Filtered
                )
            );
            settings.add(
                Setting.simpleString(
                    ConfigConstants.SECURITY_AUDIT_CONFIG_DEFAULT_PREFIX + ConfigConstants.SECURITY_AUDIT_WEBHOOK_FORMAT,
                    Property.NodeScope,
                    Property.Filtered
                )
            );
            settings.add(
                Setting.boolSetting(
                    ConfigConstants.SECURITY_AUDIT_CONFIG_DEFAULT_PREFIX + ConfigConstants.SECURITY_AUDIT_WEBHOOK_SSL_VERIFY,
                    true,
                    Property.NodeScope,
                    Property.Filtered
                )
            );
            settings.add(
                Setting.simpleString(
                    ConfigConstants.SECURITY_AUDIT_CONFIG_DEFAULT_PREFIX + ConfigConstants.SECURITY_AUDIT_WEBHOOK_PEMTRUSTEDCAS_FILEPATH,
                    Property.NodeScope,
                    Property.Filtered
                )
            );
            settings.add(
                Setting.simpleString(
                    ConfigConstants.SECURITY_AUDIT_CONFIG_DEFAULT_PREFIX + ConfigConstants.SECURITY_AUDIT_WEBHOOK_PEMTRUSTEDCAS_CONTENT,
                    Property.NodeScope,
                    Property.Filtered
                )
            );

            // Log4j
            settings.add(
                Setting.simpleString(
                    ConfigConstants.SECURITY_AUDIT_CONFIG_DEFAULT_PREFIX + ConfigConstants.SECURITY_AUDIT_LOG4J_LOGGER_NAME,
                    Property.NodeScope,
                    Property.Filtered
                )
            );
            settings.add(
                Setting.simpleString(
                    ConfigConstants.SECURITY_AUDIT_CONFIG_DEFAULT_PREFIX + ConfigConstants.SECURITY_AUDIT_LOG4J_LEVEL,
                    Property.NodeScope,
                    Property.Filtered
                )
            );

            // Kerberos
            settings.add(Setting.simpleString(ConfigConstants.SECURITY_KERBEROS_KRB5_FILEPATH, Property.NodeScope, Property.Filtered));
            settings.add(
                Setting.simpleString(ConfigConstants.SECURITY_KERBEROS_ACCEPTOR_KEYTAB_FILEPATH, Property.NodeScope, Property.Filtered)
            );
            settings.add(Setting.simpleString(ConfigConstants.SECURITY_KERBEROS_ACCEPTOR_PRINCIPAL, Property.NodeScope, Property.Filtered));

            // OpenSearch Security - REST API
            settings.add(
                Setting.listSetting(
                    ConfigConstants.SECURITY_RESTAPI_ROLES_ENABLED,
                    Collections.emptyList(),
                    Function.identity(),
                    Property.NodeScope
                )
            ); // not filtered here
            settings.add(Setting.groupSetting(ConfigConstants.SECURITY_RESTAPI_ENDPOINTS_DISABLED + ".", Property.NodeScope));
            settings.add(Setting.boolSetting(ConfigConstants.SECURITY_RESTAPI_ADMIN_ENABLED, false, Property.NodeScope, Property.Filtered));

            settings.add(
                Setting.simpleString(ConfigConstants.SECURITY_RESTAPI_PASSWORD_VALIDATION_REGEX, Property.NodeScope, Property.Filtered)
            );
            settings.add(
                Setting.simpleString(
                    ConfigConstants.SECURITY_RESTAPI_PASSWORD_VALIDATION_ERROR_MESSAGE,
                    Property.NodeScope,
                    Property.Filtered
                )
            );

            settings.add(
                Setting.intSetting(ConfigConstants.SECURITY_RESTAPI_PASSWORD_MIN_LENGTH, -1, -1, Property.NodeScope, Property.Filtered)
            );
            settings.add(
                Setting.simpleString(
                    ConfigConstants.SECURITY_RESTAPI_PASSWORD_SCORE_BASED_VALIDATION_STRENGTH,
                    PasswordValidator.ScoreStrength.STRONG.name(),
                    PasswordValidator.ScoreStrength::fromConfiguration,
                    Property.NodeScope,
                    Property.Filtered
                )
            );

            // Compliance
            settings.add(
                Setting.listSetting(
                    ConfigConstants.OPENDISTRO_SECURITY_COMPLIANCE_HISTORY_WRITE_WATCHED_INDICES,
                    Collections.emptyList(),
                    Function.identity(),
                    Property.NodeScope
                )
            ); // not filtered here
            settings.add(
                Setting.listSetting(
                    ConfigConstants.OPENDISTRO_SECURITY_COMPLIANCE_HISTORY_READ_WATCHED_FIELDS,
                    Collections.emptyList(),
                    Function.identity(),
                    Property.NodeScope
                )
            ); // not filtered here
            settings.add(
                Setting.boolSetting(
                    ConfigConstants.OPENDISTRO_SECURITY_COMPLIANCE_HISTORY_WRITE_METADATA_ONLY,
                    false,
                    Property.NodeScope,
                    Property.Filtered
                )
            );
            settings.add(
                Setting.boolSetting(
                    ConfigConstants.OPENDISTRO_SECURITY_COMPLIANCE_HISTORY_READ_METADATA_ONLY,
                    false,
                    Property.NodeScope,
                    Property.Filtered
                )
            );
            settings.add(
                Setting.boolSetting(
                    ConfigConstants.OPENDISTRO_SECURITY_COMPLIANCE_HISTORY_WRITE_LOG_DIFFS,
                    false,
                    Property.NodeScope,
                    Property.Filtered
                )
            );
            settings.add(
                Setting.boolSetting(
                    ConfigConstants.OPENDISTRO_SECURITY_COMPLIANCE_HISTORY_EXTERNAL_CONFIG_ENABLED,
                    false,
                    Property.NodeScope,
                    Property.Filtered
                )
            );
            settings.add(
                Setting.listSetting(
                    ConfigConstants.OPENDISTRO_SECURITY_COMPLIANCE_HISTORY_READ_IGNORE_USERS,
                    Collections.emptyList(),
                    Function.identity(),
                    Property.NodeScope
                )
            ); // not filtered here
            settings.add(
                Setting.listSetting(
                    ConfigConstants.OPENDISTRO_SECURITY_COMPLIANCE_HISTORY_WRITE_IGNORE_USERS,
                    Collections.emptyList(),
                    Function.identity(),
                    Property.NodeScope
                )
            ); // not filtered here
            settings.add(
                Setting.boolSetting(
                    ConfigConstants.SECURITY_COMPLIANCE_DISABLE_ANONYMOUS_AUTHENTICATION,
                    false,
                    Property.NodeScope,
                    Property.Filtered
                )
            );
            settings.add(
                Setting.listSetting(
                    ConfigConstants.SECURITY_COMPLIANCE_IMMUTABLE_INDICES,
                    Collections.emptyList(),
                    Function.identity(),
                    Property.NodeScope
                )
            ); // not filtered here
            settings.add(Setting.simpleString(ConfigConstants.SECURITY_COMPLIANCE_SALT, Property.NodeScope, Property.Filtered));
            settings.add(
                Setting.boolSetting(
                    ConfigConstants.SECURITY_COMPLIANCE_HISTORY_INTERNAL_CONFIG_ENABLED,
                    false,
                    Property.NodeScope,
                    Property.Filtered
                )
            );
            settings.add(transportPassiveAuthSetting.getDynamicSetting());

            settings.add(
                Setting.boolSetting(
                    ConfigConstants.SECURITY_FILTER_SECURITYINDEX_FROM_ALL_REQUESTS,
                    false,
                    Property.NodeScope,
                    Property.Filtered
                )
            );

            // compat
            settings.add(
                Setting.boolSetting(
                    ConfigConstants.SECURITY_UNSUPPORTED_DISABLE_INTERTRANSPORT_AUTH_INITIALLY,
                    false,
                    Property.NodeScope,
                    Property.Filtered
                )
            );
            settings.add(
                Setting.boolSetting(
                    ConfigConstants.SECURITY_UNSUPPORTED_DISABLE_REST_AUTH_INITIALLY,
                    false,
                    Property.NodeScope,
                    Property.Filtered
                )
            );

            // system integration
            settings.add(
                Setting.boolSetting(
                    ConfigConstants.SECURITY_UNSUPPORTED_RESTORE_SECURITYINDEX_ENABLED,
                    false,
                    Property.NodeScope,
                    Property.Filtered
                )
            );
            settings.add(
                Setting.boolSetting(ConfigConstants.SECURITY_UNSUPPORTED_INJECT_USER_ENABLED, false, Property.NodeScope, Property.Filtered)
            );
            settings.add(
                Setting.boolSetting(
                    ConfigConstants.SECURITY_UNSUPPORTED_INJECT_ADMIN_USER_ENABLED,
                    false,
                    Property.NodeScope,
                    Property.Filtered
                )
            );
            settings.add(
                Setting.boolSetting(ConfigConstants.SECURITY_UNSUPPORTED_ALLOW_NOW_IN_DLS, false, Property.NodeScope, Property.Filtered)
            );
            settings.add(
                Setting.boolSetting(
                    ConfigConstants.SECURITY_UNSUPPORTED_RESTAPI_ALLOW_SECURITYCONFIG_MODIFICATION,
                    false,
                    Property.NodeScope,
                    Property.Filtered
                )
            );
            settings.add(
                Setting.boolSetting(ConfigConstants.SECURITY_UNSUPPORTED_LOAD_STATIC_RESOURCES, true, Property.NodeScope, Property.Filtered)
            );
            settings.add(
                Setting.boolSetting(ConfigConstants.SECURITY_SSL_CERT_RELOAD_ENABLED, false, Property.NodeScope, Property.Filtered)
            );
            settings.add(
                Setting.boolSetting(
                    ConfigConstants.SECURITY_UNSUPPORTED_ACCEPT_INVALID_CONFIG,
                    false,
                    Property.NodeScope,
                    Property.Filtered
                )
            );
        }

        return settings;
    }

    @Override
    public List<String> getSettingsFilter() {
        List<String> settingsFilter = new ArrayList<>();

        if (disabled) {
            return settingsFilter;
        }
        settingsFilter.add("opendistro_security.*");
        settingsFilter.add("plugins.security.*");
        return settingsFilter;
    }

    @Override
    public void onNodeStarted() {
        log.info("Node started");
        if (!SSLConfig.isSslOnlyMode() && !client && !disabled) {
            cr.initOnNodeStart();
        }
        final Set<ModuleInfo> securityModules = ReflectionHelper.getModulesLoaded();
        log.info("{} OpenSearch Security modules loaded so far: {}", securityModules.size(), securityModules);
    }

    // below is a hack because it seems not possible to access RepositoriesService from a non guice class
    // the way of how deguice is organized is really a mess - hope this can be fixed in later versions
    // TODO check if this could be removed

    @Override
    public Collection<Class<? extends LifecycleComponent>> getGuiceServiceClasses() {

        if (client || disabled || SSLConfig.isSslOnlyMode()) {
            return Collections.emptyList();
        }

        final List<Class<? extends LifecycleComponent>> services = new ArrayList<>(1);
        services.add(GuiceHolder.class);
        return services;
    }

    @Override
    public Function<String, Predicate<String>> getFieldFilter() {
        return index -> {
            if (threadPool == null) {
                return field -> true;
            }
            final Map<String, Set<String>> allowedFlsFields = (Map<String, Set<String>>) HeaderHelper.deserializeSafeFromHeader(
                threadPool.getThreadContext(),
                ConfigConstants.OPENDISTRO_SECURITY_FLS_FIELDS_HEADER
            );

            final String eval = SecurityUtils.evalMap(allowedFlsFields, index);

            if (eval == null) {
                return field -> true;
            } else {

                final Set<String> includesExcludes = allowedFlsFields.get(eval);
                final Set<String> includesSet = new HashSet<>(includesExcludes.size());
                final Set<String> excludesSet = new HashSet<>(includesExcludes.size());

                for (final String incExc : includesExcludes) {
                    final char firstChar = incExc.charAt(0);

                    if (firstChar == '!' || firstChar == '~') {
                        excludesSet.add(incExc.substring(1));
                    } else {
                        includesSet.add(incExc);
                    }
                }

                if (!excludesSet.isEmpty()) {
                    WildcardMatcher excludeMatcher = WildcardMatcher.from(excludesSet);
                    return field -> !excludeMatcher.test(handleKeyword(field));
                } else {
                    WildcardMatcher includeMatcher = WildcardMatcher.from(includesSet);
                    return field -> includeMatcher.test(handleKeyword(field));
                }
            }
        };
    }

    @Override
    public Collection<SystemIndexDescriptor> getSystemIndexDescriptors(Settings settings) {
        final String indexPattern = settings.get(
            ConfigConstants.SECURITY_CONFIG_INDEX_NAME,
            ConfigConstants.OPENDISTRO_SECURITY_DEFAULT_CONFIG_INDEX
        );
        final SystemIndexDescriptor systemIndexDescriptor = new SystemIndexDescriptor(indexPattern, "Security index");
        return Collections.singletonList(systemIndexDescriptor);
    }

    private static String handleKeyword(final String field) {
        if (field != null && field.endsWith(KEYWORD)) {
            return field.substring(0, field.length() - KEYWORD.length());
        }
        return field;
    }

    public static class GuiceHolder implements LifecycleComponent {

        private static RepositoriesService repositoriesService;
        private static RemoteClusterService remoteClusterService;
        private static IndicesService indicesService;
        private static PitService pitService;

        // CS-SUPPRESS-SINGLE: RegexpSingleline Extensions manager used to allow/disallow TLS connections to extensions
        private static ExtensionsManager extensionsManager;

        @Inject
<<<<<<< HEAD
        public GuiceHolder(final RepositoriesService repositoriesService,
                           final TransportService remoteClusterService, IndicesService indicesService, PitService pitService, ExtensionsManager extensionsManager) {
=======
        public GuiceHolder(
            final RepositoriesService repositoriesService,
            final TransportService remoteClusterService,
            IndicesService indicesService,
            PitService pitService,
            ExtensionsManager extensionsManager
        ) {
>>>>>>> 8c3c6394
            GuiceHolder.repositoriesService = repositoriesService;
            GuiceHolder.remoteClusterService = remoteClusterService.getRemoteClusterService();
            GuiceHolder.indicesService = indicesService;
            GuiceHolder.pitService = pitService;
            GuiceHolder.extensionsManager = extensionsManager;
        }
        // CS-ENFORCE-SINGLE

        public static RepositoriesService getRepositoriesService() {
            return repositoriesService;
        }

        public static RemoteClusterService getRemoteClusterService() {
            return remoteClusterService;
        }

        public static IndicesService getIndicesService() {
            return indicesService;
        }

        public static PitService getPitService() {
            return pitService;
        }

        // CS-SUPPRESS-SINGLE: RegexpSingleline Extensions manager used to allow/disallow TLS connections to extensions
        public static ExtensionsManager getExtensionsManager() {
            return extensionsManager;
        }
        // CS-ENFORCE-SINGLE

        @Override
        public void close() {}

        @Override
        public State lifecycleState() {
            return null;
        }

        @Override
        public void addLifecycleListener(LifecycleListener listener) {}

        @Override
        public void removeLifecycleListener(LifecycleListener listener) {}

        @Override
        public void start() {}

        @Override
        public void stop() {}

    }
}<|MERGE_RESOLUTION|>--- conflicted
+++ resolved
@@ -493,7 +493,6 @@
                     new SecurityInfoAction(settings, restController, Objects.requireNonNull(evaluator), Objects.requireNonNull(threadPool))
                 );
                 handlers.add(new SecurityHealthAction(settings, restController, Objects.requireNonNull(backendRegistry)));
-<<<<<<< HEAD
                 handlers.add(new DashboardsInfoAction(settings, restController, Objects.requireNonNull(evaluator), Objects.requireNonNull(threadPool)));
                 handlers.add(new TenantInfoAction(settings, restController, Objects.requireNonNull(evaluator), Objects.requireNonNull(threadPool),
                         Objects.requireNonNull(cs), Objects.requireNonNull(adminDns), Objects.requireNonNull(cr)));
@@ -502,47 +501,6 @@
                 CreateOnBehalfOfTokenAction cobot = new CreateOnBehalfOfTokenAction(settings, threadPool, Objects.requireNonNull(cs));
                 dcf.registerDCFListener(cobot);
                 handlers.add(cobot);
-=======
-                handlers.add(
-                    new DashboardsInfoAction(
-                        settings,
-                        restController,
-                        Objects.requireNonNull(evaluator),
-                        Objects.requireNonNull(threadPool)
-                    )
-                );
-                handlers.add(
-                    new TenantInfoAction(
-                        settings,
-                        restController,
-                        Objects.requireNonNull(evaluator),
-                        Objects.requireNonNull(threadPool),
-                        Objects.requireNonNull(cs),
-                        Objects.requireNonNull(adminDns),
-                        Objects.requireNonNull(cr)
-                    )
-                );
-                handlers.add(
-                    new SecurityConfigUpdateAction(
-                        settings,
-                        restController,
-                        Objects.requireNonNull(threadPool),
-                        adminDns,
-                        configPath,
-                        principalExtractor
-                    )
-                );
-                handlers.add(
-                    new SecurityWhoAmIAction(
-                        settings,
-                        restController,
-                        Objects.requireNonNull(threadPool),
-                        adminDns,
-                        configPath,
-                        principalExtractor
-                    )
-                );
->>>>>>> 8c3c6394
                 handlers.addAll(
                     SecurityRestApiActions.getHandler(
                         settings,
@@ -1032,25 +990,9 @@
             principalExtractor = ReflectionHelper.instantiatePrincipalExtractor(principalExtractorClass);
         }
 
-<<<<<<< HEAD
         securityRestHandler = new SecurityRestFilter(backendRegistry, auditLog, threadPool,
                 principalExtractor, settings, configPath, compatConfig);
         dcf = new DynamicConfigFactory(cr, settings, configPath, localClient, threadPool, cih);
-=======
-        securityRestHandler = new SecurityRestFilter(
-            backendRegistry,
-            auditLog,
-            threadPool,
-            principalExtractor,
-            settings,
-            configPath,
-            compatConfig
-        );
-
-        HTTPOnBehalfOfJwtAuthenticator acInstance = new HTTPOnBehalfOfJwtAuthenticator();
-
-        final DynamicConfigFactory dcf = new DynamicConfigFactory(cr, settings, configPath, localClient, threadPool, cih);
->>>>>>> 8c3c6394
         dcf.registerDCFListener(backendRegistry);
         dcf.registerDCFListener(compatConfig);
         dcf.registerDCFListener(irr);
@@ -1908,10 +1850,6 @@
         private static ExtensionsManager extensionsManager;
 
         @Inject
-<<<<<<< HEAD
-        public GuiceHolder(final RepositoriesService repositoriesService,
-                           final TransportService remoteClusterService, IndicesService indicesService, PitService pitService, ExtensionsManager extensionsManager) {
-=======
         public GuiceHolder(
             final RepositoriesService repositoriesService,
             final TransportService remoteClusterService,
@@ -1919,7 +1857,6 @@
             PitService pitService,
             ExtensionsManager extensionsManager
         ) {
->>>>>>> 8c3c6394
             GuiceHolder.repositoriesService = repositoriesService;
             GuiceHolder.remoteClusterService = remoteClusterService.getRemoteClusterService();
             GuiceHolder.indicesService = indicesService;
