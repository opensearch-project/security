--- conflicted
+++ resolved
@@ -2146,8 +2146,10 @@
                     Property.Filtered
                 )
             );
-
-<<<<<<< HEAD
+            
+            settings.add(UserFactory.Caching.MAX_SIZE);
+            settings.add(UserFactory.Caching.EXPIRE_AFTER_ACCESS);
+
             // Security Config Version Index
             settings.add(
                 Setting.boolSetting(
@@ -2175,11 +2177,6 @@
                     Property.Final
                 )
             );
-
-=======
-            settings.add(UserFactory.Caching.MAX_SIZE);
-            settings.add(UserFactory.Caching.EXPIRE_AFTER_ACCESS);
->>>>>>> 45e541d3
         }
 
         return settings;
