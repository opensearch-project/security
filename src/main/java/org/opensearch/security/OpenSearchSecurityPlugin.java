--- conflicted
+++ resolved
@@ -129,14 +129,11 @@
 import org.opensearch.search.internal.ReaderContext;
 import org.opensearch.search.internal.SearchContext;
 import org.opensearch.search.query.QuerySearchResult;
-<<<<<<< HEAD
+import org.opensearch.secure_sm.AccessController;
 import org.opensearch.security.action.apitokens.ApiTokenAction;
 import org.opensearch.security.action.apitokens.ApiTokenRepository;
 import org.opensearch.security.action.apitokens.ApiTokenUpdateAction;
 import org.opensearch.security.action.apitokens.TransportApiTokenUpdateAction;
-=======
-import org.opensearch.secure_sm.AccessController;
->>>>>>> 190b7c75
 import org.opensearch.security.action.configupdate.ConfigUpdateAction;
 import org.opensearch.security.action.configupdate.TransportConfigUpdateAction;
 import org.opensearch.security.action.onbehalf.CreateOnBehalfOfTokenAction;
@@ -692,7 +689,7 @@
                     new ApiTokenAction(
                         Objects.requireNonNull(threadPool),
                         cr,
-                        evaluator,
+                        privilegesConfiguration,
                         settings,
                         adminDns,
                         auditLog,
@@ -700,7 +697,8 @@
                         principalExtractor,
                         apiTokenRepository,
                         cs,
-                        indexNameExpressionResolver
+                        indexNameExpressionResolver,
+                        roleMapper
                     )
                 );
                 handlers.addAll(
@@ -1193,12 +1191,7 @@
         final XFFResolver xffResolver = new XFFResolver(threadPool);
         backendRegistry = new BackendRegistry(settings, adminDns, xffResolver, auditLog, threadPool, cih);
         backendRegistry.registerClusterSettingsChangeListener(clusterService.getClusterSettings());
-<<<<<<< HEAD
-        tokenManager = new SecurityTokenManager(cs, threadPool, userService);
-        apiTokenRepository = new ApiTokenRepository(localClient, clusterService, tokenManager);
-=======
         cr.subscribeOnChange(configMap -> { backendRegistry.invalidateCache(); });
->>>>>>> 190b7c75
 
         final CompatConfig compatConfig = new CompatConfig(environment, transportPassiveAuthSetting);
 
@@ -1210,6 +1203,7 @@
         );
         this.roleMapper = roleMapper;
         tokenManager = new SecurityTokenManager(cs, threadPool, userService, roleMapper);
+        apiTokenRepository = new ApiTokenRepository(localClient, clusterService, tokenManager);
 
         PrivilegesConfiguration privilegesConfiguration = new PrivilegesConfiguration(
             cr,
@@ -1221,15 +1215,9 @@
             resolver,
             auditLog,
             settings,
-<<<<<<< HEAD
-            privilegesInterceptor,
-            cih,
+            cih::getReasonForUnavailability,
             irr,
             apiTokenRepository
-=======
-            cih::getReasonForUnavailability,
-            irr
->>>>>>> 190b7c75
         );
         this.privilegesConfiguration = privilegesConfiguration;
 
@@ -2404,27 +2392,13 @@
             ConfigConstants.SECURITY_CONFIG_INDEX_NAME,
             ConfigConstants.OPENDISTRO_SECURITY_DEFAULT_CONFIG_INDEX
         );
-        final SystemIndexDescriptor securityIndexDescriptor = new SystemIndexDescriptor(indexPattern, "Security index");
-        systemIndexDescriptors.add(securityIndexDescriptor);
-<<<<<<< HEAD
         final SystemIndexDescriptor apiTokenSystemIndexDescriptor = new SystemIndexDescriptor(
             ConfigConstants.OPENSEARCH_API_TOKENS_INDEX,
             "Security API token index"
         );
+        final SystemIndexDescriptor securityIndexDescriptor = new SystemIndexDescriptor(indexPattern, "Security index");
+        systemIndexDescriptors.add(securityIndexDescriptor);
         systemIndexDescriptors.add(apiTokenSystemIndexDescriptor);
-        if (settings != null
-            && settings.getAsBoolean(
-                ConfigConstants.OPENSEARCH_RESOURCE_SHARING_ENABLED,
-                ConfigConstants.OPENSEARCH_RESOURCE_SHARING_ENABLED_DEFAULT
-            )) {
-            for (String resourceIndex : resourcePluginInfo.getResourceIndices()) {
-                final SystemIndexDescriptor resourceSharingIndexDescriptor = new SystemIndexDescriptor(
-                    getSharingIndex(resourceIndex),
-                    "Resource Sharing index for index: " + resourceIndex
-                );
-                systemIndexDescriptors.add(resourceSharingIndexDescriptor);
-            }
-=======
 
         for (String resourceIndex : resourcePluginInfo.getResourceIndices()) {
             final SystemIndexDescriptor resourceSharingIndexDescriptor = new SystemIndexDescriptor(
@@ -2440,7 +2414,6 @@
                 ConfigConstants.OPENSEARCH_SECURITY_DEFAULT_CONFIG_VERSIONS_INDEX
             );
             systemIndexDescriptors.add(new SystemIndexDescriptor(securityVersionsIndexPattern, "Security config versions index"));
->>>>>>> 190b7c75
         }
 
         return ImmutableList.copyOf(systemIndexDescriptors);
