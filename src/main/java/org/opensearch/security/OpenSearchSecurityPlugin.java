--- conflicted
+++ resolved
@@ -757,8 +757,6 @@
                 )
             );
 
-<<<<<<< HEAD
-=======
             if (settings.getAsBoolean(
                 FeatureConfigConstants.OPENSEARCH_RESOURCE_SHARING_ENABLED,
                 FeatureConfigConstants.OPENSEARCH_RESOURCE_SHARING_ENABLED_DEFAULT
@@ -777,7 +775,6 @@
                 }
             }
 
->>>>>>> 344673a4
             indexModule.forceQueryCacheProvider((indexSettings, nodeCache) -> new QueryCache() {
 
                 @Override
@@ -1276,9 +1273,7 @@
         components.add(dcf);
         components.add(userService);
         components.add(passwordHasher);
-<<<<<<< HEAD
         components.add(apiTokenRepository);
-=======
         if (settings.getAsBoolean(
             FeatureConfigConstants.OPENSEARCH_RESOURCE_SHARING_ENABLED,
             FeatureConfigConstants.OPENSEARCH_RESOURCE_SHARING_ENABLED_DEFAULT
@@ -1299,7 +1294,6 @@
             components.add(resourcePluginInfo);
             components.add(resourceAccessHandler);
         }
->>>>>>> 344673a4
 
         components.add(sslSettingsManager);
         if (isSslCertReloadEnabled(settings) && sslCertificatesHotReloadEnabled(settings)) {
@@ -2256,16 +2250,13 @@
             ConfigConstants.SECURITY_CONFIG_INDEX_NAME,
             ConfigConstants.OPENDISTRO_SECURITY_DEFAULT_CONFIG_INDEX
         );
-<<<<<<< HEAD
         final SystemIndexDescriptor systemIndexDescriptor = new SystemIndexDescriptor(indexPattern, "Security index");
+        systemIndexDescriptors.add(securityIndexDescriptor);
         final SystemIndexDescriptor apiTokenSystemIndexDescriptor = new SystemIndexDescriptor(
             ConfigConstants.OPENSEARCH_API_TOKENS_INDEX,
             "Security API token index"
         );
-        return List.of(systemIndexDescriptor, apiTokenSystemIndexDescriptor);
-=======
-        final SystemIndexDescriptor securityIndexDescriptor = new SystemIndexDescriptor(indexPattern, "Security index");
-        systemIndexDescriptors.add(securityIndexDescriptor);
+        systemIndexDescriptors.add(apiTokenSystemIndexDescriptor);
         if (settings != null
             && settings.getAsBoolean(
                 FeatureConfigConstants.OPENSEARCH_RESOURCE_SHARING_ENABLED,
@@ -2279,7 +2270,6 @@
         }
 
         return ImmutableList.copyOf(systemIndexDescriptors);
->>>>>>> 344673a4
     }
 
     @Override
