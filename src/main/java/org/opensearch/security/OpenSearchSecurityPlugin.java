--- conflicted
+++ resolved
@@ -2264,7 +2264,6 @@
 
     @Override
     public PluginSubject getPluginSubject(Plugin plugin) {
-<<<<<<< HEAD
         PluginSubject subject;
         if (!client && !disabled && !SSLConfig.isSslOnlyMode()) {
             subject = new ContextProvidingPluginSubject(threadPool, settings, plugin);
@@ -2283,16 +2282,10 @@
                 }
             }
             pluginPermissions.getCluster_permissions().add(BulkAction.NAME);
-            sf.updatePluginToPermissions(pluginPrincipal, pluginPermissions);
+            evaluator.updatePluginToActionPrivileges(pluginPrincipal, pluginPermissions);
         } else {
             subject = new NoopPluginSubject(threadPool);
         }
-=======
-        Set<String> clusterActions = new HashSet<>();
-        clusterActions.add(BulkAction.NAME);
-        PluginSubject subject = new ContextProvidingPluginSubject(threadPool, settings, plugin);
-        evaluator.updatePluginToClusterActions(subject.getPrincipal().getName(), clusterActions);
->>>>>>> 1873f021
         return subject;
     }
 
