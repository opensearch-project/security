--- conflicted
+++ resolved
@@ -99,13 +99,10 @@
 import org.opensearch.extensions.ExtensionsManager;
 import org.opensearch.http.HttpServerTransport;
 import org.opensearch.http.HttpServerTransport.Dispatcher;
-<<<<<<< HEAD
 import org.opensearch.identity.Subject;
 import org.opensearch.identity.tokens.TokenManager;
-import org.opensearch.index.Index;
-=======
 import org.opensearch.core.index.Index;
->>>>>>> 8063e1b6
+
 import org.opensearch.index.IndexModule;
 import org.opensearch.index.cache.query.QueryCache;
 import org.opensearch.indices.IndicesService;
@@ -216,11 +213,9 @@
     private volatile SecurityInterceptor si;
     private volatile PrivilegesEvaluator evaluator;
     private volatile UserService userService;
-<<<<<<< HEAD
     private volatile SecurityTokenManager securityTokenManager;
-=======
     private volatile RestLayerPrivilegesEvaluator restLayerEvaluator;
->>>>>>> 8063e1b6
+
     private volatile ThreadPool threadPool;
     private volatile ConfigurationRepository cr;
     private volatile AdminDNs adminDns;
@@ -1904,7 +1899,7 @@
         return field;
     }
 
-<<<<<<< HEAD
+
     @Override
     public Subject getSubject() {
         return null;
@@ -1913,14 +1908,14 @@
     @Override
     public TokenManager getTokenManager() {
         return securityTokenManager;
-=======
+      
     public static DiscoveryNode getLocalNode() {
         return localNode;
     }
 
     public static void setLocalNode(DiscoveryNode node) {
         localNode = node;
->>>>>>> 8063e1b6
+
     }
 
     public static class GuiceHolder implements LifecycleComponent {
