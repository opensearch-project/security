/*
 * Copyright 2015-2018 _floragunn_ GmbH
 * Licensed under the Apache License, Version 2.0 (the "License");
 * you may not use this file except in compliance with the License.
 * You may obtain a copy of the License at
 *
 * http://www.apache.org/licenses/LICENSE-2.0
 *
 * Unless required by applicable law or agreed to in writing, software
 * distributed under the License is distributed on an "AS IS" BASIS,
 * WITHOUT WARRANTIES OR CONDITIONS OF ANY KIND, either express or implied.
 * See the License for the specific language governing permissions and
 * limitations under the License.
 */

/*
 * SPDX-License-Identifier: Apache-2.0
 *
 * The OpenSearch Contributors require contributions made to
 * this file be licensed under the Apache-2.0 license or a
 * compatible open source license.
 *
 * Modifications Copyright OpenSearch Contributors. See
 * GitHub history for details.
 */

package org.opensearch.security;

// CS-SUPPRESS-SINGLE: RegexpSingleline Extensions manager used to allow/disallow TLS connections to extensions
import java.io.IOException;
import java.nio.file.Files;
import java.nio.file.LinkOption;
import java.nio.file.Path;
import java.nio.file.attribute.PosixFilePermission;
import java.security.AccessController;
import java.security.MessageDigest;
import java.security.PrivilegedAction;
import java.security.Security;
import java.util.ArrayList;
import java.util.Arrays;
import java.util.Collection;
import java.util.Collections;
import java.util.HashMap;
import java.util.HashSet;
import java.util.List;
import java.util.Map;
import java.util.Objects;
import java.util.Set;
import java.util.concurrent.atomic.AtomicReference;
import java.util.function.BiFunction;
import java.util.function.Function;
import java.util.function.Predicate;
import java.util.function.Supplier;
import java.util.function.UnaryOperator;
import java.util.stream.Collectors;
import java.util.stream.Stream;

import com.google.common.collect.Lists;
import org.apache.logging.log4j.LogManager;
import org.apache.logging.log4j.Logger;
import org.apache.lucene.search.QueryCachingPolicy;
import org.apache.lucene.search.Weight;
import org.bouncycastle.jce.provider.BouncyCastleProvider;

import org.opensearch.OpenSearchException;
import org.opensearch.OpenSearchSecurityException;
import org.opensearch.SpecialPermission;
import org.opensearch.Version;
import org.opensearch.action.ActionRequest;
import org.opensearch.action.ActionResponse;
import org.opensearch.action.search.PitService;
import org.opensearch.action.search.SearchScrollAction;
import org.opensearch.action.support.ActionFilter;
import org.opensearch.client.Client;
import org.opensearch.cluster.metadata.IndexNameExpressionResolver;
import org.opensearch.cluster.node.DiscoveryNodes;
import org.opensearch.cluster.service.ClusterService;
import org.opensearch.common.component.Lifecycle.State;
import org.opensearch.common.component.LifecycleComponent;
import org.opensearch.common.component.LifecycleListener;
import org.opensearch.common.inject.Inject;
import org.opensearch.common.io.stream.NamedWriteableRegistry;
import org.opensearch.common.logging.DeprecationLogger;
import org.opensearch.common.network.NetworkModule;
import org.opensearch.common.network.NetworkService;
import org.opensearch.common.settings.ClusterSettings;
import org.opensearch.common.settings.IndexScopedSettings;
import org.opensearch.common.settings.Setting;
import org.opensearch.common.settings.Setting.Property;
import org.opensearch.common.settings.Settings;
import org.opensearch.common.settings.SettingsFilter;
import org.opensearch.common.util.BigArrays;
import org.opensearch.common.util.PageCacheRecycler;
import org.opensearch.common.util.concurrent.ThreadContext;
import org.opensearch.core.xcontent.NamedXContentRegistry;
import org.opensearch.env.Environment;
import org.opensearch.env.NodeEnvironment;
import org.opensearch.extensions.ExtensionsManager;
import org.opensearch.http.HttpServerTransport;
import org.opensearch.http.HttpServerTransport.Dispatcher;
import org.opensearch.index.Index;
import org.opensearch.index.IndexModule;
import org.opensearch.index.cache.query.QueryCache;
import org.opensearch.indices.IndicesService;
import org.opensearch.indices.SystemIndexDescriptor;
import org.opensearch.indices.breaker.CircuitBreakerService;
import org.opensearch.plugins.ClusterPlugin;
import org.opensearch.plugins.MapperPlugin;
import org.opensearch.repositories.RepositoriesService;
import org.opensearch.rest.RestController;
import org.opensearch.rest.RestHandler;
import org.opensearch.rest.RestStatus;
import org.opensearch.script.ScriptService;
import org.opensearch.search.internal.InternalScrollSearchRequest;
import org.opensearch.search.internal.ReaderContext;
import org.opensearch.search.internal.SearchContext;
import org.opensearch.search.query.QuerySearchResult;
import org.opensearch.security.action.configupdate.ConfigUpdateAction;
import org.opensearch.security.action.configupdate.TransportConfigUpdateAction;
import org.opensearch.security.action.whoami.TransportWhoAmIAction;
import org.opensearch.security.action.whoami.WhoAmIAction;
import org.opensearch.security.auditlog.AuditLog;
import org.opensearch.security.auditlog.AuditLog.Origin;
import org.opensearch.security.auditlog.AuditLogSslExceptionHandler;
import org.opensearch.security.auditlog.NullAuditLog;
import org.opensearch.security.auditlog.config.AuditConfig.Filter.FilterEntries;
import org.opensearch.security.auditlog.impl.AuditLogImpl;
import org.opensearch.security.auth.BackendRegistry;
import org.opensearch.security.compliance.ComplianceIndexingOperationListener;
import org.opensearch.security.compliance.ComplianceIndexingOperationListenerImpl;
import org.opensearch.security.configuration.AdminDNs;
import org.opensearch.security.configuration.ClusterInfoHolder;
import org.opensearch.security.configuration.CompatConfig;
import org.opensearch.security.configuration.ConfigurationRepository;
import org.opensearch.security.configuration.DlsFlsRequestValve;
import org.opensearch.security.configuration.DlsFlsValveImpl;
import org.opensearch.security.configuration.PrivilegesInterceptorImpl;
import org.opensearch.security.configuration.Salt;
import org.opensearch.security.configuration.SecurityFlsDlsIndexSearcherWrapper;
import org.opensearch.security.dlic.rest.api.SecurityRestApiActions;
import org.opensearch.security.dlic.rest.validation.PasswordValidator;
import org.opensearch.security.filter.SecurityFilter;
import org.opensearch.security.filter.SecurityRestFilter;
import org.opensearch.security.http.OnBehalfOfAuthenticator;
import org.opensearch.security.http.SecurityHttpServerTransport;
import org.opensearch.security.http.SecurityNonSslHttpServerTransport;
import org.opensearch.security.http.XFFResolver;
import org.opensearch.security.privileges.PrivilegesEvaluator;
import org.opensearch.security.privileges.PrivilegesInterceptor;
import org.opensearch.security.resolver.IndexResolverReplacer;
import org.opensearch.security.rest.DashboardsInfoAction;
import org.opensearch.security.rest.SecurityConfigUpdateAction;
import org.opensearch.security.rest.SecurityHealthAction;
import org.opensearch.security.rest.SecurityInfoAction;
import org.opensearch.security.rest.SecurityWhoAmIAction;
import org.opensearch.security.rest.TenantInfoAction;
import org.opensearch.security.securityconf.DynamicConfigFactory;
import org.opensearch.security.setting.OpensearchDynamicSetting;
import org.opensearch.security.setting.TransportPassiveAuthSetting;
import org.opensearch.security.ssl.OpenSearchSecuritySSLPlugin;
import org.opensearch.security.ssl.SslExceptionHandler;
import org.opensearch.security.ssl.http.netty.ValidatingDispatcher;
import org.opensearch.security.ssl.transport.DefaultPrincipalExtractor;
import org.opensearch.security.ssl.transport.SecuritySSLNettyTransport;
import org.opensearch.security.ssl.util.SSLConfigConstants;
import org.opensearch.security.support.ConfigConstants;
import org.opensearch.security.support.GuardedSearchOperationWrapper;
import org.opensearch.security.support.HeaderHelper;
import org.opensearch.security.support.ModuleInfo;
import org.opensearch.security.support.ReflectionHelper;
import org.opensearch.security.support.SecuritySettings;
import org.opensearch.security.support.SecurityUtils;
import org.opensearch.security.support.WildcardMatcher;
import org.opensearch.security.transport.DefaultInterClusterRequestEvaluator;
import org.opensearch.security.transport.InterClusterRequestEvaluator;
import org.opensearch.security.transport.SecurityInterceptor;
import org.opensearch.security.user.User;
import org.opensearch.security.user.UserService;
import org.opensearch.tasks.Task;
import org.opensearch.threadpool.ThreadPool;
import org.opensearch.transport.RemoteClusterService;
import org.opensearch.transport.Transport;
import org.opensearch.transport.Transport.Connection;
import org.opensearch.transport.TransportChannel;
import org.opensearch.transport.TransportInterceptor;
import org.opensearch.transport.TransportRequest;
import org.opensearch.transport.TransportRequestHandler;
import org.opensearch.transport.TransportRequestOptions;
import org.opensearch.transport.TransportResponse;
import org.opensearch.transport.TransportResponseHandler;
import org.opensearch.transport.TransportService;
import org.opensearch.watcher.ResourceWatcherService;
// CS-ENFORCE-SINGLE

public final class OpenSearchSecurityPlugin extends OpenSearchSecuritySSLPlugin implements ClusterPlugin, MapperPlugin {

    private static final String KEYWORD = ".keyword";
    private static final Logger actionTrace = LogManager.getLogger("opendistro_security_action_trace");
    private static final DeprecationLogger deprecationLogger = DeprecationLogger.getLogger(OpenSearchSecurityPlugin.class);

    public static final String LEGACY_OPENDISTRO_PREFIX = "_opendistro/_security";
    public static final String PLUGINS_PREFIX = "_plugins/_security";

    private boolean sslCertReloadEnabled;
    private volatile SecurityRestFilter securityRestHandler;
    private volatile SecurityInterceptor si;
    private volatile PrivilegesEvaluator evaluator;
    private volatile UserService userService;
    private volatile ThreadPool threadPool;
    private volatile ConfigurationRepository cr;
    private volatile AdminDNs adminDns;
    private volatile ClusterService cs;
    private volatile AuditLog auditLog;
    private volatile BackendRegistry backendRegistry;
    private volatile SslExceptionHandler sslExceptionHandler;
    private volatile Client localClient;
    private final boolean disabled;
    private final List<String> demoCertHashes = new ArrayList<String>(3);
    private volatile SecurityFilter sf;
    private volatile IndexResolverReplacer irr;
    private final AtomicReference<NamedXContentRegistry> namedXContentRegistry = new AtomicReference<>(NamedXContentRegistry.EMPTY);;
    private volatile DlsFlsRequestValve dlsFlsValve = null;
    private volatile Salt salt;
    private volatile OpensearchDynamicSetting<Boolean> transportPassiveAuthSetting;

    public static boolean isActionTraceEnabled() {
        return actionTrace.isTraceEnabled();
    }

    public static void traceAction(String message) {
        actionTrace.trace(message);
    }

    public static void traceAction(String message, Object p0) {
        actionTrace.trace(message, p0);
    }

    @Override
    public void close() throws IOException {
        super.close();
        if (auditLog != null) {
            auditLog.close();
        }
    }

    private final SslExceptionHandler evaluateSslExceptionHandler() {
        if (client || disabled || SSLConfig.isSslOnlyMode()) {
            return new SslExceptionHandler(){};
        }

        return Objects.requireNonNull(sslExceptionHandler);
    }

    private static boolean isDisabled(final Settings settings) {
        return settings.getAsBoolean(ConfigConstants.SECURITY_DISABLED, false);
    }

    /**
     * SSL Cert Reload will be enabled only if security is not disabled and not in we are not using sslOnly mode.
     * @param settings Elastic configuration settings
     * @return true if ssl cert reload is enabled else false
     */
    private static boolean isSslCertReloadEnabled(final Settings settings) {
        return settings.getAsBoolean(ConfigConstants.SECURITY_SSL_CERT_RELOAD_ENABLED, false);
    }

    @SuppressWarnings("removal")
    public OpenSearchSecurityPlugin(final Settings settings, final Path configPath) {
        super(settings, configPath, isDisabled(settings));

        disabled = isDisabled(settings);
        sslCertReloadEnabled = isSslCertReloadEnabled(settings);

        transportPassiveAuthSetting = new TransportPassiveAuthSetting(settings);

        if (disabled) {
            this.sslCertReloadEnabled = false;
            log.warn("OpenSearch Security plugin installed but disabled. This can expose your configuration (including passwords) to the public.");
            return;
        }

        if (SSLConfig.isSslOnlyMode()) {
            this.sslCertReloadEnabled = false;
            log.warn("OpenSearch Security plugin run in ssl only mode. No authentication or authorization is performed");
            return;
        }


        demoCertHashes.add("54a92508de7a39d06242a0ffbf59414d7eb478633c719e6af03938daf6de8a1a");
        demoCertHashes.add("742e4659c79d7cad89ea86aab70aea490f23bbfc7e72abd5f0a5d3fb4c84d212");
        demoCertHashes.add("db1264612891406639ecd25c894f256b7c5a6b7e1d9054cbe37b77acd2ddd913");
        demoCertHashes.add("2a5398e20fcb851ec30aa141f37233ee91a802683415be2945c3c312c65c97cf");
        demoCertHashes.add("33129547ce617f784c04e965104b2c671cce9e794d1c64c7efe58c77026246ae");
        demoCertHashes.add("c4af0297cc75546e1905bdfe3934a950161eee11173d979ce929f086fdf9794d");
        demoCertHashes.add("7a355f42c90e7543a267fbe3976c02f619036f5a34ce712995a22b342d83c3ce");
        demoCertHashes.add("a9b5eca1399ec8518081c0d4a21a34eec4589087ce64c04fb01a488f9ad8edc9");

        //new certs 04/2018
        demoCertHashes.add("d14aefe70a592d7a29e14f3ff89c3d0070c99e87d21776aa07d333ee877e758f");
        demoCertHashes.add("54a70016e0837a2b0c5658d1032d7ca32e432c62c55f01a2bf5adcb69a0a7ba9");
        demoCertHashes.add("bdc141ab2272c779d0f242b79063152c49e1b06a2af05e0fd90d505f2b44d5f5");
        demoCertHashes.add("3e839e2b059036a99ee4f742814995f2fb0ced7e9d68a47851f43a3c630b5324");
        demoCertHashes.add("9b13661c073d864c28ad7b13eda67dcb6cbc2f04d116adc7c817c20b4c7ed361");

        final SecurityManager sm = System.getSecurityManager();

        if (sm != null) {
            sm.checkPermission(new SpecialPermission());
        }

        AccessController.doPrivileged(new PrivilegedAction<Object>() {
            @Override
            public Object run() {
                if(Security.getProvider("BC") == null) {
                    Security.addProvider(new BouncyCastleProvider());
                }
                return null;
            }
        });

        final String advancedModulesEnabledKey = ConfigConstants.SECURITY_ADVANCED_MODULES_ENABLED;
        if (settings.hasValue(advancedModulesEnabledKey)) {
            deprecationLogger.deprecate("Setting {} is ignored.", advancedModulesEnabledKey);
        }

        log.info("Clustername: {}", settings.get("cluster.name","opensearch"));

        if (!transportSSLEnabled && !SSLConfig.isSslOnlyMode()) {
            throw new IllegalStateException(SSLConfigConstants.SECURITY_SSL_TRANSPORT_ENABLED+" must be set to 'true'");
        }

        if(!client) {
            final List<Path> filesWithWrongPermissions = AccessController.doPrivileged(new PrivilegedAction<List<Path>>() {
                @Override
                public List<Path> run() {
                    final Path confPath = new Environment(settings, configPath).configDir().toAbsolutePath();
                    if(Files.isDirectory(confPath, LinkOption.NOFOLLOW_LINKS)) {
                        try (Stream<Path> s = Files.walk(confPath)) {
                            return s.distinct().filter(p -> checkFilePermissions(p)).collect(Collectors.toList());
                        } catch (Exception e) {
                            log.error(e.toString());
                            return null;
                        }
                    }

                    return Collections.emptyList();
                }
            });

            if(filesWithWrongPermissions != null && filesWithWrongPermissions.size() > 0) {
                for(final Path p: filesWithWrongPermissions) {
                    if(Files.isDirectory(p, LinkOption.NOFOLLOW_LINKS)) {
                        log.warn("Directory {} has insecure file permissions (should be 0700)", p);
                    } else {
                        log.warn("File {} has insecure file permissions (should be 0600)", p);
                    }
                }
            }
        }

        if(!client && !settings.getAsBoolean(ConfigConstants.SECURITY_ALLOW_UNSAFE_DEMOCERTIFICATES, false)) {
            //check for demo certificates
            final List<String> files = AccessController.doPrivileged(new PrivilegedAction<List<String>>() {
                @Override
                public List<String> run() {
                    final Path confPath = new Environment(settings, configPath).configDir().toAbsolutePath();
                    if(Files.isDirectory(confPath, LinkOption.NOFOLLOW_LINKS)) {
                        try (Stream<Path> s = Files.walk(confPath)) {
                            return s.distinct().map(p -> sha256(p)).collect(Collectors.toList());
                        } catch (Exception e) {
                            log.error(e.toString());
                            return null;
                        }
                    }

                    return Collections.emptyList();
                }
            });

            if(files != null) {
                demoCertHashes.retainAll(files);
                if(!demoCertHashes.isEmpty()) {
                    log.error("Demo certificates found but "+ConfigConstants.SECURITY_ALLOW_UNSAFE_DEMOCERTIFICATES+" is set to false.");
                    throw new RuntimeException("Demo certificates found "+demoCertHashes);
                }
            } else {
                throw new RuntimeException("Unable to look for demo certificates");
            }

        }
    }

    private String sha256(Path p) {

        if(!Files.isRegularFile(p, LinkOption.NOFOLLOW_LINKS)) {
            return "";
        }

        if(!Files.isReadable(p)) {
            log.debug("Unreadable file "+p+" found");
            return "";
        }

        try {
            MessageDigest digester = MessageDigest.getInstance("SHA256");
            final String hash = org.bouncycastle.util.encoders.Hex.toHexString(digester.digest(Files.readAllBytes(p)));
            log.debug(hash +" :: "+p);
            return hash;
        } catch (Exception e) {
            throw new OpenSearchSecurityException("Unable to digest file "+p, e);
        }
    }

    private boolean checkFilePermissions(final Path p) {

        if (p == null) {
            return false;
        }


        Set<PosixFilePermission> perms;

        try {
            perms = Files.getPosixFilePermissions(p, LinkOption.NOFOLLOW_LINKS);
        } catch (Exception e) {
            if(log.isDebugEnabled()) {
                log.debug("Cannot determine posix file permissions for {} due to {}", p, e);
            }
            //ignore, can happen on windows
            return false;
        }

        if(Files.isDirectory(p, LinkOption.NOFOLLOW_LINKS)) {
            if (perms.contains(PosixFilePermission.OTHERS_EXECUTE)) {
                // no x for others must be set
                return true;
            }
        } else {
            if (perms.contains(PosixFilePermission.OWNER_EXECUTE) || perms.contains(PosixFilePermission.GROUP_EXECUTE)
                    || perms.contains(PosixFilePermission.OTHERS_EXECUTE)) {
                // no x must be set
                return true;
            }
        }


        if (perms.contains(PosixFilePermission.OTHERS_READ) || perms.contains(PosixFilePermission.OTHERS_WRITE)) {
            // no permissions for "others" allowed
            return true;
        }

        //if (perms.contains(PosixFilePermission.GROUP_READ) || perms.contains(PosixFilePermission.GROUP_WRITE)) {
        //    // no permissions for "group" allowed
        //    return true;
        //}

        return false;
    }


    @Override
    public List<RestHandler> getRestHandlers(Settings settings, RestController restController, ClusterSettings clusterSettings,
                                             IndexScopedSettings indexScopedSettings, SettingsFilter settingsFilter,
                                             IndexNameExpressionResolver indexNameExpressionResolver, Supplier<DiscoveryNodes> nodesInCluster) {

        final List<RestHandler> handlers = new ArrayList<RestHandler>(1);

        if (!client && !disabled) {

            handlers.addAll(super.getRestHandlers(settings, restController, clusterSettings, indexScopedSettings, settingsFilter, indexNameExpressionResolver, nodesInCluster));

            if(!SSLConfig.isSslOnlyMode()) {
                handlers.add(new SecurityInfoAction(settings, restController, Objects.requireNonNull(evaluator), Objects.requireNonNull(threadPool)));
                handlers.add(new SecurityHealthAction(settings, restController, Objects.requireNonNull(backendRegistry)));
                handlers.add(new DashboardsInfoAction(settings, restController, Objects.requireNonNull(evaluator), Objects.requireNonNull(threadPool)));
                handlers.add(new TenantInfoAction(settings, restController, Objects.requireNonNull(evaluator), Objects.requireNonNull(threadPool),
                        Objects.requireNonNull(cs), Objects.requireNonNull(adminDns), Objects.requireNonNull(cr)));
                handlers.add(new SecurityConfigUpdateAction(settings, restController, Objects.requireNonNull(threadPool), adminDns, configPath, principalExtractor));
                handlers.add(new SecurityWhoAmIAction(settings, restController, Objects.requireNonNull(threadPool), adminDns, configPath, principalExtractor));
                handlers.addAll(
                        SecurityRestApiActions.getHandler(
                                settings,
                                configPath,
                                restController,
                                localClient,
                                adminDns,
                                cr, cs, principalExtractor,
                                evaluator,
                                threadPool,
                                Objects.requireNonNull(auditLog), sks,
                                Objects.requireNonNull(userService),
                                sslCertReloadEnabled)
                );
                log.debug("Added {} rest handler(s)", handlers.size());
            }
        }

        return handlers;
    }

    @Override
    public UnaryOperator<RestHandler> getRestHandlerWrapper(final ThreadContext threadContext) {

        if(client || disabled || SSLConfig.isSslOnlyMode()) {
            return (rh) -> rh;
        }

        return (rh) -> securityRestHandler.wrap(rh, adminDns);
    }

    @Override
    public List<ActionHandler<? extends ActionRequest, ? extends ActionResponse>> getActions() {
        List<ActionHandler<? extends ActionRequest, ? extends ActionResponse>> actions = new ArrayList<>(1);
        if(!disabled && !SSLConfig.isSslOnlyMode()) {
            actions.add(new ActionHandler<>(ConfigUpdateAction.INSTANCE, TransportConfigUpdateAction.class));
            actions.add(new ActionHandler<>(WhoAmIAction.INSTANCE, TransportWhoAmIAction.class));
        }
        return actions;
    }

    @Override
    public void onIndexModule(IndexModule indexModule) {
        //called for every index!

        if (!disabled && !client && !SSLConfig.isSslOnlyMode()) {
            log.debug("Handle auditLog {} for onIndexModule() of index {}", auditLog.getClass(), indexModule.getIndex().getName());

            final ComplianceIndexingOperationListener ciol = new ComplianceIndexingOperationListenerImpl(auditLog);
            indexModule.addIndexOperationListener(ciol);

            indexModule.setReaderWrapper(indexService -> new SecurityFlsDlsIndexSearcherWrapper(indexService, settings, adminDns, cs, auditLog, ciol, evaluator, salt));
            indexModule.forceQueryCacheProvider((indexSettings,nodeCache)->new QueryCache() {

                @Override
                public Index index() {
                    return indexSettings.getIndex();
                }

                @Override
                public void close() throws OpenSearchException {
                    clear("close");
                }

                @Override
                public void clear(String reason) {
                    nodeCache.clearIndex(index().getName());
                }

                @Override
                public Weight doCache(Weight weight, QueryCachingPolicy policy) {
                    final Map<String, Set<String>> allowedFlsFields = (Map<String, Set<String>>) HeaderHelper.deserializeSafeFromHeader(threadPool.getThreadContext(),
                            ConfigConstants.OPENDISTRO_SECURITY_FLS_FIELDS_HEADER);

                    if(SecurityUtils.evalMap(allowedFlsFields, index().getName()) != null) {
                        return weight;
                    } else {

                        final Map<String, Set<String>> maskedFieldsMap = (Map<String, Set<String>>) HeaderHelper.deserializeSafeFromHeader(threadPool.getThreadContext(),
                                ConfigConstants.OPENDISTRO_SECURITY_MASKED_FIELD_HEADER);

                        if(SecurityUtils.evalMap(maskedFieldsMap, index().getName()) != null) {
                            return weight;
                        } else {
                            return nodeCache.doCache(weight, policy);
                        }
                    }

                }
            });

            indexModule.addSearchOperationListener(new GuardedSearchOperationWrapper() {

                @Override
                public void onPreQueryPhase(SearchContext context) {
                    dlsFlsValve.handleSearchContext(context, threadPool, namedXContentRegistry.get());
                }

                @Override
                public void onNewReaderContext(ReaderContext readerContext) {
                    final boolean interClusterRequest = HeaderHelper.isInterClusterRequest(threadPool.getThreadContext());
                    if (Origin.LOCAL.toString().equals(threadPool.getThreadContext().getTransient(ConfigConstants.OPENDISTRO_SECURITY_ORIGIN))
                            && (interClusterRequest || HeaderHelper.isDirectRequest(threadPool.getThreadContext()))

                    ) {
                        readerContext.putInContext("_opendistro_security_scroll_auth_local", Boolean.TRUE);
                    } else {
                        readerContext.putInContext("_opendistro_security_scroll_auth", threadPool.getThreadContext()
                                .getTransient(ConfigConstants.OPENDISTRO_SECURITY_USER));
                    }
                }

                @Override
                public void onNewScrollContext(ReaderContext readerContext) {
                    final boolean interClusterRequest = HeaderHelper.isInterClusterRequest(threadPool.getThreadContext());
                    if (Origin.LOCAL.toString().equals(threadPool.getThreadContext().getTransient(ConfigConstants.OPENDISTRO_SECURITY_ORIGIN))
                            && (interClusterRequest || HeaderHelper.isDirectRequest(threadPool.getThreadContext()))

                    ) {
                        readerContext.putInContext("_opendistro_security_scroll_auth_local", Boolean.TRUE);
                    } else {
                        readerContext.putInContext("_opendistro_security_scroll_auth", threadPool.getThreadContext()
                                .getTransient(ConfigConstants.OPENDISTRO_SECURITY_USER));
                    }
                }

                @Override
                public void validateReaderContext(ReaderContext readerContext, TransportRequest transportRequest) {
                    if (transportRequest instanceof InternalScrollSearchRequest) {
                        final Object _isLocal = readerContext.getFromContext("_opendistro_security_scroll_auth_local");
                        final Object _user = readerContext.getFromContext("_opendistro_security_scroll_auth");
                        if (_user != null && (_user instanceof User)) {
                            final User scrollUser = (User) _user;
                            final User currentUser = threadPool.getThreadContext()
                                    .getTransient(ConfigConstants.OPENDISTRO_SECURITY_USER);
                            if (!scrollUser.equals(currentUser)) {
                                auditLog.logMissingPrivileges(SearchScrollAction.NAME, transportRequest, null);
                                log.error("Wrong user {} in reader context, expected {}", scrollUser, currentUser);
                                throw new OpenSearchSecurityException("Wrong user in reader context", RestStatus.FORBIDDEN);
                            }
                        } else if (_isLocal != Boolean.TRUE) {
                            auditLog.logMissingPrivileges(SearchScrollAction.NAME, transportRequest, null);
                            throw new OpenSearchSecurityException("No user in reader context", RestStatus.FORBIDDEN);
                        }
                    }
                }

                @Override
                public void onQueryPhase(SearchContext searchContext, long tookInNanos) {
                    QuerySearchResult queryResult = searchContext.queryResult();
                    assert queryResult != null;
                    if (!queryResult.hasAggs()) {
                        return;
                    }

                    final Map<String, Set<String>> maskedFieldsMap = (Map<String, Set<String>>) HeaderHelper.deserializeSafeFromHeader(threadPool.getThreadContext(),
                            ConfigConstants.OPENDISTRO_SECURITY_MASKED_FIELD_HEADER);
                    final String maskedEval = SecurityUtils.evalMap(maskedFieldsMap, indexModule.getIndex().getName());
                    if (maskedEval != null) {
                        final Set<String> mf = maskedFieldsMap.get(maskedEval);
                        if (mf != null && !mf.isEmpty()) {
                            dlsFlsValve.onQueryPhase(queryResult);
                        }
                    }
                }
            }.toListener());
        }
    }

    @Override
    public List<ActionFilter> getActionFilters() {
        List<ActionFilter> filters = new ArrayList<>(1);
        if (!client && !disabled && !SSLConfig.isSslOnlyMode()) {
            filters.add(Objects.requireNonNull(sf));
        }
        return filters;
    }

    @Override
    public List<TransportInterceptor> getTransportInterceptors(NamedWriteableRegistry namedWriteableRegistry, ThreadContext threadContext) {
        List<TransportInterceptor> interceptors = new ArrayList<TransportInterceptor>(1);

        if (!client && !disabled && !SSLConfig.isSslOnlyMode()) {
            interceptors.add(new TransportInterceptor() {

                @Override
                public <T extends TransportRequest> TransportRequestHandler<T> interceptHandler(String action, String executor,
                                                                                                boolean forceExecution, TransportRequestHandler<T> actualHandler) {

                    return new TransportRequestHandler<T>() {

                        @Override
                        public void messageReceived(T request, TransportChannel channel, Task task) throws Exception {
                            si.getHandler(action, actualHandler).messageReceived(request, channel, task);
                        }
                    };

                }

                @Override
                public AsyncSender interceptSender(AsyncSender sender) {

                    return new AsyncSender() {

                        @Override
                        public <T extends TransportResponse> void sendRequest(Connection connection, String action,
                                                                              TransportRequest request, TransportRequestOptions options, TransportResponseHandler<T> handler) {
                            si.sendRequestDecorate(sender, connection, action, request, options, handler);
                        }
                    };
                }
            });
        }

        return interceptors;
    }

    @Override
    public Map<String, Supplier<Transport>> getTransports(Settings settings, ThreadPool threadPool, PageCacheRecycler pageCacheRecycler,
                                                          CircuitBreakerService circuitBreakerService, NamedWriteableRegistry namedWriteableRegistry, NetworkService networkService) {
        Map<String, Supplier<Transport>> transports = new HashMap<String, Supplier<Transport>>();

        if(SSLConfig.isSslOnlyMode()) {
            return super.getTransports(settings, threadPool, pageCacheRecycler, circuitBreakerService, namedWriteableRegistry, networkService);
        }

        if (transportSSLEnabled) {
            transports.put("org.opensearch.security.ssl.http.netty.SecuritySSLNettyTransport",
                    () -> new SecuritySSLNettyTransport(settings, Version.CURRENT, threadPool, networkService, pageCacheRecycler,
                            namedWriteableRegistry, circuitBreakerService, sks, evaluateSslExceptionHandler(), sharedGroupFactory, SSLConfig));
        }
        return transports;
    }

    @Override
    public Map<String, Supplier<HttpServerTransport>> getHttpTransports(Settings settings, ThreadPool threadPool, BigArrays bigArrays,
                                                                        PageCacheRecycler pageCacheRecycler, CircuitBreakerService circuitBreakerService, NamedXContentRegistry xContentRegistry,
                                                                        NetworkService networkService, Dispatcher dispatcher, ClusterSettings clusterSettings) {

        if(SSLConfig.isSslOnlyMode()) {
            return super.getHttpTransports(settings, threadPool, bigArrays, pageCacheRecycler, circuitBreakerService, xContentRegistry,
                    networkService, dispatcher, clusterSettings);
        }

        if(!disabled) {
            if (!client && httpSSLEnabled) {

                final ValidatingDispatcher validatingDispatcher = new ValidatingDispatcher(threadPool.getThreadContext(), dispatcher,
                        settings, configPath, evaluateSslExceptionHandler());
                //TODO close odshst
                final SecurityHttpServerTransport odshst = new SecurityHttpServerTransport(settings, networkService, bigArrays,
                        threadPool, sks, evaluateSslExceptionHandler(), xContentRegistry, validatingDispatcher, clusterSettings, sharedGroupFactory);

                return Collections.singletonMap("org.opensearch.security.http.SecurityHttpServerTransport",
                        () -> odshst);
            } else if (!client) {
                return Collections.singletonMap("org.opensearch.security.http.SecurityHttpServerTransport",
                        () -> new SecurityNonSslHttpServerTransport(settings, networkService, bigArrays, threadPool, xContentRegistry, dispatcher, clusterSettings, sharedGroupFactory));
            }
        }
        return Collections.emptyMap();
    }



    @Override
    public Collection<Object> createComponents(Client localClient, ClusterService clusterService, ThreadPool threadPool,
                                               ResourceWatcherService resourceWatcherService, ScriptService scriptService, NamedXContentRegistry xContentRegistry,
                                               Environment environment, NodeEnvironment nodeEnvironment, NamedWriteableRegistry namedWriteableRegistry,
                                               IndexNameExpressionResolver indexNameExpressionResolver, Supplier<RepositoriesService> repositoriesServiceSupplier) {

        SSLConfig.registerClusterSettingsChangeListener(clusterService.getClusterSettings());
        if(SSLConfig.isSslOnlyMode()) {
            return super.createComponents(
                    localClient,
                    clusterService,
                    threadPool,
                    resourceWatcherService,
                    scriptService,
                    xContentRegistry,
                    environment,
                    nodeEnvironment,
                    namedWriteableRegistry,
                    indexNameExpressionResolver,
                    repositoriesServiceSupplier
            );
        }

        this.threadPool = threadPool;
        this.cs = clusterService;
        this.localClient = localClient;

        final List<Object> components = new ArrayList<Object>();

        if (client || disabled) {
            return components;
        }

        //Register opensearch dynamic settings
        transportPassiveAuthSetting.registerClusterSettingsChangeListener(clusterService.getClusterSettings());

        final ClusterInfoHolder cih = new ClusterInfoHolder();
        this.cs.addListener(cih);
        this.salt = Salt.from(settings);

        final IndexNameExpressionResolver resolver = new IndexNameExpressionResolver(threadPool.getThreadContext());
        irr = new IndexResolverReplacer(resolver, clusterService, cih);

        final String DEFAULT_INTERCLUSTER_REQUEST_EVALUATOR_CLASS = DefaultInterClusterRequestEvaluator.class.getName();
        InterClusterRequestEvaluator interClusterRequestEvaluator = new DefaultInterClusterRequestEvaluator(settings);

        final String className = settings.get(ConfigConstants.SECURITY_INTERCLUSTER_REQUEST_EVALUATOR_CLASS,
                DEFAULT_INTERCLUSTER_REQUEST_EVALUATOR_CLASS);
        log.debug("Using {} as intercluster request evaluator class", className);
        if (!DEFAULT_INTERCLUSTER_REQUEST_EVALUATOR_CLASS.equals(className)) {
            interClusterRequestEvaluator = ReflectionHelper.instantiateInterClusterRequestEvaluator(className, settings);
        }

        final PrivilegesInterceptor privilegesInterceptor;

        namedXContentRegistry.set(xContentRegistry);
        if (SSLConfig.isSslOnlyMode()) {
            dlsFlsValve = new DlsFlsRequestValve.NoopDlsFlsRequestValve();
            auditLog = new NullAuditLog();
            privilegesInterceptor = new PrivilegesInterceptor(resolver, clusterService, localClient, threadPool);
        } else {
            dlsFlsValve = new DlsFlsValveImpl(settings, localClient, clusterService, resolver, xContentRegistry, threadPool.getThreadContext());
            auditLog = new AuditLogImpl(settings, configPath, localClient, threadPool, resolver, clusterService, environment);
            privilegesInterceptor = new PrivilegesInterceptorImpl(resolver, clusterService, localClient, threadPool);
        }

        sslExceptionHandler = new AuditLogSslExceptionHandler(auditLog);

        adminDns = new AdminDNs(settings);

        cr = ConfigurationRepository.create(settings, this.configPath, threadPool, localClient, clusterService, auditLog);

        userService = new UserService(cs, cr, settings, localClient);

        final XFFResolver xffResolver = new XFFResolver(threadPool);
        backendRegistry = new BackendRegistry(settings, adminDns, xffResolver, auditLog, threadPool);

        final CompatConfig compatConfig = new CompatConfig(environment, transportPassiveAuthSetting);

        // DLS-FLS is enabled if not client and not disabled and not SSL only.
        final boolean dlsFlsEnabled = !SSLConfig.isSslOnlyMode();
        evaluator = new PrivilegesEvaluator(clusterService, threadPool, cr, resolver, auditLog,
                settings, privilegesInterceptor, cih, irr, dlsFlsEnabled, namedXContentRegistry.get());

        sf = new SecurityFilter(settings, evaluator, adminDns, dlsFlsValve, auditLog, threadPool, cs, compatConfig, irr, xffResolver);

        final String principalExtractorClass = settings.get(SSLConfigConstants.SECURITY_SSL_TRANSPORT_PRINCIPAL_EXTRACTOR_CLASS, null);

        if(principalExtractorClass == null) {
            principalExtractor = new DefaultPrincipalExtractor();
        } else {
            principalExtractor = ReflectionHelper.instantiatePrincipalExtractor(principalExtractorClass);
        }

        securityRestHandler = new SecurityRestFilter(backendRegistry, auditLog, threadPool,
                principalExtractor, settings, configPath, compatConfig);
<<<<<<< HEAD
                
        final OnBehalfOfAuthenticator onBehalfOfAuthenticator = new OnBehalfOfAuthenticator();
=======
>>>>>>> 960326bb

        final DynamicConfigFactory dcf = new DynamicConfigFactory(cr, settings, configPath, localClient, threadPool, cih);
        dcf.registerDCFListener(backendRegistry);
        dcf.registerDCFListener(compatConfig);
        dcf.registerDCFListener(irr);
        dcf.registerDCFListener(xffResolver);
        dcf.registerDCFListener(evaluator);
        dcf.registerDCFListener(securityRestHandler);
<<<<<<< HEAD
        dcf.registerDCFListener(onBehalfOfAuthenticator);
=======
>>>>>>> 960326bb
        if (!(auditLog instanceof NullAuditLog)) {
            // Don't register if advanced modules is disabled in which case auditlog is instance of NullAuditLog
            dcf.registerDCFListener(auditLog);
        }

        cr.setDynamicConfigFactory(dcf);

        si = new SecurityInterceptor(settings, threadPool, backendRegistry, auditLog, principalExtractor,
                interClusterRequestEvaluator, cs, Objects.requireNonNull(sslExceptionHandler), Objects.requireNonNull(cih), SSLConfig);
        components.add(principalExtractor);

        // NOTE: We need to create DefaultInterClusterRequestEvaluator before creating ConfigurationRepository since the latter requires security index to be accessible which means
        // communciation with other nodes is already up. However for the communication to be up, there needs to be trusted nodes_dn. Hence the base values from opensearch.yml
        // is used to first establish trust between same cluster nodes and there after dynamic config is loaded if enabled.
        if (DEFAULT_INTERCLUSTER_REQUEST_EVALUATOR_CLASS.equals(className)) {
            DefaultInterClusterRequestEvaluator e = (DefaultInterClusterRequestEvaluator) interClusterRequestEvaluator;
            e.subscribeForChanges(dcf);
        }

        components.add(adminDns);
        components.add(cr);
        components.add(xffResolver);
        components.add(backendRegistry);
        components.add(evaluator);
        components.add(si);
        components.add(dcf);
        components.add(userService);


        return components;

    }

    @Override
    public Settings additionalSettings() {

        if(disabled) {
            return Settings.EMPTY;
        }

        final Settings.Builder builder = Settings.builder();

        builder.put(super.additionalSettings());

        if(!SSLConfig.isSslOnlyMode()){
            builder.put(NetworkModule.TRANSPORT_TYPE_KEY, "org.opensearch.security.ssl.http.netty.SecuritySSLNettyTransport");
            builder.put(NetworkModule.HTTP_TYPE_KEY, "org.opensearch.security.http.SecurityHttpServerTransport");
        }
        return builder.build();
    }
    @Override
    public List<Setting<?>> getSettings() {
        List<Setting<?>> settings = new ArrayList<Setting<?>>();
        settings.addAll(super.getSettings());

        settings.add(Setting.boolSetting(ConfigConstants.SECURITY_SSL_ONLY, false, Property.NodeScope, Property.Filtered));

        // currently dual mode is supported only when ssl_only is enabled, but this stance would change in future
        settings.add(SecuritySettings.SSL_DUAL_MODE_SETTING);
        settings.add(SecuritySettings.LEGACY_OPENDISTRO_SSL_DUAL_MODE_SETTING);

        // Protected index settings
        settings.add(Setting.boolSetting(ConfigConstants.SECURITY_PROTECTED_INDICES_ENABLED_KEY, ConfigConstants.SECURITY_PROTECTED_INDICES_ENABLED_DEFAULT, Property.NodeScope, Property.Filtered, Property.Final));
        settings.add(Setting.listSetting(ConfigConstants.SECURITY_PROTECTED_INDICES_KEY, ConfigConstants.SECURITY_PROTECTED_INDICES_DEFAULT, Function.identity(), Property.NodeScope, Property.Filtered, Property.Final));
        settings.add(Setting.listSetting(ConfigConstants.SECURITY_PROTECTED_INDICES_ROLES_KEY, ConfigConstants.SECURITY_PROTECTED_INDICES_ROLES_DEFAULT, Function.identity(), Property.NodeScope, Property.Filtered, Property.Final));

        // System index settings
        settings.add(Setting.boolSetting(ConfigConstants.SECURITY_SYSTEM_INDICES_ENABLED_KEY, ConfigConstants.SECURITY_SYSTEM_INDICES_ENABLED_DEFAULT, Property.NodeScope, Property.Filtered, Property.Final));
        settings.add(Setting.listSetting(ConfigConstants.SECURITY_SYSTEM_INDICES_KEY, ConfigConstants.SECURITY_SYSTEM_INDICES_DEFAULT, Function.identity(), Property.NodeScope, Property.Filtered, Property.Final));

        if(!SSLConfig.isSslOnlyMode()) {
            settings.add(Setting.listSetting(ConfigConstants.SECURITY_AUTHCZ_ADMIN_DN, Collections.emptyList(), Function.identity(), Property.NodeScope)); //not filtered here

            settings.add(Setting.simpleString(ConfigConstants.SECURITY_CONFIG_INDEX_NAME, Property.NodeScope, Property.Filtered));
            settings.add(Setting.groupSetting(ConfigConstants.SECURITY_AUTHCZ_IMPERSONATION_DN+".", Property.NodeScope)); //not filtered here

            settings.add(Setting.simpleString(ConfigConstants.SECURITY_CERT_OID, Property.NodeScope, Property.Filtered));

            settings.add(Setting.simpleString(ConfigConstants.SECURITY_CERT_INTERCLUSTER_REQUEST_EVALUATOR_CLASS, Property.NodeScope, Property.Filtered));
            settings.add(Setting.listSetting(ConfigConstants.SECURITY_NODES_DN, Collections.emptyList(), Function.identity(), Property.NodeScope));//not filtered here

            settings.add(Setting.boolSetting(ConfigConstants.SECURITY_NODES_DN_DYNAMIC_CONFIG_ENABLED, false, Property.NodeScope));//not filtered here

            settings.add(Setting.boolSetting(ConfigConstants.SECURITY_ENABLE_SNAPSHOT_RESTORE_PRIVILEGE, ConfigConstants.SECURITY_DEFAULT_ENABLE_SNAPSHOT_RESTORE_PRIVILEGE,
                    Property.NodeScope, Property.Filtered));
            settings.add(Setting.boolSetting(ConfigConstants.SECURITY_CHECK_SNAPSHOT_RESTORE_WRITE_PRIVILEGES, ConfigConstants.SECURITY_DEFAULT_CHECK_SNAPSHOT_RESTORE_WRITE_PRIVILEGES,
                    Property.NodeScope, Property.Filtered));

            settings.add(Setting.boolSetting(ConfigConstants.SECURITY_DISABLED, false, Property.NodeScope, Property.Filtered));

            settings.add(Setting.intSetting(ConfigConstants.SECURITY_CACHE_TTL_MINUTES, 60, 0, Property.NodeScope, Property.Filtered));

            //Security
            settings.add(Setting.boolSetting(ConfigConstants.SECURITY_ADVANCED_MODULES_ENABLED, true, Property.NodeScope, Property.Filtered));
            settings.add(Setting.boolSetting(ConfigConstants.SECURITY_ALLOW_UNSAFE_DEMOCERTIFICATES, false, Property.NodeScope, Property.Filtered));
            settings.add(Setting.boolSetting(ConfigConstants.SECURITY_ALLOW_DEFAULT_INIT_SECURITYINDEX, false, Property.NodeScope, Property.Filtered));
            settings.add(Setting.boolSetting(ConfigConstants.SECURITY_BACKGROUND_INIT_IF_SECURITYINDEX_NOT_EXIST, true, Property.NodeScope, Property.Filtered));
            settings.add(Setting.boolSetting(ConfigConstants.SECURITY_DFM_EMPTY_OVERRIDES_ALL, false, Property.NodeScope, Property.Filtered));
            settings.add(Setting.groupSetting(ConfigConstants.SECURITY_AUTHCZ_REST_IMPERSONATION_USERS+".", Property.NodeScope)); //not filtered here

            settings.add(Setting.simpleString(ConfigConstants.SECURITY_ROLES_MAPPING_RESOLUTION, Property.NodeScope, Property.Filtered));
            settings.add(Setting.boolSetting(ConfigConstants.SECURITY_DISABLE_ENVVAR_REPLACEMENT, false, Property.NodeScope, Property.Filtered));

            // Security - Audit
            settings.add(Setting.simpleString(ConfigConstants.SECURITY_AUDIT_TYPE_DEFAULT, Property.NodeScope, Property.Filtered));
            settings.add(Setting.groupSetting(ConfigConstants.SECURITY_AUDIT_CONFIG_ROUTES + ".", Property.NodeScope));
            settings.add(Setting.groupSetting(ConfigConstants.SECURITY_AUDIT_CONFIG_ENDPOINTS + ".",  Property.NodeScope));
            settings.add(Setting.intSetting(ConfigConstants.SECURITY_AUDIT_THREADPOOL_SIZE, 10, Property.NodeScope, Property.Filtered));
            settings.add(Setting.intSetting(ConfigConstants.SECURITY_AUDIT_THREADPOOL_MAX_QUEUE_LEN, 100*1000, Property.NodeScope, Property.Filtered));
            settings.add(Setting.boolSetting(ConfigConstants.OPENDISTRO_SECURITY_AUDIT_LOG_REQUEST_BODY, true, Property.NodeScope, Property.Filtered));
            settings.add(Setting.boolSetting(ConfigConstants.OPENDISTRO_SECURITY_AUDIT_RESOLVE_INDICES, true, Property.NodeScope, Property.Filtered));
            settings.add(Setting.boolSetting(ConfigConstants.OPENDISTRO_SECURITY_AUDIT_ENABLE_REST, true, Property.NodeScope, Property.Filtered));
            settings.add(Setting.boolSetting(ConfigConstants.OPENDISTRO_SECURITY_AUDIT_ENABLE_TRANSPORT, true, Property.NodeScope, Property.Filtered));
            final List<String> disabledCategories = new ArrayList<String>(2);
            disabledCategories.add("AUTHENTICATED");
            disabledCategories.add("GRANTED_PRIVILEGES");
            settings.add(Setting.listSetting(ConfigConstants.OPENDISTRO_SECURITY_AUDIT_CONFIG_DISABLED_TRANSPORT_CATEGORIES, disabledCategories, Function.identity(), Property.NodeScope)); //not filtered here
            settings.add(Setting.listSetting(ConfigConstants.OPENDISTRO_SECURITY_AUDIT_CONFIG_DISABLED_REST_CATEGORIES, disabledCategories, Function.identity(), Property.NodeScope)); //not filtered here
            final List<String> ignoredUsers = new ArrayList<String>(2);
            ignoredUsers.add("kibanaserver");
            settings.add(Setting.listSetting(ConfigConstants.OPENDISTRO_SECURITY_AUDIT_IGNORE_USERS, ignoredUsers, Function.identity(), Property.NodeScope)); //not filtered here
            settings.add(Setting.listSetting(ConfigConstants.OPENDISTRO_SECURITY_AUDIT_IGNORE_REQUESTS, Collections.emptyList(), Function.identity(), Property.NodeScope)); //not filtered here
            settings.add(Setting.boolSetting(ConfigConstants.OPENDISTRO_SECURITY_AUDIT_RESOLVE_BULK_REQUESTS, false, Property.NodeScope, Property.Filtered));
            settings.add(Setting.boolSetting(ConfigConstants.OPENDISTRO_SECURITY_AUDIT_EXCLUDE_SENSITIVE_HEADERS, true, Property.NodeScope, Property.Filtered));

            final BiFunction<String, Boolean, Setting<Boolean>> boolSettingNodeScopeFiltered = (String keyWithNamespace, Boolean value) -> Setting.boolSetting(keyWithNamespace, value, Property.NodeScope, Property.Filtered);

            Arrays.stream(FilterEntries.values()).map(filterEntry -> {
                switch(filterEntry) {
                    case DISABLE_REST_CATEGORIES:
                    case DISABLE_TRANSPORT_CATEGORIES:
                        return Setting.listSetting(filterEntry.getKeyWithNamespace(), disabledCategories, Function.identity(), Property.NodeScope);
                    case IGNORE_REQUESTS:
                        return Setting.listSetting(filterEntry.getKeyWithNamespace(), Collections.emptyList(), Function.identity(), Property.NodeScope);
                    case IGNORE_USERS:
                        return Setting.listSetting(filterEntry.getKeyWithNamespace(), ignoredUsers, Function.identity(), Property.NodeScope);
                    // All boolean settings with default of true
                    case ENABLE_REST:
                    case ENABLE_TRANSPORT:
                    case EXCLUDE_SENSITIVE_HEADERS:
                    case LOG_REQUEST_BODY:
                    case RESOLVE_INDICES:
                        return boolSettingNodeScopeFiltered.apply(filterEntry.getKeyWithNamespace(), true);
                    case RESOLVE_BULK_REQUESTS:
                        return boolSettingNodeScopeFiltered.apply(filterEntry.getKeyWithNamespace(), false);
                    default:
                        throw new RuntimeException("Please add support for new FilterEntries value '" + filterEntry.name() + "'");
                }
            }).forEach(settings::add);


            // Security - Audit - Sink
            settings.add(Setting.simpleString(ConfigConstants.SECURITY_AUDIT_CONFIG_DEFAULT_PREFIX + ConfigConstants.SECURITY_AUDIT_OPENSEARCH_INDEX, Property.NodeScope, Property.Filtered));
            settings.add(Setting.simpleString(ConfigConstants.SECURITY_AUDIT_CONFIG_DEFAULT_PREFIX + ConfigConstants.SECURITY_AUDIT_OPENSEARCH_TYPE, Property.NodeScope, Property.Filtered));

            // External OpenSearch
            settings.add(Setting.listSetting(ConfigConstants.SECURITY_AUDIT_CONFIG_DEFAULT_PREFIX + ConfigConstants.SECURITY_AUDIT_EXTERNAL_OPENSEARCH_HTTP_ENDPOINTS, Lists.newArrayList("localhost:9200"), Function.identity(), Property.NodeScope)); //not filtered here
            settings.add(Setting.simpleString(ConfigConstants.SECURITY_AUDIT_CONFIG_DEFAULT_PREFIX + ConfigConstants.SECURITY_AUDIT_EXTERNAL_OPENSEARCH_USERNAME, Property.NodeScope, Property.Filtered));
            settings.add(Setting.simpleString(ConfigConstants.SECURITY_AUDIT_CONFIG_DEFAULT_PREFIX + ConfigConstants.SECURITY_AUDIT_EXTERNAL_OPENSEARCH_PASSWORD, Property.NodeScope, Property.Filtered));
            settings.add(Setting.boolSetting(ConfigConstants.SECURITY_AUDIT_CONFIG_DEFAULT_PREFIX + ConfigConstants.SECURITY_AUDIT_EXTERNAL_OPENSEARCH_ENABLE_SSL, false, Property.NodeScope, Property.Filtered));
            settings.add(Setting.boolSetting(ConfigConstants.SECURITY_AUDIT_CONFIG_DEFAULT_PREFIX + ConfigConstants.SECURITY_AUDIT_EXTERNAL_OPENSEARCH_VERIFY_HOSTNAMES, true, Property.NodeScope, Property.Filtered));
            settings.add(Setting.boolSetting(ConfigConstants.SECURITY_AUDIT_CONFIG_DEFAULT_PREFIX + ConfigConstants.SECURITY_AUDIT_EXTERNAL_OPENSEARCH_ENABLE_SSL_CLIENT_AUTH, false, Property.NodeScope, Property.Filtered));
            settings.add(Setting.simpleString(ConfigConstants.SECURITY_AUDIT_CONFIG_DEFAULT_PREFIX + ConfigConstants.SECURITY_AUDIT_EXTERNAL_OPENSEARCH_PEMCERT_CONTENT, Property.NodeScope, Property.Filtered));
            settings.add(Setting.simpleString(ConfigConstants.SECURITY_AUDIT_CONFIG_DEFAULT_PREFIX + ConfigConstants.SECURITY_AUDIT_EXTERNAL_OPENSEARCH_PEMCERT_FILEPATH, Property.NodeScope, Property.Filtered));
            settings.add(Setting.simpleString(ConfigConstants.SECURITY_AUDIT_CONFIG_DEFAULT_PREFIX + ConfigConstants.SECURITY_AUDIT_EXTERNAL_OPENSEARCH_PEMKEY_CONTENT, Property.NodeScope, Property.Filtered));
            settings.add(Setting.simpleString(ConfigConstants.SECURITY_AUDIT_CONFIG_DEFAULT_PREFIX + ConfigConstants.SECURITY_AUDIT_EXTERNAL_OPENSEARCH_PEMKEY_FILEPATH, Property.NodeScope, Property.Filtered));
            settings.add(Setting.simpleString(ConfigConstants.SECURITY_AUDIT_CONFIG_DEFAULT_PREFIX + ConfigConstants.SECURITY_AUDIT_EXTERNAL_OPENSEARCH_PEMKEY_PASSWORD, Property.NodeScope, Property.Filtered));
            settings.add(Setting.simpleString(ConfigConstants.SECURITY_AUDIT_CONFIG_DEFAULT_PREFIX + ConfigConstants.SECURITY_AUDIT_EXTERNAL_OPENSEARCH_PEMTRUSTEDCAS_CONTENT, Property.NodeScope, Property.Filtered));
            settings.add(Setting.simpleString(ConfigConstants.SECURITY_AUDIT_CONFIG_DEFAULT_PREFIX + ConfigConstants.SECURITY_AUDIT_EXTERNAL_OPENSEARCH_PEMTRUSTEDCAS_FILEPATH, Property.NodeScope, Property.Filtered));
            settings.add(Setting.simpleString(ConfigConstants.SECURITY_AUDIT_CONFIG_DEFAULT_PREFIX + ConfigConstants.SECURITY_AUDIT_EXTERNAL_OPENSEARCH_JKS_CERT_ALIAS, Property.NodeScope, Property.Filtered));
            settings.add(Setting.listSetting(ConfigConstants.SECURITY_AUDIT_CONFIG_DEFAULT_PREFIX + ConfigConstants.SECURITY_AUDIT_EXTERNAL_OPENSEARCH_ENABLED_SSL_CIPHERS, Collections.emptyList(), Function.identity(), Property.NodeScope));//not filtered here
            settings.add(Setting.listSetting(ConfigConstants.SECURITY_AUDIT_CONFIG_DEFAULT_PREFIX + ConfigConstants.SECURITY_AUDIT_EXTERNAL_OPENSEARCH_ENABLED_SSL_PROTOCOLS, Collections.emptyList(), Function.identity(), Property.NodeScope));//not filtered here

            // Webhooks
            settings.add(Setting.simpleString(ConfigConstants.SECURITY_AUDIT_CONFIG_DEFAULT_PREFIX + ConfigConstants.SECURITY_AUDIT_WEBHOOK_URL, Property.NodeScope, Property.Filtered));
            settings.add(Setting.simpleString(ConfigConstants.SECURITY_AUDIT_CONFIG_DEFAULT_PREFIX + ConfigConstants.SECURITY_AUDIT_WEBHOOK_FORMAT, Property.NodeScope, Property.Filtered));
            settings.add(Setting.boolSetting(ConfigConstants.SECURITY_AUDIT_CONFIG_DEFAULT_PREFIX + ConfigConstants.SECURITY_AUDIT_WEBHOOK_SSL_VERIFY, true, Property.NodeScope, Property.Filtered));
            settings.add(Setting.simpleString(ConfigConstants.SECURITY_AUDIT_CONFIG_DEFAULT_PREFIX + ConfigConstants.SECURITY_AUDIT_WEBHOOK_PEMTRUSTEDCAS_FILEPATH, Property.NodeScope, Property.Filtered));
            settings.add(Setting.simpleString(ConfigConstants.SECURITY_AUDIT_CONFIG_DEFAULT_PREFIX + ConfigConstants.SECURITY_AUDIT_WEBHOOK_PEMTRUSTEDCAS_CONTENT, Property.NodeScope, Property.Filtered));

            // Log4j
            settings.add(Setting.simpleString(ConfigConstants.SECURITY_AUDIT_CONFIG_DEFAULT_PREFIX + ConfigConstants.SECURITY_AUDIT_LOG4J_LOGGER_NAME, Property.NodeScope, Property.Filtered));
            settings.add(Setting.simpleString(ConfigConstants.SECURITY_AUDIT_CONFIG_DEFAULT_PREFIX + ConfigConstants.SECURITY_AUDIT_LOG4J_LEVEL, Property.NodeScope, Property.Filtered));


            // Kerberos
            settings.add(Setting.simpleString(ConfigConstants.SECURITY_KERBEROS_KRB5_FILEPATH, Property.NodeScope, Property.Filtered));
            settings.add(Setting.simpleString(ConfigConstants.SECURITY_KERBEROS_ACCEPTOR_KEYTAB_FILEPATH, Property.NodeScope, Property.Filtered));
            settings.add(Setting.simpleString(ConfigConstants.SECURITY_KERBEROS_ACCEPTOR_PRINCIPAL, Property.NodeScope, Property.Filtered));


            // OpenSearch Security - REST API
            settings.add(Setting.listSetting(ConfigConstants.SECURITY_RESTAPI_ROLES_ENABLED, Collections.emptyList(), Function.identity(), Property.NodeScope)); //not filtered here
            settings.add(Setting.groupSetting(ConfigConstants.SECURITY_RESTAPI_ENDPOINTS_DISABLED + ".", Property.NodeScope));
            settings.add(Setting.boolSetting(ConfigConstants.SECURITY_RESTAPI_ADMIN_ENABLED, false, Property.NodeScope, Property.Filtered));

            settings.add(Setting.simpleString(ConfigConstants.SECURITY_RESTAPI_PASSWORD_VALIDATION_REGEX, Property.NodeScope, Property.Filtered));
            settings.add(Setting.simpleString(ConfigConstants.SECURITY_RESTAPI_PASSWORD_VALIDATION_ERROR_MESSAGE, Property.NodeScope, Property.Filtered));

            settings.add(
                    Setting.intSetting(
                            ConfigConstants.SECURITY_RESTAPI_PASSWORD_MIN_LENGTH,
                            -1, -1, Property.NodeScope, Property.Filtered)
            );
            settings.add(
                    Setting.simpleString(
                            ConfigConstants.SECURITY_RESTAPI_PASSWORD_SCORE_BASED_VALIDATION_STRENGTH,
                            PasswordValidator.ScoreStrength.STRONG.name(),
                            PasswordValidator.ScoreStrength::fromConfiguration,
                            Property.NodeScope, Property.Filtered
                    )
            );

            // Compliance
            settings.add(Setting.listSetting(ConfigConstants.OPENDISTRO_SECURITY_COMPLIANCE_HISTORY_WRITE_WATCHED_INDICES, Collections.emptyList(), Function.identity(), Property.NodeScope)); //not filtered here
            settings.add(Setting.listSetting(ConfigConstants.OPENDISTRO_SECURITY_COMPLIANCE_HISTORY_READ_WATCHED_FIELDS, Collections.emptyList(), Function.identity(), Property.NodeScope)); //not filtered here
            settings.add(Setting.boolSetting(ConfigConstants.OPENDISTRO_SECURITY_COMPLIANCE_HISTORY_WRITE_METADATA_ONLY, false, Property.NodeScope, Property.Filtered));
            settings.add(Setting.boolSetting(ConfigConstants.OPENDISTRO_SECURITY_COMPLIANCE_HISTORY_READ_METADATA_ONLY, false, Property.NodeScope, Property.Filtered));
            settings.add(Setting.boolSetting(ConfigConstants.OPENDISTRO_SECURITY_COMPLIANCE_HISTORY_WRITE_LOG_DIFFS, false, Property.NodeScope, Property.Filtered));
            settings.add(Setting.boolSetting(ConfigConstants.OPENDISTRO_SECURITY_COMPLIANCE_HISTORY_EXTERNAL_CONFIG_ENABLED, false, Property.NodeScope, Property.Filtered));
            settings.add(Setting.listSetting(ConfigConstants.OPENDISTRO_SECURITY_COMPLIANCE_HISTORY_READ_IGNORE_USERS, Collections.emptyList(), Function.identity(), Property.NodeScope)); //not filtered here
            settings.add(Setting.listSetting(ConfigConstants.OPENDISTRO_SECURITY_COMPLIANCE_HISTORY_WRITE_IGNORE_USERS, Collections.emptyList(), Function.identity(), Property.NodeScope)); //not filtered here
            settings.add(Setting.boolSetting(ConfigConstants.SECURITY_COMPLIANCE_DISABLE_ANONYMOUS_AUTHENTICATION, false, Property.NodeScope, Property.Filtered));
            settings.add(Setting.listSetting(ConfigConstants.SECURITY_COMPLIANCE_IMMUTABLE_INDICES, Collections.emptyList(), Function.identity(), Property.NodeScope)); //not filtered here
            settings.add(Setting.simpleString(ConfigConstants.SECURITY_COMPLIANCE_SALT, Property.NodeScope, Property.Filtered));
            settings.add(Setting.boolSetting(ConfigConstants.SECURITY_COMPLIANCE_HISTORY_INTERNAL_CONFIG_ENABLED, false, Property.NodeScope, Property.Filtered));
            settings.add(transportPassiveAuthSetting.getDynamicSetting());

            settings.add(Setting.boolSetting(ConfigConstants.SECURITY_FILTER_SECURITYINDEX_FROM_ALL_REQUESTS, false, Property.NodeScope,
                    Property.Filtered));

            //compat
            settings.add(Setting.boolSetting(ConfigConstants.SECURITY_UNSUPPORTED_DISABLE_INTERTRANSPORT_AUTH_INITIALLY, false, Property.NodeScope, Property.Filtered));
            settings.add(Setting.boolSetting(ConfigConstants.SECURITY_UNSUPPORTED_DISABLE_REST_AUTH_INITIALLY, false, Property.NodeScope, Property.Filtered));

            // system integration
            settings.add(Setting.boolSetting(ConfigConstants.SECURITY_UNSUPPORTED_RESTORE_SECURITYINDEX_ENABLED, false, Property.NodeScope, Property.Filtered));
            settings.add(Setting.boolSetting(ConfigConstants.SECURITY_UNSUPPORTED_INJECT_USER_ENABLED, false, Property.NodeScope, Property.Filtered));
            settings.add(Setting.boolSetting(ConfigConstants.SECURITY_UNSUPPORTED_INJECT_ADMIN_USER_ENABLED, false, Property.NodeScope, Property.Filtered));
            settings.add(Setting.boolSetting(ConfigConstants.SECURITY_UNSUPPORTED_ALLOW_NOW_IN_DLS, false, Property.NodeScope, Property.Filtered));
            settings.add(Setting.boolSetting(ConfigConstants.SECURITY_UNSUPPORTED_RESTAPI_ALLOW_SECURITYCONFIG_MODIFICATION, false, Property.NodeScope, Property.Filtered));
            settings.add(Setting.boolSetting(ConfigConstants.SECURITY_UNSUPPORTED_LOAD_STATIC_RESOURCES, true, Property.NodeScope, Property.Filtered));
            settings.add(Setting.boolSetting(ConfigConstants.SECURITY_SSL_CERT_RELOAD_ENABLED, false, Property.NodeScope, Property.Filtered));
            settings.add(Setting.boolSetting(ConfigConstants.SECURITY_UNSUPPORTED_ACCEPT_INVALID_CONFIG, false, Property.NodeScope, Property.Filtered));
        }

        return settings;
    }

    @Override
    public List<String> getSettingsFilter() {
        List<String> settingsFilter = new ArrayList<>();

        if(disabled) {
            return settingsFilter;
        }
        settingsFilter.add("opendistro_security.*");
        settingsFilter.add("plugins.security.*");
        return settingsFilter;
    }

    @Override
    public void onNodeStarted() {
        log.info("Node started");
        if(!SSLConfig.isSslOnlyMode() && !client && !disabled) {
            cr.initOnNodeStart();
        }
        final Set<ModuleInfo> securityModules = ReflectionHelper.getModulesLoaded();
        log.info("{} OpenSearch Security modules loaded so far: {}", securityModules.size(), securityModules);
    }

    //below is a hack because it seems not possible to access RepositoriesService from a non guice class
    //the way of how deguice is organized is really a mess - hope this can be fixed in later versions
    //TODO check if this could be removed

    @Override
    public Collection<Class<? extends LifecycleComponent>> getGuiceServiceClasses() {

        if (client || disabled || SSLConfig.isSslOnlyMode()) {
            return Collections.emptyList();
        }

        final List<Class<? extends LifecycleComponent>> services = new ArrayList<>(1);
        services.add(GuiceHolder.class);
        return services;
    }

    @Override
    public Function<String, Predicate<String>> getFieldFilter() {
        return index -> {
            if (threadPool == null) {
                return field -> true;
            }
            final Map<String, Set<String>> allowedFlsFields = (Map<String, Set<String>>) HeaderHelper
                    .deserializeSafeFromHeader(threadPool.getThreadContext(), ConfigConstants.OPENDISTRO_SECURITY_FLS_FIELDS_HEADER);

            final String eval = SecurityUtils.evalMap(allowedFlsFields, index);

            if (eval == null) {
                return field -> true;
            } else {

                final Set<String> includesExcludes = allowedFlsFields.get(eval);
                final Set<String> includesSet = new HashSet<>(includesExcludes.size());
                final Set<String> excludesSet = new HashSet<>(includesExcludes.size());


                for (final String incExc : includesExcludes) {
                    final char firstChar = incExc.charAt(0);

                    if (firstChar == '!' || firstChar == '~') {
                        excludesSet.add(incExc.substring(1));
                    } else {
                        includesSet.add(incExc);
                    }
                }

                if (!excludesSet.isEmpty()) {
                    WildcardMatcher excludeMatcher = WildcardMatcher.from(excludesSet);
                    return field -> !excludeMatcher.test(handleKeyword(field));
                } else {
                    WildcardMatcher includeMatcher = WildcardMatcher.from(includesSet);
                    return field -> includeMatcher.test(handleKeyword(field));
                }
            }
        };
    }

    @Override
    public Collection<SystemIndexDescriptor> getSystemIndexDescriptors(Settings settings) {
        final String indexPattern = settings.get(ConfigConstants.SECURITY_CONFIG_INDEX_NAME, ConfigConstants.OPENDISTRO_SECURITY_DEFAULT_CONFIG_INDEX);
        final SystemIndexDescriptor systemIndexDescriptor = new SystemIndexDescriptor(indexPattern, "Security index");
        return Collections.singletonList(systemIndexDescriptor);
    }

    private static String handleKeyword(final String field) {
        if(field != null && field.endsWith(KEYWORD)) {
            return field.substring(0, field.length()-KEYWORD.length());
        }
        return field;
    }

    public static class GuiceHolder implements LifecycleComponent {

        private static RepositoriesService repositoriesService;
        private static RemoteClusterService remoteClusterService;
        private static IndicesService indicesService;
        private static PitService pitService;

        // CS-SUPPRESS-SINGLE: RegexpSingleline Extensions manager used to allow/disallow TLS connections to extensions
        private static ExtensionsManager extensionsManager;

        @Inject
        public GuiceHolder(final RepositoriesService repositoriesService,
                final TransportService remoteClusterService, IndicesService indicesService, PitService pitService, ExtensionsManager extensionsManager) {
            GuiceHolder.repositoriesService = repositoriesService;
            GuiceHolder.remoteClusterService = remoteClusterService.getRemoteClusterService();
            GuiceHolder.indicesService = indicesService;
            GuiceHolder.pitService = pitService;
            GuiceHolder.extensionsManager = extensionsManager;
        }
        // CS-ENFORCE-SINGLE

        public static RepositoriesService getRepositoriesService() {
            return repositoriesService;
        }

        public static RemoteClusterService getRemoteClusterService() {
            return remoteClusterService;
        }

        public static IndicesService getIndicesService() {
            return indicesService;
        }

        public static PitService getPitService() { return pitService; }

        // CS-SUPPRESS-SINGLE: RegexpSingleline Extensions manager used to allow/disallow TLS connections to extensions
        public static ExtensionsManager getExtensionsManager() { return extensionsManager; }
        // CS-ENFORCE-SINGLE


        @Override
        public void close() {
        }

        @Override
        public State lifecycleState() {
            return null;
        }

        @Override
        public void addLifecycleListener(LifecycleListener listener) {
        }

        @Override
        public void removeLifecycleListener(LifecycleListener listener) {
        }

        @Override
        public void start() {
        }

        @Override
        public void stop() {
        }

    }
}<|MERGE_RESOLUTION|>--- conflicted
+++ resolved
@@ -838,12 +838,6 @@
 
         securityRestHandler = new SecurityRestFilter(backendRegistry, auditLog, threadPool,
                 principalExtractor, settings, configPath, compatConfig);
-<<<<<<< HEAD
-                
-        final OnBehalfOfAuthenticator onBehalfOfAuthenticator = new OnBehalfOfAuthenticator();
-=======
->>>>>>> 960326bb
-
         final DynamicConfigFactory dcf = new DynamicConfigFactory(cr, settings, configPath, localClient, threadPool, cih);
         dcf.registerDCFListener(backendRegistry);
         dcf.registerDCFListener(compatConfig);
@@ -851,10 +845,6 @@
         dcf.registerDCFListener(xffResolver);
         dcf.registerDCFListener(evaluator);
         dcf.registerDCFListener(securityRestHandler);
-<<<<<<< HEAD
-        dcf.registerDCFListener(onBehalfOfAuthenticator);
-=======
->>>>>>> 960326bb
         if (!(auditLog instanceof NullAuditLog)) {
             // Don't register if advanced modules is disabled in which case auditlog is instance of NullAuditLog
             dcf.registerDCFListener(auditLog);
