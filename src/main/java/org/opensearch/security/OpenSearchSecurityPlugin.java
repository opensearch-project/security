/*
 * Copyright 2015-2018 _floragunn_ GmbH
 * Licensed under the Apache License, Version 2.0 (the "License");
 * you may not use this file except in compliance with the License.
 * You may obtain a copy of the License at
 *
 * http://www.apache.org/licenses/LICENSE-2.0
 *
 * Unless required by applicable law or agreed to in writing, software
 * distributed under the License is distributed on an "AS IS" BASIS,
 * WITHOUT WARRANTIES OR CONDITIONS OF ANY KIND, either express or implied.
 * See the License for the specific language governing permissions and
 * limitations under the License.
 */

/*
 * SPDX-License-Identifier: Apache-2.0
 *
 * The OpenSearch Contributors require contributions made to
 * this file be licensed under the Apache-2.0 license or a
 * compatible open source license.
 *
 * Modifications Copyright OpenSearch Contributors. See
 * GitHub history for details.
 */

package org.opensearch.security;

// CS-SUPPRESS-SINGLE: RegexpSingleline Extensions manager used to allow/disallow TLS connections to extensions
import java.io.IOException;
import java.nio.file.Files;
import java.nio.file.LinkOption;
import java.nio.file.Path;
import java.nio.file.attribute.PosixFilePermission;
import java.security.AccessController;
import java.security.MessageDigest;
import java.security.PrivilegedAction;
import java.security.Security;
import java.util.ArrayList;
import java.util.Arrays;
import java.util.Collection;
import java.util.Collections;
import java.util.HashMap;
import java.util.HashSet;
import java.util.List;
import java.util.Map;
import java.util.Objects;
import java.util.Set;
import java.util.concurrent.atomic.AtomicReference;
import java.util.function.BiFunction;
import java.util.function.Function;
import java.util.function.Predicate;
import java.util.function.Supplier;
import java.util.function.UnaryOperator;
import java.util.stream.Collectors;
import java.util.stream.Stream;

import com.google.common.collect.Lists;
import org.apache.logging.log4j.LogManager;
import org.apache.logging.log4j.Logger;
import org.apache.lucene.search.QueryCachingPolicy;
import org.apache.lucene.search.Weight;
import org.bouncycastle.jce.provider.BouncyCastleProvider;

import org.opensearch.OpenSearchException;
import org.opensearch.OpenSearchSecurityException;
import org.opensearch.SpecialPermission;
import org.opensearch.Version;
import org.opensearch.action.ActionRequest;
import org.opensearch.action.ActionResponse;
import org.opensearch.action.search.PitService;
import org.opensearch.action.search.SearchScrollAction;
import org.opensearch.action.support.ActionFilter;
import org.opensearch.client.Client;
import org.opensearch.cluster.metadata.IndexNameExpressionResolver;
import org.opensearch.cluster.node.DiscoveryNodes;
import org.opensearch.cluster.service.ClusterService;
import org.opensearch.common.component.Lifecycle.State;
import org.opensearch.common.component.LifecycleComponent;
import org.opensearch.common.component.LifecycleListener;
import org.opensearch.common.inject.Inject;
import org.opensearch.common.io.stream.NamedWriteableRegistry;
import org.opensearch.common.logging.DeprecationLogger;
import org.opensearch.common.network.NetworkModule;
import org.opensearch.common.network.NetworkService;
import org.opensearch.common.settings.ClusterSettings;
import org.opensearch.common.settings.IndexScopedSettings;
import org.opensearch.common.settings.Setting;
import org.opensearch.common.settings.Setting.Property;
import org.opensearch.common.settings.Settings;
import org.opensearch.common.settings.SettingsFilter;
import org.opensearch.common.util.BigArrays;
import org.opensearch.common.util.PageCacheRecycler;
import org.opensearch.common.util.concurrent.ThreadContext;
import org.opensearch.core.xcontent.NamedXContentRegistry;
import org.opensearch.env.Environment;
import org.opensearch.env.NodeEnvironment;
import org.opensearch.extensions.ExtensionsManager;
import org.opensearch.http.HttpServerTransport;
import org.opensearch.http.HttpServerTransport.Dispatcher;
import org.opensearch.identity.ScheduledJobIdentityManager;
import org.opensearch.identity.Subject;
import org.opensearch.identity.noop.NoopTokenManager;
import org.opensearch.identity.tokens.TokenManager;
import org.opensearch.index.Index;
import org.opensearch.index.IndexModule;
import org.opensearch.index.cache.query.QueryCache;
import org.opensearch.indices.IndicesService;
import org.opensearch.indices.SystemIndexDescriptor;
import org.opensearch.indices.breaker.CircuitBreakerService;
import org.opensearch.plugins.ClusterPlugin;
import org.opensearch.plugins.IdentityPlugin;
import org.opensearch.plugins.MapperPlugin;
import org.opensearch.repositories.RepositoriesService;
import org.opensearch.rest.RestController;
import org.opensearch.rest.RestHandler;
import org.opensearch.rest.RestStatus;
import org.opensearch.script.ScriptService;
import org.opensearch.search.internal.InternalScrollSearchRequest;
import org.opensearch.search.internal.ReaderContext;
import org.opensearch.search.internal.SearchContext;
import org.opensearch.search.query.QuerySearchResult;
import org.opensearch.security.action.configupdate.ConfigUpdateAction;
import org.opensearch.security.action.configupdate.TransportConfigUpdateAction;
import org.opensearch.security.action.whoami.TransportWhoAmIAction;
import org.opensearch.security.action.whoami.WhoAmIAction;
import org.opensearch.security.auditlog.AuditLog;
import org.opensearch.security.auditlog.AuditLog.Origin;
import org.opensearch.security.auditlog.AuditLogSslExceptionHandler;
import org.opensearch.security.auditlog.NullAuditLog;
import org.opensearch.security.auditlog.config.AuditConfig.Filter.FilterEntries;
import org.opensearch.security.auditlog.impl.AuditLogImpl;
import org.opensearch.security.auth.BackendRegistry;
import org.opensearch.security.compliance.ComplianceIndexingOperationListener;
import org.opensearch.security.compliance.ComplianceIndexingOperationListenerImpl;
import org.opensearch.security.configuration.AdminDNs;
import org.opensearch.security.configuration.ClusterInfoHolder;
import org.opensearch.security.configuration.CompatConfig;
import org.opensearch.security.configuration.ConfigurationRepository;
import org.opensearch.security.configuration.DlsFlsRequestValve;
import org.opensearch.security.configuration.DlsFlsValveImpl;
import org.opensearch.security.configuration.PrivilegesInterceptorImpl;
import org.opensearch.security.configuration.Salt;
import org.opensearch.security.configuration.SecurityFlsDlsIndexSearcherWrapper;
import org.opensearch.security.dlic.rest.api.SecurityRestApiActions;
import org.opensearch.security.dlic.rest.validation.PasswordValidator;
import org.opensearch.security.filter.SecurityFilter;
import org.opensearch.security.filter.SecurityRestFilter;
import org.opensearch.security.http.SecurityHttpServerTransport;
import org.opensearch.security.http.SecurityNonSslHttpServerTransport;
import org.opensearch.security.http.XFFResolver;
import org.opensearch.security.identity.SecurityScheduledJobIdentityManager;
import org.opensearch.security.identity.SecuritySubject;
import org.opensearch.security.privileges.PrivilegesEvaluator;
import org.opensearch.security.privileges.PrivilegesInterceptor;
import org.opensearch.security.resolver.IndexResolverReplacer;
import org.opensearch.security.rest.DashboardsInfoAction;
import org.opensearch.security.rest.SecurityConfigUpdateAction;
import org.opensearch.security.rest.SecurityHealthAction;
import org.opensearch.security.rest.SecurityInfoAction;
import org.opensearch.security.rest.SecurityWhoAmIAction;
import org.opensearch.security.rest.TenantInfoAction;
import org.opensearch.security.securityconf.DynamicConfigFactory;
import org.opensearch.security.setting.OpensearchDynamicSetting;
import org.opensearch.security.setting.TransportPassiveAuthSetting;
import org.opensearch.security.ssl.OpenSearchSecuritySSLPlugin;
import org.opensearch.security.ssl.SslExceptionHandler;
import org.opensearch.security.ssl.http.netty.ValidatingDispatcher;
import org.opensearch.security.ssl.transport.DefaultPrincipalExtractor;
import org.opensearch.security.ssl.transport.SecuritySSLNettyTransport;
import org.opensearch.security.ssl.util.SSLConfigConstants;
import org.opensearch.security.support.ConfigConstants;
import org.opensearch.security.support.GuardedSearchOperationWrapper;
import org.opensearch.security.support.HeaderHelper;
import org.opensearch.security.support.ModuleInfo;
import org.opensearch.security.support.ReflectionHelper;
import org.opensearch.security.support.SecuritySettings;
import org.opensearch.security.support.SecurityUtils;
import org.opensearch.security.support.WildcardMatcher;
import org.opensearch.security.transport.DefaultInterClusterRequestEvaluator;
import org.opensearch.security.transport.InterClusterRequestEvaluator;
import org.opensearch.security.transport.SecurityInterceptor;
import org.opensearch.security.user.User;
import org.opensearch.security.user.UserService;
import org.opensearch.tasks.Task;
import org.opensearch.threadpool.ThreadPool;
import org.opensearch.transport.RemoteClusterService;
import org.opensearch.transport.Transport;
import org.opensearch.transport.Transport.Connection;
import org.opensearch.transport.TransportChannel;
import org.opensearch.transport.TransportInterceptor;
import org.opensearch.transport.TransportRequest;
import org.opensearch.transport.TransportRequestHandler;
import org.opensearch.transport.TransportRequestOptions;
import org.opensearch.transport.TransportResponse;
import org.opensearch.transport.TransportResponseHandler;
import org.opensearch.transport.TransportService;
import org.opensearch.watcher.ResourceWatcherService;
// CS-ENFORCE-SINGLE

public final class OpenSearchSecurityPlugin extends OpenSearchSecuritySSLPlugin implements ClusterPlugin, MapperPlugin, IdentityPlugin {

    private static final String KEYWORD = ".keyword";
    private static final Logger actionTrace = LogManager.getLogger("opendistro_security_action_trace");
    private static final DeprecationLogger deprecationLogger = DeprecationLogger.getLogger(OpenSearchSecurityPlugin.class);

    public static final String LEGACY_OPENDISTRO_PREFIX = "_opendistro/_security";
    public static final String PLUGINS_PREFIX = "_plugins/_security";

    private boolean sslCertReloadEnabled;
    private volatile SecurityRestFilter securityRestHandler;
    private volatile SecurityInterceptor si;
    private volatile PrivilegesEvaluator evaluator;
    private volatile UserService userService;
    private volatile ThreadPool threadPool;
    private volatile ConfigurationRepository cr;
    private volatile AdminDNs adminDns;
    private volatile ClusterService cs;
    private volatile SecuritySubject subject = new SecuritySubject();
    private volatile AuditLog auditLog;
    private volatile BackendRegistry backendRegistry;
    private volatile SslExceptionHandler sslExceptionHandler;
    private volatile Client localClient;
    private final boolean disabled;
    private final List<String> demoCertHashes = new ArrayList<String>(3);
    private volatile SecurityFilter sf;
    private volatile IndexResolverReplacer irr;
    private final AtomicReference<NamedXContentRegistry> namedXContentRegistry = new AtomicReference<>(NamedXContentRegistry.EMPTY);;
    private volatile DlsFlsRequestValve dlsFlsValve = null;
    private volatile Salt salt;
    private volatile OpensearchDynamicSetting<Boolean> transportPassiveAuthSetting;

    private volatile ScheduledJobIdentityManager scheduledJobIdentityManager;

    public static boolean isActionTraceEnabled() {
        return actionTrace.isTraceEnabled();
    }

    public static void traceAction(String message) {
        actionTrace.trace(message);
    }

    public static void traceAction(String message, Object p0) {
        actionTrace.trace(message, p0);
    }

    @Override
    public void close() throws IOException {
        super.close();
        if (auditLog != null) {
            auditLog.close();
        }
    }

    private final SslExceptionHandler evaluateSslExceptionHandler() {
        if (client || disabled || SSLConfig.isSslOnlyMode()) {
            return new SslExceptionHandler() {
            };
        }

        return Objects.requireNonNull(sslExceptionHandler);
    }

    private static boolean isDisabled(final Settings settings) {
        return settings.getAsBoolean(ConfigConstants.SECURITY_DISABLED, false);
    }

    /**
     * SSL Cert Reload will be enabled only if security is not disabled and not in we are not using sslOnly mode.
     * @param settings Elastic configuration settings
     * @return true if ssl cert reload is enabled else false
     */
    private static boolean isSslCertReloadEnabled(final Settings settings) {
        return settings.getAsBoolean(ConfigConstants.SECURITY_SSL_CERT_RELOAD_ENABLED, false);
    }

    @SuppressWarnings("removal")
    public OpenSearchSecurityPlugin(final Settings settings, final Path configPath) {
        super(settings, configPath, isDisabled(settings));

        disabled = isDisabled(settings);
        sslCertReloadEnabled = isSslCertReloadEnabled(settings);

        transportPassiveAuthSetting = new TransportPassiveAuthSetting(settings);

        if (disabled) {
            this.sslCertReloadEnabled = false;
            log.warn(
                "OpenSearch Security plugin installed but disabled. This can expose your configuration (including passwords) to the public."
            );
            return;
        }

        if (SSLConfig.isSslOnlyMode()) {
            this.sslCertReloadEnabled = false;
            log.warn("OpenSearch Security plugin run in ssl only mode. No authentication or authorization is performed");
            return;
        }

        demoCertHashes.add("54a92508de7a39d06242a0ffbf59414d7eb478633c719e6af03938daf6de8a1a");
        demoCertHashes.add("742e4659c79d7cad89ea86aab70aea490f23bbfc7e72abd5f0a5d3fb4c84d212");
        demoCertHashes.add("db1264612891406639ecd25c894f256b7c5a6b7e1d9054cbe37b77acd2ddd913");
        demoCertHashes.add("2a5398e20fcb851ec30aa141f37233ee91a802683415be2945c3c312c65c97cf");
        demoCertHashes.add("33129547ce617f784c04e965104b2c671cce9e794d1c64c7efe58c77026246ae");
        demoCertHashes.add("c4af0297cc75546e1905bdfe3934a950161eee11173d979ce929f086fdf9794d");
        demoCertHashes.add("7a355f42c90e7543a267fbe3976c02f619036f5a34ce712995a22b342d83c3ce");
        demoCertHashes.add("a9b5eca1399ec8518081c0d4a21a34eec4589087ce64c04fb01a488f9ad8edc9");

        // new certs 04/2018
        demoCertHashes.add("d14aefe70a592d7a29e14f3ff89c3d0070c99e87d21776aa07d333ee877e758f");
        demoCertHashes.add("54a70016e0837a2b0c5658d1032d7ca32e432c62c55f01a2bf5adcb69a0a7ba9");
        demoCertHashes.add("bdc141ab2272c779d0f242b79063152c49e1b06a2af05e0fd90d505f2b44d5f5");
        demoCertHashes.add("3e839e2b059036a99ee4f742814995f2fb0ced7e9d68a47851f43a3c630b5324");
        demoCertHashes.add("9b13661c073d864c28ad7b13eda67dcb6cbc2f04d116adc7c817c20b4c7ed361");

        final SecurityManager sm = System.getSecurityManager();

        if (sm != null) {
            sm.checkPermission(new SpecialPermission());
        }

        AccessController.doPrivileged(new PrivilegedAction<Object>() {
            @Override
            public Object run() {
                if (Security.getProvider("BC") == null) {
                    Security.addProvider(new BouncyCastleProvider());
                }
                return null;
            }
        });

        final String advancedModulesEnabledKey = ConfigConstants.SECURITY_ADVANCED_MODULES_ENABLED;
        if (settings.hasValue(advancedModulesEnabledKey)) {
            deprecationLogger.deprecate("Setting {} is ignored.", advancedModulesEnabledKey);
        }

        log.info("Clustername: {}", settings.get("cluster.name", "opensearch"));

        if (!transportSSLEnabled && !SSLConfig.isSslOnlyMode()) {
            throw new IllegalStateException(SSLConfigConstants.SECURITY_SSL_TRANSPORT_ENABLED + " must be set to 'true'");
        }

        if (!client) {
            final List<Path> filesWithWrongPermissions = AccessController.doPrivileged(new PrivilegedAction<List<Path>>() {
                @Override
                public List<Path> run() {
                    final Path confPath = new Environment(settings, configPath).configDir().toAbsolutePath();
                    if (Files.isDirectory(confPath, LinkOption.NOFOLLOW_LINKS)) {
                        try (Stream<Path> s = Files.walk(confPath)) {
                            return s.distinct().filter(p -> checkFilePermissions(p)).collect(Collectors.toList());
                        } catch (Exception e) {
                            log.error(e.toString());
                            return null;
                        }
                    }

                    return Collections.emptyList();
                }
            });

            if (filesWithWrongPermissions != null && filesWithWrongPermissions.size() > 0) {
                for (final Path p : filesWithWrongPermissions) {
                    if (Files.isDirectory(p, LinkOption.NOFOLLOW_LINKS)) {
                        log.warn("Directory {} has insecure file permissions (should be 0700)", p);
                    } else {
                        log.warn("File {} has insecure file permissions (should be 0600)", p);
                    }
                }
            }
        }

        if (!client && !settings.getAsBoolean(ConfigConstants.SECURITY_ALLOW_UNSAFE_DEMOCERTIFICATES, false)) {
            // check for demo certificates
            final List<String> files = AccessController.doPrivileged(new PrivilegedAction<List<String>>() {
                @Override
                public List<String> run() {
                    final Path confPath = new Environment(settings, configPath).configDir().toAbsolutePath();
                    if (Files.isDirectory(confPath, LinkOption.NOFOLLOW_LINKS)) {
                        try (Stream<Path> s = Files.walk(confPath)) {
                            return s.distinct().map(p -> sha256(p)).collect(Collectors.toList());
                        } catch (Exception e) {
                            log.error(e.toString());
                            return null;
                        }
                    }

                    return Collections.emptyList();
                }
            });

            if (files != null) {
                demoCertHashes.retainAll(files);
                if (!demoCertHashes.isEmpty()) {
                    log.error(
                        "Demo certificates found but " + ConfigConstants.SECURITY_ALLOW_UNSAFE_DEMOCERTIFICATES + " is set to false."
                    );
                    throw new RuntimeException("Demo certificates found " + demoCertHashes);
                }
            } else {
                throw new RuntimeException("Unable to look for demo certificates");
            }

        }
    }

    private String sha256(Path p) {

        if (!Files.isRegularFile(p, LinkOption.NOFOLLOW_LINKS)) {
            return "";
        }

        if (!Files.isReadable(p)) {
            log.debug("Unreadable file " + p + " found");
            return "";
        }

        try {
            MessageDigest digester = MessageDigest.getInstance("SHA256");
            final String hash = org.bouncycastle.util.encoders.Hex.toHexString(digester.digest(Files.readAllBytes(p)));
            log.debug(hash + " :: " + p);
            return hash;
        } catch (Exception e) {
            throw new OpenSearchSecurityException("Unable to digest file " + p, e);
        }
    }

    private boolean checkFilePermissions(final Path p) {

        if (p == null) {
            return false;
        }

        Set<PosixFilePermission> perms;

        try {
            perms = Files.getPosixFilePermissions(p, LinkOption.NOFOLLOW_LINKS);
        } catch (Exception e) {
            if (log.isDebugEnabled()) {
                log.debug("Cannot determine posix file permissions for {} due to {}", p, e);
            }
            // ignore, can happen on windows
            return false;
        }

        if (Files.isDirectory(p, LinkOption.NOFOLLOW_LINKS)) {
            if (perms.contains(PosixFilePermission.OTHERS_EXECUTE)) {
                // no x for others must be set
                return true;
            }
        } else {
            if (perms.contains(PosixFilePermission.OWNER_EXECUTE)
                || perms.contains(PosixFilePermission.GROUP_EXECUTE)
                || perms.contains(PosixFilePermission.OTHERS_EXECUTE)) {
                // no x must be set
                return true;
            }
        }

        if (perms.contains(PosixFilePermission.OTHERS_READ) || perms.contains(PosixFilePermission.OTHERS_WRITE)) {
            // no permissions for "others" allowed
            return true;
        }

        // if (perms.contains(PosixFilePermission.GROUP_READ) || perms.contains(PosixFilePermission.GROUP_WRITE)) {
        // // no permissions for "group" allowed
        // return true;
        // }

        return false;
    }

    @Override
    public List<RestHandler> getRestHandlers(
        Settings settings,
        RestController restController,
        ClusterSettings clusterSettings,
        IndexScopedSettings indexScopedSettings,
        SettingsFilter settingsFilter,
        IndexNameExpressionResolver indexNameExpressionResolver,
        Supplier<DiscoveryNodes> nodesInCluster
    ) {

        final List<RestHandler> handlers = new ArrayList<RestHandler>(1);

        if (!client && !disabled) {

            handlers.addAll(
                super.getRestHandlers(
                    settings,
                    restController,
                    clusterSettings,
                    indexScopedSettings,
                    settingsFilter,
                    indexNameExpressionResolver,
                    nodesInCluster
                )
            );

            if (!SSLConfig.isSslOnlyMode()) {
                handlers.add(
                    new SecurityInfoAction(settings, restController, Objects.requireNonNull(evaluator), Objects.requireNonNull(threadPool))
                );
                handlers.add(new SecurityHealthAction(settings, restController, Objects.requireNonNull(backendRegistry)));
                handlers.add(
                    new DashboardsInfoAction(
                        settings,
                        restController,
                        Objects.requireNonNull(evaluator),
                        Objects.requireNonNull(threadPool)
                    )
                );
                handlers.add(
                    new TenantInfoAction(
                        settings,
                        restController,
                        Objects.requireNonNull(evaluator),
                        Objects.requireNonNull(threadPool),
                        Objects.requireNonNull(cs),
                        Objects.requireNonNull(adminDns),
                        Objects.requireNonNull(cr)
                    )
                );
                handlers.add(
                    new SecurityConfigUpdateAction(
                        settings,
                        restController,
                        Objects.requireNonNull(threadPool),
                        adminDns,
                        configPath,
                        principalExtractor
                    )
                );
                handlers.add(
                    new SecurityWhoAmIAction(
                        settings,
                        restController,
                        Objects.requireNonNull(threadPool),
                        adminDns,
                        configPath,
                        principalExtractor
                    )
                );
                handlers.addAll(
                    SecurityRestApiActions.getHandler(
                        settings,
                        configPath,
                        restController,
                        localClient,
                        adminDns,
                        cr,
                        cs,
                        principalExtractor,
                        evaluator,
                        threadPool,
                        Objects.requireNonNull(auditLog),
                        sks,
                        Objects.requireNonNull(userService),
                        sslCertReloadEnabled
                    )
                );
                log.debug("Added {} rest handler(s)", handlers.size());
            }
        }

        return handlers;
    }

    @Override
    public UnaryOperator<RestHandler> getRestHandlerWrapper(final ThreadContext threadContext) {

        if (client || disabled || SSLConfig.isSslOnlyMode()) {
            return (rh) -> rh;
        }

        return (rh) -> securityRestHandler.wrap(rh, adminDns);
    }

    @Override
    public List<ActionHandler<? extends ActionRequest, ? extends ActionResponse>> getActions() {
        List<ActionHandler<? extends ActionRequest, ? extends ActionResponse>> actions = new ArrayList<>(1);
        if (!disabled && !SSLConfig.isSslOnlyMode()) {
            actions.add(new ActionHandler<>(ConfigUpdateAction.INSTANCE, TransportConfigUpdateAction.class));
            actions.add(new ActionHandler<>(WhoAmIAction.INSTANCE, TransportWhoAmIAction.class));
        }
        return actions;
    }

    @Override
    public void onIndexModule(IndexModule indexModule) {
        // called for every index!

        if (!disabled && !client && !SSLConfig.isSslOnlyMode()) {
            log.debug("Handle auditLog {} for onIndexModule() of index {}", auditLog.getClass(), indexModule.getIndex().getName());

            final ComplianceIndexingOperationListener ciol = new ComplianceIndexingOperationListenerImpl(auditLog);
            indexModule.addIndexOperationListener(ciol);

            indexModule.setReaderWrapper(
                indexService -> new SecurityFlsDlsIndexSearcherWrapper(
                    indexService,
                    settings,
                    adminDns,
                    cs,
                    auditLog,
                    ciol,
                    evaluator,
                    salt
                )
            );
            indexModule.forceQueryCacheProvider((indexSettings, nodeCache) -> new QueryCache() {

                @Override
                public Index index() {
                    return indexSettings.getIndex();
                }

                @Override
                public void close() throws OpenSearchException {
                    clear("close");
                }

                @Override
                public void clear(String reason) {
                    nodeCache.clearIndex(index().getName());
                }

                @Override
                public Weight doCache(Weight weight, QueryCachingPolicy policy) {
                    final Map<String, Set<String>> allowedFlsFields = (Map<String, Set<String>>) HeaderHelper.deserializeSafeFromHeader(
                        threadPool.getThreadContext(),
                        ConfigConstants.OPENDISTRO_SECURITY_FLS_FIELDS_HEADER
                    );

                    if (SecurityUtils.evalMap(allowedFlsFields, index().getName()) != null) {
                        return weight;
                    } else {

                        final Map<String, Set<String>> maskedFieldsMap = (Map<String, Set<String>>) HeaderHelper.deserializeSafeFromHeader(
                            threadPool.getThreadContext(),
                            ConfigConstants.OPENDISTRO_SECURITY_MASKED_FIELD_HEADER
                        );

                        if (SecurityUtils.evalMap(maskedFieldsMap, index().getName()) != null) {
                            return weight;
                        } else {
                            return nodeCache.doCache(weight, policy);
                        }
                    }

                }
            });

            indexModule.addSearchOperationListener(new GuardedSearchOperationWrapper() {

                @Override
                public void onPreQueryPhase(SearchContext context) {
                    dlsFlsValve.handleSearchContext(context, threadPool, namedXContentRegistry.get());
                }

                @Override
                public void onNewReaderContext(ReaderContext readerContext) {
                    final boolean interClusterRequest = HeaderHelper.isInterClusterRequest(threadPool.getThreadContext());
                    if (Origin.LOCAL.toString()
                        .equals(threadPool.getThreadContext().getTransient(ConfigConstants.OPENDISTRO_SECURITY_ORIGIN))
                        && (interClusterRequest || HeaderHelper.isDirectRequest(threadPool.getThreadContext()))

                    ) {
                        readerContext.putInContext("_opendistro_security_scroll_auth_local", Boolean.TRUE);
                    } else {
                        readerContext.putInContext(
                            "_opendistro_security_scroll_auth",
                            threadPool.getThreadContext().getTransient(ConfigConstants.OPENDISTRO_SECURITY_USER)
                        );
                    }
                }

                @Override
                public void onNewScrollContext(ReaderContext readerContext) {
                    final boolean interClusterRequest = HeaderHelper.isInterClusterRequest(threadPool.getThreadContext());
                    if (Origin.LOCAL.toString()
                        .equals(threadPool.getThreadContext().getTransient(ConfigConstants.OPENDISTRO_SECURITY_ORIGIN))
                        && (interClusterRequest || HeaderHelper.isDirectRequest(threadPool.getThreadContext()))

                    ) {
                        readerContext.putInContext("_opendistro_security_scroll_auth_local", Boolean.TRUE);
                    } else {
                        readerContext.putInContext(
                            "_opendistro_security_scroll_auth",
                            threadPool.getThreadContext().getTransient(ConfigConstants.OPENDISTRO_SECURITY_USER)
                        );
                    }
                }

                @Override
                public void validateReaderContext(ReaderContext readerContext, TransportRequest transportRequest) {
                    if (transportRequest instanceof InternalScrollSearchRequest) {
                        final Object _isLocal = readerContext.getFromContext("_opendistro_security_scroll_auth_local");
                        final Object _user = readerContext.getFromContext("_opendistro_security_scroll_auth");
                        if (_user != null && (_user instanceof User)) {
                            final User scrollUser = (User) _user;
                            final User currentUser = threadPool.getThreadContext().getTransient(ConfigConstants.OPENDISTRO_SECURITY_USER);
                            if (!scrollUser.equals(currentUser)) {
                                auditLog.logMissingPrivileges(SearchScrollAction.NAME, transportRequest, null);
                                log.error("Wrong user {} in reader context, expected {}", scrollUser, currentUser);
                                throw new OpenSearchSecurityException("Wrong user in reader context", RestStatus.FORBIDDEN);
                            }
                        } else if (_isLocal != Boolean.TRUE) {
                            auditLog.logMissingPrivileges(SearchScrollAction.NAME, transportRequest, null);
                            throw new OpenSearchSecurityException("No user in reader context", RestStatus.FORBIDDEN);
                        }
                    }
                }

                @Override
                public void onQueryPhase(SearchContext searchContext, long tookInNanos) {
                    QuerySearchResult queryResult = searchContext.queryResult();
                    assert queryResult != null;
                    if (!queryResult.hasAggs()) {
                        return;
                    }

                    final Map<String, Set<String>> maskedFieldsMap = (Map<String, Set<String>>) HeaderHelper.deserializeSafeFromHeader(
                        threadPool.getThreadContext(),
                        ConfigConstants.OPENDISTRO_SECURITY_MASKED_FIELD_HEADER
                    );
                    final String maskedEval = SecurityUtils.evalMap(maskedFieldsMap, indexModule.getIndex().getName());
                    if (maskedEval != null) {
                        final Set<String> mf = maskedFieldsMap.get(maskedEval);
                        if (mf != null && !mf.isEmpty()) {
                            dlsFlsValve.onQueryPhase(queryResult);
                        }
                    }
                }
            }.toListener());
        }
    }

    @Override
    public List<ActionFilter> getActionFilters() {
        List<ActionFilter> filters = new ArrayList<>(1);
        if (!client && !disabled && !SSLConfig.isSslOnlyMode()) {
            filters.add(Objects.requireNonNull(sf));
        }
        return filters;
    }

    @Override
    public List<TransportInterceptor> getTransportInterceptors(NamedWriteableRegistry namedWriteableRegistry, ThreadContext threadContext) {
        List<TransportInterceptor> interceptors = new ArrayList<TransportInterceptor>(1);

        if (!client && !disabled && !SSLConfig.isSslOnlyMode()) {
            interceptors.add(new TransportInterceptor() {

                @Override
                public <T extends TransportRequest> TransportRequestHandler<T> interceptHandler(
                    String action,
                    String executor,
                    boolean forceExecution,
                    TransportRequestHandler<T> actualHandler
                ) {

                    return new TransportRequestHandler<T>() {

                        @Override
                        public void messageReceived(T request, TransportChannel channel, Task task) throws Exception {
                            si.getHandler(action, actualHandler).messageReceived(request, channel, task);
                        }
                    };

                }

                @Override
                public AsyncSender interceptSender(AsyncSender sender) {

                    return new AsyncSender() {

                        @Override
                        public <T extends TransportResponse> void sendRequest(
                            Connection connection,
                            String action,
                            TransportRequest request,
                            TransportRequestOptions options,
                            TransportResponseHandler<T> handler
                        ) {
                            si.sendRequestDecorate(sender, connection, action, request, options, handler);
                        }
                    };
                }
            });
        }

        return interceptors;
    }

    @Override
    public Map<String, Supplier<Transport>> getTransports(
        Settings settings,
        ThreadPool threadPool,
        PageCacheRecycler pageCacheRecycler,
        CircuitBreakerService circuitBreakerService,
        NamedWriteableRegistry namedWriteableRegistry,
        NetworkService networkService
    ) {
        Map<String, Supplier<Transport>> transports = new HashMap<String, Supplier<Transport>>();

        if (SSLConfig.isSslOnlyMode()) {
            return super.getTransports(
                settings,
                threadPool,
                pageCacheRecycler,
                circuitBreakerService,
                namedWriteableRegistry,
                networkService
            );
        }

        if (transportSSLEnabled) {
            transports.put(
                "org.opensearch.security.ssl.http.netty.SecuritySSLNettyTransport",
                () -> new SecuritySSLNettyTransport(
                    settings,
                    Version.CURRENT,
                    threadPool,
                    networkService,
                    pageCacheRecycler,
                    namedWriteableRegistry,
                    circuitBreakerService,
                    sks,
                    evaluateSslExceptionHandler(),
                    sharedGroupFactory,
                    SSLConfig
                )
            );
        }
        return transports;
    }

    @Override
    public Map<String, Supplier<HttpServerTransport>> getHttpTransports(
        Settings settings,
        ThreadPool threadPool,
        BigArrays bigArrays,
        PageCacheRecycler pageCacheRecycler,
        CircuitBreakerService circuitBreakerService,
        NamedXContentRegistry xContentRegistry,
        NetworkService networkService,
        Dispatcher dispatcher,
        ClusterSettings clusterSettings
    ) {

        if (SSLConfig.isSslOnlyMode()) {
            return super.getHttpTransports(
                settings,
                threadPool,
                bigArrays,
                pageCacheRecycler,
                circuitBreakerService,
                xContentRegistry,
                networkService,
                dispatcher,
                clusterSettings
            );
        }

        if (!disabled) {
            if (!client && httpSSLEnabled) {

                final ValidatingDispatcher validatingDispatcher = new ValidatingDispatcher(
                    threadPool.getThreadContext(),
                    dispatcher,
                    settings,
                    configPath,
                    evaluateSslExceptionHandler()
                );
                // TODO close odshst
                final SecurityHttpServerTransport odshst = new SecurityHttpServerTransport(
                    settings,
                    networkService,
                    bigArrays,
                    threadPool,
                    sks,
                    evaluateSslExceptionHandler(),
                    xContentRegistry,
                    validatingDispatcher,
                    clusterSettings,
                    sharedGroupFactory
                );

                return Collections.singletonMap("org.opensearch.security.http.SecurityHttpServerTransport", () -> odshst);
            } else if (!client) {
                return Collections.singletonMap(
                    "org.opensearch.security.http.SecurityHttpServerTransport",
                    () -> new SecurityNonSslHttpServerTransport(
                        settings,
                        networkService,
                        bigArrays,
                        threadPool,
                        xContentRegistry,
                        dispatcher,
                        clusterSettings,
                        sharedGroupFactory
                    )
                );
            }
        }
        return Collections.emptyMap();
    }

    @Override
    public Collection<Object> createComponents(
        Client localClient,
        ClusterService clusterService,
        ThreadPool threadPool,
        ResourceWatcherService resourceWatcherService,
        ScriptService scriptService,
        NamedXContentRegistry xContentRegistry,
        Environment environment,
        NodeEnvironment nodeEnvironment,
        NamedWriteableRegistry namedWriteableRegistry,
        IndexNameExpressionResolver indexNameExpressionResolver,
        Supplier<RepositoriesService> repositoriesServiceSupplier
    ) {

        SSLConfig.registerClusterSettingsChangeListener(clusterService.getClusterSettings());
        if (SSLConfig.isSslOnlyMode()) {
            return super.createComponents(
                localClient,
                clusterService,
                threadPool,
                resourceWatcherService,
                scriptService,
                xContentRegistry,
                environment,
                nodeEnvironment,
                namedWriteableRegistry,
                indexNameExpressionResolver,
                repositoriesServiceSupplier
            );
        }

        this.threadPool = threadPool;
        this.cs = clusterService;
        this.localClient = localClient;

        final List<Object> components = new ArrayList<Object>();

        if (client || disabled) {
            return components;
        }

        // Register opensearch dynamic settings
        transportPassiveAuthSetting.registerClusterSettingsChangeListener(clusterService.getClusterSettings());

        final ClusterInfoHolder cih = new ClusterInfoHolder();
        this.cs.addListener(cih);
        this.salt = Salt.from(settings);

        final IndexNameExpressionResolver resolver = new IndexNameExpressionResolver(threadPool.getThreadContext());
        irr = new IndexResolverReplacer(resolver, clusterService, cih);

        final String DEFAULT_INTERCLUSTER_REQUEST_EVALUATOR_CLASS = DefaultInterClusterRequestEvaluator.class.getName();
        InterClusterRequestEvaluator interClusterRequestEvaluator = new DefaultInterClusterRequestEvaluator(settings);

        final String className = settings.get(
            ConfigConstants.SECURITY_INTERCLUSTER_REQUEST_EVALUATOR_CLASS,
            DEFAULT_INTERCLUSTER_REQUEST_EVALUATOR_CLASS
        );
        log.debug("Using {} as intercluster request evaluator class", className);
        if (!DEFAULT_INTERCLUSTER_REQUEST_EVALUATOR_CLASS.equals(className)) {
            interClusterRequestEvaluator = ReflectionHelper.instantiateInterClusterRequestEvaluator(className, settings);
        }

        final PrivilegesInterceptor privilegesInterceptor;

        namedXContentRegistry.set(xContentRegistry);
        if (SSLConfig.isSslOnlyMode()) {
            dlsFlsValve = new DlsFlsRequestValve.NoopDlsFlsRequestValve();
            auditLog = new NullAuditLog();
            privilegesInterceptor = new PrivilegesInterceptor(resolver, clusterService, localClient, threadPool);
        } else {
            dlsFlsValve = new DlsFlsValveImpl(
                settings,
                localClient,
                clusterService,
                resolver,
                xContentRegistry,
                threadPool.getThreadContext()
            );
            auditLog = new AuditLogImpl(settings, configPath, localClient, threadPool, resolver, clusterService, environment);
            privilegesInterceptor = new PrivilegesInterceptorImpl(resolver, clusterService, localClient, threadPool);
        }

        sslExceptionHandler = new AuditLogSslExceptionHandler(auditLog);

        adminDns = new AdminDNs(settings);

        cr = ConfigurationRepository.create(settings, this.configPath, threadPool, localClient, clusterService, auditLog);

        subject.setThreadContext(threadPool.getThreadContext());

        userService = new UserService(cs, cr, settings, localClient);

        final XFFResolver xffResolver = new XFFResolver(threadPool);
        backendRegistry = new BackendRegistry(settings, adminDns, xffResolver, auditLog, threadPool);

        final CompatConfig compatConfig = new CompatConfig(environment, transportPassiveAuthSetting);

        // DLS-FLS is enabled if not client and not disabled and not SSL only.
        final boolean dlsFlsEnabled = !SSLConfig.isSslOnlyMode();
        evaluator = new PrivilegesEvaluator(
            clusterService,
            threadPool,
            cr,
            resolver,
            auditLog,
            settings,
            privilegesInterceptor,
            cih,
            irr,
            dlsFlsEnabled,
            namedXContentRegistry.get()
        );

        sf = new SecurityFilter(settings, evaluator, adminDns, dlsFlsValve, auditLog, threadPool, cs, compatConfig, irr, xffResolver);

        final String principalExtractorClass = settings.get(SSLConfigConstants.SECURITY_SSL_TRANSPORT_PRINCIPAL_EXTRACTOR_CLASS, null);

        if (principalExtractorClass == null) {
            principalExtractor = new DefaultPrincipalExtractor();
        } else {
            principalExtractor = ReflectionHelper.instantiatePrincipalExtractor(principalExtractorClass);
        }

        securityRestHandler = new SecurityRestFilter(
            backendRegistry,
            auditLog,
            threadPool,
            principalExtractor,
            settings,
            configPath,
            compatConfig
        );

        final DynamicConfigFactory dcf = new DynamicConfigFactory(cr, settings, configPath, localClient, threadPool, cih);
        dcf.registerDCFListener(backendRegistry);
        dcf.registerDCFListener(compatConfig);
        dcf.registerDCFListener(irr);
        dcf.registerDCFListener(xffResolver);
        dcf.registerDCFListener(evaluator);
        dcf.registerDCFListener(securityRestHandler);
        if (!(auditLog instanceof NullAuditLog)) {
            // Don't register if advanced modules is disabled in which case auditlog is instance of NullAuditLog
            dcf.registerDCFListener(auditLog);
        }

        cr.setDynamicConfigFactory(dcf);

        si = new SecurityInterceptor(
            settings,
            threadPool,
            backendRegistry,
            auditLog,
            principalExtractor,
            interClusterRequestEvaluator,
            cs,
            Objects.requireNonNull(sslExceptionHandler),
            Objects.requireNonNull(cih),
            SSLConfig
        );
        components.add(principalExtractor);

<<<<<<< HEAD
        scheduledJobIdentityManager = new SecurityScheduledJobIdentityManager(cs, localClient, threadPool);

        // NOTE: We need to create DefaultInterClusterRequestEvaluator before creating ConfigurationRepository since the latter requires security index to be accessible which means
        // communciation with other nodes is already up. However for the communication to be up, there needs to be trusted nodes_dn. Hence the base values from opensearch.yml
=======
        // NOTE: We need to create DefaultInterClusterRequestEvaluator before creating ConfigurationRepository since the latter requires
        // security index to be accessible which means
        // communciation with other nodes is already up. However for the communication to be up, there needs to be trusted nodes_dn. Hence
        // the base values from opensearch.yml
>>>>>>> 3c9f7c29
        // is used to first establish trust between same cluster nodes and there after dynamic config is loaded if enabled.
        if (DEFAULT_INTERCLUSTER_REQUEST_EVALUATOR_CLASS.equals(className)) {
            DefaultInterClusterRequestEvaluator e = (DefaultInterClusterRequestEvaluator) interClusterRequestEvaluator;
            e.subscribeForChanges(dcf);
        }

        components.add(adminDns);
        components.add(cr);
        components.add(xffResolver);
        components.add(backendRegistry);
        components.add(evaluator);
        components.add(si);
        components.add(dcf);
        components.add(userService);
<<<<<<< HEAD
        components.add(scheduledJobIdentityManager);
=======
>>>>>>> 3c9f7c29

        return components;

    }

    @Override
    public Settings additionalSettings() {

        if (disabled) {
            return Settings.EMPTY;
        }

        final Settings.Builder builder = Settings.builder();

        builder.put(super.additionalSettings());

        if (!SSLConfig.isSslOnlyMode()) {
            builder.put(NetworkModule.TRANSPORT_TYPE_KEY, "org.opensearch.security.ssl.http.netty.SecuritySSLNettyTransport");
            builder.put(NetworkModule.HTTP_TYPE_KEY, "org.opensearch.security.http.SecurityHttpServerTransport");
        }
        return builder.build();
    }

    @Override
    public List<Setting<?>> getSettings() {
        List<Setting<?>> settings = new ArrayList<Setting<?>>();
        settings.addAll(super.getSettings());

        settings.add(Setting.boolSetting(ConfigConstants.SECURITY_SSL_ONLY, false, Property.NodeScope, Property.Filtered));

        // currently dual mode is supported only when ssl_only is enabled, but this stance would change in future
        settings.add(SecuritySettings.SSL_DUAL_MODE_SETTING);
        settings.add(SecuritySettings.LEGACY_OPENDISTRO_SSL_DUAL_MODE_SETTING);

        // Protected index settings
        settings.add(
            Setting.boolSetting(
                ConfigConstants.SECURITY_PROTECTED_INDICES_ENABLED_KEY,
                ConfigConstants.SECURITY_PROTECTED_INDICES_ENABLED_DEFAULT,
                Property.NodeScope,
                Property.Filtered,
                Property.Final
            )
        );
        settings.add(
            Setting.listSetting(
                ConfigConstants.SECURITY_PROTECTED_INDICES_KEY,
                ConfigConstants.SECURITY_PROTECTED_INDICES_DEFAULT,
                Function.identity(),
                Property.NodeScope,
                Property.Filtered,
                Property.Final
            )
        );
        settings.add(
            Setting.listSetting(
                ConfigConstants.SECURITY_PROTECTED_INDICES_ROLES_KEY,
                ConfigConstants.SECURITY_PROTECTED_INDICES_ROLES_DEFAULT,
                Function.identity(),
                Property.NodeScope,
                Property.Filtered,
                Property.Final
            )
        );

        // System index settings
        settings.add(
            Setting.boolSetting(
                ConfigConstants.SECURITY_SYSTEM_INDICES_ENABLED_KEY,
                ConfigConstants.SECURITY_SYSTEM_INDICES_ENABLED_DEFAULT,
                Property.NodeScope,
                Property.Filtered,
                Property.Final
            )
        );
        settings.add(
            Setting.listSetting(
                ConfigConstants.SECURITY_SYSTEM_INDICES_KEY,
                ConfigConstants.SECURITY_SYSTEM_INDICES_DEFAULT,
                Function.identity(),
                Property.NodeScope,
                Property.Filtered,
                Property.Final
            )
        );

        if (!SSLConfig.isSslOnlyMode()) {
            settings.add(
                Setting.listSetting(
                    ConfigConstants.SECURITY_AUTHCZ_ADMIN_DN,
                    Collections.emptyList(),
                    Function.identity(),
                    Property.NodeScope
                )
            ); // not filtered here

            settings.add(Setting.simpleString(ConfigConstants.SECURITY_CONFIG_INDEX_NAME, Property.NodeScope, Property.Filtered));
            settings.add(Setting.groupSetting(ConfigConstants.SECURITY_AUTHCZ_IMPERSONATION_DN + ".", Property.NodeScope)); // not filtered
                                                                                                                            // here

            settings.add(Setting.simpleString(ConfigConstants.SECURITY_CERT_OID, Property.NodeScope, Property.Filtered));

            settings.add(
                Setting.simpleString(
                    ConfigConstants.SECURITY_CERT_INTERCLUSTER_REQUEST_EVALUATOR_CLASS,
                    Property.NodeScope,
                    Property.Filtered
                )
            );
            settings.add(
                Setting.listSetting(ConfigConstants.SECURITY_NODES_DN, Collections.emptyList(), Function.identity(), Property.NodeScope)
            );// not filtered here

            settings.add(Setting.boolSetting(ConfigConstants.SECURITY_NODES_DN_DYNAMIC_CONFIG_ENABLED, false, Property.NodeScope));// not
                                                                                                                                   // filtered
                                                                                                                                   // here

            settings.add(
                Setting.boolSetting(
                    ConfigConstants.SECURITY_ENABLE_SNAPSHOT_RESTORE_PRIVILEGE,
                    ConfigConstants.SECURITY_DEFAULT_ENABLE_SNAPSHOT_RESTORE_PRIVILEGE,
                    Property.NodeScope,
                    Property.Filtered
                )
            );
            settings.add(
                Setting.boolSetting(
                    ConfigConstants.SECURITY_CHECK_SNAPSHOT_RESTORE_WRITE_PRIVILEGES,
                    ConfigConstants.SECURITY_DEFAULT_CHECK_SNAPSHOT_RESTORE_WRITE_PRIVILEGES,
                    Property.NodeScope,
                    Property.Filtered
                )
            );

            settings.add(Setting.boolSetting(ConfigConstants.SECURITY_DISABLED, false, Property.NodeScope, Property.Filtered));

            settings.add(Setting.intSetting(ConfigConstants.SECURITY_CACHE_TTL_MINUTES, 60, 0, Property.NodeScope, Property.Filtered));

            // Security
            settings.add(
                Setting.boolSetting(ConfigConstants.SECURITY_ADVANCED_MODULES_ENABLED, true, Property.NodeScope, Property.Filtered)
            );
            settings.add(
                Setting.boolSetting(ConfigConstants.SECURITY_ALLOW_UNSAFE_DEMOCERTIFICATES, false, Property.NodeScope, Property.Filtered)
            );
            settings.add(
                Setting.boolSetting(ConfigConstants.SECURITY_ALLOW_DEFAULT_INIT_SECURITYINDEX, false, Property.NodeScope, Property.Filtered)
            );
            settings.add(
                Setting.boolSetting(
                    ConfigConstants.SECURITY_BACKGROUND_INIT_IF_SECURITYINDEX_NOT_EXIST,
                    true,
                    Property.NodeScope,
                    Property.Filtered
                )
            );
            settings.add(
                Setting.boolSetting(ConfigConstants.SECURITY_DFM_EMPTY_OVERRIDES_ALL, false, Property.NodeScope, Property.Filtered)
            );
            settings.add(Setting.groupSetting(ConfigConstants.SECURITY_AUTHCZ_REST_IMPERSONATION_USERS + ".", Property.NodeScope)); // not
                                                                                                                                    // filtered
                                                                                                                                    // here

            settings.add(Setting.simpleString(ConfigConstants.SECURITY_ROLES_MAPPING_RESOLUTION, Property.NodeScope, Property.Filtered));
            settings.add(
                Setting.boolSetting(ConfigConstants.SECURITY_DISABLE_ENVVAR_REPLACEMENT, false, Property.NodeScope, Property.Filtered)
            );

            // Security - Audit
            settings.add(Setting.simpleString(ConfigConstants.SECURITY_AUDIT_TYPE_DEFAULT, Property.NodeScope, Property.Filtered));
            settings.add(Setting.groupSetting(ConfigConstants.SECURITY_AUDIT_CONFIG_ROUTES + ".", Property.NodeScope));
            settings.add(Setting.groupSetting(ConfigConstants.SECURITY_AUDIT_CONFIG_ENDPOINTS + ".", Property.NodeScope));
            settings.add(Setting.intSetting(ConfigConstants.SECURITY_AUDIT_THREADPOOL_SIZE, 10, Property.NodeScope, Property.Filtered));
            settings.add(
                Setting.intSetting(
                    ConfigConstants.SECURITY_AUDIT_THREADPOOL_MAX_QUEUE_LEN,
                    100 * 1000,
                    Property.NodeScope,
                    Property.Filtered
                )
            );
            settings.add(
                Setting.boolSetting(ConfigConstants.OPENDISTRO_SECURITY_AUDIT_LOG_REQUEST_BODY, true, Property.NodeScope, Property.Filtered)
            );
            settings.add(
                Setting.boolSetting(ConfigConstants.OPENDISTRO_SECURITY_AUDIT_RESOLVE_INDICES, true, Property.NodeScope, Property.Filtered)
            );
            settings.add(
                Setting.boolSetting(ConfigConstants.OPENDISTRO_SECURITY_AUDIT_ENABLE_REST, true, Property.NodeScope, Property.Filtered)
            );
            settings.add(
                Setting.boolSetting(ConfigConstants.OPENDISTRO_SECURITY_AUDIT_ENABLE_TRANSPORT, true, Property.NodeScope, Property.Filtered)
            );
            final List<String> disabledCategories = new ArrayList<String>(2);
            disabledCategories.add("AUTHENTICATED");
            disabledCategories.add("GRANTED_PRIVILEGES");
            settings.add(
                Setting.listSetting(
                    ConfigConstants.OPENDISTRO_SECURITY_AUDIT_CONFIG_DISABLED_TRANSPORT_CATEGORIES,
                    disabledCategories,
                    Function.identity(),
                    Property.NodeScope
                )
            ); // not filtered here
            settings.add(
                Setting.listSetting(
                    ConfigConstants.OPENDISTRO_SECURITY_AUDIT_CONFIG_DISABLED_REST_CATEGORIES,
                    disabledCategories,
                    Function.identity(),
                    Property.NodeScope
                )
            ); // not filtered here
            final List<String> ignoredUsers = new ArrayList<String>(2);
            ignoredUsers.add("kibanaserver");
            settings.add(
                Setting.listSetting(
                    ConfigConstants.OPENDISTRO_SECURITY_AUDIT_IGNORE_USERS,
                    ignoredUsers,
                    Function.identity(),
                    Property.NodeScope
                )
            ); // not filtered here
            settings.add(
                Setting.listSetting(
                    ConfigConstants.OPENDISTRO_SECURITY_AUDIT_IGNORE_REQUESTS,
                    Collections.emptyList(),
                    Function.identity(),
                    Property.NodeScope
                )
            ); // not filtered here
            settings.add(
                Setting.boolSetting(
                    ConfigConstants.OPENDISTRO_SECURITY_AUDIT_RESOLVE_BULK_REQUESTS,
                    false,
                    Property.NodeScope,
                    Property.Filtered
                )
            );
            settings.add(
                Setting.boolSetting(
                    ConfigConstants.OPENDISTRO_SECURITY_AUDIT_EXCLUDE_SENSITIVE_HEADERS,
                    true,
                    Property.NodeScope,
                    Property.Filtered
                )
            );

            final BiFunction<String, Boolean, Setting<Boolean>> boolSettingNodeScopeFiltered = (
                String keyWithNamespace,
                Boolean value) -> Setting.boolSetting(keyWithNamespace, value, Property.NodeScope, Property.Filtered);

            Arrays.stream(FilterEntries.values()).map(filterEntry -> {
                switch (filterEntry) {
                    case DISABLE_REST_CATEGORIES:
                    case DISABLE_TRANSPORT_CATEGORIES:
                        return Setting.listSetting(
                            filterEntry.getKeyWithNamespace(),
                            disabledCategories,
                            Function.identity(),
                            Property.NodeScope
                        );
                    case IGNORE_REQUESTS:
                        return Setting.listSetting(
                            filterEntry.getKeyWithNamespace(),
                            Collections.emptyList(),
                            Function.identity(),
                            Property.NodeScope
                        );
                    case IGNORE_USERS:
                        return Setting.listSetting(
                            filterEntry.getKeyWithNamespace(),
                            ignoredUsers,
                            Function.identity(),
                            Property.NodeScope
                        );
                    // All boolean settings with default of true
                    case ENABLE_REST:
                    case ENABLE_TRANSPORT:
                    case EXCLUDE_SENSITIVE_HEADERS:
                    case LOG_REQUEST_BODY:
                    case RESOLVE_INDICES:
                        return boolSettingNodeScopeFiltered.apply(filterEntry.getKeyWithNamespace(), true);
                    case RESOLVE_BULK_REQUESTS:
                        return boolSettingNodeScopeFiltered.apply(filterEntry.getKeyWithNamespace(), false);
                    default:
                        throw new RuntimeException("Please add support for new FilterEntries value '" + filterEntry.name() + "'");
                }
            }).forEach(settings::add);

            // Security - Audit - Sink
            settings.add(
                Setting.simpleString(
                    ConfigConstants.SECURITY_AUDIT_CONFIG_DEFAULT_PREFIX + ConfigConstants.SECURITY_AUDIT_OPENSEARCH_INDEX,
                    Property.NodeScope,
                    Property.Filtered
                )
            );
            settings.add(
                Setting.simpleString(
                    ConfigConstants.SECURITY_AUDIT_CONFIG_DEFAULT_PREFIX + ConfigConstants.SECURITY_AUDIT_OPENSEARCH_TYPE,
                    Property.NodeScope,
                    Property.Filtered
                )
            );

            // External OpenSearch
            settings.add(
                Setting.listSetting(
                    ConfigConstants.SECURITY_AUDIT_CONFIG_DEFAULT_PREFIX
                        + ConfigConstants.SECURITY_AUDIT_EXTERNAL_OPENSEARCH_HTTP_ENDPOINTS,
                    Lists.newArrayList("localhost:9200"),
                    Function.identity(),
                    Property.NodeScope
                )
            ); // not filtered here
            settings.add(
                Setting.simpleString(
                    ConfigConstants.SECURITY_AUDIT_CONFIG_DEFAULT_PREFIX + ConfigConstants.SECURITY_AUDIT_EXTERNAL_OPENSEARCH_USERNAME,
                    Property.NodeScope,
                    Property.Filtered
                )
            );
            settings.add(
                Setting.simpleString(
                    ConfigConstants.SECURITY_AUDIT_CONFIG_DEFAULT_PREFIX + ConfigConstants.SECURITY_AUDIT_EXTERNAL_OPENSEARCH_PASSWORD,
                    Property.NodeScope,
                    Property.Filtered
                )
            );
            settings.add(
                Setting.boolSetting(
                    ConfigConstants.SECURITY_AUDIT_CONFIG_DEFAULT_PREFIX + ConfigConstants.SECURITY_AUDIT_EXTERNAL_OPENSEARCH_ENABLE_SSL,
                    false,
                    Property.NodeScope,
                    Property.Filtered
                )
            );
            settings.add(
                Setting.boolSetting(
                    ConfigConstants.SECURITY_AUDIT_CONFIG_DEFAULT_PREFIX
                        + ConfigConstants.SECURITY_AUDIT_EXTERNAL_OPENSEARCH_VERIFY_HOSTNAMES,
                    true,
                    Property.NodeScope,
                    Property.Filtered
                )
            );
            settings.add(
                Setting.boolSetting(
                    ConfigConstants.SECURITY_AUDIT_CONFIG_DEFAULT_PREFIX
                        + ConfigConstants.SECURITY_AUDIT_EXTERNAL_OPENSEARCH_ENABLE_SSL_CLIENT_AUTH,
                    false,
                    Property.NodeScope,
                    Property.Filtered
                )
            );
            settings.add(
                Setting.simpleString(
                    ConfigConstants.SECURITY_AUDIT_CONFIG_DEFAULT_PREFIX
                        + ConfigConstants.SECURITY_AUDIT_EXTERNAL_OPENSEARCH_PEMCERT_CONTENT,
                    Property.NodeScope,
                    Property.Filtered
                )
            );
            settings.add(
                Setting.simpleString(
                    ConfigConstants.SECURITY_AUDIT_CONFIG_DEFAULT_PREFIX
                        + ConfigConstants.SECURITY_AUDIT_EXTERNAL_OPENSEARCH_PEMCERT_FILEPATH,
                    Property.NodeScope,
                    Property.Filtered
                )
            );
            settings.add(
                Setting.simpleString(
                    ConfigConstants.SECURITY_AUDIT_CONFIG_DEFAULT_PREFIX
                        + ConfigConstants.SECURITY_AUDIT_EXTERNAL_OPENSEARCH_PEMKEY_CONTENT,
                    Property.NodeScope,
                    Property.Filtered
                )
            );
            settings.add(
                Setting.simpleString(
                    ConfigConstants.SECURITY_AUDIT_CONFIG_DEFAULT_PREFIX
                        + ConfigConstants.SECURITY_AUDIT_EXTERNAL_OPENSEARCH_PEMKEY_FILEPATH,
                    Property.NodeScope,
                    Property.Filtered
                )
            );
            settings.add(
                Setting.simpleString(
                    ConfigConstants.SECURITY_AUDIT_CONFIG_DEFAULT_PREFIX
                        + ConfigConstants.SECURITY_AUDIT_EXTERNAL_OPENSEARCH_PEMKEY_PASSWORD,
                    Property.NodeScope,
                    Property.Filtered
                )
            );
            settings.add(
                Setting.simpleString(
                    ConfigConstants.SECURITY_AUDIT_CONFIG_DEFAULT_PREFIX
                        + ConfigConstants.SECURITY_AUDIT_EXTERNAL_OPENSEARCH_PEMTRUSTEDCAS_CONTENT,
                    Property.NodeScope,
                    Property.Filtered
                )
            );
            settings.add(
                Setting.simpleString(
                    ConfigConstants.SECURITY_AUDIT_CONFIG_DEFAULT_PREFIX
                        + ConfigConstants.SECURITY_AUDIT_EXTERNAL_OPENSEARCH_PEMTRUSTEDCAS_FILEPATH,
                    Property.NodeScope,
                    Property.Filtered
                )
            );
            settings.add(
                Setting.simpleString(
                    ConfigConstants.SECURITY_AUDIT_CONFIG_DEFAULT_PREFIX
                        + ConfigConstants.SECURITY_AUDIT_EXTERNAL_OPENSEARCH_JKS_CERT_ALIAS,
                    Property.NodeScope,
                    Property.Filtered
                )
            );
            settings.add(
                Setting.listSetting(
                    ConfigConstants.SECURITY_AUDIT_CONFIG_DEFAULT_PREFIX
                        + ConfigConstants.SECURITY_AUDIT_EXTERNAL_OPENSEARCH_ENABLED_SSL_CIPHERS,
                    Collections.emptyList(),
                    Function.identity(),
                    Property.NodeScope
                )
            );// not filtered here
            settings.add(
                Setting.listSetting(
                    ConfigConstants.SECURITY_AUDIT_CONFIG_DEFAULT_PREFIX
                        + ConfigConstants.SECURITY_AUDIT_EXTERNAL_OPENSEARCH_ENABLED_SSL_PROTOCOLS,
                    Collections.emptyList(),
                    Function.identity(),
                    Property.NodeScope
                )
            );// not filtered here

            // Webhooks
            settings.add(
                Setting.simpleString(
                    ConfigConstants.SECURITY_AUDIT_CONFIG_DEFAULT_PREFIX + ConfigConstants.SECURITY_AUDIT_WEBHOOK_URL,
                    Property.NodeScope,
                    Property.Filtered
                )
            );
            settings.add(
                Setting.simpleString(
                    ConfigConstants.SECURITY_AUDIT_CONFIG_DEFAULT_PREFIX + ConfigConstants.SECURITY_AUDIT_WEBHOOK_FORMAT,
                    Property.NodeScope,
                    Property.Filtered
                )
            );
            settings.add(
                Setting.boolSetting(
                    ConfigConstants.SECURITY_AUDIT_CONFIG_DEFAULT_PREFIX + ConfigConstants.SECURITY_AUDIT_WEBHOOK_SSL_VERIFY,
                    true,
                    Property.NodeScope,
                    Property.Filtered
                )
            );
            settings.add(
                Setting.simpleString(
                    ConfigConstants.SECURITY_AUDIT_CONFIG_DEFAULT_PREFIX + ConfigConstants.SECURITY_AUDIT_WEBHOOK_PEMTRUSTEDCAS_FILEPATH,
                    Property.NodeScope,
                    Property.Filtered
                )
            );
            settings.add(
                Setting.simpleString(
                    ConfigConstants.SECURITY_AUDIT_CONFIG_DEFAULT_PREFIX + ConfigConstants.SECURITY_AUDIT_WEBHOOK_PEMTRUSTEDCAS_CONTENT,
                    Property.NodeScope,
                    Property.Filtered
                )
            );

            // Log4j
            settings.add(
                Setting.simpleString(
                    ConfigConstants.SECURITY_AUDIT_CONFIG_DEFAULT_PREFIX + ConfigConstants.SECURITY_AUDIT_LOG4J_LOGGER_NAME,
                    Property.NodeScope,
                    Property.Filtered
                )
            );
            settings.add(
                Setting.simpleString(
                    ConfigConstants.SECURITY_AUDIT_CONFIG_DEFAULT_PREFIX + ConfigConstants.SECURITY_AUDIT_LOG4J_LEVEL,
                    Property.NodeScope,
                    Property.Filtered
                )
            );

            // Kerberos
            settings.add(Setting.simpleString(ConfigConstants.SECURITY_KERBEROS_KRB5_FILEPATH, Property.NodeScope, Property.Filtered));
            settings.add(
                Setting.simpleString(ConfigConstants.SECURITY_KERBEROS_ACCEPTOR_KEYTAB_FILEPATH, Property.NodeScope, Property.Filtered)
            );
            settings.add(Setting.simpleString(ConfigConstants.SECURITY_KERBEROS_ACCEPTOR_PRINCIPAL, Property.NodeScope, Property.Filtered));

            // OpenSearch Security - REST API
            settings.add(
                Setting.listSetting(
                    ConfigConstants.SECURITY_RESTAPI_ROLES_ENABLED,
                    Collections.emptyList(),
                    Function.identity(),
                    Property.NodeScope
                )
            ); // not filtered here
            settings.add(Setting.groupSetting(ConfigConstants.SECURITY_RESTAPI_ENDPOINTS_DISABLED + ".", Property.NodeScope));
            settings.add(Setting.boolSetting(ConfigConstants.SECURITY_RESTAPI_ADMIN_ENABLED, false, Property.NodeScope, Property.Filtered));

            settings.add(
                Setting.simpleString(ConfigConstants.SECURITY_RESTAPI_PASSWORD_VALIDATION_REGEX, Property.NodeScope, Property.Filtered)
            );
            settings.add(
                Setting.simpleString(
                    ConfigConstants.SECURITY_RESTAPI_PASSWORD_VALIDATION_ERROR_MESSAGE,
                    Property.NodeScope,
                    Property.Filtered
                )
            );

            settings.add(
                Setting.intSetting(ConfigConstants.SECURITY_RESTAPI_PASSWORD_MIN_LENGTH, -1, -1, Property.NodeScope, Property.Filtered)
            );
            settings.add(
                Setting.simpleString(
                    ConfigConstants.SECURITY_RESTAPI_PASSWORD_SCORE_BASED_VALIDATION_STRENGTH,
                    PasswordValidator.ScoreStrength.STRONG.name(),
                    PasswordValidator.ScoreStrength::fromConfiguration,
                    Property.NodeScope,
                    Property.Filtered
                )
            );

            // Compliance
            settings.add(
                Setting.listSetting(
                    ConfigConstants.OPENDISTRO_SECURITY_COMPLIANCE_HISTORY_WRITE_WATCHED_INDICES,
                    Collections.emptyList(),
                    Function.identity(),
                    Property.NodeScope
                )
            ); // not filtered here
            settings.add(
                Setting.listSetting(
                    ConfigConstants.OPENDISTRO_SECURITY_COMPLIANCE_HISTORY_READ_WATCHED_FIELDS,
                    Collections.emptyList(),
                    Function.identity(),
                    Property.NodeScope
                )
            ); // not filtered here
            settings.add(
                Setting.boolSetting(
                    ConfigConstants.OPENDISTRO_SECURITY_COMPLIANCE_HISTORY_WRITE_METADATA_ONLY,
                    false,
                    Property.NodeScope,
                    Property.Filtered
                )
            );
            settings.add(
                Setting.boolSetting(
                    ConfigConstants.OPENDISTRO_SECURITY_COMPLIANCE_HISTORY_READ_METADATA_ONLY,
                    false,
                    Property.NodeScope,
                    Property.Filtered
                )
            );
            settings.add(
                Setting.boolSetting(
                    ConfigConstants.OPENDISTRO_SECURITY_COMPLIANCE_HISTORY_WRITE_LOG_DIFFS,
                    false,
                    Property.NodeScope,
                    Property.Filtered
                )
            );
            settings.add(
                Setting.boolSetting(
                    ConfigConstants.OPENDISTRO_SECURITY_COMPLIANCE_HISTORY_EXTERNAL_CONFIG_ENABLED,
                    false,
                    Property.NodeScope,
                    Property.Filtered
                )
            );
            settings.add(
                Setting.listSetting(
                    ConfigConstants.OPENDISTRO_SECURITY_COMPLIANCE_HISTORY_READ_IGNORE_USERS,
                    Collections.emptyList(),
                    Function.identity(),
                    Property.NodeScope
                )
            ); // not filtered here
            settings.add(
                Setting.listSetting(
                    ConfigConstants.OPENDISTRO_SECURITY_COMPLIANCE_HISTORY_WRITE_IGNORE_USERS,
                    Collections.emptyList(),
                    Function.identity(),
                    Property.NodeScope
                )
            ); // not filtered here
            settings.add(
                Setting.boolSetting(
                    ConfigConstants.SECURITY_COMPLIANCE_DISABLE_ANONYMOUS_AUTHENTICATION,
                    false,
                    Property.NodeScope,
                    Property.Filtered
                )
            );
            settings.add(
                Setting.listSetting(
                    ConfigConstants.SECURITY_COMPLIANCE_IMMUTABLE_INDICES,
                    Collections.emptyList(),
                    Function.identity(),
                    Property.NodeScope
                )
            ); // not filtered here
            settings.add(Setting.simpleString(ConfigConstants.SECURITY_COMPLIANCE_SALT, Property.NodeScope, Property.Filtered));
            settings.add(
                Setting.boolSetting(
                    ConfigConstants.SECURITY_COMPLIANCE_HISTORY_INTERNAL_CONFIG_ENABLED,
                    false,
                    Property.NodeScope,
                    Property.Filtered
                )
            );
            settings.add(transportPassiveAuthSetting.getDynamicSetting());

            settings.add(
                Setting.boolSetting(
                    ConfigConstants.SECURITY_FILTER_SECURITYINDEX_FROM_ALL_REQUESTS,
                    false,
                    Property.NodeScope,
                    Property.Filtered
                )
            );

            // compat
            settings.add(
                Setting.boolSetting(
                    ConfigConstants.SECURITY_UNSUPPORTED_DISABLE_INTERTRANSPORT_AUTH_INITIALLY,
                    false,
                    Property.NodeScope,
                    Property.Filtered
                )
            );
            settings.add(
                Setting.boolSetting(
                    ConfigConstants.SECURITY_UNSUPPORTED_DISABLE_REST_AUTH_INITIALLY,
                    false,
                    Property.NodeScope,
                    Property.Filtered
                )
            );

            // system integration
            settings.add(
                Setting.boolSetting(
                    ConfigConstants.SECURITY_UNSUPPORTED_RESTORE_SECURITYINDEX_ENABLED,
                    false,
                    Property.NodeScope,
                    Property.Filtered
                )
            );
            settings.add(
                Setting.boolSetting(ConfigConstants.SECURITY_UNSUPPORTED_INJECT_USER_ENABLED, false, Property.NodeScope, Property.Filtered)
            );
            settings.add(
                Setting.boolSetting(
                    ConfigConstants.SECURITY_UNSUPPORTED_INJECT_ADMIN_USER_ENABLED,
                    false,
                    Property.NodeScope,
                    Property.Filtered
                )
            );
            settings.add(
                Setting.boolSetting(ConfigConstants.SECURITY_UNSUPPORTED_ALLOW_NOW_IN_DLS, false, Property.NodeScope, Property.Filtered)
            );
            settings.add(
                Setting.boolSetting(
                    ConfigConstants.SECURITY_UNSUPPORTED_RESTAPI_ALLOW_SECURITYCONFIG_MODIFICATION,
                    false,
                    Property.NodeScope,
                    Property.Filtered
                )
            );
            settings.add(
                Setting.boolSetting(ConfigConstants.SECURITY_UNSUPPORTED_LOAD_STATIC_RESOURCES, true, Property.NodeScope, Property.Filtered)
            );
            settings.add(
                Setting.boolSetting(ConfigConstants.SECURITY_SSL_CERT_RELOAD_ENABLED, false, Property.NodeScope, Property.Filtered)
            );
            settings.add(
                Setting.boolSetting(
                    ConfigConstants.SECURITY_UNSUPPORTED_ACCEPT_INVALID_CONFIG,
                    false,
                    Property.NodeScope,
                    Property.Filtered
                )
            );
        }

        return settings;
    }

    @Override
    public List<String> getSettingsFilter() {
        List<String> settingsFilter = new ArrayList<>();

        if (disabled) {
            return settingsFilter;
        }
        settingsFilter.add("opendistro_security.*");
        settingsFilter.add("plugins.security.*");
        return settingsFilter;
    }

    @Override
    public void onNodeStarted() {
        log.info("Node started");
        if (!SSLConfig.isSslOnlyMode() && !client && !disabled) {
            cr.initOnNodeStart();
        }
        final Set<ModuleInfo> securityModules = ReflectionHelper.getModulesLoaded();
        log.info("{} OpenSearch Security modules loaded so far: {}", securityModules.size(), securityModules);
    }

    // below is a hack because it seems not possible to access RepositoriesService from a non guice class
    // the way of how deguice is organized is really a mess - hope this can be fixed in later versions
    // TODO check if this could be removed

    @Override
    public Collection<Class<? extends LifecycleComponent>> getGuiceServiceClasses() {

        if (client || disabled || SSLConfig.isSslOnlyMode()) {
            return Collections.emptyList();
        }

        final List<Class<? extends LifecycleComponent>> services = new ArrayList<>(1);
        services.add(GuiceHolder.class);
        return services;
    }

    @Override
    public Function<String, Predicate<String>> getFieldFilter() {
        return index -> {
            if (threadPool == null) {
                return field -> true;
            }
            final Map<String, Set<String>> allowedFlsFields = (Map<String, Set<String>>) HeaderHelper.deserializeSafeFromHeader(
                threadPool.getThreadContext(),
                ConfigConstants.OPENDISTRO_SECURITY_FLS_FIELDS_HEADER
            );

            final String eval = SecurityUtils.evalMap(allowedFlsFields, index);

            if (eval == null) {
                return field -> true;
            } else {

                final Set<String> includesExcludes = allowedFlsFields.get(eval);
                final Set<String> includesSet = new HashSet<>(includesExcludes.size());
                final Set<String> excludesSet = new HashSet<>(includesExcludes.size());

                for (final String incExc : includesExcludes) {
                    final char firstChar = incExc.charAt(0);

                    if (firstChar == '!' || firstChar == '~') {
                        excludesSet.add(incExc.substring(1));
                    } else {
                        includesSet.add(incExc);
                    }
                }

                if (!excludesSet.isEmpty()) {
                    WildcardMatcher excludeMatcher = WildcardMatcher.from(excludesSet);
                    return field -> !excludeMatcher.test(handleKeyword(field));
                } else {
                    WildcardMatcher includeMatcher = WildcardMatcher.from(includesSet);
                    return field -> includeMatcher.test(handleKeyword(field));
                }
            }
        };
    }

    @Override
    public Collection<SystemIndexDescriptor> getSystemIndexDescriptors(Settings settings) {
        final String indexPattern = settings.get(
            ConfigConstants.SECURITY_CONFIG_INDEX_NAME,
            ConfigConstants.OPENDISTRO_SECURITY_DEFAULT_CONFIG_INDEX
        );
        final SystemIndexDescriptor systemIndexDescriptor = new SystemIndexDescriptor(indexPattern, "Security index");
        return Collections.singletonList(systemIndexDescriptor);
    }

    private static String handleKeyword(final String field) {
        if (field != null && field.endsWith(KEYWORD)) {
            return field.substring(0, field.length() - KEYWORD.length());
        }
        return field;
    }

    @Override
    public Subject getSubject() {
        return subject;
    }

    @Override
    public ScheduledJobIdentityManager getScheduledJobIdentityManager() {
        return scheduledJobIdentityManager;
    }

    @Override
    public TokenManager getTokenManager() {
        return new NoopTokenManager();
    }

    public static class GuiceHolder implements LifecycleComponent {

        private static RepositoriesService repositoriesService;
        private static RemoteClusterService remoteClusterService;
        private static IndicesService indicesService;
        private static PitService pitService;

        // CS-SUPPRESS-SINGLE: RegexpSingleline Extensions manager used to allow/disallow TLS connections to extensions
        private static ExtensionsManager extensionsManager;

        @Inject
        public GuiceHolder(
            final RepositoriesService repositoriesService,
            final TransportService remoteClusterService,
            IndicesService indicesService,
            PitService pitService,
            ExtensionsManager extensionsManager
        ) {
            GuiceHolder.repositoriesService = repositoriesService;
            GuiceHolder.remoteClusterService = remoteClusterService.getRemoteClusterService();
            GuiceHolder.indicesService = indicesService;
            GuiceHolder.pitService = pitService;
            GuiceHolder.extensionsManager = extensionsManager;
        }
        // CS-ENFORCE-SINGLE

        public static RepositoriesService getRepositoriesService() {
            return repositoriesService;
        }

        public static RemoteClusterService getRemoteClusterService() {
            return remoteClusterService;
        }

        public static IndicesService getIndicesService() {
            return indicesService;
        }

        public static PitService getPitService() {
            return pitService;
        }

        // CS-SUPPRESS-SINGLE: RegexpSingleline Extensions manager used to allow/disallow TLS connections to extensions
        public static ExtensionsManager getExtensionsManager() {
            return extensionsManager;
        }
        // CS-ENFORCE-SINGLE

        @Override
        public void close() {}

        @Override
        public State lifecycleState() {
            return null;
        }

        @Override
        public void addLifecycleListener(LifecycleListener listener) {}

        @Override
        public void removeLifecycleListener(LifecycleListener listener) {}

        @Override
        public void start() {}

        @Override
        public void stop() {}

    }
}<|MERGE_RESOLUTION|>--- conflicted
+++ resolved
@@ -1069,17 +1069,12 @@
         );
         components.add(principalExtractor);
 
-<<<<<<< HEAD
         scheduledJobIdentityManager = new SecurityScheduledJobIdentityManager(cs, localClient, threadPool);
 
-        // NOTE: We need to create DefaultInterClusterRequestEvaluator before creating ConfigurationRepository since the latter requires security index to be accessible which means
-        // communciation with other nodes is already up. However for the communication to be up, there needs to be trusted nodes_dn. Hence the base values from opensearch.yml
-=======
         // NOTE: We need to create DefaultInterClusterRequestEvaluator before creating ConfigurationRepository since the latter requires
         // security index to be accessible which means
         // communciation with other nodes is already up. However for the communication to be up, there needs to be trusted nodes_dn. Hence
         // the base values from opensearch.yml
->>>>>>> 3c9f7c29
         // is used to first establish trust between same cluster nodes and there after dynamic config is loaded if enabled.
         if (DEFAULT_INTERCLUSTER_REQUEST_EVALUATOR_CLASS.equals(className)) {
             DefaultInterClusterRequestEvaluator e = (DefaultInterClusterRequestEvaluator) interClusterRequestEvaluator;
@@ -1094,10 +1089,7 @@
         components.add(si);
         components.add(dcf);
         components.add(userService);
-<<<<<<< HEAD
         components.add(scheduledJobIdentityManager);
-=======
->>>>>>> 3c9f7c29
 
         return components;
 
