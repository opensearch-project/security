--- conflicted
+++ resolved
@@ -105,10 +105,7 @@
             typeToProvider.clear();
 
             if (protectedTypes == null || protectedTypes.isEmpty()) {
-<<<<<<< HEAD
                 // No protected types -> leave maps empty
-=======
->>>>>>> a18f1bb6
                 return;
             }
 
@@ -116,12 +113,7 @@
                 for (var rp : extension.getResourceProviders()) {
                     final String type = rp.resourceType();
                     if (!protectedTypes.contains(type)) continue;
-<<<<<<< HEAD
-
-                    typeToProvider.put(type, rp);
-=======
                     typeToProvider.put(rp.resourceType(), rp);
->>>>>>> a18f1bb6
                 }
             }
         } finally {
@@ -129,8 +121,6 @@
         }
     }
 
-<<<<<<< HEAD
-=======
     /**
      * Extracts the value of a field from the Lucene document backing an {@link Engine.Index} operation.
      * <p>
@@ -143,7 +133,6 @@
      * @param indexOp   the index operation whose parsed document will be inspected; must not be {@code null}
      * @return the first non-{@code null} string or UTF-8-decoded binary value of the field, or {@code null} if no such value exists
      */
->>>>>>> a18f1bb6
     public static String extractFieldFromIndexOp(String fieldName, Engine.Index indexOp) {
         String fieldValue = null;
         for (IndexableField f : indexOp.parsedDoc().rootDoc().getFields(fieldName)) {
@@ -159,8 +148,6 @@
         return fieldValue;
     }
 
-<<<<<<< HEAD
-=======
     /**
      * Resolves the resource type for the given index operation and resource index.
      * <p>
@@ -176,7 +163,6 @@
      * @param indexOp       the index operation from which a dynamic type field may be extracted
      * @return the resolved resource type, or {@code null} if no matching provider exists for {@code resourceIndex}
      */
->>>>>>> a18f1bb6
     public String getResourceTypeForIndexOp(String resourceIndex, Engine.Index indexOp) {
         lock.readLock().lock();
         try {
@@ -248,7 +234,6 @@
     }
 
     public ResourceProvider getResourceProvider(String type) {
-<<<<<<< HEAD
         lock.readLock().lock();
         try {
             return typeToProvider.get(type);
@@ -264,17 +249,11 @@
                 return null;
             }
             return typeToProvider.get(type).resourceIndexName();
-=======
-        lock.readLock().lock();
-        try {
-            return typeToProvider.get(type);
->>>>>>> a18f1bb6
-        } finally {
-            lock.readLock().unlock();
-        }
-    }
-
-<<<<<<< HEAD
+        } finally {
+            lock.readLock().unlock();
+        }
+    }
+
     public String getParentIdField(String resourceType) {
         lock.readLock().lock();
         try {
@@ -294,15 +273,6 @@
                 return null;
             }
             return typeToProvider.get(resourceType).parentType();
-=======
-    public String indexByType(String type) {
-        lock.readLock().lock();
-        try {
-            if (!typeToProvider.containsKey(type)) {
-                return null;
-            }
-            return typeToProvider.get(type).resourceIndexName();
->>>>>>> a18f1bb6
         } finally {
             lock.readLock().unlock();
         }
