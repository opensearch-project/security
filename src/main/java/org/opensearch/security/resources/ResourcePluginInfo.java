--- conflicted
+++ resolved
@@ -55,13 +55,6 @@
     // AuthZ: resolved (flattened) groups per type
     private final Map<String, FlattenedActionGroups> typeToFlattened = new HashMap<>();
 
-<<<<<<< HEAD
-    public void setResourceSharingExtensions(Set<ResourceSharingExtension> extensions, List<String> protectedTypes) {
-        resourceSharingExtensions.clear();
-        typeToIndex.clear();
-        // only assign types if the list setting is non-empty
-        if (!protectedTypes.isEmpty()) {
-=======
     // cache current protected types and their indices
     private final ReentrantReadWriteLock lock = new ReentrantReadWriteLock();    // make the updates/reads thread-safe
     private Set<String> currentProtectedTypes = Collections.emptySet();          // snapshot of last set
@@ -76,9 +69,7 @@
         try {
             resourceSharingExtensions.clear();
             typeToIndex.clear();
-            indexToType.clear();
-
->>>>>>> f9fb61a0
+
             // Enforce resource-type unique-ness
             Set<String> resourceTypes = new HashSet<>();
             for (ResourceSharingExtension extension : extensions) {
@@ -114,7 +105,6 @@
         try {
             // Rebuild mappings based on the current allowlist
             typeToIndex.clear();
-            indexToType.clear();
 
             if (protectedTypes == null || protectedTypes.isEmpty()) {
                 // No protected types -> leave maps empty
@@ -133,7 +123,6 @@
 
                     final String index = rp.resourceIndexName();
                     typeToIndex.put(type, index);
-                    indexToType.put(index, type);
                 }
             }
 
@@ -198,18 +187,6 @@
         }
     }
 
-<<<<<<< HEAD
-=======
-    public String typeByIndex(String index) {
-        lock.readLock().lock();
-        try {
-            return indexToType.get(index);
-        } finally {
-            lock.readLock().unlock();
-        }
-    }
-
->>>>>>> f9fb61a0
     public String indexByType(String type) {
         lock.readLock().lock();
         try {
@@ -233,14 +210,10 @@
         }
     }
 
-<<<<<<< HEAD
     public Collection<String> getResourceIndices() {
-        return typeToIndex.values();
-=======
-    public Set<String> getResourceIndices() {
-        lock.readLock().lock();
-        try {
-            return new LinkedHashSet<>(indexToType.keySet());
+        lock.readLock().lock();
+        try {
+            return typeToIndex.values();
         } finally {
             lock.readLock().unlock();
         }
@@ -259,15 +232,14 @@
                 return cachedProtectedTypeIndices;
             }
 
-            return indexToType.entrySet()
+            return typeToIndex.entrySet()
                 .stream()
-                .filter(e -> resourceTypes.contains(e.getValue()))
-                .map(Map.Entry::getKey)
+                .filter(e -> resourceTypes.contains(e.getKey()))
+                .map(Map.Entry::getValue)
                 .collect(Collectors.toSet());
         } finally {
             lock.readLock().unlock();
         }
->>>>>>> f9fb61a0
     }
 
 }
