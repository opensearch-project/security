--- conflicted
+++ resolved
@@ -51,26 +51,6 @@
     public void setResourceSharingExtensions(Set<ResourceSharingExtension> extensions, List<String> protectedTypes) {
         resourceSharingExtensions.clear();
         typeToIndex.clear();
-<<<<<<< HEAD
-        // Enforce resource-type unique-ness
-        Set<String> resourceTypes = new HashSet<>();
-        for (ResourceSharingExtension extension : extensions) {
-            for (var rp : extension.getResourceProviders()) {
-                if (!resourceTypes.contains(rp.resourceType())) {
-                    // add name seen so far to the resource-types set
-                    resourceTypes.add(rp.resourceType());
-                    // also cache type->index and index->type mapping
-                    typeToIndex.put(rp.resourceType(), rp.resourceIndexName());
-                } else {
-                    throw new OpenSearchSecurityException(
-                        String.format(
-                            "Resource type [%s] is already registered. Please provide a different unique-name for the resource declared by %s.",
-                            rp.resourceType(),
-                            extension.getClass().getName()
-                        )
-                    );
-=======
-        indexToType.clear();
         // only assign types if the list setting is non-empty
         if (!protectedTypes.isEmpty()) {
             // Enforce resource-type unique-ness
@@ -86,7 +66,6 @@
                         resourceTypes.add(rp.resourceType());
                         // also cache type->index and index->type mapping
                         typeToIndex.put(rp.resourceType(), rp.resourceIndexName());
-                        indexToType.put(rp.resourceIndexName(), rp.resourceType());
                     } else {
                         throw new OpenSearchSecurityException(
                             String.format(
@@ -96,7 +75,6 @@
                             )
                         );
                     }
->>>>>>> 79015964
                 }
             }
         }
