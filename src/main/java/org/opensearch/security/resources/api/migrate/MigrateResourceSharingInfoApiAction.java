--- conflicted
+++ resolved
@@ -321,11 +321,8 @@
                     .createdBy(createdBy)
                     .shareWith(shareWith);
                 builder.resourceType(provider.resourceType());
-<<<<<<< HEAD
                 // TODO uncomment when hierarchy fully supported
                 // builder.parentType(provider.parentType());
-=======
->>>>>>> a18f1bb6
                 ResourceSharing sharingInfo = builder.build();
                 sharingIndexHandler.indexResourceSharing(sourceInfo.getLeft(), sharingInfo, listener);
             } catch (Exception e) {
