--- conflicted
+++ resolved
@@ -11,10 +11,6 @@
 
 import java.io.IOException;
 import java.util.HashMap;
-<<<<<<< HEAD
-=======
-import java.util.HashSet;
->>>>>>> 58f51fcc
 import java.util.List;
 import java.util.Map;
 import java.util.Set;
@@ -47,16 +43,6 @@
 import org.opensearch.core.xcontent.ToXContent;
 import org.opensearch.core.xcontent.XContentParser;
 import org.opensearch.index.engine.VersionConflictEngineException;
-<<<<<<< HEAD
-=======
-import org.opensearch.index.query.AbstractQueryBuilder;
-import org.opensearch.index.query.BoolQueryBuilder;
-import org.opensearch.index.query.MatchAllQueryBuilder;
-import org.opensearch.index.query.QueryBuilders;
-import org.opensearch.search.Scroll;
-import org.opensearch.search.SearchHit;
-import org.opensearch.search.builder.SearchSourceBuilder;
->>>>>>> 58f51fcc
 import org.opensearch.security.spi.resources.sharing.CreatedBy;
 import org.opensearch.security.spi.resources.sharing.Recipient;
 import org.opensearch.security.spi.resources.sharing.Recipients;
@@ -248,188 +234,6 @@
     }
 
     /**
-<<<<<<< HEAD
-=======
-     * Fetches all resource sharing records that match the specified system index. This method retrieves
-     * a get of resource IDs associated with the given system index from the resource sharing index.
-     *
-     * <p>The method executes the following steps:
-     * <ol>
-     *   <li>Creates a search request with term query matching the system index</li>
-     *   <li>Applies source filtering to only fetch resource_id field</li>
-     *   <li>Executes the search with a limit of 10000 documents</li>
-     *   <li>Processes the results to extract resource IDs</li>
-     * </ol>
-     *
-     * <p>Example query structure:
-     * <pre>
-     * {
-     *   "query": {
-     *     "term": {
-     *       "source_idx": "resource_index_name"
-     *     }
-     *   },
-     *   "_source": ["resource_id"],
-     *   "size": 10000
-     * }
-     * </pre>
-     *
-     * @param resourceIndex The source index to match against the source_idx field
-     * @param listener    The listener to be notified when the operation completes.
-     *                    The listener receives a set of resource IDs as a result.
-     * @apiNote This method:
-     * <ul>
-     *   <li>Uses source filtering for optimal performance</li>
-     *   <li>Performs exact matching on the source_idx field</li>
-     *   <li>Returns an empty get instead of throwing exceptions</li>
-     * </ul>
-     */
-    public void fetchAllResourceIds(String resourceIndex, ActionListener<Set<String>> listener) {
-        String resourceSharingIndex = getSharingIndex(resourceIndex);
-        LOGGER.debug("Fetching all documents asynchronously from {}", resourceSharingIndex);
-        Scroll scroll = new Scroll(TimeValue.timeValueMinutes(1L));
-
-        try (ThreadContext.StoredContext ctx = threadPool.getThreadContext().stashContext()) {
-            final SearchRequest searchRequest = new SearchRequest(resourceSharingIndex);
-            searchRequest.scroll(scroll);
-
-            MatchAllQueryBuilder query = QueryBuilders.matchAllQuery();
-
-            executeSearchRequest(scroll, searchRequest, query, ActionListener.wrap(resourceIds -> {
-                ctx.restore();
-                LOGGER.debug("Found {} documents in {}", resourceIds.size(), resourceSharingIndex);
-                listener.onResponse(resourceIds);
-            }, exception -> {
-                LOGGER.error("Search failed while locating all records inside resourceIndex={} ", resourceIndex, exception);
-                listener.onFailure(exception);
-            }));
-        }
-    }
-
-    /**
-     * Helper method to fetch own and shared documents based on action-group match.
-     * This method uses scroll API to handle large result sets efficiently.
-     *
-     *
-     * @param resourceIndex The source index to match against the source_idx field
-     * @param entities      Set of values to match in the specified Recipient field. Used for logging. ActionGroupQuery is already updated with these values.
-     * @param actionGroupQuery The query to match against the action-group field
-     * @param listener      The listener to be notified when the operation completes.
-     *                      The listener receives a set of resource IDs as a result.
-     * @throws RuntimeException if the search operation fails
-     * @apiNote This method:
-     * <ul>
-     *   <li>Uses scroll API with 1-minute timeout</li>
-     *   <li>Processes results in batches of 1000 documents</li>
-     *   <li>Performs source filtering for optimization</li>
-     *   <li>Uses nested queries for accessing array elements</li>
-     *   <li>Properly cleans up scroll context after use</li>
-     * </ul>
-     */
-    public void fetchAccessibleResourceIds(
-        String resourceIndex,
-        Set<String> entities,
-        BoolQueryBuilder actionGroupQuery,
-        ActionListener<Set<String>> listener
-    ) {
-        final Scroll scroll = new Scroll(TimeValue.timeValueMinutes(1L));
-
-        try (ThreadContext.StoredContext ctx = this.threadPool.getThreadContext().stashContext()) {
-            // Search the RESOURCE INDEX directly (not the *-sharing index)
-            SearchRequest searchRequest = new SearchRequest(resourceIndex);
-            searchRequest.scroll(scroll);
-
-            // We match any doc whose "principals" contains at least one of the entities
-            // e.g., "user:alice", "role:admin", "backend:ops"
-            BoolQueryBuilder boolQuery = QueryBuilders.boolQuery()
-                .filter(QueryBuilders.termsQuery("all_shared_principals.keyword", entities));
-
-            executeIdCollectingSearchRequest(scroll, searchRequest, boolQuery, ActionListener.wrap(resourceIds -> {
-                ctx.restore();
-                LOGGER.debug("Found {} accessible resources in {}", resourceIds.size(), resourceIndex);
-                listener.onResponse(resourceIds);
-            }, exception -> {
-                LOGGER.error("Search failed for resourceIndex={}, entities={}", resourceIndex, entities, exception);
-                listener.onFailure(exception);
-            }));
-        }
-    }
-
-    /**
-     * Executes a search request against the resource index and collects _id values (resource IDs) using scroll.
-     *
-     * @param scroll        Search scroll context
-     * @param searchRequest Initial search request
-     * @param query         Query builder for the request
-     * @param listener      Listener to receive the collected resource IDs
-     */
-    private void executeIdCollectingSearchRequest(
-        Scroll scroll,
-        SearchRequest searchRequest,
-        AbstractQueryBuilder<? extends AbstractQueryBuilder<?>> query,
-        ActionListener<Set<String>> listener
-    ) {
-        SearchSourceBuilder ssb = new SearchSourceBuilder().query(query).size(1000).fetchSource(false); // we only need _id
-
-        searchRequest.source(ssb);
-
-        StepListener<SearchResponse> searchStep = new StepListener<>();
-        client.search(searchRequest, searchStep);
-
-        searchStep.whenComplete(initialResponse -> {
-            Set<String> collectedResourceIds = new HashSet<>();
-            String scrollId = initialResponse.getScrollId();
-            processScrollIds(collectedResourceIds, scroll, scrollId, initialResponse.getHits().getHits(), listener);
-        }, listener::onFailure);
-    }
-
-    /**
-     * Recursively processes scroll results and collects hit IDs.
-     *
-     * @param collectedResourceIds Internal accumulator for resource IDs
-     * @param scroll               Scroll context
-     * @param scrollId             Scroll ID
-     * @param hits                 Search hits
-     * @param listener             Listener to receive final set of resource IDs
-     */
-    private void processScrollIds(
-        Set<String> collectedResourceIds,
-        Scroll scroll,
-        String scrollId,
-        SearchHit[] hits,
-        ActionListener<Set<String>> listener
-    ) {
-        if (hits == null || hits.length == 0) {
-            clearScroll(scrollId, ActionListener.wrap(ignored -> listener.onResponse(collectedResourceIds), listener::onFailure));
-            return;
-        }
-
-        for (SearchHit hit : hits) {
-            // Resource ID is the document _id in the resource index
-            collectedResourceIds.add(hit.getId());
-        }
-
-        SearchScrollRequest scrollRequest = new SearchScrollRequest(scrollId).scroll(scroll);
-        client.searchScroll(
-            scrollRequest,
-            ActionListener.wrap(
-                scrollResponse -> processScrollIds(
-                    collectedResourceIds,
-                    scroll,
-                    scrollResponse.getScrollId(),
-                    scrollResponse.getHits().getHits(),
-                    listener
-                ),
-                e -> clearScroll(scrollId, ActionListener.wrap(ignored -> listener.onFailure(e), ex -> {
-                    e.addSuppressed(ex);
-                    listener.onFailure(e);
-                }))
-            )
-        );
-    }
-
-    /**
->>>>>>> 58f51fcc
      * Fetches a specific resource sharing document by its resource ID and system resourceIndex.
      * This method performs an exact match search and parses the result into a ResourceSharing object.
      *
@@ -869,104 +673,4 @@
         }
     }
 
-<<<<<<< HEAD
-=======
-    /**
-     * Executes a search request and returns a set of collected resource IDs using scroll.
-     *
-     * @param scroll        Search scroll context
-     * @param searchRequest Initial search request
-     * @param query         Query builder for the request
-     * @param listener      Listener to receive the collected resource IDs
-     */
-    private void executeSearchRequest(
-        Scroll scroll,
-        SearchRequest searchRequest,
-        AbstractQueryBuilder<? extends AbstractQueryBuilder<?>> query,
-        ActionListener<Set<String>> listener
-    ) {
-        SearchSourceBuilder searchSourceBuilder = new SearchSourceBuilder().query(query)
-            .size(1000)
-            .fetchSource(new String[] { "resource_id" }, null);
-
-        searchRequest.source(searchSourceBuilder);
-
-        StepListener<SearchResponse> searchStep = new StepListener<>();
-        client.search(searchRequest, searchStep);
-
-        searchStep.whenComplete(initialResponse -> {
-            Set<String> collectedResourceIds = new HashSet<>();
-            String scrollId = initialResponse.getScrollId();
-            processScrollResults(collectedResourceIds, scroll, scrollId, initialResponse.getHits().getHits(), listener);
-        }, listener::onFailure);
-    }
-
-    /**
-     * Recursively processes scroll results and collects resource IDs.
-     *
-     * @param collectedResourceIds Internal accumulator for resource IDs
-     * @param scroll               Scroll context
-     * @param scrollId             Scroll ID
-     * @param hits                 Search hits
-     * @param listener             Listener to receive final set of resource IDs
-     */
-    private void processScrollResults(
-        Set<String> collectedResourceIds,
-        Scroll scroll,
-        String scrollId,
-        SearchHit[] hits,
-        ActionListener<Set<String>> listener
-    ) {
-        if (hits == null || hits.length == 0) {
-            clearScroll(scrollId, ActionListener.wrap(ignored -> listener.onResponse(collectedResourceIds), listener::onFailure));
-            return;
-        }
-
-        for (SearchHit hit : hits) {
-            Map<String, Object> source = hit.getSourceAsMap();
-            if (source != null && source.containsKey("resource_id")) {
-                collectedResourceIds.add(source.get("resource_id").toString());
-            }
-        }
-
-        SearchScrollRequest scrollRequest = new SearchScrollRequest(scrollId).scroll(scroll);
-        client.searchScroll(
-            scrollRequest,
-            ActionListener.wrap(
-                scrollResponse -> processScrollResults(
-                    collectedResourceIds,
-                    scroll,
-                    scrollResponse.getScrollId(),
-                    scrollResponse.getHits().getHits(),
-                    listener
-                ),
-                e -> clearScroll(scrollId, ActionListener.wrap(ignored -> listener.onFailure(e), ex -> {
-                    e.addSuppressed(ex);
-                    listener.onFailure(e);
-                }))
-            )
-        );
-    }
-
-    /**
-     * Clears scroll context after scrolling is complete or on error.
-     *
-     * @param scrollId Scroll ID to clear
-     * @param listener Listener to notify when clearing is done
-     */
-    private void clearScroll(String scrollId, ActionListener<Void> listener) {
-        if (scrollId == null) {
-            listener.onResponse(null);
-            return;
-        }
-
-        ClearScrollRequest clearScrollRequest = new ClearScrollRequest();
-        clearScrollRequest.addScrollId(scrollId);
-        client.clearScroll(clearScrollRequest, ActionListener.wrap(r -> listener.onResponse(null), e -> {
-            LOGGER.warn("Failed to clear scroll context", e);
-            listener.onResponse(null);
-        }));
-    }
-
->>>>>>> 58f51fcc
 }