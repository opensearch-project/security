/*
 * Copyright OpenSearch Contributors
 * SPDX-License-Identifier: Apache-2.0
 *
 * The OpenSearch Contributors require contributions made to
 * this file be licensed under the Apache-2.0 license or a
 * compatible open source license.
 *
 */
package org.opensearch.security.resources;

import java.io.IOException;
import java.util.HashSet;
import java.util.Map;
import java.util.Set;

import org.apache.commons.lang3.StringUtils;
import org.apache.logging.log4j.LogManager;
import org.apache.logging.log4j.Logger;

import org.opensearch.OpenSearchStatusException;
import org.opensearch.action.DocWriteRequest;
import org.opensearch.action.DocWriteResponse;
import org.opensearch.action.StepListener;
import org.opensearch.action.admin.indices.create.CreateIndexRequest;
import org.opensearch.action.admin.indices.create.CreateIndexResponse;
import org.opensearch.action.delete.DeleteRequest;
import org.opensearch.action.delete.DeleteResponse;
import org.opensearch.action.get.GetRequest;
import org.opensearch.action.get.GetResponse;
import org.opensearch.action.index.IndexRequest;
import org.opensearch.action.index.IndexResponse;
import org.opensearch.action.search.ClearScrollRequest;
import org.opensearch.action.search.SearchRequest;
import org.opensearch.action.search.SearchResponse;
import org.opensearch.action.search.SearchScrollRequest;
import org.opensearch.action.support.WriteRequest;
import org.opensearch.common.unit.TimeValue;
import org.opensearch.common.util.concurrent.ThreadContext;
import org.opensearch.common.xcontent.LoggingDeprecationHandler;
import org.opensearch.common.xcontent.XContentType;
import org.opensearch.core.action.ActionListener;
import org.opensearch.core.rest.RestStatus;
import org.opensearch.core.xcontent.NamedXContentRegistry;
import org.opensearch.core.xcontent.ToXContent;
import org.opensearch.core.xcontent.XContentParser;
import org.opensearch.index.query.AbstractQueryBuilder;
import org.opensearch.index.query.BoolQueryBuilder;
import org.opensearch.index.query.MatchAllQueryBuilder;
import org.opensearch.index.query.QueryBuilders;
import org.opensearch.script.Script;
import org.opensearch.script.ScriptType;
import org.opensearch.search.Scroll;
import org.opensearch.search.SearchHit;
import org.opensearch.search.builder.SearchSourceBuilder;
import org.opensearch.security.spi.resources.sharing.CreatedBy;
import org.opensearch.security.spi.resources.sharing.Recipient;
import org.opensearch.security.spi.resources.sharing.Recipients;
import org.opensearch.security.spi.resources.sharing.ResourceSharing;
import org.opensearch.security.spi.resources.sharing.ShareWith;
import org.opensearch.threadpool.ThreadPool;
import org.opensearch.transport.client.Client;

import static org.opensearch.common.xcontent.XContentFactory.jsonBuilder;

/**
 * This class handles the creation and management of the resource sharing index.
 * It provides methods to create the index, index resource sharing entries along with updates and deletion, retrieve shared resources.
 *
 * @opensearch.experimental
 */
public class ResourceSharingIndexHandler {

    private static final Logger LOGGER = LogManager.getLogger(ResourceSharingIndexHandler.class);

    private final Client client;

    private final String resourceSharingIndex;

    private final ThreadPool threadPool;

    public ResourceSharingIndexHandler(final String indexName, final Client client, final ThreadPool threadPool) {
        this.resourceSharingIndex = indexName;
        this.client = client;
        this.threadPool = threadPool;
    }

    public final static Map<String, Object> INDEX_SETTINGS = Map.of(
        "index.number_of_shards",
        1,
        "index.auto_expand_replicas",
        "0-all",
        "index.hidden",
        "true"
    );

    /**
     * Creates the resource sharing index if it doesn't already exist.
     * This method initializes the index with predefined mappings and settings
     * for storing resource sharing information.
     * The index will be created with the following structure:
     * - source_idx (keyword): The source index containing the original document
     * - resource_id (keyword): The ID of the shared resource
     * - created_by (object): Information about the user who created the sharing
     * - user (keyword): Username of the creator
     * - share_with (object): Access control configuration for shared resources
     * - [action-group] (object): Name of the action-group
     * - users (array): List of users with access
     * - roles (array): List of roles with access
     * - backend_roles (array): List of backend roles with access
     *
     * @throws RuntimeException if there are issues reading/writing index settings
     *                          or communicating with the cluster
     */

    public void createResourceSharingIndicesIfAbsent(Set<String> resourceIndices) {
        // TODO: Once stashContext is replaced with switchContext this call will have to be modified
        try (ThreadContext.StoredContext ctx = this.threadPool.getThreadContext().stashContext()) {
            for (String resourceIndex : resourceIndices) {
                CreateIndexRequest cir = new CreateIndexRequest(getSharingIndex(resourceIndex)).settings(INDEX_SETTINGS)
                    .waitForActiveShards(1);
                ActionListener<CreateIndexResponse> cirListener = ActionListener.wrap(response -> {
                    LOGGER.info("Resource sharing index {} created.", resourceSharingIndex);
                }, (failResponse) -> {
                    /* Index already exists, ignore and continue */
                    LOGGER.info("Index {} already exists.", resourceSharingIndex);
                });
                this.client.admin().indices().create(cir, cirListener);
            }
        }
    }

    public static String getSharingIndex(String resourceIndex) {
        return resourceIndex + "-sharing";
    }

    /**
     * Creates or updates a resource sharing record in the dedicated resource sharing index.
     * This method handles the persistence of sharing metadata for resources, including
     * the creator information and sharing permissions.
     *
     * @param resourceId    The unique identifier of the resource being shared
     * @param resourceIndex The source index where the original resource is stored
     * @param createdBy     Object containing information about the user creating/updating the sharing
     * @param shareWith     Object containing the sharing permissions' configuration. Can be null for initial creation.
     *                      When provided, it should contain the access control settings for different groups:
     *                      {
     *                      "action-group": {
     *                      "users": ["user1", "user2"],
     *                      "roles": ["role1", "role2"],
     *                      "backend_roles": ["backend_role1"]
     *                      }
     *                      }
     * @return ResourceSharing Returns resourceSharing object if the operation was successful, null otherwise
     * @throws IOException if there are issues with index operations or JSON processing
     */
    public ResourceSharing indexResourceSharing(String resourceId, String resourceIndex, CreatedBy createdBy, ShareWith shareWith)
        throws IOException {
        // TODO: Once stashContext is replaced with switchContext this call will have to be modified
        try (ThreadContext.StoredContext ctx = this.threadPool.getThreadContext().stashContext()) {
            ResourceSharing entry = new ResourceSharing(resourceIndex, resourceId, createdBy, shareWith);

            IndexRequest ir = client.prepareIndex(getSharingIndex(resourceIndex))
                .setRefreshPolicy(WriteRequest.RefreshPolicy.IMMEDIATE)
                .setSource(entry.toXContent(jsonBuilder(), ToXContent.EMPTY_PARAMS))
                .setOpType(DocWriteRequest.OpType.CREATE) // only create if an entry doesn't exist
                .setId(resourceId)
                .request();

            ActionListener<IndexResponse> irListener = ActionListener.wrap(
                idxResponse -> LOGGER.info(
                    "Successfully created {} entry for resource {} in index {}.",
                    getSharingIndex(resourceIndex),
                    resourceId,
                    resourceIndex
                ),
                (failResponse) -> {
                    LOGGER.error(failResponse.getMessage());
                }
            );
            client.index(ir, irListener);
            return entry;
        } catch (Exception e) {
            LOGGER.error("Failed to create {} entry.", getSharingIndex(resourceIndex), e);
            throw new OpenSearchStatusException(
                "Failed to create " + getSharingIndex(resourceIndex) + " entry.",
                RestStatus.INTERNAL_SERVER_ERROR
            );
        }
    }

    /**
     * Fetches all resource sharing records that match the specified system index. This method retrieves
     * a get of resource IDs associated with the given system index from the resource sharing index.
     *
     * <p>The method executes the following steps:
     * <ol>
     *   <li>Creates a search request with term query matching the system index</li>
     *   <li>Applies source filtering to only fetch resource_id field</li>
     *   <li>Executes the search with a limit of 10000 documents</li>
     *   <li>Processes the results to extract resource IDs</li>
     * </ol>
     *
     * <p>Example query structure:
     * <pre>
     * {
     *   "query": {
     *     "term": {
     *       "source_idx": "resource_index_name"
     *     }
     *   },
     *   "_source": ["resource_id"],
     *   "size": 10000
     * }
     * </pre>
     *
     * @param resourceIndex The source index to match against the source_idx field
     * @param listener    The listener to be notified when the operation completes.
     *                    The listener receives a set of resource IDs as a result.
     * @apiNote This method:
     * <ul>
     *   <li>Uses source filtering for optimal performance</li>
     *   <li>Performs exact matching on the source_idx field</li>
     *   <li>Returns an empty get instead of throwing exceptions</li>
     * </ul>
     */
    public void fetchAllResourceIds(String resourceIndex, ActionListener<Set<String>> listener) {
        LOGGER.debug("Fetching all documents asynchronously from {}", getSharingIndex(resourceIndex));
        Scroll scroll = new Scroll(TimeValue.timeValueMinutes(1L));

        try (ThreadContext.StoredContext ctx = threadPool.getThreadContext().stashContext()) {
            final SearchRequest searchRequest = new SearchRequest(getSharingIndex(resourceIndex));
            searchRequest.scroll(scroll);

            MatchAllQueryBuilder query = QueryBuilders.matchAllQuery();

            executeSearchRequest(scroll, searchRequest, query, ActionListener.wrap(resourceIds -> {
                LOGGER.debug("Found {} documents in {}", resourceIds.size(), getSharingIndex(resourceIndex));
                listener.onResponse(resourceIds);
            }, exception -> {
                LOGGER.error("Search failed while locating all records inside resourceIndex={} ", resourceIndex, exception);
                listener.onFailure(exception);
            }));
        } catch (Exception e) {
            listener.onFailure(e);
        }
    }

    /**
     * Helper method to fetch shared documents based on action-group match.
     * This method uses scroll API to handle large result sets efficiently.
     *
     *
     * @param resourceIndex The source index to match against the source_idx field
     * @param entities      Set of values to match in the specified Recipient field. Used for logging. ActionGroupQuery is already updated with these values.
     * @param actionGroupQuery The query to match against the action-group field
     * @param listener      The listener to be notified when the operation completes.
     *                      The listener receives a set of resource IDs as a result.
     * @throws RuntimeException if the search operation fails
     * @apiNote This method:
     * <ul>
     *   <li>Uses scroll API with 1-minute timeout</li>
     *   <li>Processes results in batches of 1000 documents</li>
     *   <li>Performs source filtering for optimization</li>
     *   <li>Uses nested queries for accessing array elements</li>
     *   <li>Properly cleans up scroll context after use</li>
     * </ul>
     */
    public void fetchSharedDocuments(
        String resourceIndex,
        Set<String> entities,
        BoolQueryBuilder actionGroupQuery,
        ActionListener<Set<String>> listener
    ) {
        final Scroll scroll = new Scroll(TimeValue.timeValueMinutes(1L));

        try (ThreadContext.StoredContext ctx = this.threadPool.getThreadContext().stashContext()) {
            SearchRequest searchRequest = new SearchRequest(getSharingIndex(resourceIndex));
            searchRequest.scroll(scroll);

            BoolQueryBuilder boolQuery = QueryBuilders.boolQuery();

            boolQuery.must(QueryBuilders.existsQuery("share_with")).must(actionGroupQuery);

            executeFlattenedSearchRequest(scroll, searchRequest, boolQuery, ActionListener.wrap(resourceIds -> {
                LOGGER.debug("Found {} documents matching the criteria in {}", resourceIds.size(), getSharingIndex(resourceIndex));
                listener.onResponse(resourceIds);

            }, exception -> {
                LOGGER.error("Search failed for resourceIndex={}, entities={}", resourceIndex, entities, exception);
                listener.onFailure(exception);

            }));
        } catch (Exception e) {
            LOGGER.error(
                "Failed to initiate fetch from {} for criteria - resourceIndex: {}, entities: {}",
                getSharingIndex(resourceIndex),
                resourceIndex,
                entities,
                e
            );
            listener.onFailure(new RuntimeException("Failed to fetch documents: " + e.getMessage(), e));
        }
    }

    /**
     * Fetches a specific resource sharing document by its resource ID and system resourceIndex.
     * This method performs an exact match search and parses the result into a ResourceSharing object.
     *
     * <p>The method executes the following steps:
     * <ol>
     *   <li>Validates input parameters for null/empty values</li>
     *   <li>Creates a search request with a bool query for exact matching</li>
     *   <li>Executes the search with a limit of 1 document</li>
     *   <li>Parses the result using XContent parser if found</li>
     *   <li>Returns null if no matching document exists</li>
     * </ol>
     *
     * <p>Example query structure:
     * <pre>
     * {
     *   "query": {
     *     "bool": {
     *       "must": [
     *         { "term": { "source_idx": "resource_index_name" } },
     *         { "term": { "resource_id": "resource_id_value" } }
     *       ]
     *     }
     *   },
     *   "size": 1
     * }
     * </pre>
     *
     * @param resourceIndex       The source resourceIndex to match against the source_idx field
     * @param resourceId  The resource ID to fetch. Must exactly match the resource_id field
     * @param listener    The listener to be notified when the operation completes.
     *                    The listener receives the parsed ResourceSharing object or null if not found
     * @throws IllegalArgumentException if resourceIndex or resourceId is null or empty
     * @throws RuntimeException         if the search operation fails or parsing errors occur,
     *                                  wrapping the underlying exception
     * @apiNote This method:
     * <ul>
     *   <li>Uses term queries for exact matching</li>
     *   <li>Expects only one matching document per resource ID</li>
     *   <li>Uses XContent parsing for consistent object creation</li>
     *   <li>Returns null instead of throwing exceptions for non-existent documents</li>
     *   <li>Provides detailed logging for troubleshooting</li>
     * </ul>
     * <p>
     * Example usage:
     * <pre>
     * ResourceSharing sharing = fetchDocumentById("myIndex", "resource123");
     * if (sharing != null) {
     *     // Process the resource sharing object
     * }
     * </pre>
     */
    public void fetchSharingInfo(String resourceIndex, String resourceId, ActionListener<ResourceSharing> listener) {
        if (StringUtils.isBlank(resourceIndex) || StringUtils.isBlank(resourceId)) {
            listener.onFailure(new IllegalArgumentException("resourceIndex and resourceId must not be null or empty"));
            return;
        }
        LOGGER.debug(
            "Fetching document from {}, matching source_idx: {}, resource_id: {}",
            getSharingIndex(resourceIndex),
            resourceIndex,
            resourceId
        );

        try (ThreadContext.StoredContext ctx = this.threadPool.getThreadContext().stashContext()) {
            GetRequest getRequest = new GetRequest(getSharingIndex(resourceIndex)).id(resourceId);

            client.get(getRequest, new ActionListener<>() {
                @Override
                public void onResponse(GetResponse getResponse) {
                    try {
                        if (!getResponse.isExists()) {
                            LOGGER.debug(
                                "No document found in {} matching resource_id: {} and source_idx: {}",
                                getSharingIndex(resourceIndex),
                                resourceId,
                                resourceIndex
                            );
                            listener.onResponse(null);
                            return;
                        }
                        try (
                            XContentParser parser = XContentType.JSON.xContent()
                                .createParser(
                                    NamedXContentRegistry.EMPTY,
                                    LoggingDeprecationHandler.INSTANCE,
                                    getResponse.getSourceAsString()
                                )
                        ) {
                            parser.nextToken();
                            ResourceSharing resourceSharing = ResourceSharing.fromXContent(parser);
                            resourceSharing.setDocId(getResponse.getId());

                            LOGGER.debug(
                                "Successfully fetched document from {} matching resource_id: {} and source_idx: {}",
                                getSharingIndex(resourceIndex),
                                resourceId,
                                resourceIndex
                            );

                            listener.onResponse(resourceSharing);
                        }
                    } catch (Exception e) {
                        LOGGER.error(
                            "Failed to parse documents matching resource_id: {} and source_idx: {} from {}",
                            resourceId,
                            resourceIndex,
                            getSharingIndex(resourceIndex),
                            e
                        );
                        listener.onFailure(
                            new OpenSearchStatusException(
                                "Failed to parse document matching resource_id: "
                                    + resourceId
                                    + " and source_idx: "
                                    + resourceIndex
                                    + " from "
                                    + getSharingIndex(resourceIndex),
                                RestStatus.INTERNAL_SERVER_ERROR
                            )
                        );
                    }
                }

                @Override
                public void onFailure(Exception e) {
                    LOGGER.error(
                        "Failed to parse documents matching resource_id: {} and source_idx: {} from {}",
                        resourceId,
                        resourceIndex,
                        getSharingIndex(resourceIndex),
                        e
                    );
                    listener.onFailure(
                        new OpenSearchStatusException(
                            "Failed to parse document matching resource_id: "
                                + resourceId
                                + " and source_idx: "
                                + resourceIndex
                                + " from "
                                + getSharingIndex(resourceIndex),
                            RestStatus.INTERNAL_SERVER_ERROR
                        )
                    );
                }
            });
        } catch (Exception e) {
            LOGGER.error(
                "Failed to parse documents matching resource_id: {} and source_idx: {} from {}",
                resourceId,
                resourceIndex,
                getSharingIndex(resourceIndex),
                e
            );
            listener.onFailure(
                new OpenSearchStatusException(
                    "Failed to parse document matching resource_id: "
                        + resourceId
                        + " and source_idx: "
                        + resourceIndex
                        + " from "
                        + getSharingIndex(resourceIndex),
                    RestStatus.INTERNAL_SERVER_ERROR
                )
            );
        }
    }

    /**
     * Updates the sharing configuration for an existing resource in the resource sharing index.
     * NOTE: This method only grants new access. To remove access use {@link #revoke(String, String, ShareWith, String, boolean, ActionListener)}
     * This method modifies the sharing permissions for a specific resource identified by its
     * resource ID and source index.
     *
     * @param resourceId      The unique identifier of the resource whose sharing configuration needs to be updated
     * @param resourceIndex   The source index where the original resource is stored
     * @param requestUserName The user requesting to revoke the resource
     * @param shareWith       Updated sharing configuration object containing access control settings:
     *                        {
     *                        "action-group": {
     *                        "users": ["user1", "user2"],
     *                        "roles": ["role1", "role2"],
     *                        "backend_roles": ["backend_role1"]
     *                        }
     *                        }
     * @param isAdmin         Boolean indicating whether the user requesting to revoke is an admin or not
     * @param listener        Listener to be notified when the operation completes
     * @throws RuntimeException if there's an error during the update operation
     */
    @SuppressWarnings("unchecked")
    public void updateSharingInfo(
        String resourceId,
        String resourceIndex,
        String requestUserName,
        ShareWith shareWith,
        boolean isAdmin,
        ActionListener<ResourceSharing> listener
    ) {
        StepListener<ResourceSharing> sharingInfoListener = new StepListener<>();

        // Fetch resource sharing doc
        fetchSharingInfo(resourceIndex, resourceId, sharingInfoListener);

        // build update script
        sharingInfoListener.whenComplete(sharingInfo -> {
            // Check if user can share. At present only the resource creator and admin is allowed to share the resource
            if (!isAdmin && sharingInfo != null && !sharingInfo.getCreatedBy().getUsername().equals(requestUserName)) {

                LOGGER.error("User {} is not authorized to share resource {}", requestUserName, resourceId);
                listener.onFailure(
                    new OpenSearchStatusException(
                        "User " + requestUserName + " is not authorized to share resource " + resourceId,
                        RestStatus.FORBIDDEN
                    )
                );
                return;
            }

            for (String accessLevel : shareWith.accessLevels()) {
                Recipients target = shareWith.atAccessLevel(accessLevel);
                sharingInfo.share(accessLevel, target);
            }

            try (ThreadContext.StoredContext ctx = threadPool.getThreadContext().stashContext()) {
                IndexRequest ir = client.prepareIndex(getSharingIndex(resourceIndex))
                    .setId(sharingInfo.getDocId())
                    .setRefreshPolicy(WriteRequest.RefreshPolicy.IMMEDIATE)
                    .setSource(sharingInfo.toXContent(jsonBuilder(), ToXContent.EMPTY_PARAMS))
                    .setOpType(DocWriteRequest.OpType.INDEX)
                    .request();

                ActionListener<IndexResponse> irListener = ActionListener.wrap(idxResponse -> {
                    LOGGER.info(
                        "Successfully updated {} entry for resource {} in index {}.",
                        getSharingIndex(resourceIndex),
                        resourceId,
                        resourceIndex
                    );
                    listener.onResponse(sharingInfo);
                }, (failResponse) -> { LOGGER.error(failResponse.getMessage()); });
                client.index(ir, irListener);
            }
        }, listener::onFailure);
    }

    /**
     * Revokes access for specified entities from a resource sharing document. This method removes the specified
     * entities (users, roles, or backend roles) from the existing sharing configuration while preserving other
     * sharing settings.
     *
     * <p>The method performs the following steps:
     * <ol>
     *   <li>Fetches the existing document</li>
     *   <li>Removes specified entities from their respective lists in all sharing groups</li>
     *   <li>Updates the document if modifications were made</li>
     *   <li>Returns the updated resource sharing configuration</li>
     * </ol>
     *
     * <p>Example document structure:
     * <pre>
     * {
     *   "source_idx": "resource_index_name",
     *   "resource_id": "resource_id",
     *   "share_with": {
     *     "action-group": {
     *       "users": ["user1", "user2"],
     *       "roles": ["role1", "role2"],
     *       "backend_roles": ["backend_role1"]
     *     }
     *   }
     * }
     * </pre>
     *
     * @param resourceId      The ID of the resource from which to revoke access
     * @param resourceIndex   The name of the system index where the resource exists
     * @param revokeAccess    A map containing entity types (USER, ROLE, BACKEND_ROLE) and their corresponding
     *                        values to be removed from the sharing configuration
     * @param requestUserName The user trying to revoke the accesses
     * @param isAdmin         Boolean indicating whether the user is an admin or not
     * @param listener        Listener to be notified when the operation completes
     * @throws IllegalArgumentException if resourceId, resourceIndex is null/empty, or if revokeAccess is null/empty
     * @throws RuntimeException         if the update operation fails or encounters an error
     * @apiNote This method modifies the existing document. If no modifications are needed (i.e., specified
     * entities don't exist in the current configuration), the original document is returned unchanged.
     * @see Recipient
     * @see ResourceSharing
     */
    public void revoke(
        String resourceId,
        String resourceIndex,
        ShareWith revokeAccess,
        String requestUserName,
        boolean isAdmin,
        ActionListener<ResourceSharing> listener
    ) {
        if (StringUtils.isBlank(resourceId) || StringUtils.isBlank(resourceIndex) || revokeAccess == null) {
<<<<<<< HEAD
            listener.onFailure(new IllegalArgumentException("resourceId, sourceIdx, and revokeAccess must not be null or empty"));
=======
            listener.onFailure(new IllegalArgumentException("resourceId, resourceIndex, and revokeAccess must not be null or empty"));
>>>>>>> e7589f93
            return;
        }

        try (ThreadContext.StoredContext ctx = this.threadPool.getThreadContext().stashContext()) {

            StepListener<ResourceSharing> sharingInfoListener = new StepListener<>();

            // Fetch the current ResourceSharing document
            fetchSharingInfo(resourceIndex, resourceId, sharingInfoListener);

            // Check permissions & build revoke script
            sharingInfoListener.whenComplete(sharingInfo -> {
                // Only admin or the creator of the resource is currently allowed to revoke access
                if (!isAdmin && sharingInfo != null && !sharingInfo.getCreatedBy().getUsername().equals(requestUserName)) {
                    listener.onFailure(
                        new OpenSearchStatusException(
                            "User " + requestUserName + " is not authorized to revoke access to resource " + resourceId,
                            RestStatus.FORBIDDEN
                        )
                    );
                }

                for (String accessLevel : revokeAccess.accessLevels()) {
                    Recipients target = revokeAccess.atAccessLevel(accessLevel);
                    LOGGER.debug(
                        "Revoking access for resource {} in {} for entities: {} and accessLevel: {}",
                        resourceId,
                        resourceIndex,
                        target,
                        accessLevel
                    );

                    sharingInfo.revoke(accessLevel, target);
                }
                IndexRequest ir = client.prepareIndex(getSharingIndex(resourceIndex))
                    .setId(sharingInfo.getDocId())
                    .setRefreshPolicy(WriteRequest.RefreshPolicy.IMMEDIATE)
                    .setSource(sharingInfo.toXContent(jsonBuilder(), ToXContent.EMPTY_PARAMS))
                    .setOpType(DocWriteRequest.OpType.INDEX)
                    .request();

                ActionListener<IndexResponse> irListener = ActionListener.wrap(idxResponse -> {
                    LOGGER.info(
                        "Successfully updated {} entry for resource {} in index {}.",
<<<<<<< HEAD
                        getSharingIndex(resourceIndex),
=======
                        resourceSharingIndex,
>>>>>>> e7589f93
                        resourceId,
                        resourceIndex
                    );
                    listener.onResponse(sharingInfo);
                }, (failResponse) -> { LOGGER.error(failResponse.getMessage()); });
                client.index(ir, irListener);
            }, listener::onFailure);
        }
    }

    /**
     * Deletes resource sharing records that match the specified source index and resource ID.
     * This method performs a delete-by-query operation in the resource sharing index.
     *
     * <p>The method executes the following steps:
     * <ol>
     *   <li>Creates a delete-by-query request with a bool query</li>
     *   <li>Matches documents based on exact source index and resource ID</li>
     *   <li>Executes the delete operation with immediate refresh</li>
     *   <li>Returns the success/failure status based on deletion results</li>
     * </ol>
     *
     * <p>Example document structure that will be deleted:
     * <pre>
     * {
     *   "source_idx": "source_index_name",
     *   "resource_id": "resource_id_value",
     *   "share_with": {
     *     // sharing configuration
     *   }
     * }
     * </pre>
     *
<<<<<<< HEAD
     * @param resourceIndex The source index to match in the query (exact match)
=======
     * @param resourceIndex  The source index to match in the query (exact match)
>>>>>>> e7589f93
     * @param resourceId The resource ID to match in the query (exact match)
     * @param listener   The listener to be notified when the operation completes
     * @throws IllegalArgumentException if resourceIndex or resourceId is null/empty
     * @throws RuntimeException         if the delete operation fails or encounters an error
     * @implNote The delete operation uses a bool query with two must clauses to ensure exact matching:
     * <pre>
     * {
     *   "query": {
     *     "bool": {
     *       "must": [
     *         { "term": { "source_idx": resourceIndex } },
     *         { "term": { "resource_id": resourceId } }
     *       ]
     *     }
     *   }
     * }
     * </pre>
     */
    public void deleteResourceSharingRecord(String resourceId, String resourceIndex, ActionListener<Boolean> listener) {
        LOGGER.debug(
            "Deleting documents asynchronously from {} where source_idx = {} and resource_id = {}",
<<<<<<< HEAD
            getSharingIndex(resourceIndex),
=======
            resourceSharingIndex,
>>>>>>> e7589f93
            resourceIndex,
            resourceId
        );

        try (ThreadContext.StoredContext ctx = this.threadPool.getThreadContext().stashContext()) {
<<<<<<< HEAD
            DeleteRequest deleteRequest = new DeleteRequest(getSharingIndex(resourceIndex), resourceId);
=======
            DeleteByQueryRequest dbq = new DeleteByQueryRequest(resourceSharingIndex).setQuery(
                QueryBuilders.boolQuery()
                    .must(QueryBuilders.termQuery("source_idx.keyword", resourceIndex))
                    .must(QueryBuilders.termQuery("resource_id.keyword", resourceId))
            ).setRefresh(true);
>>>>>>> e7589f93

            client.delete(deleteRequest, new ActionListener<>() {
                @Override
                public void onResponse(DeleteResponse response) {

                    boolean deleted = DocWriteResponse.Result.DELETED.equals(response.getResult());
                    if (deleted) {
                        LOGGER.debug("Successfully deleted {} documents from {}", deleted, getSharingIndex(resourceIndex));
                        listener.onResponse(true);
                    } else {
                        LOGGER.debug(
                            "No documents found to delete in {} for source_idx: {} and resource_id: {}",
<<<<<<< HEAD
                            getSharingIndex(resourceIndex),
=======
                            resourceSharingIndex,
>>>>>>> e7589f93
                            resourceIndex,
                            resourceId
                        );
                        // No documents were deleted
                        listener.onResponse(false);
                    }
                }

                @Override
                public void onFailure(Exception e) {
                    LOGGER.error("Failed to delete documents from {}", getSharingIndex(resourceIndex), e);
                    listener.onFailure(e);

                }
            });
        } catch (Exception e) {
<<<<<<< HEAD
            LOGGER.error("Failed to delete documents from {} before request submission", getSharingIndex(resourceIndex), e);
=======
            LOGGER.error("Failed to delete documents from {} before request submission", resourceSharingIndex, e);
>>>>>>> e7589f93
            listener.onFailure(e);
        }
    }

    /**
     * Executes a search request and returns a set of collected resource IDs using scroll.
     *
     * @param scroll        Search scroll context
     * @param searchRequest Initial search request
     * @param query         Query builder for the request
     * @param listener      Listener to receive the collected resource IDs
     */
    private void executeSearchRequest(
        Scroll scroll,
        SearchRequest searchRequest,
        AbstractQueryBuilder<? extends AbstractQueryBuilder<?>> query,
        ActionListener<Set<String>> listener
    ) {
        SearchSourceBuilder searchSourceBuilder = new SearchSourceBuilder().query(query)
            .size(1000)
            .fetchSource(new String[] { "resource_id" }, null);

        searchRequest.source(searchSourceBuilder);

        StepListener<SearchResponse> searchStep = new StepListener<>();
        client.search(searchRequest, searchStep);

        searchStep.whenComplete(initialResponse -> {
            Set<String> collectedResourceIds = new HashSet<>();
            String scrollId = initialResponse.getScrollId();
            processScrollResults(collectedResourceIds, scroll, scrollId, initialResponse.getHits().getHits(), listener);
        }, listener::onFailure);
    }

    /**
     * Executes a multi-clause query in a flattened fashion to boost performance by almost 20x for large queries.
     * This is specifically to replace multi-match queries for wild-card expansions.
     * @param scroll        Search scroll context
     * @param searchRequest Initial search request
     * @param query         Query builder for the request
     * @param listener      Listener to receive the collected resource IDs
     */
    private void executeFlattenedSearchRequest(
        Scroll scroll,
        SearchRequest searchRequest,
        AbstractQueryBuilder<? extends AbstractQueryBuilder<?>> query,
        ActionListener<Set<String>> listener
    ) {
        // Painless script to pull out every user/role/backend_role from share_with.* into one array
        String scriptSource = """
              if (params._source.share_with instanceof Map) {
                for (def grp : params._source.share_with.values()) {
                  if (grp.users instanceof List) {
                    for (u in grp.users) {
                      emit("user:" + u);
                    }
                  }
                  if (grp.roles instanceof List) {
                    for (r in grp.roles) {
                      emit("role:" + r);
                    }
                  }
                  if (grp.backend_roles instanceof List) {
                    for (b in grp.backend_roles) {
                      emit("backend:" + b);
                    }
                  }
                }
              }
            """;

        Script script = new Script(
            ScriptType.INLINE,
            "painless",
            scriptSource,
            Map.of()  // no params
        );

        SearchSourceBuilder ssb = new SearchSourceBuilder().derivedField(
            "all_shared_principals",   // synthetic flattened field
            "keyword",                 // type
            script                     // inline script
        ).query(query).size(1000).fetchSource(new String[] { "resource_id" }, null);

        searchRequest.source(ssb);

        // … the rest stays exactly the same …
        StepListener<SearchResponse> searchStep = new StepListener<>();
        client.search(searchRequest, searchStep);
        searchStep.whenComplete(initialResponse -> {
            Set<String> collectedResourceIds = new HashSet<>();
            String scrollId = initialResponse.getScrollId();
            processScrollResults(collectedResourceIds, scroll, scrollId, initialResponse.getHits().getHits(), listener);
        }, listener::onFailure);
    }

    /**
     * Recursively processes scroll results and collects resource IDs.
     *
     * @param collectedResourceIds Internal accumulator for resource IDs
     * @param scroll               Scroll context
     * @param scrollId             Scroll ID
     * @param hits                 Search hits
     * @param listener             Listener to receive final set of resource IDs
     */
    private void processScrollResults(
        Set<String> collectedResourceIds,
        Scroll scroll,
        String scrollId,
        SearchHit[] hits,
        ActionListener<Set<String>> listener
    ) {
        if (hits == null || hits.length == 0) {
            clearScroll(scrollId, ActionListener.wrap(ignored -> listener.onResponse(collectedResourceIds), listener::onFailure));
            return;
        }

        for (SearchHit hit : hits) {
            Map<String, Object> source = hit.getSourceAsMap();
            if (source != null && source.containsKey("resource_id")) {
                collectedResourceIds.add(source.get("resource_id").toString());
            }
        }

        SearchScrollRequest scrollRequest = new SearchScrollRequest(scrollId).scroll(scroll);
        client.searchScroll(
            scrollRequest,
            ActionListener.wrap(
                scrollResponse -> processScrollResults(
                    collectedResourceIds,
                    scroll,
                    scrollResponse.getScrollId(),
                    scrollResponse.getHits().getHits(),
                    listener
                ),
                e -> clearScroll(scrollId, ActionListener.wrap(ignored -> listener.onFailure(e), ex -> {
                    e.addSuppressed(ex);
                    listener.onFailure(e);
                }))
            )
        );
    }

    /**
     * Clears scroll context after scrolling is complete or on error.
     *
     * @param scrollId Scroll ID to clear
     * @param listener Listener to notify when clearing is done
     */
    private void clearScroll(String scrollId, ActionListener<Void> listener) {
        if (scrollId == null) {
            listener.onResponse(null);
            return;
        }

        ClearScrollRequest clearScrollRequest = new ClearScrollRequest();
        clearScrollRequest.addScrollId(scrollId);
        client.clearScroll(clearScrollRequest, ActionListener.wrap(r -> listener.onResponse(null), e -> {
            LOGGER.warn("Failed to clear scroll context", e);
            listener.onResponse(null);
        }));
    }

}<|MERGE_RESOLUTION|>--- conflicted
+++ resolved
@@ -599,11 +599,7 @@
         ActionListener<ResourceSharing> listener
     ) {
         if (StringUtils.isBlank(resourceId) || StringUtils.isBlank(resourceIndex) || revokeAccess == null) {
-<<<<<<< HEAD
-            listener.onFailure(new IllegalArgumentException("resourceId, sourceIdx, and revokeAccess must not be null or empty"));
-=======
             listener.onFailure(new IllegalArgumentException("resourceId, resourceIndex, and revokeAccess must not be null or empty"));
->>>>>>> e7589f93
             return;
         }
 
@@ -648,11 +644,7 @@
                 ActionListener<IndexResponse> irListener = ActionListener.wrap(idxResponse -> {
                     LOGGER.info(
                         "Successfully updated {} entry for resource {} in index {}.",
-<<<<<<< HEAD
                         getSharingIndex(resourceIndex),
-=======
-                        resourceSharingIndex,
->>>>>>> e7589f93
                         resourceId,
                         resourceIndex
                     );
@@ -686,11 +678,11 @@
      * }
      * </pre>
      *
-<<<<<<< HEAD
+    <<<<<<< HEAD
      * @param resourceIndex The source index to match in the query (exact match)
-=======
+    =======
      * @param resourceIndex  The source index to match in the query (exact match)
->>>>>>> e7589f93
+    >>>>>>> refactor-share-with-action-group
      * @param resourceId The resource ID to match in the query (exact match)
      * @param listener   The listener to be notified when the operation completes
      * @throws IllegalArgumentException if resourceIndex or resourceId is null/empty
@@ -712,25 +704,13 @@
     public void deleteResourceSharingRecord(String resourceId, String resourceIndex, ActionListener<Boolean> listener) {
         LOGGER.debug(
             "Deleting documents asynchronously from {} where source_idx = {} and resource_id = {}",
-<<<<<<< HEAD
             getSharingIndex(resourceIndex),
-=======
-            resourceSharingIndex,
->>>>>>> e7589f93
             resourceIndex,
             resourceId
         );
 
         try (ThreadContext.StoredContext ctx = this.threadPool.getThreadContext().stashContext()) {
-<<<<<<< HEAD
             DeleteRequest deleteRequest = new DeleteRequest(getSharingIndex(resourceIndex), resourceId);
-=======
-            DeleteByQueryRequest dbq = new DeleteByQueryRequest(resourceSharingIndex).setQuery(
-                QueryBuilders.boolQuery()
-                    .must(QueryBuilders.termQuery("source_idx.keyword", resourceIndex))
-                    .must(QueryBuilders.termQuery("resource_id.keyword", resourceId))
-            ).setRefresh(true);
->>>>>>> e7589f93
 
             client.delete(deleteRequest, new ActionListener<>() {
                 @Override
@@ -743,11 +723,7 @@
                     } else {
                         LOGGER.debug(
                             "No documents found to delete in {} for source_idx: {} and resource_id: {}",
-<<<<<<< HEAD
                             getSharingIndex(resourceIndex),
-=======
-                            resourceSharingIndex,
->>>>>>> e7589f93
                             resourceIndex,
                             resourceId
                         );
@@ -764,11 +740,7 @@
                 }
             });
         } catch (Exception e) {
-<<<<<<< HEAD
             LOGGER.error("Failed to delete documents from {} before request submission", getSharingIndex(resourceIndex), e);
-=======
-            LOGGER.error("Failed to delete documents from {} before request submission", resourceSharingIndex, e);
->>>>>>> e7589f93
             listener.onFailure(e);
         }
     }
