--- conflicted
+++ resolved
@@ -48,13 +48,6 @@
 import org.opensearch.index.query.BoolQueryBuilder;
 import org.opensearch.index.query.MatchAllQueryBuilder;
 import org.opensearch.index.query.QueryBuilders;
-<<<<<<< HEAD
-=======
-import org.opensearch.index.query.TermQueryBuilder;
-import org.opensearch.index.reindex.BulkByScrollResponse;
-import org.opensearch.index.reindex.DeleteByQueryAction;
-import org.opensearch.index.reindex.DeleteByQueryRequest;
->>>>>>> 344673a4
 import org.opensearch.script.Script;
 import org.opensearch.script.ScriptType;
 import org.opensearch.search.Scroll;
@@ -229,22 +222,14 @@
      * </ul>
      */
     public void fetchAllResourceIds(String resourceIndex, ActionListener<Set<String>> listener) {
-<<<<<<< HEAD
         LOGGER.debug("Fetching all documents asynchronously from {}", getSharingIndex(resourceIndex));
-=======
-        LOGGER.debug("Fetching all documents asynchronously from {} where source_idx = {}", resourceSharingIndex, resourceIndex);
->>>>>>> 344673a4
         Scroll scroll = new Scroll(TimeValue.timeValueMinutes(1L));
 
         try (ThreadContext.StoredContext ctx = threadPool.getThreadContext().stashContext()) {
             final SearchRequest searchRequest = new SearchRequest(getSharingIndex(resourceIndex));
             searchRequest.scroll(scroll);
 
-<<<<<<< HEAD
             MatchAllQueryBuilder query = QueryBuilders.matchAllQuery();
-=======
-            TermQueryBuilder query = QueryBuilders.termQuery("source_idx.keyword", resourceIndex);
->>>>>>> 344673a4
 
             executeSearchRequest(scroll, searchRequest, query, ActionListener.wrap(resourceIds -> {
                 LOGGER.debug("Found {} documents in {}", resourceIds.size(), getSharingIndex(resourceIndex));
@@ -290,11 +275,7 @@
             SearchRequest searchRequest = new SearchRequest(getSharingIndex(resourceIndex));
             searchRequest.scroll(scroll);
 
-<<<<<<< HEAD
             BoolQueryBuilder boolQuery = QueryBuilders.boolQuery();
-=======
-            BoolQueryBuilder boolQuery = QueryBuilders.boolQuery().must(QueryBuilders.termQuery("source_idx.keyword", resourceIndex));
->>>>>>> 344673a4
 
             boolQuery.must(QueryBuilders.existsQuery("share_with")).must(actionGroupQuery);
 
@@ -310,11 +291,7 @@
         } catch (Exception e) {
             LOGGER.error(
                 "Failed to initiate fetch from {} for criteria - resourceIndex: {}, entities: {}",
-<<<<<<< HEAD
                 getSharingIndex(resourceIndex),
-=======
-                resourceSharingIndex,
->>>>>>> 344673a4
                 resourceIndex,
                 entities,
                 e
@@ -557,11 +534,7 @@
                 ActionListener<IndexResponse> irListener = ActionListener.wrap(idxResponse -> {
                     LOGGER.info(
                         "Successfully updated {} entry for resource {} in index {}.",
-<<<<<<< HEAD
                         getSharingIndex(resourceIndex),
-=======
-                        resourceSharingIndex,
->>>>>>> 344673a4
                         resourceId,
                         resourceIndex
                     );
@@ -658,11 +631,7 @@
 
                     sharingInfo.revoke(accessLevel, target);
                 }
-<<<<<<< HEAD
                 IndexRequest ir = client.prepareIndex(getSharingIndex(resourceIndex))
-=======
-                IndexRequest ir = client.prepareIndex(resourceSharingIndex)
->>>>>>> 344673a4
                     .setId(sharingInfo.getDocId())
                     .setRefreshPolicy(WriteRequest.RefreshPolicy.IMMEDIATE)
                     .setSource(sharingInfo.toXContent(jsonBuilder(), ToXContent.EMPTY_PARAMS))
@@ -672,11 +641,7 @@
                 ActionListener<IndexResponse> irListener = ActionListener.wrap(idxResponse -> {
                     LOGGER.info(
                         "Successfully updated {} entry for resource {} in index {}.",
-<<<<<<< HEAD
                         getSharingIndex(resourceIndex),
-=======
-                        resourceSharingIndex,
->>>>>>> 344673a4
                         resourceId,
                         resourceIndex
                     );
@@ -710,15 +675,7 @@
      * }
      * </pre>
      *
-<<<<<<< HEAD
-    <<<<<<< HEAD
-     * @param resourceIndex The source index to match in the query (exact match)
-    =======
      * @param resourceIndex  The source index to match in the query (exact match)
-    >>>>>>> refactor-share-with-action-group
-=======
-     * @param resourceIndex  The source index to match in the query (exact match)
->>>>>>> 344673a4
      * @param resourceId The resource ID to match in the query (exact match)
      * @param listener   The listener to be notified when the operation completes
      * @throws IllegalArgumentException if resourceIndex or resourceId is null/empty
@@ -740,25 +697,13 @@
     public void deleteResourceSharingRecord(String resourceId, String resourceIndex, ActionListener<Boolean> listener) {
         LOGGER.debug(
             "Deleting documents asynchronously from {} where source_idx = {} and resource_id = {}",
-<<<<<<< HEAD
             getSharingIndex(resourceIndex),
-=======
-            resourceSharingIndex,
->>>>>>> 344673a4
             resourceIndex,
             resourceId
         );
 
         try (ThreadContext.StoredContext ctx = this.threadPool.getThreadContext().stashContext()) {
-<<<<<<< HEAD
             DeleteRequest deleteRequest = new DeleteRequest(getSharingIndex(resourceIndex), resourceId);
-=======
-            DeleteByQueryRequest dbq = new DeleteByQueryRequest(resourceSharingIndex).setQuery(
-                QueryBuilders.boolQuery()
-                    .must(QueryBuilders.termQuery("source_idx.keyword", resourceIndex))
-                    .must(QueryBuilders.termQuery("resource_id.keyword", resourceId))
-            ).setRefresh(true);
->>>>>>> 344673a4
 
             client.delete(deleteRequest, new ActionListener<>() {
                 @Override
@@ -771,11 +716,7 @@
                     } else {
                         LOGGER.debug(
                             "No documents found to delete in {} for source_idx: {} and resource_id: {}",
-<<<<<<< HEAD
                             getSharingIndex(resourceIndex),
-=======
-                            resourceSharingIndex,
->>>>>>> 344673a4
                             resourceIndex,
                             resourceId
                         );
@@ -786,21 +727,13 @@
 
                 @Override
                 public void onFailure(Exception e) {
-<<<<<<< HEAD
                     LOGGER.error("Failed to delete documents from {}", getSharingIndex(resourceIndex), e);
-=======
-                    LOGGER.error("Failed to delete documents from {}", resourceSharingIndex, e);
->>>>>>> 344673a4
                     listener.onFailure(e);
 
                 }
             });
         } catch (Exception e) {
-<<<<<<< HEAD
             LOGGER.error("Failed to delete documents from {} before request submission", getSharingIndex(resourceIndex), e);
-=======
-            LOGGER.error("Failed to delete documents from {} before request submission", resourceSharingIndex, e);
->>>>>>> 344673a4
             listener.onFailure(e);
         }
     }
