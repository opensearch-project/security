--- conflicted
+++ resolved
@@ -253,10 +253,6 @@
         // TODO: Once stashContext is replaced with switchContext this call will have to be modified
         String resourceSharingIndex = getSharingIndex(resourceIndex);
         try (ThreadContext.StoredContext ctx = this.threadPool.getThreadContext().stashContext()) {
-<<<<<<< HEAD
-
-=======
->>>>>>> 51d6e048
             IndexRequest ir = client.prepareIndex(resourceSharingIndex)
                 .setRefreshPolicy(WriteRequest.RefreshPolicy.IMMEDIATE)
                 .setSource(sharingInfo.toXContent(jsonBuilder(), ToXContent.EMPTY_PARAMS))
