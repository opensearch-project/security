/*
 * SPDX-License-Identifier: Apache-2.0
 *
 * The OpenSearch Contributors require contributions made to
 * this file be licensed under the Apache-2.0 license or a
 * compatible open source license.
 */

package org.opensearch.security.resources.sharing;

import java.io.IOException;
import java.util.ArrayList;
import java.util.Collections;
import java.util.HashMap;
import java.util.HashSet;
import java.util.List;
import java.util.Map;
import java.util.Objects;
import java.util.Set;

import org.apache.logging.log4j.LogManager;
import org.apache.logging.log4j.Logger;

import org.opensearch.core.common.io.stream.NamedWriteable;
import org.opensearch.core.common.io.stream.StreamOutput;
import org.opensearch.core.xcontent.ToXContentFragment;
import org.opensearch.core.xcontent.XContentBuilder;
import org.opensearch.core.xcontent.XContentParser;
import org.opensearch.security.user.User;

/**
 * Represents a resource sharing configuration that manages access control for OpenSearch resources.
 * This class holds information about shared resources including their source, creator, and sharing permissions.
 * The class maintains information about:
 * <ul>
 *   <li>The source index where the resource is defined</li>
 *   <li>The unique identifier of the resource</li>
 *   <li>The creator's information</li>
 *   <li>The sharing permissions and recipients</li>
 * </ul>
 *
 * @opensearch.experimental
 * @see CreatedBy
 * @see ShareWith
 */
public class ResourceSharing implements ToXContentFragment, NamedWriteable {
    private final Logger log = LogManager.getLogger(this.getClass());

    /**
     * The unique identifier of the resource and the resource sharing entry
     */
    private String resourceId;

    /**
     * The type of the resource
     */
    private String resourceType;

    /**
<<<<<<< HEAD
     * The type of the parent resource
     *
     * Nullable
     */
    private String parentType;

    /**
     * The unique identifier of the parent resource
     *
     * Nullable
     */
    private String parentId;

    /**
=======
>>>>>>> a18f1bb6
     * Information about who created the resource
     */
    private final CreatedBy createdBy;

    /**
     * Information about with whom the resource is shared with
     */
    private ShareWith shareWith;

    private ResourceSharing(Builder b) {
        this.resourceId = b.resourceId;
        this.resourceType = b.resourceType;
<<<<<<< HEAD
        this.parentType = b.parentType;
        this.parentId = b.parentId;
=======
>>>>>>> a18f1bb6
        this.createdBy = b.createdBy;
        this.shareWith = b.shareWith;
    }

    public static Builder builder() {
        return new Builder();
    }

    public String getResourceId() {
        return resourceId;
    }

    public void setResourceId(String resourceId) {
        this.resourceId = resourceId;
    }

    public CreatedBy getCreatedBy() {
        return createdBy;
    }

    public ShareWith getShareWith() {
        if (shareWith == null) {
            // never been shared before, private access
            shareWith = new ShareWith(new HashMap<>());
        }
        return shareWith;
    }

    public String getParentType() {
        return parentType;
    }

    public String getParentId() {
        return parentId;
    }

    public void share(String accessLevel, Recipients target) {
        if (shareWith == null) {
            Map<String, Recipients> recs = new HashMap<>();
            recs.put(accessLevel, target);
            shareWith = new ShareWith(recs);
            return;
        }
        Recipients sharedWith = shareWith.atAccessLevel(accessLevel);
        // sharedWith will be null when sharing at a new access-level
        if (sharedWith == null) {
            // update the ShareWith object
            shareWith = shareWith.updateSharingInfo(accessLevel, target);
        } else {
            sharedWith.share(target);
        }
    }

    public void revoke(String accessLevel, Recipients target) {
        if (shareWith == null) {
            log.warn("Cannot revoke access as resource {} is not shared with anyone", this.resourceId);
            return;
        }

        Recipients sharedWith = shareWith.atAccessLevel(accessLevel);
        // sharedWith will only be null if given access level doesn't exist in which case we log a warning message
        if (sharedWith == null) {
            log.warn(
                "Cannot revoke access to {} for {} as the resource is not shared at accessLevel {}",
                this.resourceId,
                accessLevel,
                target
            );
        } else {
            sharedWith.revoke(target);
        }
    }

    @Override
    public boolean equals(Object o) {
        if (this == o) return true;
        if (!(o instanceof ResourceSharing)) return false;
        ResourceSharing that = (ResourceSharing) o;
        return Objects.equals(resourceId, that.resourceId)
            && Objects.equals(resourceType, that.resourceType)
<<<<<<< HEAD
            && Objects.equals(parentType, that.parentType)
            && Objects.equals(parentId, that.parentId)
=======
>>>>>>> a18f1bb6
            && Objects.equals(createdBy, that.createdBy)
            && Objects.equals(shareWith, that.shareWith);
    }

    @Override
    public int hashCode() {
<<<<<<< HEAD
        return Objects.hash(resourceId, resourceType, parentType, parentId, createdBy, shareWith);
=======
        return Objects.hash(resourceId, resourceType, createdBy, shareWith);
>>>>>>> a18f1bb6
    }

    @Override
    public String toString() {
        return "ResourceSharing{"
            + "resourceId='"
            + resourceId
            + '\''
            + ", resourceType='"
            + resourceType
            + '\''
<<<<<<< HEAD
            + ", parentType='"
            + parentType
            + '\''
            + ", parentId='"
            + parentId
            + '\''
=======
>>>>>>> a18f1bb6
            + ", createdBy="
            + createdBy
            + ", shareWith="
            + shareWith
            + '}';
    }

    @Override
    public String getWriteableName() {
        return "resource_sharing";
    }

    @Override
    public void writeTo(StreamOutput out) throws IOException {
        out.writeString(resourceId);
        out.writeString(resourceType);
<<<<<<< HEAD
        out.writeOptionalString(parentType);
        out.writeOptionalString(parentId);
=======
>>>>>>> a18f1bb6
        createdBy.writeTo(out);
        if (shareWith != null) {
            out.writeBoolean(true);
            shareWith.writeTo(out);
        } else {
            out.writeBoolean(false);
        }
    }

    @Override
    public XContentBuilder toXContent(XContentBuilder builder, Params params) throws IOException {
        builder.startObject().field("resource_id", resourceId).field("resource_type", resourceType).field("created_by");
        createdBy.toXContent(builder, params);
        if (parentType != null) {
            builder.field("parent_type", parentType);
        }
        if (parentId != null) {
            builder.field("parent_id", parentId);
        }
        if (shareWith != null) {
            builder.field("share_with");
            shareWith.toXContent(builder, params);
        }
        return builder.endObject();
    }

    public static ResourceSharing fromXContent(XContentParser parser) throws IOException {
        Builder b = ResourceSharing.builder();

        String currentFieldName = null;
        XContentParser.Token token;
        while ((token = parser.nextToken()) != XContentParser.Token.END_OBJECT) {
            if (token == XContentParser.Token.FIELD_NAME) {
                currentFieldName = parser.currentName();
            } else {
                switch (Objects.requireNonNull(currentFieldName)) {
                    case "resource_id":
                        b.resourceId(parser.text());
                        break;
                    case "resource_type":
                        if (token == XContentParser.Token.VALUE_NULL) {
                            b.resourceType(null);
                        } else {
                            b.resourceType(parser.text());
                        }
                        break;
<<<<<<< HEAD
                    case "parent_type":
                        if (token == XContentParser.Token.VALUE_NULL) {
                            b.parentType(null);
                        } else {
                            b.parentType(parser.text());
                        }
                        break;
                    case "parent_id":
                        if (token == XContentParser.Token.VALUE_NULL) {
                            b.parentId(null);
                        } else {
                            b.parentId(parser.text());
                        }
                        break;
=======
>>>>>>> a18f1bb6
                    case "created_by":
                        b.createdBy(CreatedBy.fromXContent(parser));
                        break;
                    case "share_with":
                        b.shareWith(ShareWith.fromXContent(parser));
                        break;
                    default:
                        parser.skipChildren();
                        break;
                }
            }
        }

        return b.build();
    }

    private static <T> void validateRequiredField(String field, T value) {
        if (value == null) {
            throw new IllegalArgumentException(field + " is required");
        }
    }

    /**
     * Checks if the given resource is owned by the specified user.
     *
     * @param userName The username to check ownership against.
     * @return True if the resource is owned by the user, false otherwise.
     */
    public boolean isCreatedBy(String userName) {
        return this.createdBy != null && this.createdBy.getUsername().equals(userName);
    }

    /**
     * Checks if the given resource is shared with everyone, i.e. the entity list is "*"
     *
     * @return True if the resource is shared with everyone, false otherwise.
     */
    public boolean isSharedWithEveryone() {
        return this.shareWith != null && this.shareWith.isPublic();
    }

    /**
     * Checks if the given resource is shared with the specified entities.
     *
     * @param recipientType The recipient type
     * @param targets  The set of targets to check for sharing.
     * @param accessLevel The access level to check for sharing.
     *
     * @return True if the resource is shared with the entities, false otherwise.
     */
    public boolean isSharedWithEntity(Recipient recipientType, Set<String> targets, String accessLevel) {
        if (shareWith == null || shareWith.atAccessLevel(accessLevel) == null) {
            return false;
        }

        return shareWith.atAccessLevel(accessLevel).isSharedWithAny(recipientType, targets);
    }

    /**
     * Resolves all access levels that the given {@link User} is entitled to.
     * <p>
     * This method aggregates access levels based on:
     * <ul>
     *   <li>The user’s explicit identifier (username and wildcard {@code *}).</li>
     *   <li>The user’s security roles (including the wildcard {@code *}).</li>
     *   <li>The user’s backend roles (including the wildcard {@code *}).</li>
     * </ul>
     * For each category (user, roles, backend roles), a lookup is performed through
     * {@link #fetchAccessLevels(Recipient, Set)} to collect the matching access levels.
     * </p>
     *
     * @param user the {@link User} whose access levels should be determined;
     *             must not be {@code null}.
     * @return a {@link Set} of access level identifiers granted to the user, never {@code null}.
     */
    public Set<String> getAccessLevelsForUser(User user) {
        Set<String> userRoles = new HashSet<>(user.getSecurityRoles());
        Set<String> userBackendRoles = new HashSet<>(user.getRoles());

        userRoles.add("*");
        userBackendRoles.add("*");

        Set<String> accessLevels = new HashSet<>();
        accessLevels.addAll(fetchAccessLevels(Recipient.USERS, Set.of(user.getName(), "*")));
        accessLevels.addAll(fetchAccessLevels(Recipient.ROLES, userRoles));
        accessLevels.addAll(fetchAccessLevels(Recipient.BACKEND_ROLES, userBackendRoles));
        return accessLevels;
    }

    /**
     * Fetches all access-levels where at-least 1 recipient matches the given set of targets
     * @param recipientType the type of recipient to be matched against
     * @param entities targets to look for
     * @return set of access-levels which contain given nay of the targets
     */
    public Set<String> fetchAccessLevels(Recipient recipientType, Set<String> entities) {
        if (shareWith == null) {
            return Collections.emptySet();
        }
        Set<String> matchingGroups = new HashSet<>();
        for (Map.Entry<String, Recipients> entry : shareWith.getSharingInfo().entrySet()) {
            String accessLevel = entry.getKey();
            Recipients recipients = entry.getValue();

            Set<String> sharingRecipients = new HashSet<>(recipients.getRecipients().getOrDefault(recipientType, Set.of()));

            // if there’s a wildcard (i.e. the document is shared publicly at this access-level), or at least one entity in common, add the
            // level to a final list of groups
            boolean matchesWildcard = sharingRecipients.contains("*");
            boolean intersects = !Collections.disjoint(sharingRecipients, entities);

            if (matchesWildcard || intersects) {
                matchingGroups.add(accessLevel);
            }
        }
        return matchingGroups;
    }

    /**
     * Returns all principals (users, roles, backend_roles) that have access to this resource,
     * including the creator and all shared recipients, formatted with appropriate prefixes.
     *
     * @return List of principals in format ["user:username", "role:rolename", "backend:backend_role"]
     */
    public List<String> getAllPrincipals() {
        List<String> principals = new ArrayList<>();

        // Add creator
        if (createdBy != null) {
            principals.add("user:" + createdBy.getUsername());
        }

        // Add shared recipients
        if (shareWith != null) {
            // shared with at any access level
            for (Recipients recipients : shareWith.getSharingInfo().values()) {
                Map<Recipient, Set<String>> recipientMap = recipients.getRecipients();

                // Add users
                Set<String> users = recipientMap.getOrDefault(Recipient.USERS, Collections.emptySet());
                for (String user : users) {
                    principals.add("user:" + user);
                }

                // Add roles
                Set<String> roles = recipientMap.getOrDefault(Recipient.ROLES, Collections.emptySet());
                for (String role : roles) {
                    principals.add("role:" + role);
                }

                // Add backend roles
                Set<String> backendRoles = recipientMap.getOrDefault(Recipient.BACKEND_ROLES, Collections.emptySet());
                for (String backendRole : backendRoles) {
                    principals.add("backend:" + backendRole);
                }
            }
        }

        return principals;
    }

    public static final class Builder {
        private String resourceId;
        private String resourceType;
<<<<<<< HEAD
        private String parentType;
        private String parentId;
=======
>>>>>>> a18f1bb6
        private CreatedBy createdBy;
        private ShareWith shareWith;

        public Builder resourceId(String resourceId) {
            this.resourceId = resourceId;
            return this;
        }

        public Builder resourceType(String resourceType) {
            this.resourceType = resourceType;
            return this;
        }

<<<<<<< HEAD
        public Builder parentType(String parentType) {
            this.parentType = parentType;
            return this;
        }

        public Builder parentId(String parentId) {
            this.parentId = parentId;
            return this;
        }

=======
>>>>>>> a18f1bb6
        public Builder createdBy(CreatedBy createdBy) {
            this.createdBy = createdBy;
            return this;
        }

        public Builder shareWith(ShareWith shareWith) {
            this.shareWith = shareWith;
            return this;
        }

        /**
         * Build the immutable/constructed instance, validating required fields.
         */
        public ResourceSharing build() {
            validateRequiredField("resource_id", resourceId);
            validateRequiredField("created_by", createdBy);

            return new ResourceSharing(this);
        }
    }
}<|MERGE_RESOLUTION|>--- conflicted
+++ resolved
@@ -57,7 +57,6 @@
     private String resourceType;
 
     /**
-<<<<<<< HEAD
      * The type of the parent resource
      *
      * Nullable
@@ -72,8 +71,6 @@
     private String parentId;
 
     /**
-=======
->>>>>>> a18f1bb6
      * Information about who created the resource
      */
     private final CreatedBy createdBy;
@@ -86,11 +83,8 @@
     private ResourceSharing(Builder b) {
         this.resourceId = b.resourceId;
         this.resourceType = b.resourceType;
-<<<<<<< HEAD
         this.parentType = b.parentType;
         this.parentId = b.parentId;
-=======
->>>>>>> a18f1bb6
         this.createdBy = b.createdBy;
         this.shareWith = b.shareWith;
     }
@@ -171,22 +165,15 @@
         ResourceSharing that = (ResourceSharing) o;
         return Objects.equals(resourceId, that.resourceId)
             && Objects.equals(resourceType, that.resourceType)
-<<<<<<< HEAD
             && Objects.equals(parentType, that.parentType)
             && Objects.equals(parentId, that.parentId)
-=======
->>>>>>> a18f1bb6
             && Objects.equals(createdBy, that.createdBy)
             && Objects.equals(shareWith, that.shareWith);
     }
 
     @Override
     public int hashCode() {
-<<<<<<< HEAD
         return Objects.hash(resourceId, resourceType, parentType, parentId, createdBy, shareWith);
-=======
-        return Objects.hash(resourceId, resourceType, createdBy, shareWith);
->>>>>>> a18f1bb6
     }
 
     @Override
@@ -198,15 +185,12 @@
             + ", resourceType='"
             + resourceType
             + '\''
-<<<<<<< HEAD
             + ", parentType='"
             + parentType
             + '\''
             + ", parentId='"
             + parentId
             + '\''
-=======
->>>>>>> a18f1bb6
             + ", createdBy="
             + createdBy
             + ", shareWith="
@@ -223,11 +207,8 @@
     public void writeTo(StreamOutput out) throws IOException {
         out.writeString(resourceId);
         out.writeString(resourceType);
-<<<<<<< HEAD
         out.writeOptionalString(parentType);
         out.writeOptionalString(parentId);
-=======
->>>>>>> a18f1bb6
         createdBy.writeTo(out);
         if (shareWith != null) {
             out.writeBoolean(true);
@@ -274,7 +255,6 @@
                             b.resourceType(parser.text());
                         }
                         break;
-<<<<<<< HEAD
                     case "parent_type":
                         if (token == XContentParser.Token.VALUE_NULL) {
                             b.parentType(null);
@@ -289,8 +269,6 @@
                             b.parentId(parser.text());
                         }
                         break;
-=======
->>>>>>> a18f1bb6
                     case "created_by":
                         b.createdBy(CreatedBy.fromXContent(parser));
                         break;
@@ -455,11 +433,8 @@
     public static final class Builder {
         private String resourceId;
         private String resourceType;
-<<<<<<< HEAD
         private String parentType;
         private String parentId;
-=======
->>>>>>> a18f1bb6
         private CreatedBy createdBy;
         private ShareWith shareWith;
 
@@ -473,7 +448,6 @@
             return this;
         }
 
-<<<<<<< HEAD
         public Builder parentType(String parentType) {
             this.parentType = parentType;
             return this;
@@ -484,8 +458,6 @@
             return this;
         }
 
-=======
->>>>>>> a18f1bb6
         public Builder createdBy(CreatedBy createdBy) {
             this.createdBy = createdBy;
             return this;
