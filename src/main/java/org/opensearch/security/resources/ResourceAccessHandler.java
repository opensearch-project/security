/*
 * SPDX-License-Identifier: Apache-2.0
 *
 * The OpenSearch Contributors require contributions made to
 * this file be licensed under the Apache-2.0 license or a
 * compatible open source license.
 *
 * Modifications Copyright OpenSearch Contributors. See
 * GitHub history for details.
 */

package org.opensearch.security.resources;

import java.util.Collections;
import java.util.HashSet;
import java.util.Set;
import java.util.stream.Collectors;
import java.util.stream.Stream;

import org.apache.logging.log4j.LogManager;
import org.apache.logging.log4j.Logger;

import org.opensearch.OpenSearchStatusException;
import org.opensearch.common.Nullable;
import org.opensearch.common.inject.Inject;
import org.opensearch.common.util.concurrent.ThreadContext;
import org.opensearch.core.action.ActionListener;
import org.opensearch.core.rest.RestStatus;
import org.opensearch.security.auth.UserSubjectImpl;
import org.opensearch.security.configuration.AdminDNs;
import org.opensearch.security.privileges.PrivilegesEvaluator;
import org.opensearch.security.resources.sharing.ResourceSharing;
import org.opensearch.security.resources.sharing.ShareWith;
import org.opensearch.security.securityconf.FlattenedActionGroups;
import org.opensearch.security.support.ConfigConstants;
import org.opensearch.security.support.WildcardMatcher;
import org.opensearch.security.user.User;
import org.opensearch.threadpool.ThreadPool;

import reactor.util.annotation.NonNull;

/**
 * This class handles resource access permissions for users, roles and backend-roles.
 * It provides methods to check if a user has permission to access a resource
 * based on the resource sharing configuration.
 *
 * @opensearch.experimental
 */
public class ResourceAccessHandler {
    private static final Logger LOGGER = LogManager.getLogger(ResourceAccessHandler.class);

    private final ThreadContext threadContext;
    private final ResourceSharingIndexHandler resourceSharingIndexHandler;
    private final AdminDNs adminDNs;
    private final PrivilegesEvaluator privilegesEvaluator;
    private final ResourcePluginInfo resourcePluginInfo;

    @Inject
    public ResourceAccessHandler(
        final ThreadPool threadPool,
        final ResourceSharingIndexHandler resourceSharingIndexHandler,
        AdminDNs adminDns,
        PrivilegesEvaluator evaluator,
        ResourcePluginInfo resourcePluginInfo
    ) {
        this.threadContext = threadPool.getThreadContext();
        this.resourceSharingIndexHandler = resourceSharingIndexHandler;
        this.adminDNs = adminDns;
        this.privilegesEvaluator = evaluator;
        this.resourcePluginInfo = resourcePluginInfo;
    }

    /**
     * Returns a set of accessible resource IDs for the current user within the specified resource index.
     *
     * @param resourceType  The resource type.
     * @param listener      The listener to be notified with the set of accessible resource IDs.
     */
    public void getOwnAndSharedResourceIdsForCurrentUser(@NonNull String resourceType, ActionListener<Set<String>> listener) {
        UserSubjectImpl userSub = (UserSubjectImpl) threadContext.getPersistent(ConfigConstants.OPENDISTRO_SECURITY_AUTHENTICATED_USER);
        User user = userSub == null ? null : userSub.getUser();

        if (user == null) {
            LOGGER.warn("No authenticated user; returning empty set of ids");
            listener.onResponse(Collections.emptySet());
            return;
        }

        String resourceIndex = resourcePluginInfo.indexByType(resourceType);

        if (adminDNs.isAdmin(user)) {
            loadAllResourceIds(resourceType, ActionListener.wrap(listener::onResponse, listener::onFailure));
            return;
        }
        Set<String> flatPrincipals = getFlatPrincipals(user);

        // 3) Fetch all accessible resource IDs
        resourceSharingIndexHandler.fetchAccessibleResourceIds(resourceIndex, flatPrincipals, listener);
    }

    /**
     * Returns a set of resource sharing records for the current user within the specified resource index.
     *
     * @param resourceType  The resource type.
     * @param listener      The listener to be notified with the set of resource sharing records.
     */
    public void getResourceSharingInfoForCurrentUser(@NonNull String resourceType, ActionListener<Set<SharingRecord>> listener) {
        UserSubjectImpl userSub = (UserSubjectImpl) threadContext.getPersistent(ConfigConstants.OPENDISTRO_SECURITY_AUTHENTICATED_USER);
        User user = userSub == null ? null : userSub.getUser();

        if (user == null) {
            LOGGER.warn("No authenticated user; returning empty set of resource-sharing records");
            listener.onResponse(Collections.emptySet());
            return;
        }

        if (adminDNs.isAdmin(user)) {
            loadAllResourceSharingRecords(resourceType, ActionListener.wrap(listener::onResponse, listener::onFailure));
            return;
        }

        Set<String> flatPrincipals = getFlatPrincipals(user);

        String resourceIndex = resourcePluginInfo.indexByType(resourceType);

        // 3) Fetch all accessible resource sharing records
        resourceSharingIndexHandler.fetchAccessibleResourceSharingRecords(resourceIndex, resourceType, user, flatPrincipals, listener);
    }

    /**
     * Checks whether current user has permission to access given resource.
     *
     * @param resourceId    The resource ID to check access for.
     * @param resourceType  The resource type.
     * @param action        The action to check permission for
     * @param listener      The listener to be notified with the permission check result.
     */
    public void hasPermission(
        @NonNull String resourceId,
        @NonNull String resourceType,
        @NonNull String action,
        ActionListener<Boolean> listener
    ) {
        final UserSubjectImpl userSubject = (UserSubjectImpl) threadContext.getPersistent(
            ConfigConstants.OPENDISTRO_SECURITY_AUTHENTICATED_USER
        );
        final User user = (userSubject == null) ? null : userSubject.getUser();

        if (user == null) {
            LOGGER.warn("No authenticated user found. Access to resource {} is not authorized.", resourceId);
            listener.onResponse(false);
            return;
        }

        LOGGER.info("Checking if user '{}' has permission to resource '{}'", user.getName(), resourceId);

        if (adminDNs.isAdmin(user)) {
            LOGGER.debug("User '{}' is admin, automatically granted permission on '{}'", user.getName(), resourceId);
            listener.onResponse(true);
            return;
        }

        String resourceIndex = resourcePluginInfo.indexByType(resourceType);
        if (resourceIndex == null) {
            LOGGER.debug("No resourceIndex mapping found for type '{}'; denying action {}", resourceType, action);
            listener.onResponse(false);
            return;
        }

        resourceSharingIndexHandler.fetchSharingInfo(resourceIndex, resourceId, ActionListener.wrap(sharingInfo -> {
<<<<<<< HEAD
            // Document may be null when cluster has enabled resource-sharing protection for that index, but have not migrated any records.
=======
            // sharingInfo may be null when cluster has enabled resource-sharing protection for that index, but have not migrated any
            // records.
>>>>>>> 51d6e048
            // This also means that for non-existing documents, the evaluator will return 403 instead
            if (sharingInfo == null) {
                LOGGER.warn("No sharing info found for '{}'. Action {} is not allowed.", resourceId, action);
                listener.onResponse(false);
                return;
            }

            if (sharingInfo.isCreatedBy(user.getName())) {
                listener.onResponse(true);
                return;
            }

            Set<String> accessLevels = sharingInfo.getAccessLevelsForUser(user);

            // no matching access level, either recurse up or fail fast
            if (accessLevels.isEmpty()) {
                if (sharingInfo.getParentId() != null) {
                    hasPermission(sharingInfo.getParentId(), sharingInfo.getParentType(), action, listener);
                } else {
                    listener.onResponse(false);
                }
                return;
            }

            // Fetch the static action-groups registered by plugins on bootstrap and check whether any match
            final FlattenedActionGroups agForType = resourcePluginInfo.flattenedForType(resourceType);
            final Set<String> allowedActions = agForType.resolve(accessLevels);
            final WildcardMatcher matcher = WildcardMatcher.from(allowedActions);

            if (matcher.test(action)) {
                listener.onResponse(true);
                return;
            }

            if (sharingInfo.getParentId() != null) {
                hasPermission(sharingInfo.getParentId(), sharingInfo.getParentType(), action, listener);
            } else {
                listener.onResponse(false);
            }
        }, e -> {
            LOGGER.error("Error while checking permission for user {} on resource {}: {}", user.getName(), resourceId, e.getMessage());
            listener.onFailure(e);
        }));
    }

    /**
     * Patches the sharing info. It could be either or all 3 of the following possibilities:
     * 1. Revoke access                 - remove op
     * 2. Upgrade or downgrade access   - move op
     * 3. Share with new entity         - add op
     * A final resource-sharing object will be returned upon successful application of the patch to the index record
     * @param resourceId    id of the resource whose sharing info is to be updated
     * @param resourceType the resource type
     * @param add  the recipients to be shared with
     * @param revoke  the recipients to be revoked with
     * @param listener      listener to be notified of final resource sharing record
     */
    public void patchSharingInfo(
        @NonNull String resourceId,
        @NonNull String resourceType,
        @Nullable ShareWith add,
        @Nullable ShareWith revoke,
        ActionListener<ResourceSharing> listener
    ) {
        final UserSubjectImpl userSubject = (UserSubjectImpl) threadContext.getPersistent(
            ConfigConstants.OPENDISTRO_SECURITY_AUTHENTICATED_USER
        );
        final User user = (userSubject == null) ? null : userSubject.getUser();

        if (user == null) {
            LOGGER.warn("No authenticated user found. Failed to patch resource sharing info {}", resourceId);
            listener.onFailure(
                new OpenSearchStatusException(
                    "No authenticated user found. Failed to patch resource sharing info " + resourceId,
                    RestStatus.UNAUTHORIZED
                )
            );
            return;
        }

        String resourceIndex = resourcePluginInfo.indexByType(resourceType);
        if (resourceIndex == null) {
            LOGGER.debug("No resourceIndex mapping found for type '{}';", resourceType);
            listener.onFailure(
                new OpenSearchStatusException("No resourceIndex mapping found for type '{}';" + resourceType, RestStatus.UNAUTHORIZED)
            );
            return;
        }

        LOGGER.debug(
            "User {} is updating sharing info for resource {} in index {} with add: {}, revoke: {} ",
            user.getName(),
            resourceId,
            resourceIndex,
            add,
            revoke
        );

        this.resourceSharingIndexHandler.patchSharingInfo(resourceId, resourceIndex, add, revoke, ActionListener.wrap(sharingInfo -> {
            LOGGER.debug("Successfully patched sharing info for resource {} with add: {}, revoke: {}", resourceId, add, revoke);
            listener.onResponse(sharingInfo);
        }, e -> {
            LOGGER.error(
                "Failed to patched sharing info for resource {} with add: {}, revoke: {} : {}",
                resourceId,
                add,
                revoke,
                e.getMessage()
            );
            listener.onFailure(e);
        }));

    }

    /**
     * Get sharing info for this record
     * @param resourceId    id of the resource whose sharing info is to be fetched
     * @param resourceType  the resource type
     * @param listener      listener to be notified of final resource sharing record
     */
    public void getSharingInfo(@NonNull String resourceId, @NonNull String resourceType, ActionListener<ResourceSharing> listener) {
        final UserSubjectImpl userSubject = (UserSubjectImpl) threadContext.getPersistent(
            ConfigConstants.OPENDISTRO_SECURITY_AUTHENTICATED_USER
        );
        final User user = (userSubject == null) ? null : userSubject.getUser();

        if (user == null) {
            LOGGER.warn("No authenticated user found. Failed to fetch resource sharing info {}", resourceId);
            listener.onFailure(
                new OpenSearchStatusException(
                    "No authenticated user found. Failed to fetch resource sharing info " + resourceId,
                    RestStatus.UNAUTHORIZED
                )
            );
            return;
        }

        LOGGER.debug("User {} is fetching sharing info for resource {} in index {}", user.getName(), resourceId, resourceType);

        String resourceIndex = resourcePluginInfo.indexByType(resourceType);
        if (resourceIndex == null) {
            LOGGER.debug("No resourceIndex mapping found for type '{}';", resourceType);
            listener.onFailure(
                new OpenSearchStatusException("No resourceIndex mapping found for type '{}';" + resourceType, RestStatus.UNAUTHORIZED)
            );
            return;
        }
        this.resourceSharingIndexHandler.fetchSharingInfo(resourceIndex, resourceId, ActionListener.wrap(sharingInfo -> {
            LOGGER.debug("Successfully fetched sharing info for resource {} in index {}", resourceId, resourceType);
            listener.onResponse(sharingInfo);
        }, e -> {
            LOGGER.error("Failed to fetched sharing info for resource {} in index {}: {}", resourceId, resourceType, e.getMessage());
            listener.onFailure(e);
        }));

    }

    /**
     * Shares a resource with the specified users, roles, and backend roles.
     *
     * @param resourceId    The resource ID to share.
     * @param resourceType  The resource type
     * @param target     The users, roles, and backend roles as well as the action group to share the resource with.
     * @param listener      The listener to be notified with the updated ResourceSharing document.
     */
    public void share(
        @NonNull String resourceId,
        @NonNull String resourceType,
        @NonNull ShareWith target,
        ActionListener<ResourceSharing> listener
    ) {
        final UserSubjectImpl userSubject = (UserSubjectImpl) threadContext.getPersistent(
            ConfigConstants.OPENDISTRO_SECURITY_AUTHENTICATED_USER
        );
        final User user = (userSubject == null) ? null : userSubject.getUser();

        if (user == null) {
            LOGGER.warn("No authenticated user found. Failed to share resource {}", resourceId);
            listener.onFailure(
                new OpenSearchStatusException(
                    "No authenticated user found. Failed to share resource " + resourceId,
                    RestStatus.UNAUTHORIZED
                )
            );
            return;
        }

        LOGGER.debug("Sharing resource {} created by {} with {}", resourceId, user.getName(), target.toString());

        String resourceIndex = resourcePluginInfo.indexByType(resourceType);

        this.resourceSharingIndexHandler.share(resourceId, resourceIndex, target, ActionListener.wrap(sharingInfo -> {
            LOGGER.debug("Successfully shared resource {} with {}", resourceId, target.toString());
            listener.onResponse(sharingInfo);
        }, e -> {
            LOGGER.error("Failed to share resource {} with {}: {}", resourceId, target.toString(), e.getMessage());
            listener.onFailure(e);
        }));
    }

    /**
     * Loads all resource-ids within the specified resource index.
     *
     * @param resourceType  The resource type.
     * @param listener      The listener to be notified with the set of resource IDs.
     */
    private void loadAllResourceIds(String resourceType, ActionListener<Set<String>> listener) {
        String resourceIndex = resourcePluginInfo.indexByType(resourceType);
        this.resourceSharingIndexHandler.fetchAllResourceIds(resourceIndex, listener);
    }

    /**
     * Loads all resource-sharing records for the specified resource index.
     *
     * @param resourceType The resource type.
     * @param listener      The listener to be notified with the set of resource-sharing records.
     */
    private void loadAllResourceSharingRecords(String resourceType, ActionListener<Set<SharingRecord>> listener) {
        String resourceIndex = resourcePluginInfo.indexByType(resourceType);
        this.resourceSharingIndexHandler.fetchAllResourceSharingRecords(resourceIndex, resourceType, listener);
    }

    /**
     * Returns flat principals to be used when querying the sharing index and while searching resource-ids.
     * @param user user whose security-config (name, roles and backend_roles) is to be flattened.
     * @return the set of flattened principals
     */
    private Set<String> getFlatPrincipals(User user) {
        // 1) collect all entities we’ll match against share_with arrays
        // for users:
        Set<String> users = new HashSet<>();
        users.add(user.getName());
        users.add("*"); // for matching against publicly shared resource

        // return flattened principals to build the bool query
        return Stream.concat(
            // users
            users.stream().map(u -> "user:" + u),
            // then roles and backend_roles
            Stream.concat(user.getSecurityRoles().stream().map(r -> "role:" + r), user.getRoles().stream().map(b -> "backend:" + b))
        ).collect(Collectors.toSet());
    }
}<|MERGE_RESOLUTION|>--- conflicted
+++ resolved
@@ -168,12 +168,8 @@
         }
 
         resourceSharingIndexHandler.fetchSharingInfo(resourceIndex, resourceId, ActionListener.wrap(sharingInfo -> {
-<<<<<<< HEAD
-            // Document may be null when cluster has enabled resource-sharing protection for that index, but have not migrated any records.
-=======
             // sharingInfo may be null when cluster has enabled resource-sharing protection for that index, but have not migrated any
             // records.
->>>>>>> 51d6e048
             // This also means that for non-existing documents, the evaluator will return 403 instead
             if (sharingInfo == null) {
                 LOGGER.warn("No sharing info found for '{}'. Action {} is not allowed.", resourceId, action);
