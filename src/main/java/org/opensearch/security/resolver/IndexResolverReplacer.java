/*
 * Copyright 2015-2018 _floragunn_ GmbH
 * Licensed under the Apache License, Version 2.0 (the "License");
 * you may not use this file except in compliance with the License.
 * You may obtain a copy of the License at
 *
 * http://www.apache.org/licenses/LICENSE-2.0
 *
 * Unless required by applicable law or agreed to in writing, software
 * distributed under the License is distributed on an "AS IS" BASIS,
 * WITHOUT WARRANTIES OR CONDITIONS OF ANY KIND, either express or implied.
 * See the License for the specific language governing permissions and
 * limitations under the License.
 */

/*
 * Portions Copyright 2019 Amazon.com, Inc. or its affiliates. All Rights Reserved.
 *
 * Licensed under the Apache License, Version 2.0 (the "License").
 * You may not use this file except in compliance with the License.
 * A copy of the License is located at
 *
 * http://www.apache.org/licenses/LICENSE-2.0
 *
 * or in the "license" file accompanying this file. This file is distributed
 * on an "AS IS" BASIS, WITHOUT WARRANTIES OR CONDITIONS OF ANY KIND, either
 * express or implied. See the License for the specific language governing
 * permissions and limitations under the License.
 */

package org.opensearch.security.resolver;

import java.util.ArrayList;
import java.util.Arrays;
import java.util.Collection;
import java.util.Collections;
import java.util.HashSet;
import java.util.Iterator;
import java.util.List;
import java.util.ListIterator;
import java.util.Map;
import java.util.Set;
import java.util.regex.PatternSyntaxException;
import java.util.stream.Collectors;

import org.opensearch.action.admin.indices.datastream.CreateDataStreamAction;
import org.opensearch.security.OpenSearchSecurityPlugin;
import org.apache.commons.collections.keyvalue.MultiKey;
import org.apache.logging.log4j.LogManager;
import org.apache.logging.log4j.Logger;
import org.opensearch.action.ActionRequest;
import org.opensearch.action.DocWriteRequest;
import org.opensearch.action.IndicesRequest;
import org.opensearch.action.IndicesRequest.Replaceable;
import org.opensearch.action.OriginalIndices;
import org.opensearch.action.admin.cluster.snapshots.restore.RestoreSnapshotRequest;
import org.opensearch.action.admin.indices.alias.IndicesAliasesRequest;
import org.opensearch.action.admin.indices.alias.IndicesAliasesRequest.AliasActions;
import org.opensearch.action.admin.indices.create.CreateIndexRequest;
import org.opensearch.action.admin.indices.mapping.put.PutMappingRequest;
import org.opensearch.action.bulk.BulkRequest;
import org.opensearch.action.bulk.BulkShardRequest;
import org.opensearch.action.delete.DeleteRequest;
import org.opensearch.action.fieldcaps.FieldCapabilitiesIndexRequest;
import org.opensearch.action.fieldcaps.FieldCapabilitiesRequest;
import org.opensearch.action.get.MultiGetRequest;
import org.opensearch.action.get.MultiGetRequest.Item;
import org.opensearch.action.index.IndexRequest;
import org.opensearch.action.main.MainRequest;
import org.opensearch.action.search.ClearScrollRequest;
import org.opensearch.action.search.MultiSearchRequest;
import org.opensearch.action.search.SearchRequest;
import org.opensearch.action.search.SearchScrollRequest;
import org.opensearch.action.support.IndicesOptions;
import org.opensearch.action.support.nodes.BaseNodesRequest;
import org.opensearch.action.support.replication.ReplicationRequest;
import org.opensearch.action.support.single.shard.SingleShardRequest;
import org.opensearch.action.termvectors.MultiTermVectorsRequest;
import org.opensearch.action.termvectors.TermVectorsRequest;
import org.opensearch.action.update.UpdateRequest;
import org.opensearch.cluster.ClusterState;
import org.opensearch.cluster.metadata.IndexAbstraction;
import org.opensearch.cluster.metadata.IndexNameExpressionResolver;
import org.opensearch.cluster.service.ClusterService;
import org.opensearch.index.Index;
import org.opensearch.index.IndexNotFoundException;
import org.opensearch.index.reindex.ReindexRequest;
import org.opensearch.security.configuration.ClusterInfoHolder;
import org.opensearch.security.securityconf.DynamicConfigModel;
import org.opensearch.snapshots.SnapshotInfo;
import org.opensearch.snapshots.SnapshotUtils;
import org.opensearch.transport.RemoteClusterService;
import org.opensearch.transport.TransportRequest;
import org.greenrobot.eventbus.Subscribe;

import org.opensearch.security.support.SnapshotRestoreHelper;
import org.opensearch.security.support.WildcardMatcher;

import com.google.common.collect.ImmutableSet;

import static org.opensearch.cluster.metadata.IndexAbstraction.Type.ALIAS;

public class IndexResolverReplacer {

    private static final Set<String> NULL_SET = new HashSet<>(Collections.singleton(null));
    private final Logger log = LogManager.getLogger(this.getClass());
    private final IndexNameExpressionResolver resolver;
    private final ClusterService clusterService;
    private final ClusterInfoHolder clusterInfoHolder;
    private volatile boolean respectRequestIndicesOptions = false;

    public IndexResolverReplacer(IndexNameExpressionResolver resolver, ClusterService clusterService, ClusterInfoHolder clusterInfoHolder) {
        this.resolver = resolver;
        this.clusterService = clusterService;
        this.clusterInfoHolder = clusterInfoHolder;
    }

    private static final boolean isAllWithNoRemote(final String... requestedPatterns) {

        final List<String> patterns = requestedPatterns==null?null:Arrays.asList(requestedPatterns);

        if(IndexNameExpressionResolver.isAllIndices(patterns)) {
            return true;
        }

        if(patterns.size() == 1 && patterns.contains("*")) {
            return true;
        }

        if(new HashSet<String>(patterns).equals(NULL_SET)) {
            return true;
        }

        return false;
    }

    private static final boolean isLocalAll(final String... requestedPatterns) {

        final List<String> patterns = requestedPatterns==null?null:Arrays.asList(requestedPatterns);

        if(IndexNameExpressionResolver.isAllIndices(patterns)) {
            return true;
        }

        if(patterns.contains("_all")) {
            return true;
        }

        if(new HashSet<String>(patterns).equals(NULL_SET)) {
            return true;
        }

        return false;
    }

    private class ResolvedIndicesProvider implements IndicesProvider {
        private final ImmutableSet.Builder<String> aliases;
        private final ImmutableSet.Builder<String> allIndices;
        private final ImmutableSet.Builder<String> originalRequested;
        private final ImmutableSet.Builder<String> remoteIndices;
        // set of previously resolved index requests to avoid resolving
        // the same index more than once while processing bulk requests
        private final Set<MultiKey> alreadyResolved;
        private final String name;

        ResolvedIndicesProvider(Object request) {
            aliases = ImmutableSet.builder();
            allIndices = ImmutableSet.builder();
            originalRequested = ImmutableSet.builder();
            remoteIndices = ImmutableSet.builder();
            alreadyResolved = new HashSet<>();
            name = request.getClass().getSimpleName();
        }

        private void resolveIndexPatterns(final String name, final IndicesOptions indicesOptions, final boolean enableCrossClusterResolution, final String[] original) {
            final boolean isTraceEnabled = log.isTraceEnabled();
            if (isTraceEnabled) {
                log.trace("resolve requestedPatterns: "+ Arrays.toString(original));
            }

            if (isAllWithNoRemote(original)) {
                if (isTraceEnabled) {
                    log.trace(Arrays.toString(original) + " is an ALL pattern without any remote indices");
                }
                resolveToLocalAll();
                return;
            }

            Set<String> remoteIndices;
            final List<String> localRequestedPatterns = new ArrayList<>(Arrays.asList(original));

            final RemoteClusterService remoteClusterService = OpenSearchSecurityPlugin.GuiceHolder.getRemoteClusterService();

            if(remoteClusterService.isCrossClusterSearchEnabled() && enableCrossClusterResolution) {
                remoteIndices = new HashSet<>();
                final Map<String, OriginalIndices> remoteClusterIndices = OpenSearchSecurityPlugin.GuiceHolder.getRemoteClusterService()
                        .groupIndices(indicesOptions, original, idx -> resolver.hasIndexAbstraction(idx, clusterService.state()));
                final Set<String> remoteClusters = remoteClusterIndices.keySet().stream()
                        .filter(k->!RemoteClusterService.LOCAL_CLUSTER_GROUP_KEY.equals(k)).collect(Collectors.toSet());
                for(String remoteCluster : remoteClusters) {
                    for(String remoteIndex : remoteClusterIndices.get(remoteCluster).indices()) {
                        remoteIndices.add(RemoteClusterService.buildRemoteIndexName(remoteCluster, remoteIndex));
                    }
                }

                final Iterator<String> iterator = localRequestedPatterns.iterator();
                while (iterator.hasNext()) {
                    final String[] split = iterator.next().split(String.valueOf(RemoteClusterService.REMOTE_CLUSTER_INDEX_SEPARATOR), 2);
                    final WildcardMatcher matcher = WildcardMatcher.from(split[0]);
                    if (split.length > 1 && matcher.matchAny(remoteClusters)) {
                        iterator.remove();
                    }
                }

                if (isTraceEnabled) {
                    log.trace("CCS is enabled, we found this local patterns " + localRequestedPatterns + " and this remote patterns: " + remoteIndices);
                }

            } else {
                remoteIndices = Collections.emptySet();
            }

            final Collection<String> matchingAliases;
            Collection<String> matchingAllIndices;

            if (isLocalAll(original)) {
                if (isTraceEnabled) {
                    log.trace(Arrays.toString(original) + " is an LOCAL ALL pattern");
                }
                matchingAliases = Resolved.All_SET;
                matchingAllIndices = Resolved.All_SET;

            } else if (!remoteIndices.isEmpty() && localRequestedPatterns.isEmpty()) {
                if (isTraceEnabled) {
                    log.trace(Arrays.toString(original) + " is an LOCAL EMPTY request");
                }
                matchingAllIndices = Collections.emptySet();
                matchingAliases = Collections.emptySet();
            }

            else {
                final ClusterState state = clusterService.state();
                final Set<String> dateResolvedLocalRequestedPatterns = localRequestedPatterns
                                .stream()
                                .map(resolver::resolveDateMathExpression)
                                .collect(Collectors.toSet());
                final WildcardMatcher dateResolvedMatcher = WildcardMatcher.from(dateResolvedLocalRequestedPatterns);
                //fill matchingAliases
                final Map<String, IndexAbstraction> lookup = state.metadata().getIndicesLookup();
                matchingAliases = lookup.entrySet()
                        .stream()
                        .filter(e -> e.getValue().getType() == ALIAS)
                        .map(Map.Entry::getKey)
                        .filter(dateResolvedMatcher)
                        .collect(Collectors.toSet());

                final boolean isDebugEnabled = log.isDebugEnabled();
                try {
                    matchingAllIndices = Arrays.asList(resolver.concreteIndexNames(state, indicesOptions, localRequestedPatterns.toArray(new String[0])));
                    if (isDebugEnabled) {
                        log.debug("Resolved pattern {} to {}", localRequestedPatterns, matchingAllIndices);
                    }
                } catch (IndexNotFoundException e1) {
                    if (isDebugEnabled) {
                        log.debug("No such indices for pattern {}, use raw value", localRequestedPatterns);
                    }

                    matchingAllIndices = dateResolvedLocalRequestedPatterns;
                }
            }

            if (isTraceEnabled) {
                log.trace("Resolved patterns {} for {} ({}) to [aliases {}, allIndices {}, originalRequested{}, remote indices {}]",
                        original, name, this.name, matchingAliases, matchingAllIndices, Arrays.toString(original), remoteIndices);
            }

            resolveTo(matchingAliases, matchingAllIndices, original, remoteIndices);

        }

        private void resolveToLocalAll() {
            aliases.add(Resolved.ANY);
            allIndices.add(Resolved.ANY);
            originalRequested.add(Resolved.ANY);
        }

        private void resolveTo(Iterable<String> matchingAliases, Iterable<String> matchingAllIndices, String[] original, Iterable<String> remoteIndices) {
            aliases.addAll(matchingAliases);
            allIndices.addAll(matchingAllIndices);
            originalRequested.add(original);
            this.remoteIndices.addAll(remoteIndices);
        }

        @Override
        public String[] provide(String[] original, Object localRequest, boolean supportsReplace) {
            final IndicesOptions indicesOptions = indicesOptionsFrom(localRequest);
            final boolean enableCrossClusterResolution = localRequest instanceof FieldCapabilitiesRequest || localRequest instanceof SearchRequest;
            // skip the whole thing if we have seen this exact resolveIndexPatterns request
            if (alreadyResolved.add(new MultiKey(indicesOptions, enableCrossClusterResolution,
                    (original != null) ? new MultiKey(original, false) : null))) {
                resolveIndexPatterns(localRequest.getClass().getSimpleName(), indicesOptions, enableCrossClusterResolution, original);
            }
            return IndicesProvider.NOOP;
        }

        Resolved resolved() {
            final Resolved resolved = alreadyResolved.isEmpty() ? Resolved._LOCAL_ALL :
                    new Resolved(aliases.build(), allIndices.build(), originalRequested.build(), remoteIndices.build());

            if(log.isTraceEnabled()) {
                log.trace("Finally resolved for {}: {}", name, resolved);
            }

            return resolved;
        }
    }

    //dnfof
    public boolean replace(final TransportRequest request, boolean retainMode, String... replacements) {
        return getOrReplaceAllIndices(request, new IndicesProvider() {

            @Override
            public String[] provide(String[] original, Object request, boolean supportsReplace) {
                if(supportsReplace) {
                    if(retainMode && !isAllWithNoRemote(original)) {
                        final Resolved resolved = resolveRequest(request);
                        final List<String> retained = WildcardMatcher.from(resolved.getAllIndices()).getMatchAny(replacements, Collectors.toList());
                        retained.addAll(resolved.getRemoteIndices());
                        return retained.toArray(new String[0]);
                    }
                    return replacements;
                } else {
                    return NOOP;
                }
            }
        }, false);
    }

    public Resolved resolveRequest(final Object request) {
        if (log.isDebugEnabled()) {
            log.debug("Resolve aliases, indices and types from {}", request.getClass().getSimpleName());
        }

        final ResolvedIndicesProvider resolvedIndicesProvider = new ResolvedIndicesProvider(request);

        getOrReplaceAllIndices(request, resolvedIndicesProvider, false);

        return resolvedIndicesProvider.resolved();
    }

    public final static class Resolved {
        private static final String ANY = "*";
        private static final ImmutableSet<String> All_SET = ImmutableSet.of(ANY);
        private static final Set<String> types = All_SET;
        public static final Resolved _LOCAL_ALL = new Resolved(All_SET, All_SET, All_SET, ImmutableSet.of());

        private final Set<String> aliases;
        private final Set<String> allIndices;
        private final Set<String> originalRequested;
        private final Set<String> remoteIndices;
        private final boolean isLocalAll;

        private Resolved(final ImmutableSet<String> aliases,
                         final ImmutableSet<String> allIndices,
                         final ImmutableSet<String> originalRequested,
                         final ImmutableSet<String> remoteIndices) {
            this.aliases = aliases;
            this.allIndices = allIndices;
            this.originalRequested = originalRequested;
            this.remoteIndices = remoteIndices;
            this.isLocalAll = IndexResolverReplacer.isLocalAll(originalRequested.toArray(new String[0])) || (aliases.contains("*") && allIndices.contains("*"));
        }

        public boolean isLocalAll() {
            return isLocalAll;
        }

        public Set<String> getAliases() {
            return aliases;
        }

        public Set<String> getAllIndices() {
            return allIndices;
        }

        public Set<String> getTypes() {
            return types;
        }

        public Set<String> getRemoteIndices() {
            return remoteIndices;
        }

        @Override
        public String toString() {
            return "Resolved [aliases=" + aliases + ", allIndices=" + allIndices + ", types=" + types
                    + ", originalRequested=" + originalRequested + ", remoteIndices=" + remoteIndices + "]";
        }

        @Override
        public int hashCode() {
            final int prime = 31;
            int result = 1;
            result = prime * result + ((aliases == null) ? 0 : aliases.hashCode());
            result = prime * result + ((allIndices == null) ? 0 : allIndices.hashCode());
            result = prime * result + ((originalRequested == null) ? 0 : originalRequested.hashCode());
            result = prime * result + ((remoteIndices == null) ? 0 : remoteIndices.hashCode());
            return result;
        }

        @Override
        public boolean equals(Object obj) {
            if (this == obj)
                return true;
            if (obj == null)
                return false;
            if (getClass() != obj.getClass())
                return false;
            Resolved other = (Resolved) obj;
            if (aliases == null) {
                if (other.aliases != null)
                    return false;
            } else if (!aliases.equals(other.aliases))
                return false;
            if (allIndices == null) {
                if (other.allIndices != null)
                    return false;
            } else if (!allIndices.equals(other.allIndices))
                return false;
            if (originalRequested == null) {
                if (other.originalRequested != null)
                    return false;
            } else if (!originalRequested.equals(other.originalRequested))
                return false;
            if (remoteIndices == null) {
                if (other.remoteIndices != null)
                    return false;
            } else if (!remoteIndices.equals(other.remoteIndices))
                return false;
            return true;
        }
    }

    private List<String> renamedIndices(final RestoreSnapshotRequest request, final List<String> filteredIndices) {
        try {
            final List<String> renamedIndices = new ArrayList<>();
            for (final String index : filteredIndices) {
                String renamedIndex = index;
                if (request.renameReplacement() != null && request.renamePattern() != null) {
                    renamedIndex = index.replaceAll(request.renamePattern(), request.renameReplacement());
                }
                renamedIndices.add(renamedIndex);
            }
            return renamedIndices;
        } catch (PatternSyntaxException e) {
            log.error("Unable to parse the regular expression denoted in 'rename_pattern'. Please correct the pattern an try again.");
            throw e;
        }
    }


    //--

    @FunctionalInterface
    public interface IndicesProvider {
        public static final String[] NOOP = new String[0];
        String[] provide(String[] original, Object request, boolean supportsReplace);
    }

    private boolean checkIndices(Object request, String[] indices, boolean needsToBeSizeOne, boolean allowEmpty) {

        if(indices == IndicesProvider.NOOP) {
            return false;
        }

        final boolean isTraceEnabled = log.isTraceEnabled();
        if(!allowEmpty && (indices == null || indices.length == 0)) {
            if(isTraceEnabled && request != null) {
                log.trace("Null or empty indices for "+request.getClass().getName());
            }
            return false;
        }

        if(!allowEmpty && needsToBeSizeOne && indices.length != 1) {
            if(isTraceEnabled && request != null) {
                log.trace("To much indices for "+request.getClass().getName());
            }
            return false;
        }

        for (int i = 0; i < indices.length; i++) {
            final String index = indices[i];
            if(index == null || index.isEmpty()) {
                //not allowed
                if(isTraceEnabled && request != null) {
                    log.trace("At least one null or empty index for "+request.getClass().getName());
                }
                return false;
            }
        }

        return true;
    }

    /**
     * new
     * @param request
     * @param allowEmptyIndices
     * @return
     */
    @SuppressWarnings("rawtypes")
    private boolean getOrReplaceAllIndices(final Object request, final IndicesProvider provider, boolean allowEmptyIndices) {
        final boolean isDebugEnabled = log.isDebugEnabled();
        final boolean isTraceEnabled = log.isTraceEnabled();
        if (isTraceEnabled) {
            log.trace("getOrReplaceAllIndices() for "+request.getClass());
        }

        boolean result = true;

        if (request instanceof BulkRequest) {

            for (DocWriteRequest ar : ((BulkRequest) request).requests()) {
                result = getOrReplaceAllIndices(ar, provider, false) && result;
            }

        } else if (request instanceof MultiGetRequest) {

            for (ListIterator<Item> it = ((MultiGetRequest) request).getItems().listIterator(); it.hasNext();){
                Item item = it.next();
                result = getOrReplaceAllIndices(item, provider, false) && result;
                /*if(item.index() == null || item.indices() == null || item.indices().length == 0) {
                    it.remove();
                }*/
            }

        } else if (request instanceof MultiSearchRequest) {

            for (ListIterator<SearchRequest> it = ((MultiSearchRequest) request).requests().listIterator(); it.hasNext();) {
                SearchRequest ar = it.next();
                result = getOrReplaceAllIndices(ar, provider, false) && result;
                /*if(ar.indices() == null || ar.indices().length == 0) {
                    it.remove();
                }*/
            }

        } else if (request instanceof MultiTermVectorsRequest) {

            for (ActionRequest ar : (Iterable<TermVectorsRequest>) () -> ((MultiTermVectorsRequest) request).iterator()) {
                result = getOrReplaceAllIndices(ar, provider, false) && result;
            }

        } else if(request instanceof PutMappingRequest) {
            PutMappingRequest pmr = (PutMappingRequest) request;
            Index concreteIndex = pmr.getConcreteIndex();
            if(concreteIndex != null && (pmr.indices() == null || pmr.indices().length == 0)) {
                String[] newIndices = provider.provide(new String[]{concreteIndex.getName()}, request, true);
                if(checkIndices(request, newIndices, true, allowEmptyIndices) == false) {
                    return false;
                }

                ((PutMappingRequest) request).indices(newIndices);
                ((PutMappingRequest) request).setConcreteIndex(null);
            } else {
                String[] newIndices = provider.provide(((PutMappingRequest) request).indices(), request, true);
                if(checkIndices(request, newIndices, false, allowEmptyIndices) == false) {
                    return false;
                }
                ((PutMappingRequest) request).indices(newIndices);
            }
        } else if(request instanceof RestoreSnapshotRequest) {

                if(clusterInfoHolder.isLocalNodeElectedMaster() == Boolean.FALSE) {
                    return true;
                }

                final RestoreSnapshotRequest restoreRequest = (RestoreSnapshotRequest) request;
                final SnapshotInfo snapshotInfo = SnapshotRestoreHelper.getSnapshotInfo(restoreRequest);

                if (snapshotInfo == null) {
                    log.warn("snapshot repository '" + restoreRequest.repository() + "', snapshot '" + restoreRequest.snapshot() + "' not found");
                    provider.provide(new String[]{"*"}, request, false);
                } else {
                    final List<String> requestedResolvedIndices = SnapshotUtils.filterIndices(snapshotInfo.indices(), restoreRequest.indices(), restoreRequest.indicesOptions());
                    final List<String> renamedTargetIndices = renamedIndices(restoreRequest, requestedResolvedIndices);
                    //final Set<String> indices = new HashSet<>(requestedResolvedIndices);
                    //indices.addAll(renamedTargetIndices);
                    if (isDebugEnabled) {
                        log.debug("snapshot: {} contains this indices: {}", snapshotInfo.snapshotId().getName(), renamedTargetIndices);
                    }
                    provider.provide(renamedTargetIndices.toArray(new String[0]), request, false);
            }

        } else if (request instanceof IndicesAliasesRequest) {
            for(AliasActions ar: ((IndicesAliasesRequest) request).getAliasActions()) {
                result = getOrReplaceAllIndices(ar, provider, false) && result;
            }
        } else if (request instanceof DeleteRequest) {
            String[] newIndices = provider.provide(((DeleteRequest) request).indices(), request, true);
            if(checkIndices(request, newIndices, true, allowEmptyIndices) == false) {
                return false;
            }
            ((DeleteRequest) request).index(newIndices.length!=1?null:newIndices[0]);
        } else if (request instanceof UpdateRequest) {
            String[] newIndices = provider.provide(((UpdateRequest) request).indices(), request, true);
            if(checkIndices(request, newIndices, true, allowEmptyIndices) == false) {
                return false;
            }
            ((UpdateRequest) request).index(newIndices.length!=1?null:newIndices[0]);
        } else if (request instanceof SingleShardRequest) {
            final SingleShardRequest<?> singleShardRequest = (SingleShardRequest<?>) request;
            final String index = singleShardRequest.index();
            String[] indices = provider.provide(index == null ? null : new String[]{index}, request, true);
            if (!checkIndices(request, indices, true, allowEmptyIndices)) {
                return false;
            }
            singleShardRequest.index(indices.length != 1? null : indices[0]);
        } else if (request instanceof FieldCapabilitiesIndexRequest) {
            // FieldCapabilitiesIndexRequest does not support replacing the indexes.
            // However, the indexes are always determined by FieldCapabilitiesRequest which will be reduced below
            // (implements Replaceable). So IF an index arrives here, we can be sure that we have
            // at least privileges for indices:data/read/field_caps
            FieldCapabilitiesIndexRequest fieldCapabilitiesRequest = (FieldCapabilitiesIndexRequest) request;

            String index = fieldCapabilitiesRequest.index();

            String[] newIndices = provider.provide(new String[]{index}, request, true);
            if (!checkIndices(request, newIndices, true, allowEmptyIndices)) {
                return false;
            }
        } else if (request instanceof IndexRequest) {
            String[] newIndices = provider.provide(((IndexRequest) request).indices(), request, true);
            if(checkIndices(request, newIndices, true, allowEmptyIndices) == false) {
                return false;
            }
            ((IndexRequest) request).index(newIndices.length!=1?null:newIndices[0]);
        } else if (request instanceof Replaceable) {
            String[] newIndices = provider.provide(((Replaceable) request).indices(), request, true);
            if(checkIndices(request, newIndices, false, allowEmptyIndices) == false) {
                return false;
            }
            ((Replaceable) request).indices(newIndices);
        } else if (request instanceof BulkShardRequest) {
            provider.provide(((ReplicationRequest) request).indices(), request, false);
            //replace not supported?
        } else if (request instanceof ReplicationRequest) {
            String[] newIndices = provider.provide(((ReplicationRequest) request).indices(), request, true);
            if(checkIndices(request, newIndices, true, allowEmptyIndices) == false) {
                return false;
            }
            ((ReplicationRequest) request).index(newIndices.length!=1?null:newIndices[0]);
        } else if (request instanceof MultiGetRequest.Item) {
            String[] newIndices = provider.provide(((MultiGetRequest.Item) request).indices(), request, true);
            if(checkIndices(request, newIndices, true, allowEmptyIndices) == false) {
                return false;
            }
            ((MultiGetRequest.Item) request).index(newIndices.length!=1?null:newIndices[0]);
        } else if (request instanceof CreateIndexRequest) {
            String[] newIndices = provider.provide(((CreateIndexRequest) request).indices(), request, true);
            if(checkIndices(request, newIndices, true, allowEmptyIndices) == false) {
                return false;
            }
            ((CreateIndexRequest) request).index(newIndices.length!=1?null:newIndices[0]);
        } else if (request instanceof CreateDataStreamAction.Request) {
<<<<<<< HEAD
            String[] newDataStreams = provider.provide(((CreateDataStreamAction.Request) request).indices(), request, true);
=======
            String[] newDataStreams = provider.provide(((CreateDataStreamAction.Request) request).indices(), request, false);
            if(checkIndices(request, newDataStreams, true, allowEmptyIndices) == false) {
                return false;
            }
>>>>>>> 6cf0566c
        } else if (request instanceof ReindexRequest) {
            result = getOrReplaceAllIndices(((ReindexRequest) request).getDestination(), provider, false) && result;
            result = getOrReplaceAllIndices(((ReindexRequest) request).getSearchRequest(), provider, false) && result;
        } else if (request instanceof BaseNodesRequest) {
            //do nothing
        } else if (request instanceof MainRequest) {
            //do nothing
        } else if (request instanceof ClearScrollRequest) {
            //do nothing
        } else if (request instanceof SearchScrollRequest) {
            //do nothing
        } else {
            if (isDebugEnabled) {
                log.debug(request.getClass() + " not supported (It is likely not a indices related request)");
            }
            result = false;
        }

        return result;
    }

    private IndicesOptions indicesOptionsFrom(Object localRequest) {
        
        if(!respectRequestIndicesOptions) {
            return IndicesOptions.fromOptions(false, true, true, false);
        }

        if (IndicesRequest.class.isInstance(localRequest)) {
            return ((IndicesRequest) localRequest).indicesOptions();
        }
        else if (RestoreSnapshotRequest.class.isInstance(localRequest)) {
            return ((RestoreSnapshotRequest) localRequest).indicesOptions();
        }
        else {
            return IndicesOptions.fromOptions(false, true, true, false);
        }
    }

    @Subscribe
    public void onDynamicConfigModelChanged(DynamicConfigModel dcm) {
        respectRequestIndicesOptions = dcm.isRespectRequestIndicesEnabled();
    }
}<|MERGE_RESOLUTION|>--- conflicted
+++ resolved
@@ -662,14 +662,7 @@
             }
             ((CreateIndexRequest) request).index(newIndices.length!=1?null:newIndices[0]);
         } else if (request instanceof CreateDataStreamAction.Request) {
-<<<<<<< HEAD
-            String[] newDataStreams = provider.provide(((CreateDataStreamAction.Request) request).indices(), request, true);
-=======
-            String[] newDataStreams = provider.provide(((CreateDataStreamAction.Request) request).indices(), request, false);
-            if(checkIndices(request, newDataStreams, true, allowEmptyIndices) == false) {
-                return false;
-            }
->>>>>>> 6cf0566c
+            provider.provide(((CreateDataStreamAction.Request) request).indices(), request, false);
         } else if (request instanceof ReindexRequest) {
             result = getOrReplaceAllIndices(((ReindexRequest) request).getDestination(), provider, false) && result;
             result = getOrReplaceAllIndices(((ReindexRequest) request).getSearchRequest(), provider, false) && result;
