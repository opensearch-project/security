/*
 * SPDX-License-Identifier: Apache-2.0
 *
 * The OpenSearch Contributors require contributions made to
 * this file be licensed under the Apache-2.0 license or a
 * compatible open source license.
 *
 * Modifications Copyright OpenSearch Contributors. See
 * GitHub history for details.
 */

package org.opensearch.security.identity;

import java.time.Duration;
import java.time.Instant;
import java.util.ArrayList;
<<<<<<< HEAD
import java.util.Optional;
=======
import java.util.Date;
>>>>>>> 79f0c461
import java.util.Set;
import java.util.function.LongSupplier;

import org.apache.logging.log4j.LogManager;
import org.apache.logging.log4j.Logger;

import org.opensearch.OpenSearchSecurityException;
import org.opensearch.cluster.service.ClusterService;
import org.opensearch.common.settings.Settings;
import org.opensearch.core.common.transport.TransportAddress;
import org.opensearch.identity.Subject;
import org.opensearch.identity.noop.NoopSubject;
import org.opensearch.identity.tokens.AuthToken;
import org.opensearch.identity.tokens.OnBehalfOfClaims;
import org.opensearch.identity.tokens.TokenManager;
import org.opensearch.security.authtoken.jwt.ExpiringBearerAuthToken;
import org.opensearch.security.authtoken.jwt.JwtVendor;
import org.opensearch.security.authtoken.jwt.claims.ApiJwtClaimsBuilder;
import org.opensearch.security.authtoken.jwt.claims.OBOJwtClaimsBuilder;
import org.opensearch.security.securityconf.ConfigModel;
import org.opensearch.security.securityconf.DynamicConfigModel;
import org.opensearch.security.support.ConfigConstants;
import org.opensearch.security.user.User;
import org.opensearch.security.user.UserService;
import org.opensearch.threadpool.ThreadPool;

import joptsimple.internal.Strings;
import org.greenrobot.eventbus.Subscribe;

import static org.opensearch.security.util.AuthTokenUtils.isKeyNull;

/**
 * This class is the Security Plugin's implementation of the TokenManager used by all Identity Plugins.
 * It handles the issuance of both Service Account Tokens and On Behalf Of tokens.
 */
public class SecurityTokenManager implements TokenManager {
    private static final Logger logger = LogManager.getLogger(SecurityTokenManager.class);

    private final ClusterService cs;
    private final ThreadPool threadPool;
    private final UserService userService;

    private Settings oboSettings = null;
    private Settings apiTokenSettings = null;
    private ConfigModel configModel = null;
    private final LongSupplier timeProvider = System::currentTimeMillis;
    private static final Integer OBO_MAX_EXPIRY_SECONDS = 600;

    public SecurityTokenManager(final ClusterService cs, final ThreadPool threadPool, final UserService userService) {
        this.cs = cs;
        this.threadPool = threadPool;
        this.userService = userService;
    }

    @Subscribe
    public void onConfigModelChanged(final ConfigModel configModel) {
        this.configModel = configModel;
    }

    @Subscribe
    public void onDynamicConfigModelChanged(final DynamicConfigModel dcm) {
        final Settings oboSettingsFromDcm = dcm.getDynamicOnBehalfOfSettings();
        final Boolean oboEnabled = oboSettingsFromDcm.getAsBoolean("enabled", false);
        if (oboEnabled) {
            oboSettings = oboSettingsFromDcm;
        }
        final Settings apiTokenSettingsFromDcm = dcm.getDynamicApiTokenSettings();
        final Boolean apiTokenEnabled = apiTokenSettingsFromDcm.getAsBoolean("enabled", false);
        if (apiTokenEnabled) {
            apiTokenSettings = apiTokenSettingsFromDcm;
        }
    }

    /** For testing */
    JwtVendor createJwtVendor(final Settings settings) {
        try {
            return new JwtVendor(settings);
        } catch (final Exception ex) {
            logger.error("Unable to create the JwtVendor instance", ex);
            return null;
        }
    }

    public boolean issueOnBehalfOfTokenAllowed() {
        return oboSettings != null && configModel != null;
    }

    public boolean issueApiTokenAllowed() {
        return apiTokenSettings != null && configModel != null;
    }

    @Override
    public ExpiringBearerAuthToken issueOnBehalfOfToken(final Subject subject, final OnBehalfOfClaims claims) {
        if (!issueOnBehalfOfTokenAllowed()) {
            // TODO: link that doc!
            throw new OpenSearchSecurityException(
                "The OnBehalfOf token generation is not enabled, see {link to doc} for more information on this feature."
            );
        }

        if (subject != null && !(subject instanceof NoopSubject)) {
            logger.warn("Unsupported subject for OnBehalfOfToken token generation, {}", subject);
            throw new IllegalArgumentException("Unsupported subject to generate OnBehalfOfToken");
        }

        if (Strings.isNullOrEmpty(claims.getAudience())) {
            throw new IllegalArgumentException("Claims must be supplied with an audience value");
        }

        final User user = threadPool.getThreadContext().getTransient(ConfigConstants.OPENDISTRO_SECURITY_USER);
        if (user == null) {
            throw new OpenSearchSecurityException("Unsupported user to generate OnBehalfOfToken");
        }

        final TransportAddress callerAddress = null; /* OBO tokens must not roles based on location from network address */
        final Set<String> mappedRoles = configModel.mapSecurityRoles(user, callerAddress);

        final long currentTimeMs = timeProvider.getAsLong();
        final Date now = new Date(currentTimeMs);

        final long expirySeconds = Math.min(claims.getExpiration(), OBO_MAX_EXPIRY_SECONDS);
        if (expirySeconds <= 0) {
            throw new IllegalArgumentException("The expiration time should be a positive integer");
        }
        if (mappedRoles == null) {
            throw new IllegalArgumentException("Roles cannot be null");
        }
        if (isKeyNull(oboSettings, "encryption_key")) {
            throw new IllegalArgumentException("encryption_key cannot be null");
        }

        final OBOJwtClaimsBuilder claimsBuilder = new OBOJwtClaimsBuilder(oboSettings.get("encryption_key"));

        // Add obo claims
        claimsBuilder.issuer(cs.getClusterName().value());
        claimsBuilder.issueTime(now);
        claimsBuilder.subject(user.getName());
        claimsBuilder.audience(claims.getAudience());
        claimsBuilder.notBeforeTime(now);
        claimsBuilder.addBackendRoles(false, new ArrayList<>(user.getRoles()));
        claimsBuilder.addRoles(new ArrayList<>(mappedRoles));

        final Date expiryTime = new Date(currentTimeMs + expirySeconds * 1000);
        claimsBuilder.expirationTime(expiryTime);

        try {
            return createJwtVendor(oboSettings).createJwt(claimsBuilder, user.getName(), expiryTime, expirySeconds);
        } catch (final Exception ex) {
            logger.error("Error creating OnBehalfOfToken for " + user.getName(), ex);
            throw new OpenSearchSecurityException("Unable to generate OnBehalfOfToken");
        }
    }

    public ExpiringBearerAuthToken issueApiToken(final String name, final Long expiration) {
<<<<<<< HEAD
=======
        if (!issueApiTokenAllowed()) {
            throw new OpenSearchSecurityException("Api token generation is not enabled.");
        }
>>>>>>> 79f0c461
        final User user = threadPool.getThreadContext().getTransient(ConfigConstants.OPENDISTRO_SECURITY_USER);

        final long currentTimeMs = timeProvider.getAsLong();
        final Date now = new Date(currentTimeMs);

        final ApiJwtClaimsBuilder claimsBuilder = new ApiJwtClaimsBuilder();
        claimsBuilder.issuer(cs.getClusterName().value());
        claimsBuilder.issueTime(now);
        claimsBuilder.subject(name);
        claimsBuilder.audience(name);
        claimsBuilder.notBeforeTime(now);

        final Date expiryTime = new Date(expiration);
        claimsBuilder.expirationTime(expiryTime);

        try {
<<<<<<< HEAD
            return apiTokenJwtVendor.createJwt(cs.getClusterName().value(), name, name, expiration);
=======
            return createJwtVendor(apiTokenSettings).createJwt(
                claimsBuilder,
                name,
                expiryTime,
                Duration.between(Instant.now(), expiryTime.toInstant()).getSeconds()
            );
>>>>>>> 79f0c461
        } catch (final Exception ex) {
            logger.error("Error creating Api Token for " + user.getName(), ex);
            throw new OpenSearchSecurityException("Unable to generate Api Token");
        }
    }

    @Override
    public AuthToken issueServiceAccountToken(final String serviceId) {
        try {
            return userService.generateAuthToken(serviceId);
        } catch (final Exception e) {
            logger.error("Error creating sevice final account auth token, service " + serviceId, e);
            throw new OpenSearchSecurityException("Unable to issue service account token");
        }
    }
}<|MERGE_RESOLUTION|>--- conflicted
+++ resolved
@@ -14,11 +14,7 @@
 import java.time.Duration;
 import java.time.Instant;
 import java.util.ArrayList;
-<<<<<<< HEAD
-import java.util.Optional;
-=======
 import java.util.Date;
->>>>>>> 79f0c461
 import java.util.Set;
 import java.util.function.LongSupplier;
 
@@ -173,12 +169,9 @@
     }
 
     public ExpiringBearerAuthToken issueApiToken(final String name, final Long expiration) {
-<<<<<<< HEAD
-=======
         if (!issueApiTokenAllowed()) {
             throw new OpenSearchSecurityException("Api token generation is not enabled.");
         }
->>>>>>> 79f0c461
         final User user = threadPool.getThreadContext().getTransient(ConfigConstants.OPENDISTRO_SECURITY_USER);
 
         final long currentTimeMs = timeProvider.getAsLong();
@@ -195,16 +188,12 @@
         claimsBuilder.expirationTime(expiryTime);
 
         try {
-<<<<<<< HEAD
-            return apiTokenJwtVendor.createJwt(cs.getClusterName().value(), name, name, expiration);
-=======
             return createJwtVendor(apiTokenSettings).createJwt(
                 claimsBuilder,
                 name,
                 expiryTime,
                 Duration.between(Instant.now(), expiryTime.toInstant()).getSeconds()
             );
->>>>>>> 79f0c461
         } catch (final Exception ex) {
             logger.error("Error creating Api Token for " + user.getName(), ex);
             throw new OpenSearchSecurityException("Unable to generate Api Token");
