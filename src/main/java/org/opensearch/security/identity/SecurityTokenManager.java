--- conflicted
+++ resolved
@@ -59,11 +59,7 @@
     private final RoleMapper roleMapper;
 
     private Settings oboSettings = null;
-<<<<<<< HEAD
     private Settings apiTokenSettings = null;
-    private ConfigModel configModel = null;
-=======
->>>>>>> 190b7c75
     private final LongSupplier timeProvider = System::currentTimeMillis;
     private static final Integer OBO_MAX_EXPIRY_SECONDS = 600;
 
@@ -108,7 +104,7 @@
     }
 
     public boolean issueApiTokenAllowed() {
-        return apiTokenSettings != null && configModel != null;
+        return apiTokenSettings != null;
     }
 
     @Override
