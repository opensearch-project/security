/*
 * Copyright 2015-2018 _floragunn_ GmbH
 * Licensed under the Apache License, Version 2.0 (the "License");
 * you may not use this file except in compliance with the License.
 * You may obtain a copy of the License at
 *
 * http://www.apache.org/licenses/LICENSE-2.0
 *
 * Unless required by applicable law or agreed to in writing, software
 * distributed under the License is distributed on an "AS IS" BASIS,
 * WITHOUT WARRANTIES OR CONDITIONS OF ANY KIND, either express or implied.
 * See the License for the specific language governing permissions and
 * limitations under the License.
 */

/*
 * SPDX-License-Identifier: Apache-2.0
 *
 * The OpenSearch Contributors require contributions made to
 * this file be licensed under the Apache-2.0 license or a
 * compatible open source license.
 *
 * Modifications Copyright OpenSearch Contributors. See
 * GitHub history for details.
 */

package org.opensearch.security.auth;

import org.opensearch.OpenSearchSecurityException;
import org.opensearch.common.util.concurrent.ThreadContext;
<<<<<<< HEAD
=======
import org.opensearch.rest.BytesRestResponse;
>>>>>>> 7924da13
import org.opensearch.rest.RestRequest;
import org.opensearch.security.filter.SecurityRequestChannel;
import org.opensearch.security.user.AuthCredentials;

/**
 * OpenSearch Security custom HTTP authenticators need to implement this interface.
 * <p/>
 * A HTTP authenticator extracts {@link AuthCredentials} from a {@link RestRequest}
 * <p/>
 *
 * Implementation classes must provide a public constructor
 * <p/>
 * {@code public MyHTTPAuthenticator(org.opensearch.common.settings.Settings settings, java.nio.file.Path configPath)}
 * <p/>
 * The constructor should not throw any exception in case of an initialization problem.
 * Instead catch all exceptions and log a appropriate error message. A logger can be instantiated like:
 * <p/>
 * {@code private final Logger log = LogManager.getLogger(this.getClass());}
 * <p/>
 */
public interface HTTPAuthenticator {

    /**
     * The type (name) of the authenticator. Only for logging.
     * @return the type
     */
    String getType();

    /**
     * Extract {@link AuthCredentials} from {@link RestRequest}
     *
     * @param request The rest request
     * @param context The current thread context
     * @return The authentication credentials (complete or incomplete) or null when no credentials are found in the request
     * <p>
     * When the credentials could be fully extracted from the request {@code .markComplete()} must be called on the {@link AuthCredentials} which are returned.
     * If the authentication flow needs another roundtrip with the request originator do not mark it as complete.
     * @throws OpenSearchSecurityException
     */
    AuthCredentials extractCredentials(final SecurityRequestChannel request, final ThreadContext context)
        throws OpenSearchSecurityException;

    /**
     * If the {@code extractCredentials()} call was not successful or the authentication flow needs another roundtrip this method
     * will be called. If the custom HTTP authenticator does not support this method is a no-op and null response should be returned.
     * If the custom HTTP authenticator does support re-request authentication or supports authentication flows with multiple roundtrips
     * then the response will be returned which can then be sent via response channel.
     *
<<<<<<< HEAD
     * @param channel The channel to sent back the response
=======
     * @param request
>>>>>>> 7924da13
     * @param credentials The credentials from the prior authentication attempt
     * @return null if re-request is not supported/necessary, response object otherwise.
     * If an object is returned {@code channel.sendResponse()} must be called so that the request completes.
     */
<<<<<<< HEAD
    boolean reRequestAuthentication(final SecurityRequestChannel channel, AuthCredentials credentials);
=======
    BytesRestResponse reRequestAuthentication(RestRequest request, AuthCredentials credentials);
>>>>>>> 7924da13
}<|MERGE_RESOLUTION|>--- conflicted
+++ resolved
@@ -28,10 +28,6 @@
 
 import org.opensearch.OpenSearchSecurityException;
 import org.opensearch.common.util.concurrent.ThreadContext;
-<<<<<<< HEAD
-=======
-import org.opensearch.rest.BytesRestResponse;
->>>>>>> 7924da13
 import org.opensearch.rest.RestRequest;
 import org.opensearch.security.filter.SecurityRequestChannel;
 import org.opensearch.security.user.AuthCredentials;
@@ -80,18 +76,10 @@
      * If the custom HTTP authenticator does support re-request authentication or supports authentication flows with multiple roundtrips
      * then the response will be returned which can then be sent via response channel.
      *
-<<<<<<< HEAD
      * @param channel The channel to sent back the response
-=======
-     * @param request
->>>>>>> 7924da13
      * @param credentials The credentials from the prior authentication attempt
      * @return null if re-request is not supported/necessary, response object otherwise.
      * If an object is returned {@code channel.sendResponse()} must be called so that the request completes.
      */
-<<<<<<< HEAD
     boolean reRequestAuthentication(final SecurityRequestChannel channel, AuthCredentials credentials);
-=======
-    BytesRestResponse reRequestAuthentication(RestRequest request, AuthCredentials credentials);
->>>>>>> 7924da13
 }