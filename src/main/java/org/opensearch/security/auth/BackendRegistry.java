/*
 * Copyright 2015-2018 _floragunn_ GmbH
 * Licensed under the Apache License, Version 2.0 (the "License");
 * you may not use this file except in compliance with the License.
 * You may obtain a copy of the License at
 *
 * http://www.apache.org/licenses/LICENSE-2.0
 *
 * Unless required by applicable law or agreed to in writing, software
 * distributed under the License is distributed on an "AS IS" BASIS,
 * WITHOUT WARRANTIES OR CONDITIONS OF ANY KIND, either express or implied.
 * See the License for the specific language governing permissions and
 * limitations under the License.
 */

/*
 * SPDX-License-Identifier: Apache-2.0
 *
 * The OpenSearch Contributors require contributions made to
 * this file be licensed under the Apache-2.0 license or a
 * compatible open source license.
 *
 * Modifications Copyright OpenSearch Contributors. See
 * GitHub history for details.
 */

package org.opensearch.security.auth;

import java.net.InetAddress;
import java.net.InetSocketAddress;
import java.util.Collection;
import java.util.Collections;
import java.util.HashSet;
import java.util.List;
import java.util.Set;
import java.util.SortedSet;
import java.util.concurrent.Callable;
import java.util.concurrent.TimeUnit;

import com.google.common.base.Strings;
import com.google.common.cache.Cache;
import com.google.common.cache.CacheBuilder;
import com.google.common.cache.RemovalListener;
import com.google.common.cache.RemovalNotification;
import com.google.common.collect.Multimap;

import org.apache.hc.core5.http.HttpStatus;
import org.apache.logging.log4j.LogManager;
import org.apache.logging.log4j.Logger;
import org.greenrobot.eventbus.Subscribe;

import org.opensearch.OpenSearchSecurityException;
import org.opensearch.common.settings.Settings;
import org.opensearch.core.common.transport.TransportAddress;
import org.opensearch.common.util.concurrent.ThreadContext;
import org.opensearch.core.rest.RestStatus;
import org.opensearch.security.auditlog.AuditLog;
import org.opensearch.security.auth.blocking.ClientBlockRegistry;
import org.opensearch.security.auth.internal.NoOpAuthenticationBackend;
import org.opensearch.security.configuration.AdminDNs;
import org.opensearch.security.filter.SecurityRequestChannel;
import org.opensearch.security.http.OnBehalfOfAuthenticator;
import org.opensearch.security.http.XFFResolver;
import org.opensearch.security.securityconf.DynamicConfigModel;
import org.opensearch.security.ssl.util.Utils;
import org.opensearch.security.support.ConfigConstants;
import org.opensearch.security.user.AuthCredentials;
import org.opensearch.security.user.User;
import org.opensearch.threadpool.ThreadPool;

public class BackendRegistry {

    protected final Logger log = LogManager.getLogger(this.getClass());
    private SortedSet<AuthDomain> restAuthDomains;
    private Set<AuthorizationBackend> restAuthorizers;

    private List<AuthFailureListener> ipAuthFailureListeners;
    private Multimap<String, AuthFailureListener> authBackendFailureListeners;
    private List<ClientBlockRegistry<InetAddress>> ipClientBlockRegistries;
    private Multimap<String, ClientBlockRegistry<String>> authBackendClientBlockRegistries;

    private volatile boolean initialized;
    private volatile boolean injectedUserEnabled = false;
    private final AdminDNs adminDns;
    private final XFFResolver xffResolver;
    private volatile boolean anonymousAuthEnabled = false;
    private final Settings opensearchSettings;
    // private final InternalAuthenticationBackend iab;
    private final AuditLog auditLog;
    private final ThreadPool threadPool;
    private final UserInjector userInjector;
    private final int ttlInMin;
    private Cache<AuthCredentials, User> userCache; // rest standard
    private Cache<String, User> restImpersonationCache; // used for rest impersonation
    private Cache<User, Set<String>> restRoleCache; //

    private void createCaches() {
        userCache = CacheBuilder.newBuilder()
            .expireAfterWrite(ttlInMin, TimeUnit.MINUTES)
            .removalListener(new RemovalListener<AuthCredentials, User>() {
                @Override
                public void onRemoval(RemovalNotification<AuthCredentials, User> notification) {
                    log.debug("Clear user cache for {} due to {}", notification.getKey().getUsername(), notification.getCause());
                }
            })
            .build();

        restImpersonationCache = CacheBuilder.newBuilder()
            .expireAfterWrite(ttlInMin, TimeUnit.MINUTES)
            .removalListener(new RemovalListener<String, User>() {
                @Override
                public void onRemoval(RemovalNotification<String, User> notification) {
                    log.debug("Clear user cache for {} due to {}", notification.getKey(), notification.getCause());
                }
            })
            .build();

        restRoleCache = CacheBuilder.newBuilder()
            .expireAfterWrite(ttlInMin, TimeUnit.MINUTES)
            .removalListener(new RemovalListener<User, Set<String>>() {
                @Override
                public void onRemoval(RemovalNotification<User, Set<String>> notification) {
                    log.debug("Clear user cache for {} due to {}", notification.getKey(), notification.getCause());
                }
            })
            .build();

    }

    public BackendRegistry(
        final Settings settings,
        final AdminDNs adminDns,
        final XFFResolver xffResolver,
        final AuditLog auditLog,
        final ThreadPool threadPool
    ) {
        this.adminDns = adminDns;
        this.opensearchSettings = settings;
        this.xffResolver = xffResolver;
        this.auditLog = auditLog;
        this.threadPool = threadPool;
        this.userInjector = new UserInjector(settings, threadPool, auditLog, xffResolver);

        this.ttlInMin = settings.getAsInt(ConfigConstants.SECURITY_CACHE_TTL_MINUTES, 60);

        // This is going to be defined in the opensearch.yml, so it's best suited to be initialized once.
        this.injectedUserEnabled = opensearchSettings.getAsBoolean(ConfigConstants.SECURITY_UNSUPPORTED_INJECT_USER_ENABLED, false);

        createCaches();
    }

    public boolean isInitialized() {
        return initialized;
    }

    public void invalidateCache() {
        userCache.invalidateAll();
        restImpersonationCache.invalidateAll();
        restRoleCache.invalidateAll();
    }

    @Subscribe
    public void onDynamicConfigModelChanged(DynamicConfigModel dcm) {

        invalidateCache();
        anonymousAuthEnabled = dcm.isAnonymousAuthenticationEnabled()// config.dynamic.http.anonymous_auth_enabled
            && !opensearchSettings.getAsBoolean(ConfigConstants.SECURITY_COMPLIANCE_DISABLE_ANONYMOUS_AUTHENTICATION, false);

        restAuthDomains = Collections.unmodifiableSortedSet(dcm.getRestAuthDomains());
        restAuthorizers = Collections.unmodifiableSet(dcm.getRestAuthorizers());

        ipAuthFailureListeners = dcm.getIpAuthFailureListeners();
        authBackendFailureListeners = dcm.getAuthBackendFailureListeners();
        ipClientBlockRegistries = dcm.getIpClientBlockRegistries();
        authBackendClientBlockRegistries = dcm.getAuthBackendClientBlockRegistries();

        // OpenSearch Security no default authc
        initialized = !restAuthDomains.isEmpty() || anonymousAuthEnabled || injectedUserEnabled;
    }

    /**
     *
     * @param request
     * @param channel
     * @return The authenticated user, null means another roundtrip
     * @throws OpenSearchSecurityException
     */
    public void authenticate(final SecurityRequestChannel request, final ThreadContext _DO_NOT_USE) {
        final boolean isDebugEnabled = log.isDebugEnabled();
        final boolean isBlockedBasedOnAddress = request.getRemoteAddress()
            .map(InetSocketAddress::getAddress)
            .map(address -> isBlocked(address))
            .orElse(false);
        if (isBlockedBasedOnAddress) {
            if (isDebugEnabled) {
                log.debug("Rejecting REST request because of blocked address: {}", request.getRemoteAddress().orElse(null));
            }

            request.completeWithResponse(HttpStatus.SC_UNAUTHORIZED, null, "Authentication finally failed");
            return;
        }

        final String sslPrincipal = (String) threadPool.getThreadContext().getTransient(ConfigConstants.OPENDISTRO_SECURITY_SSL_PRINCIPAL);

        if (adminDns.isAdminDN(sslPrincipal)) {
            // PKI authenticated REST call
            threadPool.getThreadContext().putTransient(ConfigConstants.OPENDISTRO_SECURITY_USER, new User(sslPrincipal));
            auditLog.logSucceededLogin(sslPrincipal, true, null, request);
            return;
        }

        if (userInjector.injectUser(request)) {
            // ThreadContext injected user
            return;
        }

        if (!isInitialized()) {
            log.error("Not yet initialized (you may need to run securityadmin)");
            request.completeWithResponse(HttpStatus.SC_SERVICE_UNAVAILABLE, null, "OpenSearch Security not initialized.");
            return;
        }

        final TransportAddress remoteAddress = xffResolver.resolve(request);
        final boolean isTraceEnabled = log.isTraceEnabled();
        if (isTraceEnabled) {
            log.trace("Rest authentication request from {} [original: {}]", remoteAddress, request.getRemoteAddress().orElse(null));
        }

        threadPool.getThreadContext().putTransient(ConfigConstants.OPENDISTRO_SECURITY_REMOTE_ADDRESS, remoteAddress);

        boolean authenticated = false;

        User authenticatedUser = null;

        AuthCredentials authCredentials = null;

        HTTPAuthenticator firstChallengingHttpAuthenticator = null;

        // loop over all http/rest auth domains
        for (final AuthDomain authDomain : restAuthDomains) {
            if (isDebugEnabled) {
                log.debug(
                    "Check authdomain for rest {}/{} or {} in total",
                    authDomain.getBackend().getType(),
                    authDomain.getOrder(),
                    restAuthDomains.size()
                );
            }

            final HTTPAuthenticator httpAuthenticator = authDomain.getHttpAuthenticator();

            if (authDomain.isChallenge() && firstChallengingHttpAuthenticator == null) {
                firstChallengingHttpAuthenticator = httpAuthenticator;
            }

            if (isTraceEnabled) {
                log.trace("Try to extract auth creds from {} http authenticator", httpAuthenticator.getType());
            }
            final AuthCredentials ac;
            try {
                ac = httpAuthenticator.extractCredentials(request, threadPool.getThreadContext());
            } catch (Exception e1) {
                if (isDebugEnabled) {
                    log.debug("'{}' extracting credentials from {} http authenticator", e1.toString(), httpAuthenticator.getType(), e1);
                }
                continue;
            }

            if (ac != null && isBlocked(authDomain.getBackend().getClass().getName(), ac.getUsername())) {
                if (isDebugEnabled) {
                    log.debug("Rejecting REST request because of blocked user: {}, authDomain: {}", ac.getUsername(), authDomain);
                }

                continue;
            }

            authCredentials = ac;

            if (ac == null) {
                // no credentials found in request
                if (anonymousAuthEnabled) {
                    continue;
                }

<<<<<<< HEAD
                if (authDomain.isChallenge() && httpAuthenticator.reRequestAuthentication(request, null)) {
                    auditLog.logFailedLogin("<NONE>", false, null, request);
                    if (isTraceEnabled) {
                        log.trace("No 'Authorization' header, send 401 and 'WWW-Authenticate Basic'");
                    }
=======
                if (authDomain.isChallenge()) {
                    final BytesRestResponse restResponse = httpAuthenticator.reRequestAuthentication(request, null);
                    if (restResponse != null) {
                        auditLog.logFailedLogin("<NONE>", false, null, request);
                        if (isTraceEnabled) {
                            log.trace("No 'Authorization' header, send 401 and 'WWW-Authenticate Basic'");
                        }
                        notifyIpAuthFailureListeners(request, authCredentials);
                        channel.sendResponse(restResponse);
                        return false;
                    }

>>>>>>> 7924da13
                } else {
                    // no reRequest possible
                    if (isTraceEnabled) {
                        log.trace("No 'Authorization' header, send 403");
                    }
                    continue;
                }
            } else {
                org.apache.logging.log4j.ThreadContext.put("user", ac.getUsername());
                if (!ac.isComplete()) {
                    final BytesRestResponse restResponse = httpAuthenticator.reRequestAuthentication(request, ac);
                    // credentials found in request but we need another client challenge
<<<<<<< HEAD
                    if (httpAuthenticator.reRequestAuthentication(request, ac)) {
                        // auditLog.logFailedLogin(ac.getUsername()+" <incomplete>", request); --noauditlog
                        return;
=======
                    if (restResponse != null) {
                        // auditLog.logFailedLogin(ac.getUsername()+" <incomplete>", request); --noauditlog
                        notifyIpAuthFailureListeners(request, ac);
                        channel.sendResponse(restResponse);
                        return false;
>>>>>>> 7924da13
                    } else {
                        // no reRequest possible
                        continue;
                    }

                }
            }

            // http completed
            authenticatedUser = authcz(userCache, restRoleCache, ac, authDomain.getBackend(), restAuthorizers);

            if (authenticatedUser == null) {
                if (isDebugEnabled) {
                    log.debug(
                        "Cannot authenticate rest user {} (or add roles) with authdomain {}/{} of {}, try next",
                        ac.getUsername(),
                        authDomain.getBackend().getType(),
                        authDomain.getOrder(),
                        restAuthDomains
                    );
                }
                for (AuthFailureListener authFailureListener : this.authBackendFailureListeners.get(
                    authDomain.getBackend().getClass().getName()
                )) {
                    authFailureListener.onAuthFailure(
                        request.getRemoteAddress().map(InetSocketAddress::getAddress).orElse(null),
                        ac,
                        request
                    );
                }
                continue;
            }

            if (adminDns.isAdmin(authenticatedUser)) {
                log.error("Cannot authenticate rest user because admin user is not permitted to login via HTTP");
                auditLog.logFailedLogin(authenticatedUser.getName(), true, null, request);
                request.completeWithResponse(
                    HttpStatus.SC_FORBIDDEN,
                    null,
                    "Cannot authenticate user because admin user is not permitted to login via HTTP"
                );
                return;
            }

            final String tenant = Utils.coalesce(request.header("securitytenant"), request.header("security_tenant"));

            if (isDebugEnabled) {
                log.debug("Rest user '{}' is authenticated", authenticatedUser);
                log.debug("securitytenant '{}'", tenant);
            }

            authenticatedUser.setRequestedTenant(tenant);
            authenticated = true;
            break;
        }// end looping auth domains

        if (authenticated) {
            final User impersonatedUser = impersonate(request, authenticatedUser);
            threadPool.getThreadContext()
                .putTransient(ConfigConstants.OPENDISTRO_SECURITY_USER, impersonatedUser == null ? authenticatedUser : impersonatedUser);
            auditLog.logSucceededLogin(
                (impersonatedUser == null ? authenticatedUser : impersonatedUser).getName(),
                false,
                authenticatedUser.getName(),
                request
            );
            return;
        } else {
            if (isDebugEnabled) {
                log.debug("User still not authenticated after checking {} auth domains", restAuthDomains.size());
            }

            if (authCredentials == null && anonymousAuthEnabled) {
                final String tenant = Utils.coalesce(request.header("securitytenant"), request.header("security_tenant"));
                User anonymousUser = new User(User.ANONYMOUS.getName(), new HashSet<String>(User.ANONYMOUS.getRoles()), null);
                anonymousUser.setRequestedTenant(tenant);

                threadPool.getThreadContext().putTransient(ConfigConstants.OPENDISTRO_SECURITY_USER, anonymousUser);
                auditLog.logSucceededLogin(anonymousUser.getName(), false, null, request);
                if (isDebugEnabled) {
                    log.debug("Anonymous User is authenticated");
                }
                return;
            }
            BytesRestResponse challengeResponse = null;

            if (firstChallengingHttpAuthenticator != null) {

                if (isDebugEnabled) {
                    log.debug("Rerequest with {}", firstChallengingHttpAuthenticator.getClass());
                }

<<<<<<< HEAD
                if (firstChallengingHttpAuthenticator.reRequestAuthentication(request, null)) {
                    if (isDebugEnabled) {
                        log.debug("Rerequest {} failed", firstChallengingHttpAuthenticator.getClass());
                    }

                    log.warn(
                        "Authentication finally failed for {} from {}",
                        authCredenetials == null ? null : authCredenetials.getUsername(),
                        remoteAddress
                    );
                    auditLog.logFailedLogin(authCredenetials == null ? null : authCredenetials.getUsername(), false, null, request);
                    return;
=======
                challengeResponse = firstChallengingHttpAuthenticator.reRequestAuthentication(request, null);
                if (challengeResponse != null) {
                    if (isDebugEnabled) {
                        log.debug("Rerequest {} failed", firstChallengingHttpAuthenticator.getClass());
                    }
>>>>>>> 7924da13
                }
            }

            log.warn(
                "Authentication finally failed for {} from {}",
                authCredentials == null ? null : authCredentials.getUsername(),
                remoteAddress
            );
            auditLog.logFailedLogin(authCredentials == null ? null : authCredentials.getUsername(), false, null, request);

            notifyIpAuthFailureListeners(request, authCredentials);

<<<<<<< HEAD
            request.completeWithResponse(org.apache.http.HttpStatus.SC_UNAUTHORIZED, null, "Authentication finally failed");
=======
            channel.sendResponse(
                challengeResponse != null
                    ? challengeResponse
                    : new BytesRestResponse(RestStatus.UNAUTHORIZED, "Authentication finally failed")
            );
            return false;
>>>>>>> 7924da13
        }
    }

    private void notifyIpAuthFailureListeners(SecurityRequestChannel request, AuthCredentials authCredentials) {
        notifyIpAuthFailureListeners(request.getRemoteAddress().map(InetSocketAddress::getAddress).orElse(null), authCredentials, request);
    }

    private void notifyIpAuthFailureListeners(InetAddress remoteAddress, AuthCredentials authCredentials, Object request) {
        for (AuthFailureListener authFailureListener : this.ipAuthFailureListeners) {
            authFailureListener.onAuthFailure(remoteAddress, authCredentials, request);
        }
    }

    /**
     * no auditlog, throw no exception, does also authz for all authorizers
     *
     * @return null if user cannot b authenticated
     */
    private User checkExistsAndAuthz(
        final Cache<String, User> cache,
        final User user,
        final AuthenticationBackend authenticationBackend,
        final Set<AuthorizationBackend> authorizers
    ) {
        if (user == null) {
            return null;
        }

        final boolean isDebugEnabled = log.isDebugEnabled();
        final boolean isTraceEnabled = log.isTraceEnabled();

        try {
            return cache.get(user.getName(), new Callable<User>() { // no cache miss in case of noop
                @Override
                public User call() throws Exception {
                    if (isTraceEnabled) {
                        log.trace(
                            "Credentials for user {} not cached, return from {} backend directly",
                            user.getName(),
                            authenticationBackend.getType()
                        );
                    }
                    if (authenticationBackend.exists(user)) {
                        authz(user, null, authorizers); // no role cache because no miss here in case of noop
                        return user;
                    }

                    if (isDebugEnabled) {
                        log.debug("User {} does not exist in {}", user.getName(), authenticationBackend.getType());
                    }
                    return null;
                }
            });
        } catch (Exception e) {
            if (isDebugEnabled) {
                log.debug("Can not check and authorize {} due to ", user.getName(), e);
            }
            return null;
        }
    }

    private void authz(User authenticatedUser, Cache<User, Set<String>> roleCache, final Set<AuthorizationBackend> authorizers) {

        if (authenticatedUser == null) {
            return;
        }

        if (roleCache != null) {

            final Set<String> cachedBackendRoles = roleCache.getIfPresent(authenticatedUser);

            if (cachedBackendRoles != null) {
                authenticatedUser.addRoles(new HashSet<String>(cachedBackendRoles));
                return;
            }
        }

        if (authorizers == null || authorizers.isEmpty()) {
            return;
        }

        final boolean isTraceEnabled = log.isTraceEnabled();
        for (final AuthorizationBackend ab : authorizers) {
            try {
                if (isTraceEnabled) {
                    log.trace(
                        "Backend roles for {} not cached, return from {} backend directly",
                        authenticatedUser.getName(),
                        ab.getType()
                    );
                }
                ab.fillRoles(authenticatedUser, new AuthCredentials(authenticatedUser.getName()));
            } catch (Exception e) {
                log.error("Cannot retrieve roles for {} from {} due to {}", authenticatedUser, ab.getType(), e.toString(), e);
            }
        }

        if (roleCache != null) {
            roleCache.put(authenticatedUser, new HashSet<String>(authenticatedUser.getRoles()));
        }
    }

    /**
     * no auditlog, throw no exception, does also authz for all authorizers
     *
     * @return null if user cannot b authenticated
     */
    private User authcz(
        final Cache<AuthCredentials, User> cache,
        Cache<User, Set<String>> roleCache,
        final AuthCredentials ac,
        final AuthenticationBackend authBackend,
        final Set<AuthorizationBackend> authorizers
    ) {
        if (ac == null) {
            return null;
        }
        try {

            // noop backend configured and no authorizers
            // that mean authc and authz was completely done via HTTP (like JWT or PKI)
            if (authBackend.getClass() == NoOpAuthenticationBackend.class && authorizers.isEmpty()) {
                // no cache
                return authBackend.authenticate(ac);
            }

            return cache.get(ac, new Callable<User>() {
                @Override
                public User call() throws Exception {
                    if (log.isTraceEnabled()) {
                        log.trace(
                            "Credentials for user {} not cached, return from {} backend directly",
                            ac.getUsername(),
                            authBackend.getType()
                        );
                    }
                    final User authenticatedUser = authBackend.authenticate(ac);
                    authz(authenticatedUser, roleCache, authorizers);
                    return authenticatedUser;
                }
            });
        } catch (Exception e) {
            if (log.isDebugEnabled()) {
                log.debug("Can not authenticate {} due to exception", ac.getUsername(), e);
            }
            return null;
        } finally {
            ac.clearSecrets();
        }
    }

    private User impersonate(final SecurityRequestChannel request, final User originalUser) throws OpenSearchSecurityException {

        final String impersonatedUserHeader = request.header("opendistro_security_impersonate_as");

        if (Strings.isNullOrEmpty(impersonatedUserHeader) || originalUser == null) {
            return null; // nothing to do
        }

        if (!isInitialized()) {
            throw new OpenSearchSecurityException("Could not check for impersonation because OpenSearch Security is not yet initialized");
        }

        if (adminDns.isAdminDN(impersonatedUserHeader)) {
            throw new OpenSearchSecurityException(
                "It is not allowed to impersonate as an adminuser  '" + impersonatedUserHeader + "'",
                RestStatus.FORBIDDEN
            );
        }

        if (!adminDns.isRestImpersonationAllowed(originalUser.getName(), impersonatedUserHeader)) {
            throw new OpenSearchSecurityException(
                "'" + originalUser.getName() + "' is not allowed to impersonate as '" + impersonatedUserHeader + "'",
                RestStatus.FORBIDDEN
            );
        } else {
            final boolean isDebugEnabled = log.isDebugEnabled();
            // loop over all http/rest auth domains
            for (final AuthDomain authDomain : restAuthDomains) {
                final AuthenticationBackend authenticationBackend = authDomain.getBackend();

                // Skip over the OnBehalfOfAuthenticator since it is not compatible for user impersonation
                if (authDomain.getHttpAuthenticator() instanceof OnBehalfOfAuthenticator) {
                    continue;
                }

                final User impersonatedUser = checkExistsAndAuthz(
                    restImpersonationCache,
                    new User(impersonatedUserHeader),
                    authenticationBackend,
                    restAuthorizers
                );

                if (impersonatedUser == null) {
                    log.debug(
                        "Unable to impersonate rest user from '{}' to '{}' because the impersonated user does not exists in {}, try next ...",
                        originalUser.getName(),
                        impersonatedUserHeader,
                        authenticationBackend.getType()
                    );
                    continue;
                }

                if (isDebugEnabled) {
                    log.debug(
                        "Impersonate rest user from '{}' to '{}'",
                        originalUser.toStringWithAttributes(),
                        impersonatedUser.toStringWithAttributes()
                    );
                }

                impersonatedUser.setRequestedTenant(originalUser.getRequestedTenant());
                return impersonatedUser;
            }

            log.debug(
                "Unable to impersonate rest user from '{}' to '{}' because the impersonated user does not exists",
                originalUser.getName(),
                impersonatedUserHeader
            );
            throw new OpenSearchSecurityException("No such user:" + impersonatedUserHeader, RestStatus.FORBIDDEN);
        }

    }

    private boolean isBlocked(InetAddress address) {
        if (this.ipClientBlockRegistries == null || this.ipClientBlockRegistries.isEmpty()) {
            return false;
        }

        for (ClientBlockRegistry<InetAddress> clientBlockRegistry : ipClientBlockRegistries) {
            if (clientBlockRegistry.isBlocked(address)) {
                return true;
            }
        }

        return false;
    }

    private boolean isBlocked(String authBackend, String userName) {

        if (this.authBackendClientBlockRegistries == null) {
            return false;
        }

        Collection<ClientBlockRegistry<String>> clientBlockRegistries = this.authBackendClientBlockRegistries.get(authBackend);

        if (clientBlockRegistries.isEmpty()) {
            return false;
        }

        for (ClientBlockRegistry<String> clientBlockRegistry : clientBlockRegistries) {
            if (clientBlockRegistry.isBlocked(userName)) {
                return true;
            }
        }

        return false;
    }

}<|MERGE_RESOLUTION|>--- conflicted
+++ resolved
@@ -282,26 +282,11 @@
                     continue;
                 }
 
-<<<<<<< HEAD
                 if (authDomain.isChallenge() && httpAuthenticator.reRequestAuthentication(request, null)) {
                     auditLog.logFailedLogin("<NONE>", false, null, request);
                     if (isTraceEnabled) {
                         log.trace("No 'Authorization' header, send 401 and 'WWW-Authenticate Basic'");
                     }
-=======
-                if (authDomain.isChallenge()) {
-                    final BytesRestResponse restResponse = httpAuthenticator.reRequestAuthentication(request, null);
-                    if (restResponse != null) {
-                        auditLog.logFailedLogin("<NONE>", false, null, request);
-                        if (isTraceEnabled) {
-                            log.trace("No 'Authorization' header, send 401 and 'WWW-Authenticate Basic'");
-                        }
-                        notifyIpAuthFailureListeners(request, authCredentials);
-                        channel.sendResponse(restResponse);
-                        return false;
-                    }
-
->>>>>>> 7924da13
                 } else {
                     // no reRequest possible
                     if (isTraceEnabled) {
@@ -314,17 +299,9 @@
                 if (!ac.isComplete()) {
                     final BytesRestResponse restResponse = httpAuthenticator.reRequestAuthentication(request, ac);
                     // credentials found in request but we need another client challenge
-<<<<<<< HEAD
                     if (httpAuthenticator.reRequestAuthentication(request, ac)) {
                         // auditLog.logFailedLogin(ac.getUsername()+" <incomplete>", request); --noauditlog
                         return;
-=======
-                    if (restResponse != null) {
-                        // auditLog.logFailedLogin(ac.getUsername()+" <incomplete>", request); --noauditlog
-                        notifyIpAuthFailureListeners(request, ac);
-                        channel.sendResponse(restResponse);
-                        return false;
->>>>>>> 7924da13
                     } else {
                         // no reRequest possible
                         continue;
@@ -417,7 +394,6 @@
                     log.debug("Rerequest with {}", firstChallengingHttpAuthenticator.getClass());
                 }
 
-<<<<<<< HEAD
                 if (firstChallengingHttpAuthenticator.reRequestAuthentication(request, null)) {
                     if (isDebugEnabled) {
                         log.debug("Rerequest {} failed", firstChallengingHttpAuthenticator.getClass());
@@ -430,13 +406,6 @@
                     );
                     auditLog.logFailedLogin(authCredenetials == null ? null : authCredenetials.getUsername(), false, null, request);
                     return;
-=======
-                challengeResponse = firstChallengingHttpAuthenticator.reRequestAuthentication(request, null);
-                if (challengeResponse != null) {
-                    if (isDebugEnabled) {
-                        log.debug("Rerequest {} failed", firstChallengingHttpAuthenticator.getClass());
-                    }
->>>>>>> 7924da13
                 }
             }
 
@@ -449,16 +418,7 @@
 
             notifyIpAuthFailureListeners(request, authCredentials);
 
-<<<<<<< HEAD
             request.completeWithResponse(org.apache.http.HttpStatus.SC_UNAUTHORIZED, null, "Authentication finally failed");
-=======
-            channel.sendResponse(
-                challengeResponse != null
-                    ? challengeResponse
-                    : new BytesRestResponse(RestStatus.UNAUTHORIZED, "Authentication finally failed")
-            );
-            return false;
->>>>>>> 7924da13
         }
     }
 
