--- conflicted
+++ resolved
@@ -226,11 +226,7 @@
             // PKI authenticated REST call
             User superuser = new User(sslPrincipal);
             UserSubject subject = new UserSubjectImpl(threadPool, superuser);
-<<<<<<< HEAD
-            threadPool.getThreadContext().putPersistent(ConfigConstants.OPENDISTRO_SECURITY_AUTHENTICATED_USER, subject);
-=======
             threadContext.putPersistent(ConfigConstants.OPENDISTRO_SECURITY_AUTHENTICATED_USER, subject);
->>>>>>> a7d2c572
             threadContext.putTransient(ConfigConstants.OPENDISTRO_SECURITY_USER, superuser);
             auditLog.logSucceededLogin(sslPrincipal, true, null, request);
             return true;
