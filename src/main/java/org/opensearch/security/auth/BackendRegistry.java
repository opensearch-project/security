--- conflicted
+++ resolved
@@ -234,13 +234,8 @@
 
         HTTPAuthenticator firstChallengingHttpAuthenticator = null;
 
-<<<<<<< HEAD
-        //loop over all http/rest auth domains
-        for (final AuthDomain authDomain: restAuthDomains) {
-=======
         // loop over all http/rest auth domains
         for (final AuthDomain authDomain : restAuthDomains) {
->>>>>>> 8c3c6394
             if (isDebugEnabled) {
                 log.debug(
                     "Check authdomain for rest {}/{} or {} in total",
@@ -612,17 +607,6 @@
             // loop over all http/rest auth domains
             for (final AuthDomain authDomain : restAuthDomains) {
                 final AuthenticationBackend authenticationBackend = authDomain.getBackend();
-<<<<<<< HEAD
-                if (authDomain.getHttpAuthenticator() instanceof OnBehalfOfAuthenticator) {
-                    continue;
-                }
-                final User impersonatedUser = checkExistsAndAuthz(restImpersonationCache, new User(impersonatedUserHeader), authenticationBackend,
-                        restAuthorizers);
-
-                if(impersonatedUser == null) {
-                    log.debug("Unable to impersonate rest user from '{}' to '{}' because the impersonated user does not exists in {}, try next ...",
-                            originalUser.getName(), impersonatedUserHeader, authenticationBackend.getType());
-=======
                 final User impersonatedUser = checkExistsAndAuthz(
                     restImpersonationCache,
                     new User(impersonatedUserHeader),
@@ -637,7 +621,6 @@
                         impersonatedUserHeader,
                         authenticationBackend.getType()
                     );
->>>>>>> 8c3c6394
                     continue;
                 }
 
