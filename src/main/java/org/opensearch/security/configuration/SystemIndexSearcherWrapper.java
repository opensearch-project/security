/*
 * Copyright 2015-2018 _floragunn_ GmbH
 * Licensed under the Apache License, Version 2.0 (the "License");
 * you may not use this file except in compliance with the License.
 * You may obtain a copy of the License at
 *
 * http://www.apache.org/licenses/LICENSE-2.0
 *
 * Unless required by applicable law or agreed to in writing, software
 * distributed under the License is distributed on an "AS IS" BASIS,
 * WITHOUT WARRANTIES OR CONDITIONS OF ANY KIND, either express or implied.
 * See the License for the specific language governing permissions and
 * limitations under the License.
 */

/*
 * SPDX-License-Identifier: Apache-2.0
 *
 * The OpenSearch Contributors require contributions made to
 * this file be licensed under the Apache-2.0 license or a
 * compatible open source license.
 *
 * Modifications Copyright OpenSearch Contributors. See
 * GitHub history for details.
 */

package org.opensearch.security.configuration;

import java.io.IOException;
import java.util.Set;

import org.apache.logging.log4j.LogManager;
import org.apache.logging.log4j.Logger;
import org.apache.lucene.index.DirectoryReader;

import org.opensearch.common.CheckedFunction;
import org.opensearch.common.settings.Settings;
import org.opensearch.common.util.concurrent.ThreadContext;
import org.opensearch.core.common.transport.TransportAddress;
import org.opensearch.core.index.Index;
import org.opensearch.index.IndexService;
import org.opensearch.indices.SystemIndexRegistry;
import org.opensearch.security.privileges.PrivilegesEvaluationContext;
import org.opensearch.security.privileges.PrivilegesEvaluator;
import org.opensearch.security.privileges.PrivilegesEvaluatorResponse;
import org.opensearch.security.securityconf.ConfigModel;
import org.opensearch.security.support.ConfigConstants;
import org.opensearch.security.support.HeaderHelper;
import org.opensearch.security.support.WildcardMatcher;
import org.opensearch.security.user.User;

import org.greenrobot.eventbus.Subscribe;

public class SystemIndexSearcherWrapper implements CheckedFunction<DirectoryReader, DirectoryReader, IOException> {

    protected final Logger log = LogManager.getLogger(this.getClass());
    protected final ThreadContext threadContext;
    protected final Index index;
    protected final String securityIndex;
    private final AdminDNs adminDns;
    private ConfigModel configModel;
    private final PrivilegesEvaluator evaluator;
    private final WildcardMatcher protectedIndexMatcher;
    private final WildcardMatcher allowedRolesMatcher;
    private final Boolean protectedIndexEnabled;

    private final Boolean systemIndexEnabled;
    private final WildcardMatcher systemIndexMatcher;

    private final Boolean systemIndexPermissionEnabled;

    // constructor is called per index, so avoid costly operations here
    public SystemIndexSearcherWrapper(
        final IndexService indexService,
        final Settings settings,
        final AdminDNs adminDNs,
        final PrivilegesEvaluator evaluator
    ) {
        index = indexService.index();
        threadContext = indexService.getThreadPool().getThreadContext();
        this.securityIndex = settings.get(
            ConfigConstants.SECURITY_CONFIG_INDEX_NAME,
            ConfigConstants.OPENDISTRO_SECURITY_DEFAULT_CONFIG_INDEX
        );
        this.evaluator = evaluator;
        this.adminDns = adminDNs;
        this.protectedIndexMatcher = WildcardMatcher.from(settings.getAsList(ConfigConstants.SECURITY_PROTECTED_INDICES_KEY));
        this.allowedRolesMatcher = WildcardMatcher.from(settings.getAsList(ConfigConstants.SECURITY_PROTECTED_INDICES_ROLES_KEY));
        this.protectedIndexEnabled = settings.getAsBoolean(
            ConfigConstants.SECURITY_PROTECTED_INDICES_ENABLED_KEY,
            ConfigConstants.SECURITY_PROTECTED_INDICES_ENABLED_DEFAULT
        );

        this.systemIndexEnabled = settings.getAsBoolean(
            ConfigConstants.SECURITY_SYSTEM_INDICES_ENABLED_KEY,
            ConfigConstants.SECURITY_SYSTEM_INDICES_ENABLED_DEFAULT
        );
        this.systemIndexMatcher = WildcardMatcher.from(settings.getAsList(ConfigConstants.SECURITY_SYSTEM_INDICES_KEY));

        this.systemIndexPermissionEnabled = settings.getAsBoolean(
            ConfigConstants.SECURITY_SYSTEM_INDICES_PERMISSIONS_ENABLED_KEY,
            ConfigConstants.SECURITY_SYSTEM_INDICES_PERMISSIONS_DEFAULT
        );
    }

    @Subscribe
    public void onConfigModelChanged(ConfigModel cm) {
        this.configModel = cm;
    }

    @Override
    public final DirectoryReader apply(DirectoryReader reader) throws IOException {

        if (isSecurityIndexRequest() && !isAdminAuthenticatedOrInternalRequest()) {
            return new EmptyFilterLeafReader.EmptyDirectoryReader(reader);
        }
        if (protectedIndexEnabled && isBlockedProtectedIndexRequest() && !isPermittedOnIndex()) {
            return new EmptyFilterLeafReader.EmptyDirectoryReader(reader);
        }

        if (systemIndexEnabled && isBlockedSystemIndexRequest() && !isAdminDnOrPluginRequest()) {
            log.warn("search action for {} is not allowed for a non adminDN user", index.getName());
            return new EmptyFilterLeafReader.EmptyDirectoryReader(reader);
        }

        return dlsFlsWrap(reader, isAdminAuthenticatedOrInternalRequest());
    }

    protected DirectoryReader dlsFlsWrap(final DirectoryReader reader, boolean isAdmin) throws IOException {
        return reader;
    }

    protected final boolean isAdminAuthenticatedOrInternalRequest() {

        final User user = (User) threadContext.getTransient(ConfigConstants.OPENDISTRO_SECURITY_USER);

        if (user != null && adminDns.isAdmin(user)) {
            return true;
        }

        if ("true".equals(HeaderHelper.getSafeFromHeader(threadContext, ConfigConstants.OPENDISTRO_SECURITY_CONF_REQUEST_HEADER))) {
            return true;
        }

        return false;
    }

    protected final boolean isSecurityIndexRequest() {
        return index.getName().equals(securityIndex);
    }

    protected final boolean isBlockedProtectedIndexRequest() {
        return protectedIndexMatcher.test(index.getName());
    }

    protected final boolean isBlockedSystemIndexRequest() {
        boolean matchesSystemIndexRegisteredWithCore = !SystemIndexRegistry.matchesSystemIndexPattern(Set.of(index.getName())).isEmpty();
        boolean isSystemIndex = systemIndexMatcher.test(index.getName()) || matchesSystemIndexRegisteredWithCore;
        if (!isSystemIndex) {
            return false;
        }

        if (systemIndexPermissionEnabled) {
            final User user = threadContext.getTransient(ConfigConstants.OPENDISTRO_SECURITY_USER);
            if (user == null) {
                // allow request without user from plugin.
                return systemIndexMatcher.test(index.getName()) || matchesSystemIndexRegisteredWithCore;
            }
<<<<<<< HEAD
            final TransportAddress caller = threadContext.getTransient(ConfigConstants.OPENDISTRO_SECURITY_REMOTE_ADDRESS);
            final Set<String> mappedRoles = evaluator.mapRoles(user, caller);
            final SecurityRoles securityRoles = evaluator.filterSecurityRolesFromCache(mappedRoles);
            return !securityRoles.isPermittedOnSystemIndex(index.getName());
=======

            String permission = ConfigConstants.SYSTEM_INDEX_PERMISSION;
            PrivilegesEvaluationContext context = evaluator.createContext(user, permission);
            PrivilegesEvaluatorResponse result = evaluator.hasExplicitIndexPrivilege(context, Set.of(permission), index.getName());

            return !result.isAllowed();
>>>>>>> 4af1d070
        }
        return true;
    }

    protected final boolean isAdminDnOrPluginRequest() {
        final User user = threadContext.getTransient(ConfigConstants.OPENDISTRO_SECURITY_USER);
        if (user == null) {
            // allow request without user from plugin.
            return true;
        } else if (adminDns.isAdmin(user)) {
            return true;
        } else {
            return false;
        }
    }

    protected final boolean isPermittedOnIndex() {
        final User user = threadContext.getTransient(ConfigConstants.OPENDISTRO_SECURITY_USER);
        final TransportAddress caller = threadContext.getTransient(ConfigConstants.OPENDISTRO_SECURITY_REMOTE_ADDRESS);
        final Set<String> securityRoles = evaluator.mapRoles(user, caller);
        if (allowedRolesMatcher.matchAny(securityRoles)) {
            return true;
        }
        return false;
    }
}<|MERGE_RESOLUTION|>--- conflicted
+++ resolved
@@ -166,19 +166,12 @@
                 // allow request without user from plugin.
                 return systemIndexMatcher.test(index.getName()) || matchesSystemIndexRegisteredWithCore;
             }
-<<<<<<< HEAD
-            final TransportAddress caller = threadContext.getTransient(ConfigConstants.OPENDISTRO_SECURITY_REMOTE_ADDRESS);
-            final Set<String> mappedRoles = evaluator.mapRoles(user, caller);
-            final SecurityRoles securityRoles = evaluator.filterSecurityRolesFromCache(mappedRoles);
-            return !securityRoles.isPermittedOnSystemIndex(index.getName());
-=======
 
             String permission = ConfigConstants.SYSTEM_INDEX_PERMISSION;
             PrivilegesEvaluationContext context = evaluator.createContext(user, permission);
             PrivilegesEvaluatorResponse result = evaluator.hasExplicitIndexPrivilege(context, Set.of(permission), index.getName());
 
             return !result.isAllowed();
->>>>>>> 4af1d070
         }
         return true;
     }
