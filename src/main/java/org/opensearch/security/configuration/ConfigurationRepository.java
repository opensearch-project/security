--- conflicted
+++ resolved
@@ -515,10 +515,6 @@
         return ConfigurationRepository.DEFAULT_CONFIG_VERSION;
     }
 
-<<<<<<< HEAD
-    public AtomicBoolean getInstallDefaultConfig() {
-        return installDefaultConfig;
-=======
     private class AccessControllerWrappedThread extends Thread {
         private final Thread innerThread;
 
@@ -537,6 +533,5 @@
                 }
             });
         }
->>>>>>> f217fa85
     }
 }