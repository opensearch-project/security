--- conflicted
+++ resolved
@@ -507,11 +507,7 @@
     public AtomicBoolean getInstallDefaultConfig() {
         return installDefaultConfig;
     }
-<<<<<<< HEAD
-
-=======
   
->>>>>>> 07902e25
     private class AccessControllerWrappedThread extends Thread {
         private final Thread innerThread;
 
