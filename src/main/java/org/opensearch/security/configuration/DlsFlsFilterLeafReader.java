--- conflicted
+++ resolved
@@ -516,15 +516,12 @@
         }
 
         @Override
-<<<<<<< HEAD
-=======
         public void stringField(final FieldInfo fieldInfo, final String value) throws IOException {
             fieldReadCallback.stringFieldRead(fieldInfo, value);
             delegate.stringField(fieldInfo, value);
         }
 
         @Override
->>>>>>> d71db1b0
         public void intField(final FieldInfo fieldInfo, final int value) throws IOException {
             fieldReadCallback.numericFieldRead(fieldInfo, value);
             delegate.intField(fieldInfo, value);
@@ -608,14 +605,11 @@
         }
 
         @Override
-<<<<<<< HEAD
-=======
         public void stringField(final FieldInfo fieldInfo, final String value) throws IOException {
             delegate.stringField(fieldInfo, value);
         }
 
         @Override
->>>>>>> d71db1b0
         public void intField(final FieldInfo fieldInfo, final int value) throws IOException {
             delegate.intField(fieldInfo, value);
         }
@@ -682,8 +676,6 @@
         }
 
         @Override
-<<<<<<< HEAD
-=======
         public void stringField(final FieldInfo fieldInfo, final String value) throws IOException {
             final Optional<MaskedField> mf = maskedFieldsMap.getMaskedField(fieldInfo.name);
 
@@ -695,7 +687,6 @@
         }
 
         @Override
->>>>>>> d71db1b0
         public void intField(final FieldInfo fieldInfo, final int value) throws IOException {
             delegate.intField(fieldInfo, value);
         }
