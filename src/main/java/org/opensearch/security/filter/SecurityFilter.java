/*
 * Copyright 2015-2018 _floragunn_ GmbH
 * Licensed under the Apache License, Version 2.0 (the "License");
 * you may not use this file except in compliance with the License.
 * You may obtain a copy of the License at
 *
 * http://www.apache.org/licenses/LICENSE-2.0
 *
 * Unless required by applicable law or agreed to in writing, software
 * distributed under the License is distributed on an "AS IS" BASIS,
 * WITHOUT WARRANTIES OR CONDITIONS OF ANY KIND, either express or implied.
 * See the License for the specific language governing permissions and
 * limitations under the License.
 */

/*
 * SPDX-License-Identifier: Apache-2.0
 *
 * The OpenSearch Contributors require contributions made to
 * this file be licensed under the Apache-2.0 license or a
 * compatible open source license.
 *
 * Modifications Copyright OpenSearch Contributors. See
 * GitHub history for details.
 */

package org.opensearch.security.filter;

import java.util.Collections;
import java.util.Set;
import java.util.UUID;
import java.util.stream.Collectors;

import com.google.common.annotations.VisibleForTesting;
import com.google.common.collect.ImmutableSet;
import org.apache.logging.log4j.LogManager;
import org.apache.logging.log4j.Logger;

import org.opensearch.ExceptionsHelper;
import org.opensearch.OpenSearchException;
import org.opensearch.OpenSearchSecurityException;
import org.opensearch.ResourceAlreadyExistsException;
import org.opensearch.action.ActionRequest;
import org.opensearch.action.DocWriteRequest.OpType;
import org.opensearch.action.admin.cluster.snapshots.restore.RestoreSnapshotRequest;
import org.opensearch.action.admin.indices.alias.Alias;
import org.opensearch.action.admin.indices.alias.IndicesAliasesRequest;
import org.opensearch.action.admin.indices.close.CloseIndexRequest;
import org.opensearch.action.admin.indices.create.CreateIndexRequest;
import org.opensearch.action.admin.indices.create.CreateIndexRequestBuilder;
import org.opensearch.action.admin.indices.create.CreateIndexResponse;
import org.opensearch.action.admin.indices.delete.DeleteIndexRequest;
import org.opensearch.action.bulk.BulkItemRequest;
import org.opensearch.action.bulk.BulkRequest;
import org.opensearch.action.bulk.BulkShardRequest;
import org.opensearch.action.delete.DeleteRequest;
import org.opensearch.action.get.GetRequest;
import org.opensearch.action.get.MultiGetRequest;
import org.opensearch.action.index.IndexRequest;
import org.opensearch.action.search.MultiSearchRequest;
import org.opensearch.action.search.SearchRequest;
import org.opensearch.action.support.ActionFilter;
import org.opensearch.action.support.ActionFilterChain;
import org.opensearch.action.update.UpdateRequest;
import org.opensearch.cluster.service.ClusterService;
import org.opensearch.common.settings.Settings;
import org.opensearch.common.util.concurrent.ThreadContext;
import org.opensearch.common.util.concurrent.ThreadContext.StoredContext;
import org.opensearch.core.action.ActionListener;
import org.opensearch.core.action.ActionResponse;
import org.opensearch.core.common.logging.LoggerMessageFormat;
import org.opensearch.core.rest.RestStatus;
import org.opensearch.index.reindex.DeleteByQueryRequest;
import org.opensearch.index.reindex.UpdateByQueryRequest;
import org.opensearch.security.action.whoami.WhoAmIAction;
import org.opensearch.security.auditlog.AuditLog;
import org.opensearch.security.auditlog.AuditLog.Origin;
import org.opensearch.security.auth.RolesInjector;
import org.opensearch.security.auth.UserInjector;
import org.opensearch.security.compliance.ComplianceConfig;
import org.opensearch.security.configuration.AdminDNs;
import org.opensearch.security.configuration.ClusterInfoHolder;
import org.opensearch.security.configuration.CompatConfig;
import org.opensearch.security.configuration.DlsFlsRequestValve;
import org.opensearch.security.http.XFFResolver;
import org.opensearch.security.privileges.PrivilegesEvaluationContext;
import org.opensearch.security.privileges.PrivilegesEvaluator;
import org.opensearch.security.privileges.PrivilegesEvaluatorResponse;
import org.opensearch.security.resolver.IndexResolverReplacer;
import org.opensearch.security.securityconf.impl.v7.RoleV7;
import org.opensearch.security.support.Base64Helper;
import org.opensearch.security.support.ConfigConstants;
import org.opensearch.security.support.HeaderHelper;
import org.opensearch.security.support.SourceFieldsContext;
import org.opensearch.security.support.WildcardMatcher;
import org.opensearch.security.user.User;
import org.opensearch.tasks.Task;
import org.opensearch.threadpool.ThreadPool;

import static org.opensearch.security.OpenSearchSecurityPlugin.isActionTraceEnabled;
import static org.opensearch.security.OpenSearchSecurityPlugin.traceAction;

public class SecurityFilter implements ActionFilter {

    protected final Logger log = LogManager.getLogger(this.getClass());
    private final PrivilegesEvaluator evalp;
    private final AdminDNs adminDns;
    private DlsFlsRequestValve dlsFlsValve;
    private final AuditLog auditLog;
    private final ThreadContext threadContext;
    private final ClusterService cs;
    private final ClusterInfoHolder clusterInfoHolder;
    private final CompatConfig compatConfig;
    private final IndexResolverReplacer indexResolverReplacer;
    private final XFFResolver xffResolver;
    private final WildcardMatcher immutableIndicesMatcher;
    private final RolesInjector rolesInjector;
    private final UserInjector userInjector;

    public SecurityFilter(
        final Settings settings,
        final PrivilegesEvaluator evalp,
        final AdminDNs adminDns,
        DlsFlsRequestValve dlsFlsValve,
        AuditLog auditLog,
        ThreadPool threadPool,
        ClusterService cs,
        final ClusterInfoHolder clusterInfoHolder,
        final CompatConfig compatConfig,
        final IndexResolverReplacer indexResolverReplacer,
        final XFFResolver xffResolver
    ) {
        this.evalp = evalp;
        this.adminDns = adminDns;
        this.dlsFlsValve = dlsFlsValve;
        this.auditLog = auditLog;
        this.threadContext = threadPool.getThreadContext();
        this.cs = cs;
        this.clusterInfoHolder = clusterInfoHolder;
        this.compatConfig = compatConfig;
        this.indexResolverReplacer = indexResolverReplacer;
        this.xffResolver = xffResolver;
        this.immutableIndicesMatcher = WildcardMatcher.from(
            settings.getAsList(ConfigConstants.SECURITY_COMPLIANCE_IMMUTABLE_INDICES, Collections.emptyList())
        );
        this.rolesInjector = new RolesInjector(auditLog);
        this.userInjector = new UserInjector(settings, threadPool, auditLog, xffResolver);
        log.info("{} indices are made immutable.", immutableIndicesMatcher);
    }

    @VisibleForTesting
    WildcardMatcher getImmutableIndicesMatcher() {
        return immutableIndicesMatcher;
    }

    @Override
    public int order() {
        return Integer.MIN_VALUE;
    }

    @Override
    public <Request extends ActionRequest, Response extends ActionResponse> void apply(
        Task task,
        final String action,
        Request request,
        ActionListener<Response> listener,
        ActionFilterChain<Request, Response> chain
    ) {
        try (StoredContext ctx = threadContext.newStoredContext(true)) {
            org.apache.logging.log4j.ThreadContext.clearAll();
            apply0(task, action, request, listener, chain);
        }
    }

    private static Set<String> alias2Name(Set<Alias> aliases) {
        return aliases.stream().map(a -> a.name()).collect(ImmutableSet.toImmutableSet());
    }

    private <Request extends ActionRequest, Response extends ActionResponse> void apply0(
        Task task,
        final String action,
        Request request,
        ActionListener<Response> listener,
        ActionFilterChain<Request, Response> chain
    ) {
        try {

            if (threadContext.getTransient(ConfigConstants.OPENDISTRO_SECURITY_ORIGIN) == null) {
                threadContext.putTransient(ConfigConstants.OPENDISTRO_SECURITY_ORIGIN, Origin.LOCAL.toString());
            }

            final ComplianceConfig complianceConfig = auditLog.getComplianceConfig();
            if (complianceConfig != null && complianceConfig.isEnabled()) {
                attachSourceFieldContext(request);
            }
            final Set<String> injectedRoles = rolesInjector.injectUserAndRoles(request, action, task, threadContext);
            User user = threadContext.getTransient(ConfigConstants.OPENDISTRO_SECURITY_USER);
            if (user == null) {
                UserInjector.Result injectedUser = userInjector.getInjectedUser();
                if (injectedUser != null) {
                    user = injectedUser.getUser();
                    threadContext.putTransient(ConfigConstants.OPENDISTRO_SECURITY_USER, user);
                }
            }
            final boolean userIsAdmin = isUserAdmin(user, adminDns);
            final boolean interClusterRequest = HeaderHelper.isInterClusterRequest(threadContext);
            final boolean trustedClusterRequest = HeaderHelper.isTrustedClusterRequest(threadContext);
            final boolean confRequest = "true".equals(
                HeaderHelper.getSafeFromHeader(threadContext, ConfigConstants.OPENDISTRO_SECURITY_CONF_REQUEST_HEADER)
            );
            final boolean passThroughRequest = action.startsWith("indices:admin/seq_no") || action.equals(WhoAmIAction.NAME);

            final boolean internalRequest = (interClusterRequest || HeaderHelper.isDirectRequest(threadContext))
                && action.startsWith("internal:")
                && !action.startsWith("internal:transport/proxy");

            if (user != null) {
                org.apache.logging.log4j.ThreadContext.put("user", user.getName());
            }

            if (isActionTraceEnabled()) {

                String count = "";
                if (request instanceof BulkRequest) {
                    count = "" + ((BulkRequest) request).requests().size();
                }

                if (request instanceof MultiGetRequest) {
                    count = "" + ((MultiGetRequest) request).getItems().size();
                }

                if (request instanceof MultiSearchRequest) {
                    count = "" + ((MultiSearchRequest) request).requests().size();
                }

                traceAction(
                    "Node "
                        + cs.localNode().getName()
                        + " -> "
                        + action
                        + " ("
                        + count
                        + "): userIsAdmin="
                        + userIsAdmin
                        + "/conRequest="
                        + confRequest
                        + "/internalRequest="
                        + internalRequest
                        + "origin="
                        + threadContext.getTransient(ConfigConstants.OPENDISTRO_SECURITY_ORIGIN)
                        + "/directRequest="
                        + HeaderHelper.isDirectRequest(threadContext)
                        + "/remoteAddress="
                        + request.remoteAddress()
                );

                threadContext.putHeader(
                    "_opendistro_security_trace" + System.currentTimeMillis() + "#" + UUID.randomUUID().toString(),
                    Thread.currentThread().getName()
                        + " FILTER -> "
                        + "Node "
                        + cs.localNode().getName()
                        + " -> "
                        + action
                        + " userIsAdmin="
                        + userIsAdmin
                        + "/conRequest="
                        + confRequest
                        + "/internalRequest="
                        + internalRequest
                        + "origin="
                        + threadContext.getTransient(ConfigConstants.OPENDISTRO_SECURITY_ORIGIN)
                        + "/directRequest="
                        + HeaderHelper.isDirectRequest(threadContext)
                        + "/remoteAddress="
                        + request.remoteAddress()
                        + " "
                        + threadContext.getHeaders()
                            .entrySet()
                            .stream()
                            .filter(p -> !p.getKey().startsWith("_opendistro_security_trace"))
                            .collect(Collectors.toMap(p -> p.getKey(), p -> p.getValue()))
                );

            }

            if (userIsAdmin || confRequest || internalRequest || passThroughRequest) {

                if (userIsAdmin && !confRequest && !internalRequest && !passThroughRequest) {
                    auditLog.logGrantedPrivileges(action, request, task);
                    auditLog.logIndexEvent(action, request, task);
                }

                chain.proceed(task, action, request, listener);
                return;
            }

            if (immutableIndicesMatcher != WildcardMatcher.NONE) {

                boolean isImmutable = false;

                if (request instanceof BulkShardRequest) {
                    for (BulkItemRequest bsr : ((BulkShardRequest) request).items()) {
                        isImmutable = checkImmutableIndices(bsr.request(), listener);
                        if (isImmutable) {
                            break;
                        }
                    }
                } else {
                    isImmutable = checkImmutableIndices(request, listener);
                }

                if (isImmutable) {
                    return;
                }

            }

            if (Origin.LOCAL.toString().equals(threadContext.getTransient(ConfigConstants.OPENDISTRO_SECURITY_ORIGIN))
                && (interClusterRequest || HeaderHelper.isDirectRequest(threadContext))
                && (injectedRoles == null)
                && (user == null)) {

                chain.proceed(task, action, request, listener);
                return;
            }

            if (user == null) {

                if (action.startsWith("cluster:monitor/state")) {
                    chain.proceed(task, action, request, listener);
                    return;
                }

                boolean skipSecurityIfDualMode = threadContext.getTransient(
                    ConfigConstants.SECURITY_SSL_DUAL_MODE_SKIP_SECURITY
                ) == Boolean.TRUE;
                if ((interClusterRequest || trustedClusterRequest || request.remoteAddress() == null)
                    && !compatConfig.transportInterClusterAuthEnabled()) {
                    chain.proceed(task, action, request, listener);
                    return;
                } else if ((interClusterRequest || trustedClusterRequest || request.remoteAddress() == null || skipSecurityIfDualMode)
                    && compatConfig.transportInterClusterPassiveAuthEnabled()) {
                        log.info("Transport auth in passive mode and no user found. Injecting default user");
                        user = User.DEFAULT_TRANSPORT_USER;
                        threadContext.putTransient(ConfigConstants.OPENDISTRO_SECURITY_USER, user);
                    } else {
                        log.error(
                            "No user found for "
                                + action
                                + " from "
                                + request.remoteAddress()
                                + " "
                                + threadContext.getTransient(ConfigConstants.OPENDISTRO_SECURITY_ORIGIN)
                                + " via "
                                + threadContext.getTransient(ConfigConstants.OPENDISTRO_SECURITY_CHANNEL_TYPE)
                                + " "
                                + threadContext.getHeaders()
                        );
                        listener.onFailure(
                            new OpenSearchSecurityException("No user found for " + action, RestStatus.INTERNAL_SERVER_ERROR)
                        );
                        return;
                    }
            }

            final PrivilegesEvaluator eval = evalp;

            if (!eval.isInitialized()) {
                StringBuilder error = new StringBuilder("OpenSearch Security not initialized for ");
                error.append(action);
                if (!clusterInfoHolder.hasClusterManager()) {
                    error.append(String.format(". %s", ClusterInfoHolder.CLUSTER_MANAGER_NOT_PRESENT));
                }

                log.error(error.toString());
                listener.onFailure(new OpenSearchSecurityException(error.toString(), RestStatus.SERVICE_UNAVAILABLE));
                return;
            }

            if (log.isTraceEnabled()) {
                log.trace("Evaluate permissions for user: {}", user.getName());
            }

            PrivilegesEvaluationContext context = eval.createContext(user, action, request, task, injectedRoles);
            PrivilegesEvaluatorResponse pres = eval.evaluate(context);

            if (log.isDebugEnabled()) {
                log.debug(pres.toString());
            }

            if (pres.isAllowed()) {
                auditLog.logGrantedPrivileges(action, request, task);
                auditLog.logIndexEvent(action, request, task);
                if (!dlsFlsValve.invoke(context, listener)) {
                    return;
                }
                final CreateIndexRequestBuilder createIndexRequestBuilder = pres.getCreateIndexRequestBuilder();
                if (createIndexRequestBuilder == null) {
                    chain.proceed(task, action, request, listener);
                } else {
                    CreateIndexRequest createIndexRequest = createIndexRequestBuilder.request();
                    log.info(
                        "Request {} requires new tenant index {} with aliases {}",
                        request.getClass().getSimpleName(),
                        createIndexRequest.index(),
                        alias2Name(createIndexRequest.aliases())
                    );
                    createIndexRequestBuilder.execute(new ActionListener<CreateIndexResponse>() {
                        @Override
                        public void onResponse(CreateIndexResponse createIndexResponse) {
                            if (createIndexResponse.isAcknowledged()) {
                                log.debug(
                                    "Request to create index {} with aliases {} acknowledged, proceeding with {}",
                                    createIndexRequest.index(),
                                    alias2Name(createIndexRequest.aliases()),
                                    request.getClass().getSimpleName()
                                );
                                chain.proceed(task, action, request, listener);
                            } else {
                                String message = LoggerMessageFormat.format(
                                    "Request to create index {} with aliases {} was not acknowledged, failing {}",
                                    createIndexRequest.index(),
                                    alias2Name(createIndexRequest.aliases()),
                                    request.getClass().getSimpleName()
                                );
                                log.error(message);
                                listener.onFailure(new OpenSearchException(message));
                            }
                        }

                        @Override
                        public void onFailure(Exception e) {
                            Throwable cause = ExceptionsHelper.unwrapCause(e);
                            if (cause instanceof ResourceAlreadyExistsException) {
                                log.warn(
                                    "Request to create index {} with aliases {} failed as the resource already exists, proceeding with {}",
                                    createIndexRequest.index(),
                                    alias2Name(createIndexRequest.aliases()),
                                    request.getClass().getSimpleName(),
                                    e
                                );
                                chain.proceed(task, action, request, listener);
                            } else {
                                log.error(
                                    "Request to create index {} with aliases {} failed, failing {}",
                                    createIndexRequest.index(),
                                    alias2Name(createIndexRequest.aliases()),
                                    request.getClass().getSimpleName(),
                                    e
                                );
                                listener.onFailure(e);
                            }
                        }
                    });
                }
            } else {
                auditLog.logMissingPrivileges(action, request, task);
                String err;
                if (!pres.getMissingSecurityRoles().isEmpty()) {
                    err = String.format("No mapping for %s on roles %s", user, pres.getMissingSecurityRoles());
                } else {
                    err = (injectedRoles != null)
                        ? String.format(
                            "no permissions for %s and associated roles %s",
                            pres.getMissingPrivileges(),
                            context.getMappedRoles()
                        )
                        : String.format("no permissions for %s and %s", pres.getMissingPrivileges(), user);
                }
                log.debug(err);

                listener.onFailure(new OpenSearchSecurityException(err, RestStatus.FORBIDDEN));
            }
        } catch (OpenSearchException e) {
            if (task != null) {
                log.debug("Failed to apply filter. Task id: {} ({}). Action: {}", task.getId(), task.getDescription(), action, e);
            } else {
                log.debug("Failed to apply filter. Action: {}", action, e);
            }
            listener.onFailure(e);
        } catch (Throwable e) {
            log.error("Unexpected exception " + e, e);
            listener.onFailure(new OpenSearchSecurityException("Unexpected exception " + action, RestStatus.INTERNAL_SERVER_ERROR));
        }
    }

    private static boolean isUserAdmin(User user, final AdminDNs adminDns) {
        if (user != null && adminDns.isAdmin(user)) {
            return true;
        }

        return false;
    }

    private void attachSourceFieldContext(ActionRequest request) {

        if (request instanceof SearchRequest && SourceFieldsContext.isNeeded((SearchRequest) request)) {
            if (threadContext.getHeader("_opendistro_security_source_field_context") == null) {
                final String serializedSourceFieldContext = Base64Helper.serializeObject(new SourceFieldsContext((SearchRequest) request));
                threadContext.putHeader("_opendistro_security_source_field_context", serializedSourceFieldContext);
            }
        } else if (request instanceof GetRequest && SourceFieldsContext.isNeeded((GetRequest) request)) {
            if (threadContext.getHeader("_opendistro_security_source_field_context") == null) {
                final String serializedSourceFieldContext = Base64Helper.serializeObject(new SourceFieldsContext((GetRequest) request));
                threadContext.putHeader("_opendistro_security_source_field_context", serializedSourceFieldContext);
            }
        }
    }

    @SuppressWarnings("rawtypes")
    private boolean checkImmutableIndices(Object request, ActionListener listener) {
        final boolean isModifyIndexRequest = request instanceof DeleteRequest
            || request instanceof UpdateRequest
            || request instanceof UpdateByQueryRequest
            || request instanceof DeleteByQueryRequest
            || request instanceof DeleteIndexRequest
            || request instanceof RestoreSnapshotRequest
            || request instanceof CloseIndexRequest
            || request instanceof IndicesAliasesRequest;

        if (isModifyIndexRequest && isRequestIndexImmutable(request)) {
            listener.onFailure(new OpenSearchSecurityException("Index is immutable", RestStatus.FORBIDDEN));
            return true;
        }

        if ((request instanceof IndexRequest) && isRequestIndexImmutable(request)) {
            ((IndexRequest) request).opType(OpType.CREATE);
        }

        return false;
    }

<<<<<<< HEAD
    public void updatePluginToPermissions(String pluginIdentifier, RoleV7 pluginPermissions) {
        evalp.updatePluginToPermissions(pluginIdentifier, pluginPermissions);
    }

=======
>>>>>>> 1873f021
    private boolean isRequestIndexImmutable(Object request) {
        final IndexResolverReplacer.Resolved resolved = indexResolverReplacer.resolveRequest(request);
        if (resolved.isLocalAll()) {
            return true;
        }
        final Set<String> allIndices = resolved.getAllIndices();
        return immutableIndicesMatcher.matchAny(allIndices);
    }
}<|MERGE_RESOLUTION|>--- conflicted
+++ resolved
@@ -87,7 +87,6 @@
 import org.opensearch.security.privileges.PrivilegesEvaluator;
 import org.opensearch.security.privileges.PrivilegesEvaluatorResponse;
 import org.opensearch.security.resolver.IndexResolverReplacer;
-import org.opensearch.security.securityconf.impl.v7.RoleV7;
 import org.opensearch.security.support.Base64Helper;
 import org.opensearch.security.support.ConfigConstants;
 import org.opensearch.security.support.HeaderHelper;
@@ -531,13 +530,6 @@
         return false;
     }
 
-<<<<<<< HEAD
-    public void updatePluginToPermissions(String pluginIdentifier, RoleV7 pluginPermissions) {
-        evalp.updatePluginToPermissions(pluginIdentifier, pluginPermissions);
-    }
-
-=======
->>>>>>> 1873f021
     private boolean isRequestIndexImmutable(Object request) {
         final IndexResolverReplacer.Resolved resolved = indexResolverReplacer.resolveRequest(request);
         if (resolved.isLocalAll()) {
