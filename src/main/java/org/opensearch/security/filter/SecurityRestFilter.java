/*
 * Copyright 2015-2018 _floragunn_ GmbH
 * Licensed under the Apache License, Version 2.0 (the "License");
 * you may not use this file except in compliance with the License.
 * You may obtain a copy of the License at
 *
 * http://www.apache.org/licenses/LICENSE-2.0
 *
 * Unless required by applicable law or agreed to in writing, software
 * distributed under the License is distributed on an "AS IS" BASIS,
 * WITHOUT WARRANTIES OR CONDITIONS OF ANY KIND, either express or implied.
 * See the License for the specific language governing permissions and
 * limitations under the License.
 */

/*
 * Portions Copyright OpenSearch Contributors
 *
 * Licensed under the Apache License, Version 2.0 (the "License").
 * You may not use this file except in compliance with the License.
 * A copy of the License is located at
 *
 * http://www.apache.org/licenses/LICENSE-2.0
 *
 * or in the "license" file accompanying this file. This file is distributed
 * on an "AS IS" BASIS, WITHOUT WARRANTIES OR CONDITIONS OF ANY KIND, either
 * express or implied. See the License for the specific language governing
 * permissions and limitations under the License.
 */

package org.opensearch.security.filter;

import java.nio.file.Path;

import javax.net.ssl.SSLPeerUnverifiedException;

import org.apache.http.HttpStatus;
import org.apache.logging.log4j.LogManager;
import org.apache.logging.log4j.Logger;
import org.opensearch.OpenSearchException;
import org.opensearch.common.settings.Settings;
import org.opensearch.common.util.concurrent.ThreadContext;
import org.opensearch.rest.RestHandler;
import org.opensearch.rest.RestRequest.Method;
import org.opensearch.security.auditlog.AuditLog;
import org.opensearch.security.auditlog.AuditLog.Origin;
import org.opensearch.security.configuration.AdminDNs;
import org.opensearch.security.configuration.CompatConfig;
import org.opensearch.security.securityconf.impl.WhitelistingSettings;
import org.opensearch.security.ssl.transport.PrincipalExtractor;
import org.opensearch.security.ssl.util.ExceptionUtils;
import org.opensearch.security.ssl.util.SSLRequestHelper;
import org.opensearch.security.support.ConfigConstants;
import org.opensearch.security.support.HTTPHelper;
import org.opensearch.security.user.User;
import org.opensearch.tasks.Task;
import org.opensearch.threadpool.ThreadPool;

import org.opensearch.security.ssl.util.SSLRequestHelper.SSLInfo;
import org.opensearch.security.auth.BackendRegistry;
import org.greenrobot.eventbus.Subscribe;

<<<<<<< HEAD
=======
import java.util.NoSuchElementException;
>>>>>>> a51ad533
import java.util.Optional;
import java.util.regex.Matcher;
import java.util.regex.Pattern;

import static org.opensearch.security.OpenSearchSecurityPlugin.LEGACY_OPENDISTRO_PREFIX;
import static org.opensearch.security.OpenSearchSecurityPlugin.PLUGINS_PREFIX;
import static org.opensearch.security.http.SecurityHttpServerTransport.CONTEXT_TO_RESTORE;
import static org.opensearch.security.http.SecurityHttpServerTransport.EARLY_RESPONSE;
import static org.opensearch.security.http.SecurityHttpServerTransport.IS_AUTHENTICATED;

public class SecurityRestFilter {

    protected final Logger log = LogManager.getLogger(this.getClass());
    private final BackendRegistry registry;
    private final AuditLog auditLog;
    private final ThreadContext threadContext;
    private final PrincipalExtractor principalExtractor;
    private final Settings settings;
    private final Path configPath;
    private final CompatConfig compatConfig;

    private WhitelistingSettings whitelistingSettings;

    public static final String HEALTH_SUFFIX = "health";
    private static final String REGEX_PATH_PREFIX = "/("+ LEGACY_OPENDISTRO_PREFIX + "|" + PLUGINS_PREFIX + ")/" +"(.*)";
    public static final Pattern PATTERN_PATH_PREFIX = Pattern.compile(REGEX_PATH_PREFIX);


    public SecurityRestFilter(final BackendRegistry registry, final AuditLog auditLog,
                              final ThreadPool threadPool, final PrincipalExtractor principalExtractor,
                              final Settings settings, final Path configPath, final CompatConfig compatConfig) {
        super();
        this.registry = registry;
        this.auditLog = auditLog;
        this.threadContext = threadPool.getThreadContext();
        this.principalExtractor = principalExtractor;
        this.settings = settings;
        this.configPath = configPath;
        this.compatConfig = compatConfig;
        this.whitelistingSettings = new WhitelistingSettings();
    }

    /**
     * This function wraps around all rest requests
     * If the request is authenticated, then it goes through a whitelisting check.
     * The whitelisting check works as follows:
     * If whitelisting is not enabled, then requests are handled normally.
     * If whitelisting is enabled, then SuperAdmin is allowed access to all APIs, regardless of what is currently whitelisted.
     * If whitelisting is enabled, then Non-SuperAdmin is allowed to access only those APIs that are whitelisted in {@link #requests}
     * For example: if whitelisting is enabled and requests = ["/_cat/nodes"], then SuperAdmin can access all APIs, but non SuperAdmin
     * can only access "/_cat/nodes"
     * Further note: Some APIs are only accessible by SuperAdmin, regardless of whitelisting. For example: /_opendistro/_security/api/whitelist is only accessible by SuperAdmin.
     * See {@link WhitelistApiAction} for the implementation of this API.
     * SuperAdmin is identified by credentials, which can be passed in the curl request.
     */
    public RestHandler wrap(RestHandler original, AdminDNs adminDNs) {
        return (request, channel, client) -> {
<<<<<<< HEAD

            final Optional<SecurityResponse> maybeSavedResponse = NettyAttribute.popFrom(request, EARLY_RESPONSE);
            if (maybeSavedResponse.isPresent()) {
                NettyAttribute.clearAttribute(request, CONTEXT_TO_RESTORE);
                NettyAttribute.clearAttribute(request, IS_AUTHENTICATED);
                channel.sendResponse(maybeSavedResponse.get().asRestResponse());
                return;
            }

            NettyAttribute.popFrom(request, CONTEXT_TO_RESTORE).ifPresent(storedContext -> {
                // X_OPAQUE_ID will be overritten on restore - save to apply after restoring the saved context
                final String xOpaqueId = threadContext.getHeader(Task.X_OPAQUE_ID);
                storedContext.restore();
                if (xOpaqueId != null) {
                    threadContext.putHeader(Task.X_OPAQUE_ID, xOpaqueId);
                }
            });

            final SecurityRequestChannel requestChannel = SecurityRequestFactory.from(request, channel);

            // Authenticate request
            if (!NettyAttribute.popFrom(request, IS_AUTHENTICATED).orElse(false)) {
                // we aren't authenticated so we should skip this step
                checkAndAuthenticateRequest(requestChannel);
            }
            if (requestChannel.getQueuedResponse().isPresent()) {
                channel.sendResponse(requestChannel.getQueuedResponse().get().asRestResponse());
                return;
            }

            // Authorize Request
            final User user = threadContext.getTransient(ConfigConstants.OPENDISTRO_SECURITY_USER);
            if (userIsSuperAdmin(user, adminDNs)) {
                // Super admins are always authorized
                original.handleRequest(request, channel, client);
                return;
            }

            final Optional<SecurityResponse> deniedResponse = whitelistingSettings.checkRequestIsAllowed(requestChannel);

            if (deniedResponse.isPresent()) {
                channel.sendResponse(deniedResponse.get().asRestResponse());
                return;
            }

=======
            org.apache.logging.log4j.ThreadContext.clearAll();
            final SecurityRequestChannel requestChannel = SecurityRequestFactory.from(request, channel);

            // Authenticate request
            checkAndAuthenticateRequest(requestChannel);
            if (requestChannel.getQueuedResponse().isPresent()) {
                requestChannel.sendResponse();
                return;
            }

            // Authorize Request
            final User user = threadContext.getTransient(ConfigConstants.OPENDISTRO_SECURITY_USER);
            if (userIsSuperAdmin(user, adminDNs)) {
                // Super admins are always authorized
                original.handleRequest(request, channel, client);
                return;
            }

            final Optional<SecurityResponse> deniedResponse = whitelistingSettings.checkRequestIsAllowed(requestChannel);

            if (deniedResponse.isPresent()) {
                requestChannel.queueForSending(deniedResponse.orElseThrow(NoSuchElementException::new));
                requestChannel.sendResponse();
                return;
            }

>>>>>>> a51ad533
            // Caller was authorized, forward the request to the handler
            original.handleRequest(request, channel, client);
        };
    }

    /**
     * Checks if a given user is a SuperAdmin
     */
    boolean userIsSuperAdmin(User user, AdminDNs adminDNs) {
        return user != null && adminDNs.isAdmin(user);
    }

    public void checkAndAuthenticateRequest(SecurityRequestChannel requestChannel) throws Exception {
        threadContext.putTransient(ConfigConstants.OPENDISTRO_SECURITY_ORIGIN, Origin.REST.toString());

        if (HTTPHelper.containsBadHeader(requestChannel)) {
            final OpenSearchException exception = ExceptionUtils.createBadHeaderException();
            log.error(exception.toString());
            auditLog.logBadHeaders(requestChannel);

<<<<<<< HEAD
            requestChannel.queueForSending(new SecurityResponse(HttpStatus.SC_FORBIDDEN, exception));
=======
            requestChannel.queueForSending(new SecurityResponse(HttpStatus.SC_FORBIDDEN, null, exception.toString()));
>>>>>>> a51ad533
            return;
        }
        
        if(SSLRequestHelper.containsBadHeader(threadContext, ConfigConstants.OPENDISTRO_SECURITY_CONFIG_PREFIX)) {
            final OpenSearchException exception = ExceptionUtils.createBadHeaderException();
            log.error(exception.toString());
            auditLog.logBadHeaders(requestChannel);

<<<<<<< HEAD
            requestChannel.queueForSending(new SecurityResponse(HttpStatus.SC_FORBIDDEN, exception));
=======
            requestChannel.queueForSending(new SecurityResponse(HttpStatus.SC_FORBIDDEN, null, exception.toString()));
>>>>>>> a51ad533
            return;
        }

        final SSLInfo sslInfo;
        try {
            if ((sslInfo = SSLRequestHelper.getSSLInfo(settings, configPath, requestChannel, principalExtractor)) != null) {
                if (sslInfo.getPrincipal() != null) {
                    threadContext.putTransient("_opendistro_security_ssl_principal", sslInfo.getPrincipal());
                }
                
                if(sslInfo.getX509Certs() != null) {
                     threadContext.putTransient("_opendistro_security_ssl_peer_certificates", sslInfo.getX509Certs());
                }
                threadContext.putTransient("_opendistro_security_ssl_protocol", sslInfo.getProtocol());
                threadContext.putTransient("_opendistro_security_ssl_cipher", sslInfo.getCipher());
            }
        } catch (SSLPeerUnverifiedException e) {
            log.error("No ssl info", e);
            auditLog.logSSLException(requestChannel, e);
<<<<<<< HEAD
            requestChannel.queueForSending(new SecurityResponse(HttpStatus.SC_FORBIDDEN, new Exception("No ssl info")));
=======
            requestChannel.queueForSending(new SecurityResponse(HttpStatus.SC_FORBIDDEN, null, null));
>>>>>>> a51ad533
            return;
        }

        if (!compatConfig.restAuthEnabled()) {
            // Authentication is disabled
            return;
        }

        Matcher matcher = PATTERN_PATH_PREFIX.matcher(requestChannel.path());
        final String suffix = matcher.matches() ? matcher.group(2) : null;
        if (requestChannel.method() != Method.OPTIONS && !(HEALTH_SUFFIX.equals(suffix))) {
            if (!registry.authenticate(requestChannel)) {
                // another roundtrip
                org.apache.logging.log4j.ThreadContext.remove("user");
                return;
            } else {
                // make it possible to filter logs by username
                org.apache.logging.log4j.ThreadContext.put("user", ((User)threadContext.getTransient(ConfigConstants.OPENDISTRO_SECURITY_USER)).getName());
            }
        }
    }

    @Subscribe
    public void onWhitelistingSettingChanged(WhitelistingSettings whitelistingSettings) {
        this.whitelistingSettings = whitelistingSettings;
    }
}<|MERGE_RESOLUTION|>--- conflicted
+++ resolved
@@ -60,10 +60,6 @@
 import org.opensearch.security.auth.BackendRegistry;
 import org.greenrobot.eventbus.Subscribe;
 
-<<<<<<< HEAD
-=======
-import java.util.NoSuchElementException;
->>>>>>> a51ad533
 import java.util.Optional;
 import java.util.regex.Matcher;
 import java.util.regex.Pattern;
@@ -121,7 +117,6 @@
      */
     public RestHandler wrap(RestHandler original, AdminDNs adminDNs) {
         return (request, channel, client) -> {
-<<<<<<< HEAD
 
             final Optional<SecurityResponse> maybeSavedResponse = NettyAttribute.popFrom(request, EARLY_RESPONSE);
             if (maybeSavedResponse.isPresent()) {
@@ -167,34 +162,6 @@
                 return;
             }
 
-=======
-            org.apache.logging.log4j.ThreadContext.clearAll();
-            final SecurityRequestChannel requestChannel = SecurityRequestFactory.from(request, channel);
-
-            // Authenticate request
-            checkAndAuthenticateRequest(requestChannel);
-            if (requestChannel.getQueuedResponse().isPresent()) {
-                requestChannel.sendResponse();
-                return;
-            }
-
-            // Authorize Request
-            final User user = threadContext.getTransient(ConfigConstants.OPENDISTRO_SECURITY_USER);
-            if (userIsSuperAdmin(user, adminDNs)) {
-                // Super admins are always authorized
-                original.handleRequest(request, channel, client);
-                return;
-            }
-
-            final Optional<SecurityResponse> deniedResponse = whitelistingSettings.checkRequestIsAllowed(requestChannel);
-
-            if (deniedResponse.isPresent()) {
-                requestChannel.queueForSending(deniedResponse.orElseThrow(NoSuchElementException::new));
-                requestChannel.sendResponse();
-                return;
-            }
-
->>>>>>> a51ad533
             // Caller was authorized, forward the request to the handler
             original.handleRequest(request, channel, client);
         };
@@ -215,11 +182,7 @@
             log.error(exception.toString());
             auditLog.logBadHeaders(requestChannel);
 
-<<<<<<< HEAD
-            requestChannel.queueForSending(new SecurityResponse(HttpStatus.SC_FORBIDDEN, exception));
-=======
             requestChannel.queueForSending(new SecurityResponse(HttpStatus.SC_FORBIDDEN, null, exception.toString()));
->>>>>>> a51ad533
             return;
         }
         
@@ -228,11 +191,7 @@
             log.error(exception.toString());
             auditLog.logBadHeaders(requestChannel);
 
-<<<<<<< HEAD
-            requestChannel.queueForSending(new SecurityResponse(HttpStatus.SC_FORBIDDEN, exception));
-=======
             requestChannel.queueForSending(new SecurityResponse(HttpStatus.SC_FORBIDDEN, null, exception.toString()));
->>>>>>> a51ad533
             return;
         }
 
@@ -252,11 +211,7 @@
         } catch (SSLPeerUnverifiedException e) {
             log.error("No ssl info", e);
             auditLog.logSSLException(requestChannel, e);
-<<<<<<< HEAD
-            requestChannel.queueForSending(new SecurityResponse(HttpStatus.SC_FORBIDDEN, new Exception("No ssl info")));
-=======
             requestChannel.queueForSending(new SecurityResponse(HttpStatus.SC_FORBIDDEN, null, null));
->>>>>>> a51ad533
             return;
         }
 
