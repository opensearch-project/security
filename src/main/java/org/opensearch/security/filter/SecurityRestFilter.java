--- conflicted
+++ resolved
@@ -35,10 +35,6 @@
 
 import javax.net.ssl.SSLPeerUnverifiedException;
 
-<<<<<<< HEAD
-import io.netty.channel.Channel;
-=======
->>>>>>> f435c052
 import org.apache.http.HttpStatus;
 import org.apache.logging.log4j.LogManager;
 import org.apache.logging.log4j.Logger;
@@ -47,17 +43,9 @@
 import org.opensearch.OpenSearchException;
 import org.opensearch.common.settings.Settings;
 import org.opensearch.common.util.concurrent.ThreadContext;
-<<<<<<< HEAD
-import org.opensearch.http.netty4.Netty4HttpChannel;
 import org.opensearch.rest.NamedRoute;
 import org.opensearch.rest.RestHandler;
 import org.opensearch.rest.RestRequest.Method;
-import org.opensearch.rest.RestResponse;
-=======
-import org.opensearch.rest.NamedRoute;
-import org.opensearch.rest.RestHandler;
-import org.opensearch.rest.RestRequest.Method;
->>>>>>> f435c052
 import org.opensearch.security.auditlog.AuditLog;
 import org.opensearch.security.auditlog.AuditLog.Origin;
 import org.opensearch.security.auth.BackendRegistry;
@@ -78,7 +66,6 @@
 import org.opensearch.tasks.Task;
 import org.opensearch.threadpool.ThreadPool;
 
-import static com.amazon.dlic.auth.http.saml.HTTPSamlAuthenticator.API_AUTHTOKEN_SUFFIX;
 import static org.opensearch.security.OpenSearchSecurityPlugin.LEGACY_OPENDISTRO_PREFIX;
 import static org.opensearch.security.OpenSearchSecurityPlugin.PLUGINS_PREFIX;
 import static org.opensearch.security.http.SecurityHttpServerTransport.CONTEXT_TO_RESTORE;
@@ -143,38 +130,31 @@
      */
     public RestHandler wrap(RestHandler original, AdminDNs adminDNs) {
         return (request, channel, client) -> {
-            if (request.getHttpChannel() instanceof Netty4HttpChannel) {
-                Channel nettyChannel = ((Netty4HttpChannel) request.getHttpChannel()).getNettyChannel();
-                final RestResponse earlyResponse = nettyChannel.attr(EARLY_RESPONSE).get();
-                final ThreadContext.StoredContext storedContext = nettyChannel.attr(CONTEXT_TO_RESTORE).get();
-                nettyChannel.attr(CONTEXT_TO_RESTORE).set(null);
-                nettyChannel.attr(EARLY_RESPONSE).set(null);
-
-                if (earlyResponse != null) {
-                    channel.sendResponse(earlyResponse);
-                    return;
-                }
-
-                if (storedContext != null) {
-                    // TODO find a more generic way of restoring headers added in the RestController
-                    // Relates to TaskTests.testXOpaqueIdHeader
-                    // https://github.com/opensearch-project/OpenSearch/blob/main/server/src/main/java/org/opensearch/rest/RestController.java#L360-L378
-                    String xOpaqueId = threadContext.getHeader(Task.X_OPAQUE_ID);
-                    storedContext.restore();
-                    threadContext.putHeader(Task.X_OPAQUE_ID, xOpaqueId);
-                }
-            }
-
-            org.apache.logging.log4j.ThreadContext.clearAll();
-<<<<<<< HEAD
-            final SecurityRequestChannel requestChannel = SecurityRequestFactory.from(request);
-            if (request.uri().endsWith(API_AUTHTOKEN_SUFFIX)) {
-                checkAndAuthenticateRequest(requestChannel);
-                if (requestChannel.hasResponse()) {
-                    // Unable to authenticate the caller
-                    requestChannel.sendResponseToChannel(channel);
-                    return;
-                }
+
+            final Optional<SecurityResponse> maybeSavedResponse = NettyAttribute.popFrom(request, EARLY_RESPONSE);
+            if (maybeSavedResponse.isPresent()) {
+                log.info("Found saved response for this request");
+                channel.sendResponse(maybeSavedResponse.get().asRestResponse());
+                return;
+            }
+
+            NettyAttribute.popFrom(request, CONTEXT_TO_RESTORE).ifPresent(storedContext -> {
+                // X_OPAQUE_ID will be overritten on restore - save to apply after restoring the saved context
+                final String xOpaqueId = threadContext.getHeader(Task.X_OPAQUE_ID);
+                storedContext.restore();
+                threadContext.putHeader(Task.X_OPAQUE_ID, xOpaqueId);
+            });
+
+            final SecurityRequestChannel requestChannel = SecurityRequestFactory.from(request, channel);
+
+            // TODO: Not sure what this was doing here
+            //org.apache.logging.log4j.ThreadContext.clearAll();
+
+            // Authenticate request
+            checkAndAuthenticateRequest(requestChannel);
+            if (requestChannel.getQueuedResponse().isPresent()) {
+                requestChannel.sendResponse();
+                return;
             }
 
             // Authorize Request
@@ -185,36 +165,6 @@
                 return;
             }
 
-            if (!(whitelistingSettings.checkRequestIsAllowed(request, channel)
-                && allowlistingSettings.checkRequestIsAllowed(request, channel))) {
-                // Request is not allowed
-                return;
-            }
-
-            authorizeRequest(original, requestChannel, user);
-            if (requestChannel.hasResponse()) {
-                requestChannel.sendResponseToChannel(channel);
-                return;
-            }
-
-=======
-            final SecurityRequestChannel requestChannel = SecurityRequestFactory.from(request, channel);
-
-            // Authenticate request
-            checkAndAuthenticateRequest(requestChannel);
-            if (requestChannel.getQueuedResponse().isPresent()) {
-                requestChannel.sendResponse();
-                return;
-            }
-
-            // Authorize Request
-            final User user = threadContext.getTransient(ConfigConstants.OPENDISTRO_SECURITY_USER);
-            if (userIsSuperAdmin(user, adminDNs)) {
-                // Super admins are always authorized
-                original.handleRequest(request, channel, client);
-                return;
-            }
-
             final Optional<SecurityResponse> deniedResponse = whitelistingSettings.checkRequestIsAllowed(requestChannel)
                 .or(() -> allowlistingSettings.checkRequestIsAllowed(requestChannel));
 
@@ -230,7 +180,6 @@
                 return;
             }
 
->>>>>>> f435c052
             // Caller was authorized, forward the request to the handler
             original.handleRequest(request, channel, client);
         };
@@ -243,11 +192,7 @@
         return user != null && adminDNs.isAdmin(user);
     }
 
-<<<<<<< HEAD
-    void authorizeRequest(RestHandler original, SecurityRequestChannel request, User user) {
-=======
     private void authorizeRequest(RestHandler original, SecurityRequestChannel request, User user) {
->>>>>>> f435c052
         List<RestHandler.Route> restRoutes = original.routes();
         Optional<RestHandler.Route> handler = restRoutes.stream()
             .filter(rh -> rh.getMethod().equals(request.method()))
@@ -285,11 +230,7 @@
                 }
                 log.debug(err);
 
-<<<<<<< HEAD
-                request.captureResponse(new SecurityResponse(HttpStatus.SC_UNAUTHORIZED, null, err));
-=======
                 request.queueForSending(new SecurityResponse(HttpStatus.SC_UNAUTHORIZED, null, err));
->>>>>>> f435c052
                 return;
             }
         }
@@ -303,11 +244,7 @@
             log.error(exception.toString());
             auditLog.logBadHeaders(requestChannel);
 
-<<<<<<< HEAD
-            requestChannel.captureResponse(new SecurityResponse(HttpStatus.SC_FORBIDDEN, null, exception.toString()));
-=======
             requestChannel.queueForSending(new SecurityResponse(HttpStatus.SC_FORBIDDEN, null, exception.toString()));
->>>>>>> f435c052
             return;
         }
 
@@ -316,11 +253,7 @@
             log.error(exception.toString());
             auditLog.logBadHeaders(requestChannel);
 
-<<<<<<< HEAD
-            requestChannel.captureResponse(new SecurityResponse(HttpStatus.SC_FORBIDDEN, null, exception.toString()));
-=======
             requestChannel.queueForSending(new SecurityResponse(HttpStatus.SC_FORBIDDEN, null, exception.toString()));
->>>>>>> f435c052
             return;
         }
 
@@ -340,11 +273,7 @@
         } catch (SSLPeerUnverifiedException e) {
             log.error("No ssl info", e);
             auditLog.logSSLException(requestChannel, e);
-<<<<<<< HEAD
-            requestChannel.captureResponse(new SecurityResponse(HttpStatus.SC_FORBIDDEN, null, null));
-=======
             requestChannel.queueForSending(new SecurityResponse(HttpStatus.SC_FORBIDDEN, null, null));
->>>>>>> f435c052
             return;
         }
 
