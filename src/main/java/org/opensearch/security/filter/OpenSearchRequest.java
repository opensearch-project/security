/*
 * SPDX-License-Identifier: Apache-2.0
 *
 * The OpenSearch Contributors require contributions made to
 * this file be licensed under the Apache-2.0 license or a
 * compatible open source license.
 *
 * Modifications Copyright OpenSearch Contributors. See
 * GitHub history for details.
 */

package org.opensearch.security.filter;

import java.net.InetSocketAddress;
import java.util.HashMap;
import java.util.List;
import java.util.Map;
import java.util.Optional;
import java.util.Set;
import javax.net.ssl.SSLEngine;

import org.opensearch.rest.RestRequest;
import org.opensearch.rest.RestRequest.Method;

import io.netty.handler.ssl.SslHandler;

/**
 * Wraps the functionality of RestRequest for use in the security plugin
 */
public class OpenSearchRequest implements SecurityRequest {

    protected final RestRequest underlyingRequest;

    OpenSearchRequest(final RestRequest request) {
        underlyingRequest = request;
    }

    @Override
    public Map<String, List<String>> getHeaders() {
        return underlyingRequest.getHeaders();
    }

    @Override
    public SSLEngine getSSLEngine() {
        if (underlyingRequest == null || underlyingRequest.getHttpChannel() == null) {
            return null;
        }

        return underlyingRequest.getHttpChannel().get("ssl_http", SslHandler.class).map(SslHandler::engine).orElse(null);
    }

    @Override
    public String path() {
        return underlyingRequest.path();
    }

    @Override
    public Method method() {
        return underlyingRequest.method();
    }

    @Override
    public Optional<InetSocketAddress> getRemoteAddress() {
        return Optional.ofNullable(this.underlyingRequest.getHttpChannel().getRemoteAddress());
    }

    @Override
    public String uri() {
        return underlyingRequest.uri();
    }

    @Override
    public Map<String, String> params() {
        return new HashMap<>(underlyingRequest.params()) {
            @Override
            public String get(Object key) {
                return underlyingRequest.param((String) key);
            }
        };
    }

    @Override
<<<<<<< HEAD
    public String param(String key) {
        return underlyingRequest.param(key);
=======
    public Set<String> getUnconsumedParams() {
        // params() Map consumes explict parameter access
        return Set.of();
>>>>>>> ccea7441
    }

    /** Gets access to the underlying request object */
    public RestRequest breakEncapsulationForRequest() {
        return underlyingRequest;
    }
}<|MERGE_RESOLUTION|>--- conflicted
+++ resolved
@@ -80,14 +80,9 @@
     }
 
     @Override
-<<<<<<< HEAD
-    public String param(String key) {
-        return underlyingRequest.param(key);
-=======
     public Set<String> getUnconsumedParams() {
         // params() Map consumes explict parameter access
         return Set.of();
->>>>>>> ccea7441
     }
 
     /** Gets access to the underlying request object */
