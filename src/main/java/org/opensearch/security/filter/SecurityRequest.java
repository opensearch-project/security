--- conflicted
+++ resolved
@@ -50,10 +50,6 @@
     /** The parameters associated with this request */
     Map<String, String> params();
 
-<<<<<<< HEAD
-    /** Get param by key */
-=======
     /** Gets the parameter for the given key */
->>>>>>> 6a9330cf
     String param(String key);
 }