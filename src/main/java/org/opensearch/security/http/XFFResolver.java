/*
 * Copyright 2015-2018 _floragunn_ GmbH
 * Licensed under the Apache License, Version 2.0 (the "License");
 * you may not use this file except in compliance with the License.
 * You may obtain a copy of the License at
 *
 * http://www.apache.org/licenses/LICENSE-2.0
 *
 * Unless required by applicable law or agreed to in writing, software
 * distributed under the License is distributed on an "AS IS" BASIS,
 * WITHOUT WARRANTIES OR CONDITIONS OF ANY KIND, either express or implied.
 * See the License for the specific language governing permissions and
 * limitations under the License.
 */

/*
 * SPDX-License-Identifier: Apache-2.0
 *
 * The OpenSearch Contributors require contributions made to
 * this file be licensed under the Apache-2.0 license or a
 * compatible open source license.
 *
 * Modifications Copyright OpenSearch Contributors. See
 * GitHub history for details.
 */

package org.opensearch.security.http;

import java.net.InetSocketAddress;

import org.apache.logging.log4j.LogManager;
import org.apache.logging.log4j.Logger;
import org.greenrobot.eventbus.Subscribe;

import org.opensearch.OpenSearchSecurityException;
import org.opensearch.core.common.transport.TransportAddress;
import org.opensearch.common.util.concurrent.ThreadContext;
import org.opensearch.security.filter.SecurityRequest;
import org.opensearch.security.securityconf.DynamicConfigModel;
import org.opensearch.security.support.ConfigConstants;
import org.opensearch.threadpool.ThreadPool;

public class XFFResolver {

    protected final Logger log = LogManager.getLogger(this.getClass());
    private volatile boolean enabled;
    private volatile RemoteIpDetector detector;
    private final ThreadContext threadContext;

    public XFFResolver(final ThreadPool threadPool) {
        super();
        this.threadContext = threadPool.getThreadContext();
    }

    public TransportAddress resolve(final SecurityRequest request) throws OpenSearchSecurityException {
        final boolean isTraceEnabled = log.isTraceEnabled();
        if (isTraceEnabled) {
            log.trace("resolve {}", request.getRemoteAddress().orElse(null));
        }

<<<<<<< HEAD
        if (enabled
            && request.getHttpChannel().getRemoteAddress() instanceof InetSocketAddress
            && request.getHttpChannel() instanceof Netty4HttpChannel) {

            final InetSocketAddress isa = new InetSocketAddress(
                detector.detect(request, threadContext),
                request.getHttpChannel().getRemoteAddress().getPort()
            );
=======
        if (enabled && request.getRemoteAddress().isPresent()) {
            final InetSocketAddress remoteAddress = request.getRemoteAddress().get();
            final InetSocketAddress isa = new InetSocketAddress(detector.detect(request, threadContext), remoteAddress.getPort());
>>>>>>> 23359f66

            if (isa.isUnresolved()) {
                throw new OpenSearchSecurityException("Cannot resolve address " + isa.getHostString());
            }

            if (isTraceEnabled) {
                if (threadContext.getTransient(ConfigConstants.OPENDISTRO_SECURITY_XFF_DONE) == Boolean.TRUE) {
                    log.trace("xff resolved {} to {}", remoteAddress, isa);
                } else {
                    log.trace("no xff done for {}", request.getClass());
                }
            }
            return new TransportAddress(isa);
        } else if (request.getRemoteAddress().isPresent()) {
            if (isTraceEnabled) {
                log.trace("no xff done (enabled or no netty request) {},{},{},{}", enabled, request.getClass());
            }
<<<<<<< HEAD
            return new TransportAddress(request.getHttpChannel().getRemoteAddress());
=======
            return new TransportAddress((InetSocketAddress) request.getRemoteAddress().get());
>>>>>>> 23359f66
        } else {
            throw new OpenSearchSecurityException(
                "Cannot handle this request. Remote address is "
                    + request.getRemoteAddress().orElse(null)
                    + " with request class "
                    + request.getClass()
            );
        }
    }

    @Subscribe
    public void onDynamicConfigModelChanged(DynamicConfigModel dcm) {
        enabled = dcm.isXffEnabled();
        if (enabled) {
            detector = new RemoteIpDetector();
            detector.setInternalProxies(dcm.getInternalProxies());
            detector.setRemoteIpHeader(dcm.getRemoteIpHeader());
        } else {
            detector = null;
        }
    }
}<|MERGE_RESOLUTION|>--- conflicted
+++ resolved
@@ -58,20 +58,9 @@
             log.trace("resolve {}", request.getRemoteAddress().orElse(null));
         }
 
-<<<<<<< HEAD
-        if (enabled
-            && request.getHttpChannel().getRemoteAddress() instanceof InetSocketAddress
-            && request.getHttpChannel() instanceof Netty4HttpChannel) {
-
-            final InetSocketAddress isa = new InetSocketAddress(
-                detector.detect(request, threadContext),
-                request.getHttpChannel().getRemoteAddress().getPort()
-            );
-=======
         if (enabled && request.getRemoteAddress().isPresent()) {
             final InetSocketAddress remoteAddress = request.getRemoteAddress().get();
             final InetSocketAddress isa = new InetSocketAddress(detector.detect(request, threadContext), remoteAddress.getPort());
->>>>>>> 23359f66
 
             if (isa.isUnresolved()) {
                 throw new OpenSearchSecurityException("Cannot resolve address " + isa.getHostString());
@@ -89,11 +78,7 @@
             if (isTraceEnabled) {
                 log.trace("no xff done (enabled or no netty request) {},{},{},{}", enabled, request.getClass());
             }
-<<<<<<< HEAD
-            return new TransportAddress(request.getHttpChannel().getRemoteAddress());
-=======
-            return new TransportAddress((InetSocketAddress) request.getRemoteAddress().get());
->>>>>>> 23359f66
+            return new TransportAddress(request.getRemoteAddress().get());
         } else {
             throw new OpenSearchSecurityException(
                 "Cannot handle this request. Remote address is "
