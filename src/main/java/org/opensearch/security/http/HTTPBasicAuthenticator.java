/*
 * Copyright 2015-2018 _floragunn_ GmbH
 * Licensed under the Apache License, Version 2.0 (the "License");
 * you may not use this file except in compliance with the License.
 * You may obtain a copy of the License at
 *
 * http://www.apache.org/licenses/LICENSE-2.0
 *
 * Unless required by applicable law or agreed to in writing, software
 * distributed under the License is distributed on an "AS IS" BASIS,
 * WITHOUT WARRANTIES OR CONDITIONS OF ANY KIND, either express or implied.
 * See the License for the specific language governing permissions and
 * limitations under the License.
 */

/*
 * SPDX-License-Identifier: Apache-2.0
 *
 * The OpenSearch Contributors require contributions made to
 * this file be licensed under the Apache-2.0 license or a
 * compatible open source license.
 *
 * Modifications Copyright OpenSearch Contributors. See
 * GitHub history for details.
 */

package org.opensearch.security.http;

import java.nio.file.Path;
import java.util.Map;
import java.util.Optional;

import org.apache.http.HttpStatus;
import org.apache.logging.log4j.LogManager;
import org.apache.logging.log4j.Logger;

import org.opensearch.common.settings.Settings;
import org.opensearch.common.util.concurrent.ThreadContext;
import org.opensearch.security.auth.HTTPAuthenticator;
import org.opensearch.security.filter.SecurityRequest;
import org.opensearch.security.filter.SecurityResponse;
import org.opensearch.security.support.HTTPHelper;
import org.opensearch.security.user.AuthCredentials;

//TODO FUTURE allow only if protocol==https
public class HTTPBasicAuthenticator implements HTTPAuthenticator {

    protected final Logger log = LogManager.getLogger(this.getClass());

    public HTTPBasicAuthenticator(final Settings settings, final Path configPath) {

    }

    @Override
    public AuthCredentials extractCredentials(final SecurityRequest request, final ThreadContext threadContext) {

        final boolean forceLogin = Boolean.getBoolean(request.params().get("force_login"));

        if (forceLogin) {
            return null;
        }

        String authorizationHeader = request.header("Authorization");

        return HTTPHelper.extractCredentials(authorizationHeader, log);
    }

    @Override
    public Optional<SecurityResponse> reRequestAuthentication(final SecurityRequest request, AuthCredentials creds) {
<<<<<<< HEAD
        System.out.println("HTTPBasicAuthenticator.reRequestAuthentication");
=======
>>>>>>> f435c052
        return Optional.of(
            new SecurityResponse(HttpStatus.SC_UNAUTHORIZED, Map.of("WWW-Authenticate", "Basic realm=\"OpenSearch Security\""), "")
        );
    }

    @Override
    public String getType() {
        return "basic";
    }
}<|MERGE_RESOLUTION|>--- conflicted
+++ resolved
@@ -67,10 +67,6 @@
 
     @Override
     public Optional<SecurityResponse> reRequestAuthentication(final SecurityRequest request, AuthCredentials creds) {
-<<<<<<< HEAD
-        System.out.println("HTTPBasicAuthenticator.reRequestAuthentication");
-=======
->>>>>>> f435c052
         return Optional.of(
             new SecurityResponse(HttpStatus.SC_UNAUTHORIZED, Map.of("WWW-Authenticate", "Basic realm=\"OpenSearch Security\""), "")
         );
