--- conflicted
+++ resolved
@@ -338,12 +338,7 @@
     public static final String SECURITY_UNSUPPORTED_LOAD_STATIC_RESOURCES = SECURITY_SETTINGS_PREFIX + "unsupported.load_static_resources";
     public static final String SECURITY_UNSUPPORTED_ACCEPT_INVALID_CONFIG = SECURITY_SETTINGS_PREFIX + "unsupported.accept_invalid_config";
 
-<<<<<<< HEAD
-    // Protected indices settings. Marked for deprecation, after all config indices move to System indices.
     public static final String SECURITY_PROTECTED_INDICES_ENABLED_KEY = SECURITY_SETTINGS_PREFIX + "protected_indices.enabled";
-=======
-    public static final String SECURITY_PROTECTED_INDICES_ENABLED_KEY = "plugins.security.protected_indices.enabled";
->>>>>>> 9b73490e
     public static final Boolean SECURITY_PROTECTED_INDICES_ENABLED_DEFAULT = false;
     public static final String SECURITY_PROTECTED_INDICES_KEY = SECURITY_SETTINGS_PREFIX + "protected_indices.indices";
     public static final List<String> SECURITY_PROTECTED_INDICES_DEFAULT = Collections.emptyList();
