--- conflicted
+++ resolved
@@ -131,18 +131,10 @@
         "plugins.security.check_snapshot_restore_write_privileges";
     public static final boolean SECURITY_DEFAULT_CHECK_SNAPSHOT_RESTORE_WRITE_PRIVILEGES = true;
     public static final Set<String> SECURITY_SNAPSHOT_RESTORE_NEEDED_WRITE_PRIVILEGES = Collections.unmodifiableSet(
-<<<<<<< HEAD
-            new HashSet<String>(Arrays.asList(
-                    "indices:admin/create",
-                    "indices:data/write/index"
-                    // "indices:data/write/bulk"
-            )));
-=======
         new HashSet<String>(Arrays.asList("indices:admin/create", "indices:data/write/index"
         // "indices:data/write/bulk"
         ))
     );
->>>>>>> c808692b
 
     public static final String SECURITY_INTERCLUSTER_REQUEST_EVALUATOR_CLASS = "plugins.security.cert.intercluster_request_evaluator_class";
     public static final String OPENDISTRO_SECURITY_ACTION_NAME = OPENDISTRO_SECURITY_CONFIG_PREFIX + "action_name";
