--- conflicted
+++ resolved
@@ -291,14 +291,9 @@
     public static final Boolean SECURITY_SYSTEM_INDICES_ENABLED_DEFAULT = false;
     public static final String SECURITY_SYSTEM_INDICES_KEY = "plugins.security.system_indices.indices";
     public static final List<String> SECURITY_SYSTEM_INDICES_DEFAULT = Collections.emptyList();
-<<<<<<< HEAD
-    public static final String TENANCY_PRIVATE_TENANT_NAME = "Private";
-    public static final String TENANCY_GLOBAL_TENANT_NAME = "Global";
-=======
 
     public static final String TENANCY_PRIVATE_TENANT_NAME = "private";
     public static final String TENANCY_GLOBAL_TENANT_NAME = "global";
->>>>>>> 15860b65
     public static final String TENANCY_GLOBAL_TENANT_DEFAULT_NAME = "";
 
     public static Set<String> getSettingAsSet(final Settings settings, final String key, final List<String> defaultList, final boolean ignoreCaseForNone) {
