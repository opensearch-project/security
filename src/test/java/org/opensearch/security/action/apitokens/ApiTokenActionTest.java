--- conflicted
+++ resolved
@@ -44,16 +44,10 @@
 import static org.hamcrest.Matchers.is;
 import static org.opensearch.security.securityconf.impl.SecurityDynamicConfiguration.fromMap;
 import static org.junit.Assert.assertThrows;
-<<<<<<< HEAD
 import static org.mockito.Mockito.when;
-=======
-import static org.mockito.Mockito.mock;
->>>>>>> 79f0c461
 
 @RunWith(MockitoJUnitRunner.class)
 public class ApiTokenActionTest {
-
-<<<<<<< HEAD
     @Mock
     private ThreadPool threadPool;
 
@@ -137,9 +131,7 @@
         when(configurationRepository.getConfiguration(CType.ACTIONGROUPS)).thenReturn(actionGroupsConfig);
 
         apiTokenAction = new ApiTokenAction(
-            null,
-            null,
-            null,
+
             threadPool,
             configurationRepository,
             privilegesEvaluator,
@@ -147,13 +139,11 @@
             null,
             null,
             null,
+            null,
             null
         );
 
     }
-=======
-    private final ApiTokenAction apiTokenAction = new ApiTokenAction(mock(ApiTokenRepository.class));
->>>>>>> 79f0c461
 
     @Test
     public void testCreateIndexPermission() {
