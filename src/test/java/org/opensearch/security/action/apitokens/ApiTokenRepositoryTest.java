--- conflicted
+++ resolved
@@ -114,19 +114,11 @@
         ExpiringBearerAuthToken bearerToken = mock(ExpiringBearerAuthToken.class);
         when(bearerToken.getCompleteToken()).thenReturn(completeToken);
         when(securityTokenManager.issueApiToken(any(), any())).thenReturn(bearerToken);
-<<<<<<< HEAD
-        when(securityTokenManager.encryptToken(completeToken)).thenReturn(encryptedToken);
-=======
->>>>>>> 79f0c461
 
         String result = repository.createApiToken(tokenName, clusterPermissions, indexPermissions, expiration);
 
         verify(apiTokenIndexHandler).createApiTokenIndexIfAbsent();
         verify(securityTokenManager).issueApiToken(any(), any());
-<<<<<<< HEAD
-        verify(securityTokenManager).encryptToken(completeToken);
-=======
->>>>>>> 79f0c461
         verify(apiTokenIndexHandler).indexTokenMetadata(
             argThat(
                 token -> token.getName().equals(tokenName)
