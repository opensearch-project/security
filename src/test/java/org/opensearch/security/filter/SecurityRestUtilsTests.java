/*
<<<<<<< HEAD
=======
 * Copyright OpenSearch Contributors
>>>>>>> b72a9cf9
 * SPDX-License-Identifier: Apache-2.0
 *
 * The OpenSearch Contributors require contributions made to
 * this file be licensed under the Apache-2.0 license or a
 * compatible open source license.
 *
<<<<<<< HEAD
 * Modifications Copyright OpenSearch Contributors. See
 * GitHub history for details.
=======
>>>>>>> b72a9cf9
 */

package org.opensearch.security.filter;

import org.junit.Test;

import org.opensearch.http.netty4.Netty4HttpChannel;

import io.netty.handler.codec.http.DefaultFullHttpRequest;
import io.netty.handler.codec.http.FullHttpRequest;
import io.netty.handler.codec.http.HttpMethod;
import io.netty.handler.codec.http.HttpVersion;

import static org.junit.Assert.assertFalse;
import static org.junit.Assert.assertTrue;
import static org.mockito.Mockito.mock;

public class SecurityRestUtilsTests {

    @Test
    public void testShouldSkipAuthentication_positive() {
        FullHttpRequest request1 = new DefaultFullHttpRequest(HttpVersion.HTTP_1_1, HttpMethod.OPTIONS, "/");
        NettyRequestChannel requestChannel1 = new NettyRequestChannel(request1, mock(Netty4HttpChannel.class));

        assertTrue(SecurityRestUtils.shouldSkipAuthentication(requestChannel1));

        FullHttpRequest request2 = new DefaultFullHttpRequest(HttpVersion.HTTP_1_1, HttpMethod.GET, "/_plugins/_security/health");
        NettyRequestChannel requestChannel2 = new NettyRequestChannel(request2, mock(Netty4HttpChannel.class));

        assertTrue(SecurityRestUtils.shouldSkipAuthentication(requestChannel2));

        FullHttpRequest request3 = new DefaultFullHttpRequest(HttpVersion.HTTP_1_1, HttpMethod.GET, "/_plugins/_security/whoami");
        NettyRequestChannel requestChannel3 = new NettyRequestChannel(request3, mock(Netty4HttpChannel.class));

        assertTrue(SecurityRestUtils.shouldSkipAuthentication(requestChannel3));
    }

    @Test
    public void testShouldSkipAuthentication_negative() {
        FullHttpRequest request1 = new DefaultFullHttpRequest(HttpVersion.HTTP_1_1, HttpMethod.GET, "/");
        NettyRequestChannel requestChannel1 = new NettyRequestChannel(request1, mock(Netty4HttpChannel.class));

        assertFalse(SecurityRestUtils.shouldSkipAuthentication(requestChannel1));

        FullHttpRequest request2 = new DefaultFullHttpRequest(HttpVersion.HTTP_1_1, HttpMethod.GET, "/_cluster/health");
        NettyRequestChannel requestChannel2 = new NettyRequestChannel(request2, mock(Netty4HttpChannel.class));

        assertFalse(SecurityRestUtils.shouldSkipAuthentication(requestChannel2));

        FullHttpRequest request3 = new DefaultFullHttpRequest(HttpVersion.HTTP_1_1, HttpMethod.GET, "/my-index/_search");
        NettyRequestChannel requestChannel3 = new NettyRequestChannel(request3, mock(Netty4HttpChannel.class));

        assertFalse(SecurityRestUtils.shouldSkipAuthentication(requestChannel3));
    }

    @Test
    public void testGetRawPath() {
        String rawPathWithParams = "/_cluster/health?pretty";
        String rawPathWithoutParams = "/my-index/search";

        String path1 = SecurityRestUtils.path(rawPathWithParams);
        String path2 = SecurityRestUtils.path(rawPathWithoutParams);

        assertTrue("/_cluster/health".equals(path1));
        assertTrue("/my-index/search".equals(path2));
    }
}<|MERGE_RESOLUTION|>--- conflicted
+++ resolved
@@ -1,19 +1,11 @@
 /*
-<<<<<<< HEAD
-=======
  * Copyright OpenSearch Contributors
->>>>>>> b72a9cf9
  * SPDX-License-Identifier: Apache-2.0
  *
  * The OpenSearch Contributors require contributions made to
  * this file be licensed under the Apache-2.0 license or a
  * compatible open source license.
  *
-<<<<<<< HEAD
- * Modifications Copyright OpenSearch Contributors. See
- * GitHub history for details.
-=======
->>>>>>> b72a9cf9
  */
 
 package org.opensearch.security.filter;
