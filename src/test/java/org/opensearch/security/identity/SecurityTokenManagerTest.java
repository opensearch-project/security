/*
 * SPDX-License-Identifier: Apache-2.0
 *
 * The OpenSearch Contributors require contributions made to
 * this file be licensed under the Apache-2.0 license or a
 * compatible open source license.
 *
 * Modifications Copyright OpenSearch Contributors. See
 * GitHub history for details.
 */

package org.opensearch.security.identity;

import java.io.IOException;
import java.nio.charset.StandardCharsets;
import java.util.List;
import java.util.Set;

import com.google.common.io.BaseEncoding;
import org.junit.After;
import org.junit.Before;
import org.junit.Test;
import org.junit.runner.RunWith;

import org.opensearch.OpenSearchSecurityException;
import org.opensearch.cluster.ClusterName;
import org.opensearch.cluster.service.ClusterService;
import org.opensearch.common.settings.Settings;
import org.opensearch.common.util.concurrent.ThreadContext;
import org.opensearch.identity.Subject;
import org.opensearch.identity.tokens.AuthToken;
import org.opensearch.identity.tokens.OnBehalfOfClaims;
import org.opensearch.security.authtoken.jwt.ExpiringBearerAuthToken;
import org.opensearch.security.authtoken.jwt.JwtVendor;
import org.opensearch.security.securityconf.ConfigModel;
import org.opensearch.security.securityconf.DynamicConfigModel;
import org.opensearch.security.support.ConfigConstants;
import org.opensearch.security.user.User;
import org.opensearch.security.user.UserService;
import org.opensearch.threadpool.ThreadPool;

import org.mockito.ArgumentCaptor;
import org.mockito.Mock;
import org.mockito.junit.MockitoJUnitRunner;

import static org.hamcrest.MatcherAssert.assertThat;
import static org.hamcrest.Matchers.equalTo;
import static org.hamcrest.Matchers.is;
import static org.junit.Assert.assertThrows;
import static org.mockito.ArgumentMatchers.any;
import static org.mockito.Mockito.doAnswer;
import static org.mockito.Mockito.mock;
import static org.mockito.Mockito.never;
import static org.mockito.Mockito.spy;
import static org.mockito.Mockito.verify;
import static org.mockito.Mockito.verifyNoMoreInteractions;
import static org.mockito.Mockito.when;

@RunWith(MockitoJUnitRunner.class)
public class SecurityTokenManagerTest {

    private SecurityTokenManager tokenManager;

    @Mock
    private JwtVendor jwtVendor;
    @Mock
    private ClusterService cs;
    @Mock
    private ThreadPool threadPool;
    @Mock
    private UserService userService;

    @Before
    public void setup() {
        tokenManager = spy(new SecurityTokenManager(cs, threadPool, userService));
    }

    @After
    public void after() {
        verifyNoMoreInteractions(userService);
    }

    final static String signingKey =
        "This is my super safe signing key that no one will ever be able to guess. It's would take billions of years and the world's most powerful quantum computer to crack";
    final static String signingKeyB64Encoded = BaseEncoding.base64().encode(signingKey.getBytes(StandardCharsets.UTF_8));

    @Test
    public void onConfigModelChanged_oboNotSupported() {
        final ConfigModel configModel = mock(ConfigModel.class);

        tokenManager.onConfigModelChanged(configModel);

        assertThat(tokenManager.issueOnBehalfOfTokenAllowed(), equalTo(false));
        verifyNoMoreInteractions(configModel);
    }

    @Test
    public void onDynamicConfigModelChanged_JwtVendorEnabled() {
        final ConfigModel configModel = mock(ConfigModel.class);
        final DynamicConfigModel mockConfigModel = createMockJwtVendorInTokenManager(true);

        tokenManager.onConfigModelChanged(configModel);

        assertThat(tokenManager.issueOnBehalfOfTokenAllowed(), equalTo(true));
        verify(mockConfigModel).getDynamicOnBehalfOfSettings();
        verifyNoMoreInteractions(configModel);
    }

    @Test
    public void onDynamicConfigModelChanged_JwtVendorDisabled() {
        final Settings settings = Settings.builder().put("enabled", false).build();
        final DynamicConfigModel dcm = mock(DynamicConfigModel.class);
        when(dcm.getDynamicOnBehalfOfSettings()).thenReturn(settings);
        when(dcm.getDynamicApiTokenSettings()).thenReturn(settings);
        tokenManager.onDynamicConfigModelChanged(dcm);

        assertThat(tokenManager.issueOnBehalfOfTokenAllowed(), equalTo(false));
        verify(dcm).getDynamicOnBehalfOfSettings();
        verify(tokenManager, never()).createJwtVendor(any());
    }

    /** Creates the jwt vendor and returns a mock for validation if needed */
    private DynamicConfigModel createMockJwtVendorInTokenManager(boolean includeEncryptionKey) {
        final Settings settings = Settings.builder()
            .put("enabled", true)
            .put("signing_key", signingKeyB64Encoded)
            .put("encryption_key", (includeEncryptionKey ? "1234567890" : null))
            .build();
        final DynamicConfigModel dcm = mock(DynamicConfigModel.class);
        when(dcm.getDynamicOnBehalfOfSettings()).thenReturn(settings);
        when(dcm.getDynamicApiTokenSettings()).thenReturn(settings);
        doAnswer((invocation) -> jwtVendor).when(tokenManager).createJwtVendor(settings);
        tokenManager.onDynamicConfigModelChanged(dcm);
        return dcm;
    }

    @Test
    public void issueServiceAccountToken_error() throws Exception {
        final String expectedAccountName = "abc-123";
        when(userService.generateAuthToken(expectedAccountName)).thenThrow(new IOException("foobar"));

        final OpenSearchSecurityException exception = assertThrows(
            OpenSearchSecurityException.class,
            () -> tokenManager.issueServiceAccountToken(expectedAccountName)
        );
        assertThat(exception.getMessage(), equalTo("Unable to issue service account token"));

        verify(userService).generateAuthToken(expectedAccountName);
    }

    @Test
    public void issueServiceAccountToken_success() throws Exception {
        final String expectedAccountName = "abc-123";
        final AuthToken authToken = mock(AuthToken.class);
        when(userService.generateAuthToken(expectedAccountName)).thenReturn(authToken);

        final AuthToken token = tokenManager.issueServiceAccountToken(expectedAccountName);

        assertThat(token, equalTo(authToken));

        verify(userService).generateAuthToken(expectedAccountName);
    }

    @Test
    public void issueOnBehalfOfToken_notEnabledOnCluster() {
        final OpenSearchSecurityException exception = assertThrows(
            OpenSearchSecurityException.class,
            () -> tokenManager.issueOnBehalfOfToken(null, null)
        );
        assertThat(
            exception.getMessage(),
            equalTo("The OnBehalfOf token generation is not enabled, see {link to doc} for more information on this feature.")
        );
    }

    @Test
    public void issueOnBehalfOfToken_unsupportedSubjectType() {
        doAnswer(invocation -> true).when(tokenManager).issueOnBehalfOfTokenAllowed();
        final IllegalArgumentException exception = assertThrows(
            IllegalArgumentException.class,
            () -> tokenManager.issueOnBehalfOfToken(mock(Subject.class), null)
        );
        assertThat(exception.getMessage(), equalTo("Unsupported subject to generate OnBehalfOfToken"));
    }

    @Test
    public void issueOnBehalfOfToken_missingAudience() {
        doAnswer(invocation -> true).when(tokenManager).issueOnBehalfOfTokenAllowed();
        final IllegalArgumentException exception = assertThrows(
            IllegalArgumentException.class,
            () -> tokenManager.issueOnBehalfOfToken(null, new OnBehalfOfClaims(null, 450L))
        );
        assertThat(exception.getMessage(), equalTo("Claims must be supplied with an audience value"));
    }

    @Test
    public void issueOnBehalfOfToken_cannotFindUserInThreadContext() {
        doAnswer(invocation -> true).when(tokenManager).issueOnBehalfOfTokenAllowed();
        final ThreadContext threadContext = new ThreadContext(Settings.EMPTY);
        when(threadPool.getThreadContext()).thenReturn(threadContext);
        final OpenSearchSecurityException exception = assertThrows(
            OpenSearchSecurityException.class,
            () -> tokenManager.issueOnBehalfOfToken(null, new OnBehalfOfClaims("elmo", 450L))
        );
        assertThat(exception.getMessage(), equalTo("Unsupported user to generate OnBehalfOfToken"));

        verify(threadPool).getThreadContext();
    }

    @Test
    public void issueOnBehalfOfToken_jwtGenerationFailure() throws Exception {
        doAnswer(invockation -> new ClusterName("cluster17")).when(cs).getClusterName();
        doAnswer(invocation -> true).when(tokenManager).issueOnBehalfOfTokenAllowed();
        final ThreadContext threadContext = new ThreadContext(Settings.EMPTY);
        threadContext.putTransient(ConfigConstants.OPENDISTRO_SECURITY_USER, new User("Jon", List.of(), null));
        when(threadPool.getThreadContext()).thenReturn(threadContext);
        final ConfigModel configModel = mock(ConfigModel.class);
        tokenManager.onConfigModelChanged(configModel);
        when(configModel.mapSecurityRoles(any(), any())).thenReturn(Set.of());

        createMockJwtVendorInTokenManager(true);

        when(jwtVendor.createJwt(any(), any(), any(), any())).thenThrow(new RuntimeException("foobar"));
        final OpenSearchSecurityException exception = assertThrows(
            OpenSearchSecurityException.class,
            () -> tokenManager.issueOnBehalfOfToken(null, new OnBehalfOfClaims("elmo", 450L))
        );
        assertThat(exception.getMessage(), equalTo("Unable to generate OnBehalfOfToken"));

        verify(cs).getClusterName();
        verify(threadPool).getThreadContext();
    }

    @Test
    public void issueOnBehalfOfToken_success() throws Exception {
        doAnswer(invockation -> new ClusterName("cluster17")).when(cs).getClusterName();
        doAnswer(invocation -> true).when(tokenManager).issueOnBehalfOfTokenAllowed();
        final ThreadContext threadContext = new ThreadContext(Settings.EMPTY);
        threadContext.putTransient(ConfigConstants.OPENDISTRO_SECURITY_USER, new User("Jon", List.of(), null));
        when(threadPool.getThreadContext()).thenReturn(threadContext);
        final ConfigModel configModel = mock(ConfigModel.class);
        tokenManager.onConfigModelChanged(configModel);
        when(configModel.mapSecurityRoles(any(), any())).thenReturn(Set.of());

        createMockJwtVendorInTokenManager(true);

        final ExpiringBearerAuthToken authToken = mock(ExpiringBearerAuthToken.class);
        when(jwtVendor.createJwt(any(), any(), any(), any())).thenReturn(authToken);
        final AuthToken returnedToken = tokenManager.issueOnBehalfOfToken(null, new OnBehalfOfClaims("elmo", 450L));

        assertThat(returnedToken, equalTo(authToken));

        verify(cs).getClusterName();
        verify(threadPool).getThreadContext();
    }

    @Test
    public void testCreateJwtWithNegativeExpiry() {
        doAnswer(invocation -> true).when(tokenManager).issueOnBehalfOfTokenAllowed();
        final ThreadContext threadContext = new ThreadContext(Settings.EMPTY);
        threadContext.putTransient(ConfigConstants.OPENDISTRO_SECURITY_USER, new User("Jon", List.of(), null));
        when(threadPool.getThreadContext()).thenReturn(threadContext);
        final ConfigModel configModel = mock(ConfigModel.class);
        tokenManager.onConfigModelChanged(configModel);
        when(configModel.mapSecurityRoles(any(), any())).thenReturn(Set.of());

        createMockJwtVendorInTokenManager(true);

        final Throwable exception = assertThrows(RuntimeException.class, () -> {
            try {
                final AuthToken returnedToken = tokenManager.issueOnBehalfOfToken(null, new OnBehalfOfClaims("elmo", -300L));
            } catch (final Exception e) {
                throw new RuntimeException(e);
            }
        });
        assertThat(exception.getMessage(), is("java.lang.IllegalArgumentException: The expiration time should be a positive integer"));
    }

    @Test
    public void testCreateJwtWithExceededExpiry() throws Exception {
        doAnswer(invockation -> new ClusterName("cluster17")).when(cs).getClusterName();
        doAnswer(invocation -> true).when(tokenManager).issueOnBehalfOfTokenAllowed();
        final ThreadContext threadContext = new ThreadContext(Settings.EMPTY);
        threadContext.putTransient(ConfigConstants.OPENDISTRO_SECURITY_USER, new User("Jon", List.of(), null));
        when(threadPool.getThreadContext()).thenReturn(threadContext);
        final ConfigModel configModel = mock(ConfigModel.class);
        tokenManager.onConfigModelChanged(configModel);
        when(configModel.mapSecurityRoles(any(), any())).thenReturn(Set.of());

        createMockJwtVendorInTokenManager(true);

<<<<<<< HEAD
        final ExpiringBearerAuthToken authToken = mock(ExpiringBearerAuthToken.class);
        when(jwtVendor.createJwt(anyString(), anyString(), anyString(), anyLong())).thenReturn(authToken);
        final AuthToken returnedToken = tokenManager.issueApiToken("elmo", Long.MAX_VALUE);
=======
        tokenManager.issueOnBehalfOfToken(null, new OnBehalfOfClaims("elmo", 90000000L));
        // Expiry is a hint, the max value is controlled by the JwtVendor and reduced as is seen fit.
        ArgumentCaptor<Long> longCaptor = ArgumentCaptor.forClass(Long.class);
        verify(jwtVendor).createJwt(any(), any(), any(), longCaptor.capture());
>>>>>>> 79f0c461

        assertThat(600L, equalTo(longCaptor.getValue()));
    }

    @Test
    public void testCreateJwtWithBadEncryptionKey() {
        doAnswer(invocation -> true).when(tokenManager).issueOnBehalfOfTokenAllowed();
        final ThreadContext threadContext = new ThreadContext(Settings.EMPTY);
        threadContext.putTransient(ConfigConstants.OPENDISTRO_SECURITY_USER, new User("Jon", List.of(), null));
        when(threadPool.getThreadContext()).thenReturn(threadContext);
        final ConfigModel configModel = mock(ConfigModel.class);
        tokenManager.onConfigModelChanged(configModel);
        when(configModel.mapSecurityRoles(any(), any())).thenReturn(Set.of());

        createMockJwtVendorInTokenManager(false);

        final Throwable exception = assertThrows(RuntimeException.class, () -> {
            try {
                tokenManager.issueOnBehalfOfToken(null, new OnBehalfOfClaims("elmo", 90000000L));
            } catch (final Exception e) {
                throw new RuntimeException(e);
            }
        });
        assertThat(exception.getMessage(), is("java.lang.IllegalArgumentException: encryption_key cannot be null"));
    }

    @Test
    public void testCreateJwtWithBadRoles() {
        doAnswer(invocation -> true).when(tokenManager).issueOnBehalfOfTokenAllowed();
        final ThreadContext threadContext = new ThreadContext(Settings.EMPTY);
        threadContext.putTransient(ConfigConstants.OPENDISTRO_SECURITY_USER, new User("Jon", List.of(), null));
        when(threadPool.getThreadContext()).thenReturn(threadContext);
        final ConfigModel configModel = mock(ConfigModel.class);
        tokenManager.onConfigModelChanged(configModel);
        when(configModel.mapSecurityRoles(any(), any())).thenReturn(null);

        createMockJwtVendorInTokenManager(true);

        final Throwable exception = assertThrows(RuntimeException.class, () -> {
            try {
                tokenManager.issueOnBehalfOfToken(null, new OnBehalfOfClaims("elmo", 90000000L));
            } catch (final Exception e) {
                throw new RuntimeException(e);
            }
        });
        assertThat(exception.getMessage(), is("java.lang.IllegalArgumentException: Roles cannot be null"));
    }

    @Test
    public void issueApiToken_success() throws Exception {
        doAnswer(invockation -> new ClusterName("cluster17")).when(cs).getClusterName();
        final ThreadContext threadContext = new ThreadContext(Settings.EMPTY);
        threadContext.putTransient(ConfigConstants.OPENDISTRO_SECURITY_USER, new User("Jon", List.of(), null));
        when(threadPool.getThreadContext()).thenReturn(threadContext);
        final ConfigModel configModel = mock(ConfigModel.class);
        tokenManager.onConfigModelChanged(configModel);

        createMockJwtVendorInTokenManager(false);

        final ExpiringBearerAuthToken authToken = mock(ExpiringBearerAuthToken.class);
<<<<<<< HEAD
        when(jwtVendor.createJwt(anyString(), anyString(), anyString(), anyLong())).thenReturn(authToken);
=======
        when(jwtVendor.createJwt(any(), any(), any(), any())).thenReturn(authToken);
>>>>>>> 79f0c461
        final AuthToken returnedToken = tokenManager.issueApiToken("elmo", Long.MAX_VALUE);

        assertThat(returnedToken, equalTo(authToken));

        verify(cs).getClusterName();
        verify(threadPool).getThreadContext();
    }
}<|MERGE_RESOLUTION|>--- conflicted
+++ resolved
@@ -289,16 +289,10 @@
 
         createMockJwtVendorInTokenManager(true);
 
-<<<<<<< HEAD
-        final ExpiringBearerAuthToken authToken = mock(ExpiringBearerAuthToken.class);
-        when(jwtVendor.createJwt(anyString(), anyString(), anyString(), anyLong())).thenReturn(authToken);
-        final AuthToken returnedToken = tokenManager.issueApiToken("elmo", Long.MAX_VALUE);
-=======
         tokenManager.issueOnBehalfOfToken(null, new OnBehalfOfClaims("elmo", 90000000L));
         // Expiry is a hint, the max value is controlled by the JwtVendor and reduced as is seen fit.
         ArgumentCaptor<Long> longCaptor = ArgumentCaptor.forClass(Long.class);
         verify(jwtVendor).createJwt(any(), any(), any(), longCaptor.capture());
->>>>>>> 79f0c461
 
         assertThat(600L, equalTo(longCaptor.getValue()));
     }
@@ -359,11 +353,7 @@
         createMockJwtVendorInTokenManager(false);
 
         final ExpiringBearerAuthToken authToken = mock(ExpiringBearerAuthToken.class);
-<<<<<<< HEAD
-        when(jwtVendor.createJwt(anyString(), anyString(), anyString(), anyLong())).thenReturn(authToken);
-=======
         when(jwtVendor.createJwt(any(), any(), any(), any())).thenReturn(authToken);
->>>>>>> 79f0c461
         final AuthToken returnedToken = tokenManager.issueApiToken("elmo", Long.MAX_VALUE);
 
         assertThat(returnedToken, equalTo(authToken));
