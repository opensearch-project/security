/*
 * SPDX-License-Identifier: Apache-2.0
 *
 * The OpenSearch Contributors require contributions made to
 * this file be licensed under the Apache-2.0 license or a
 * compatible open source license.
 *
 * Modifications Copyright OpenSearch Contributors. See
 * GitHub history for details.
 */

package org.opensearch.security.identity;

import java.io.IOException;
import java.nio.charset.StandardCharsets;
import java.util.Set;

import com.google.common.io.BaseEncoding;
import org.junit.After;
import org.junit.Before;
import org.junit.Test;
import org.junit.runner.RunWith;

import org.opensearch.OpenSearchSecurityException;
import org.opensearch.cluster.ClusterName;
import org.opensearch.cluster.service.ClusterService;
import org.opensearch.common.settings.Settings;
import org.opensearch.common.util.concurrent.ThreadContext;
import org.opensearch.identity.Subject;
import org.opensearch.identity.tokens.AuthToken;
import org.opensearch.identity.tokens.OnBehalfOfClaims;
import org.opensearch.security.authtoken.jwt.ExpiringBearerAuthToken;
import org.opensearch.security.authtoken.jwt.JwtVendor;
import org.opensearch.security.securityconf.ConfigModel;
import org.opensearch.security.securityconf.DynamicConfigModel;
import org.opensearch.security.support.ConfigConstants;
import org.opensearch.security.user.User;
import org.opensearch.security.user.UserService;
import org.opensearch.threadpool.ThreadPool;

import org.mockito.ArgumentCaptor;
import org.mockito.Mock;
import org.mockito.junit.MockitoJUnitRunner;

import static org.hamcrest.MatcherAssert.assertThat;
import static org.hamcrest.Matchers.equalTo;
import static org.hamcrest.Matchers.is;
import static org.junit.Assert.assertThrows;
import static org.mockito.ArgumentMatchers.any;
import static org.mockito.Mockito.doAnswer;
import static org.mockito.Mockito.mock;
import static org.mockito.Mockito.never;
import static org.mockito.Mockito.spy;
import static org.mockito.Mockito.verify;
import static org.mockito.Mockito.verifyNoMoreInteractions;
import static org.mockito.Mockito.when;

@RunWith(MockitoJUnitRunner.class)
public class SecurityTokenManagerTest {

    private SecurityTokenManager tokenManager;

    @Mock
    private JwtVendor jwtVendor;
    @Mock
    private ClusterService cs;
    @Mock
    private ThreadPool threadPool;
    @Mock
    private UserService userService;

    @Before
    public void setup() {
        tokenManager = spy(new SecurityTokenManager(cs, threadPool, userService));
    }

    @After
    public void after() {
        verifyNoMoreInteractions(userService);
    }

    final static String signingKey =
        "This is my super safe signing key that no one will ever be able to guess. It's would take billions of years and the world's most powerful quantum computer to crack";
    final static String signingKeyB64Encoded = BaseEncoding.base64().encode(signingKey.getBytes(StandardCharsets.UTF_8));

    @Test
    public void onConfigModelChanged_oboNotSupported() {
        final ConfigModel configModel = mock(ConfigModel.class);

        tokenManager.onConfigModelChanged(configModel);

        assertThat(tokenManager.issueOnBehalfOfTokenAllowed(), equalTo(false));
        verifyNoMoreInteractions(configModel);
    }

    @Test
    public void onDynamicConfigModelChanged_JwtVendorEnabled() {
        final ConfigModel configModel = mock(ConfigModel.class);
        final DynamicConfigModel mockConfigModel = createMockJwtVendorInTokenManager(true);

        tokenManager.onConfigModelChanged(configModel);

        assertThat(tokenManager.issueOnBehalfOfTokenAllowed(), equalTo(true));
        verify(mockConfigModel).getDynamicOnBehalfOfSettings();
        verifyNoMoreInteractions(configModel);
    }

    @Test
    public void onDynamicConfigModelChanged_JwtVendorDisabled() {
        final Settings settings = Settings.builder().put("enabled", false).build();
        final DynamicConfigModel dcm = mock(DynamicConfigModel.class);
        when(dcm.getDynamicOnBehalfOfSettings()).thenReturn(settings);
        when(dcm.getDynamicApiTokenSettings()).thenReturn(settings);
        tokenManager.onDynamicConfigModelChanged(dcm);

        assertThat(tokenManager.issueOnBehalfOfTokenAllowed(), equalTo(false));
        verify(dcm).getDynamicOnBehalfOfSettings();
        verify(tokenManager, never()).createJwtVendor(any());
    }

    /** Creates the jwt vendor and returns a mock for validation if needed */
    private DynamicConfigModel createMockJwtVendorInTokenManager(boolean includeEncryptionKey) {
        final Settings settings = Settings.builder()
            .put("enabled", true)
            .put("signing_key", signingKeyB64Encoded)
            .put("encryption_key", (includeEncryptionKey ? "1234567890" : null))
            .build();
        final DynamicConfigModel dcm = mock(DynamicConfigModel.class);
        when(dcm.getDynamicOnBehalfOfSettings()).thenReturn(settings);
        when(dcm.getDynamicApiTokenSettings()).thenReturn(settings);
        doAnswer((invocation) -> jwtVendor).when(tokenManager).createJwtVendor(settings);
        tokenManager.onDynamicConfigModelChanged(dcm);
        return dcm;
    }

    @Test
    public void issueServiceAccountToken_error() throws Exception {
        final String expectedAccountName = "abc-123";
        when(userService.generateAuthToken(expectedAccountName)).thenThrow(new IOException("foobar"));

        final OpenSearchSecurityException exception = assertThrows(
            OpenSearchSecurityException.class,
            () -> tokenManager.issueServiceAccountToken(expectedAccountName)
        );
        assertThat(exception.getMessage(), equalTo("Unable to issue service account token"));

        verify(userService).generateAuthToken(expectedAccountName);
    }

    @Test
    public void issueServiceAccountToken_success() throws Exception {
        final String expectedAccountName = "abc-123";
        final AuthToken authToken = mock(AuthToken.class);
        when(userService.generateAuthToken(expectedAccountName)).thenReturn(authToken);

        final AuthToken token = tokenManager.issueServiceAccountToken(expectedAccountName);

        assertThat(token, equalTo(authToken));

        verify(userService).generateAuthToken(expectedAccountName);
    }

    @Test
    public void issueOnBehalfOfToken_notEnabledOnCluster() {
        final OpenSearchSecurityException exception = assertThrows(
            OpenSearchSecurityException.class,
            () -> tokenManager.issueOnBehalfOfToken(null, null)
        );
        assertThat(
            exception.getMessage(),
            equalTo("The OnBehalfOf token generation is not enabled, see {link to doc} for more information on this feature.")
        );
    }

    @Test
    public void issueOnBehalfOfToken_unsupportedSubjectType() {
        doAnswer(invocation -> true).when(tokenManager).issueOnBehalfOfTokenAllowed();
        final IllegalArgumentException exception = assertThrows(
            IllegalArgumentException.class,
            () -> tokenManager.issueOnBehalfOfToken(mock(Subject.class), null)
        );
        assertThat(exception.getMessage(), equalTo("Unsupported subject to generate OnBehalfOfToken"));
    }

    @Test
    public void issueOnBehalfOfToken_missingAudience() {
        doAnswer(invocation -> true).when(tokenManager).issueOnBehalfOfTokenAllowed();
        final IllegalArgumentException exception = assertThrows(
            IllegalArgumentException.class,
            () -> tokenManager.issueOnBehalfOfToken(null, new OnBehalfOfClaims(null, 450L))
        );
        assertThat(exception.getMessage(), equalTo("Claims must be supplied with an audience value"));
    }

    @Test
    public void issueOnBehalfOfToken_cannotFindUserInThreadContext() {
        doAnswer(invocation -> true).when(tokenManager).issueOnBehalfOfTokenAllowed();
        final ThreadContext threadContext = new ThreadContext(Settings.EMPTY);
        when(threadPool.getThreadContext()).thenReturn(threadContext);
        final OpenSearchSecurityException exception = assertThrows(
            OpenSearchSecurityException.class,
            () -> tokenManager.issueOnBehalfOfToken(null, new OnBehalfOfClaims("elmo", 450L))
        );
        assertThat(exception.getMessage(), equalTo("Unsupported user to generate OnBehalfOfToken"));

        verify(threadPool).getThreadContext();
    }

    @Test
    public void issueOnBehalfOfToken_jwtGenerationFailure() throws Exception {
        doAnswer(invockation -> new ClusterName("cluster17")).when(cs).getClusterName();
        doAnswer(invocation -> true).when(tokenManager).issueOnBehalfOfTokenAllowed();
        final ThreadContext threadContext = new ThreadContext(Settings.EMPTY);
        threadContext.putTransient(ConfigConstants.OPENDISTRO_SECURITY_USER, new User("Jon"));
        when(threadPool.getThreadContext()).thenReturn(threadContext);
        final ConfigModel configModel = mock(ConfigModel.class);
        tokenManager.onConfigModelChanged(configModel);
        when(configModel.mapSecurityRoles(any(), any())).thenReturn(Set.of());

        createMockJwtVendorInTokenManager(true);

        when(jwtVendor.createJwt(any(), any(), any(), any())).thenThrow(new RuntimeException("foobar"));
        final OpenSearchSecurityException exception = assertThrows(
            OpenSearchSecurityException.class,
            () -> tokenManager.issueOnBehalfOfToken(null, new OnBehalfOfClaims("elmo", 450L))
        );
        assertThat(exception.getMessage(), equalTo("Unable to generate OnBehalfOfToken"));

        verify(cs).getClusterName();
        verify(threadPool).getThreadContext();
    }

    @Test
    public void issueOnBehalfOfToken_success() throws Exception {
        doAnswer(invockation -> new ClusterName("cluster17")).when(cs).getClusterName();
        doAnswer(invocation -> true).when(tokenManager).issueOnBehalfOfTokenAllowed();
        final ThreadContext threadContext = new ThreadContext(Settings.EMPTY);
        threadContext.putTransient(ConfigConstants.OPENDISTRO_SECURITY_USER, new User("Jon"));
        when(threadPool.getThreadContext()).thenReturn(threadContext);
        final ConfigModel configModel = mock(ConfigModel.class);
        tokenManager.onConfigModelChanged(configModel);
        when(configModel.mapSecurityRoles(any(), any())).thenReturn(Set.of());

        createMockJwtVendorInTokenManager(true);

        final ExpiringBearerAuthToken authToken = mock(ExpiringBearerAuthToken.class);
        when(jwtVendor.createJwt(any(), any(), any(), any())).thenReturn(authToken);
        final AuthToken returnedToken = tokenManager.issueOnBehalfOfToken(null, new OnBehalfOfClaims("elmo", 450L));

        assertThat(returnedToken, equalTo(authToken));

        verify(cs).getClusterName();
        verify(threadPool).getThreadContext();
    }

    @Test
    public void testCreateJwtWithNegativeExpiry() {
        doAnswer(invocation -> true).when(tokenManager).issueOnBehalfOfTokenAllowed();
        final ThreadContext threadContext = new ThreadContext(Settings.EMPTY);
        threadContext.putTransient(ConfigConstants.OPENDISTRO_SECURITY_USER, new User("Jon"));
        when(threadPool.getThreadContext()).thenReturn(threadContext);
        final ConfigModel configModel = mock(ConfigModel.class);
        tokenManager.onConfigModelChanged(configModel);
        when(configModel.mapSecurityRoles(any(), any())).thenReturn(Set.of());

        createMockJwtVendorInTokenManager(true);

        final Throwable exception = assertThrows(RuntimeException.class, () -> {
            try {
                final AuthToken returnedToken = tokenManager.issueOnBehalfOfToken(null, new OnBehalfOfClaims("elmo", -300L));
            } catch (final Exception e) {
                throw new RuntimeException(e);
            }
        });
        assertThat(exception.getMessage(), is("java.lang.IllegalArgumentException: The expiration time should be a positive integer"));
    }

    @Test
    public void testCreateJwtWithExceededExpiry() throws Exception {
<<<<<<< HEAD
        doAnswer(invockation -> new ClusterName("cluster17")).when(cs).getClusterName();
=======
        doAnswer(invocation -> new ClusterName("cluster17")).when(cs).getClusterName();
>>>>>>> a670d4ce
        doAnswer(invocation -> true).when(tokenManager).issueOnBehalfOfTokenAllowed();
        final ThreadContext threadContext = new ThreadContext(Settings.EMPTY);
        threadContext.putTransient(ConfigConstants.OPENDISTRO_SECURITY_USER, new User("Jon"));
        when(threadPool.getThreadContext()).thenReturn(threadContext);
        final ConfigModel configModel = mock(ConfigModel.class);
        tokenManager.onConfigModelChanged(configModel);
        when(configModel.mapSecurityRoles(any(), any())).thenReturn(Set.of());

        createMockJwtVendorInTokenManager(true);

        tokenManager.issueOnBehalfOfToken(null, new OnBehalfOfClaims("elmo", 90000000L));
        // Expiry is a hint, the max value is controlled by the JwtVendor and reduced as is seen fit.
        ArgumentCaptor<Long> longCaptor = ArgumentCaptor.forClass(Long.class);
        verify(jwtVendor).createJwt(any(), any(), any(), longCaptor.capture());

        assertThat(600L, equalTo(longCaptor.getValue()));
    }

    @Test
    public void testCreateJwtWithBadEncryptionKey() {
        doAnswer(invocation -> true).when(tokenManager).issueOnBehalfOfTokenAllowed();
        final ThreadContext threadContext = new ThreadContext(Settings.EMPTY);
        threadContext.putTransient(ConfigConstants.OPENDISTRO_SECURITY_USER, new User("Jon"));
        when(threadPool.getThreadContext()).thenReturn(threadContext);
        final ConfigModel configModel = mock(ConfigModel.class);
        tokenManager.onConfigModelChanged(configModel);
        when(configModel.mapSecurityRoles(any(), any())).thenReturn(Set.of());

        createMockJwtVendorInTokenManager(false);

        final Throwable exception = assertThrows(RuntimeException.class, () -> {
            try {
                tokenManager.issueOnBehalfOfToken(null, new OnBehalfOfClaims("elmo", 90000000L));
            } catch (final Exception e) {
                throw new RuntimeException(e);
            }
        });
        assertThat(exception.getMessage(), is("java.lang.IllegalArgumentException: encryption_key cannot be null"));
    }

    @Test
    public void testCreateJwtWithBadRoles() {
        doAnswer(invocation -> true).when(tokenManager).issueOnBehalfOfTokenAllowed();
        final ThreadContext threadContext = new ThreadContext(Settings.EMPTY);
        threadContext.putTransient(ConfigConstants.OPENDISTRO_SECURITY_USER, new User("Jon"));
        when(threadPool.getThreadContext()).thenReturn(threadContext);
        final ConfigModel configModel = mock(ConfigModel.class);
        tokenManager.onConfigModelChanged(configModel);
        when(configModel.mapSecurityRoles(any(), any())).thenReturn(null);

        createMockJwtVendorInTokenManager(true);

        final Throwable exception = assertThrows(RuntimeException.class, () -> {
            try {
                tokenManager.issueOnBehalfOfToken(null, new OnBehalfOfClaims("elmo", 90000000L));
            } catch (final Exception e) {
                throw new RuntimeException(e);
            }
        });
        assertThat(exception.getMessage(), is("java.lang.IllegalArgumentException: Roles cannot be null"));
    }
<<<<<<< HEAD

    @Test
    public void issueApiToken_success() throws Exception {
        doAnswer(invockation -> new ClusterName("cluster17")).when(cs).getClusterName();
        final ThreadContext threadContext = new ThreadContext(Settings.EMPTY);
        threadContext.putTransient(ConfigConstants.OPENDISTRO_SECURITY_USER, new User("Jon"));
        when(threadPool.getThreadContext()).thenReturn(threadContext);
        final ConfigModel configModel = mock(ConfigModel.class);
        tokenManager.onConfigModelChanged(configModel);

        createMockJwtVendorInTokenManager(false);

        final ExpiringBearerAuthToken authToken = mock(ExpiringBearerAuthToken.class);
        when(jwtVendor.createJwt(any(), any(), any(), any())).thenReturn(authToken);
        final AuthToken returnedToken = tokenManager.issueApiToken("elmo", Long.MAX_VALUE);

        assertThat(returnedToken, equalTo(authToken));

        verify(cs).getClusterName();
        verify(threadPool).getThreadContext();
    }
=======
>>>>>>> a670d4ce
}<|MERGE_RESOLUTION|>--- conflicted
+++ resolved
@@ -277,11 +277,7 @@
 
     @Test
     public void testCreateJwtWithExceededExpiry() throws Exception {
-<<<<<<< HEAD
-        doAnswer(invockation -> new ClusterName("cluster17")).when(cs).getClusterName();
-=======
         doAnswer(invocation -> new ClusterName("cluster17")).when(cs).getClusterName();
->>>>>>> a670d4ce
         doAnswer(invocation -> true).when(tokenManager).issueOnBehalfOfTokenAllowed();
         final ThreadContext threadContext = new ThreadContext(Settings.EMPTY);
         threadContext.putTransient(ConfigConstants.OPENDISTRO_SECURITY_USER, new User("Jon"));
@@ -343,7 +339,6 @@
         });
         assertThat(exception.getMessage(), is("java.lang.IllegalArgumentException: Roles cannot be null"));
     }
-<<<<<<< HEAD
 
     @Test
     public void issueApiToken_success() throws Exception {
@@ -365,6 +360,4 @@
         verify(cs).getClusterName();
         verify(threadPool).getThreadContext();
     }
-=======
->>>>>>> a670d4ce
 }