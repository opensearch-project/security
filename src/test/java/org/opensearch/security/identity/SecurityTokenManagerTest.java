/*
 * SPDX-License-Identifier: Apache-2.0
 *
 * The OpenSearch Contributors require contributions made to
 * this file be licensed under the Apache-2.0 license or a
 * compatible open source license.
 *
 * Modifications Copyright OpenSearch Contributors. See
 * GitHub history for details.
 */

package org.opensearch.security.identity;

import java.io.IOException;
import java.nio.charset.StandardCharsets;

import com.google.common.io.BaseEncoding;
import org.junit.After;
import org.junit.Before;
import org.junit.Test;
import org.junit.runner.RunWith;

import org.opensearch.OpenSearchSecurityException;
import org.opensearch.cluster.ClusterName;
import org.opensearch.cluster.service.ClusterService;
import org.opensearch.common.settings.Settings;
import org.opensearch.common.util.concurrent.ThreadContext;
import org.opensearch.identity.Subject;
import org.opensearch.identity.tokens.AuthToken;
import org.opensearch.identity.tokens.OnBehalfOfClaims;
import org.opensearch.security.authtoken.jwt.ExpiringBearerAuthToken;
import org.opensearch.security.authtoken.jwt.JwtVendor;
import org.opensearch.security.securityconf.DynamicConfigModel;
import org.opensearch.security.support.ConfigConstants;
import org.opensearch.security.user.User;
import org.opensearch.security.user.UserService;
import org.opensearch.threadpool.ThreadPool;

import org.mockito.ArgumentCaptor;
import org.mockito.Mock;
import org.mockito.junit.MockitoJUnitRunner;

import static org.hamcrest.MatcherAssert.assertThat;
import static org.hamcrest.Matchers.equalTo;
import static org.hamcrest.Matchers.is;
import static org.junit.Assert.assertThrows;
import static org.mockito.ArgumentMatchers.any;
import static org.mockito.Mockito.doAnswer;
import static org.mockito.Mockito.mock;
import static org.mockito.Mockito.never;
import static org.mockito.Mockito.spy;
import static org.mockito.Mockito.verify;
import static org.mockito.Mockito.verifyNoMoreInteractions;
import static org.mockito.Mockito.when;

@RunWith(MockitoJUnitRunner.class)
public class SecurityTokenManagerTest {

    private SecurityTokenManager tokenManager;

    @Mock
    private JwtVendor jwtVendor;
    @Mock
    private ClusterService cs;
    @Mock
    private ThreadPool threadPool;
    @Mock
    private UserService userService;

    @Before
    public void setup() {
        tokenManager = spy(new SecurityTokenManager(cs, threadPool, userService, (user, caller) -> user.getSecurityRoles()));
    }

    @After
    public void after() {
        verifyNoMoreInteractions(userService);
    }

    final static String signingKey =
        "This is my super safe signing key that no one will ever be able to guess. It's would take billions of years and the world's most powerful quantum computer to crack";
    final static String signingKeyB64Encoded = BaseEncoding.base64().encode(signingKey.getBytes(StandardCharsets.UTF_8));

    @Test
    public void onDynamicConfigModelChanged_JwtVendorEnabled() {
        final DynamicConfigModel mockConfigModel = createMockJwtVendorInTokenManager(true);

        assertThat(tokenManager.issueOnBehalfOfTokenAllowed(), equalTo(true));
        verify(mockConfigModel).getDynamicOnBehalfOfSettings();
    }

    @Test
    public void onDynamicConfigModelChanged_JwtVendorDisabled() {
        final Settings settings = Settings.builder().put("enabled", false).build();
        final DynamicConfigModel dcm = mock(DynamicConfigModel.class);
        when(dcm.getDynamicOnBehalfOfSettings()).thenReturn(settings);
        when(dcm.getDynamicApiTokenSettings()).thenReturn(settings);
        tokenManager.onDynamicConfigModelChanged(dcm);

        assertThat(tokenManager.issueOnBehalfOfTokenAllowed(), equalTo(false));
        verify(dcm).getDynamicOnBehalfOfSettings();
        verify(tokenManager, never()).createJwtVendor(any());
    }

    /** Creates the jwt vendor and returns a mock for validation if needed */
    private DynamicConfigModel createMockJwtVendorInTokenManager(boolean includeEncryptionKey) {
        final Settings settings = Settings.builder()
            .put("enabled", true)
            .put("signing_key", signingKeyB64Encoded)
            .put("encryption_key", (includeEncryptionKey ? "1234567890" : null))
            .build();
        final DynamicConfigModel dcm = mock(DynamicConfigModel.class);
        when(dcm.getDynamicOnBehalfOfSettings()).thenReturn(settings);
        when(dcm.getDynamicApiTokenSettings()).thenReturn(settings);
        doAnswer((invocation) -> jwtVendor).when(tokenManager).createJwtVendor(settings);
        tokenManager.onDynamicConfigModelChanged(dcm);
        return dcm;
    }

    @Test
    public void issueServiceAccountToken_error() throws Exception {
        final String expectedAccountName = "abc-123";
        when(userService.generateAuthToken(expectedAccountName)).thenThrow(new IOException("foobar"));

        final OpenSearchSecurityException exception = assertThrows(
            OpenSearchSecurityException.class,
            () -> tokenManager.issueServiceAccountToken(expectedAccountName)
        );
        assertThat(exception.getMessage(), equalTo("Unable to issue service account token"));

        verify(userService).generateAuthToken(expectedAccountName);
    }

    @Test
    public void issueServiceAccountToken_success() throws Exception {
        final String expectedAccountName = "abc-123";
        final AuthToken authToken = mock(AuthToken.class);
        when(userService.generateAuthToken(expectedAccountName)).thenReturn(authToken);

        final AuthToken token = tokenManager.issueServiceAccountToken(expectedAccountName);

        assertThat(token, equalTo(authToken));

        verify(userService).generateAuthToken(expectedAccountName);
    }

    @Test
    public void issueOnBehalfOfToken_notEnabledOnCluster() {
        final OpenSearchSecurityException exception = assertThrows(
            OpenSearchSecurityException.class,
            () -> tokenManager.issueOnBehalfOfToken(null, null)
        );
        assertThat(
            exception.getMessage(),
            equalTo("The OnBehalfOf token generation is not enabled, see {link to doc} for more information on this feature.")
        );
    }

    @Test
    public void issueOnBehalfOfToken_unsupportedSubjectType() {
        doAnswer(invocation -> true).when(tokenManager).issueOnBehalfOfTokenAllowed();
        final IllegalArgumentException exception = assertThrows(
            IllegalArgumentException.class,
            () -> tokenManager.issueOnBehalfOfToken(mock(Subject.class), null)
        );
        assertThat(exception.getMessage(), equalTo("Unsupported subject to generate OnBehalfOfToken"));
    }

    @Test
    public void issueOnBehalfOfToken_missingAudience() {
        doAnswer(invocation -> true).when(tokenManager).issueOnBehalfOfTokenAllowed();
        final IllegalArgumentException exception = assertThrows(
            IllegalArgumentException.class,
            () -> tokenManager.issueOnBehalfOfToken(null, new OnBehalfOfClaims(null, 450L))
        );
        assertThat(exception.getMessage(), equalTo("Claims must be supplied with an audience value"));
    }

    @Test
    public void issueOnBehalfOfToken_cannotFindUserInThreadContext() {
        doAnswer(invocation -> true).when(tokenManager).issueOnBehalfOfTokenAllowed();
        final ThreadContext threadContext = new ThreadContext(Settings.EMPTY);
        when(threadPool.getThreadContext()).thenReturn(threadContext);
        final OpenSearchSecurityException exception = assertThrows(
            OpenSearchSecurityException.class,
            () -> tokenManager.issueOnBehalfOfToken(null, new OnBehalfOfClaims("elmo", 450L))
        );
        assertThat(exception.getMessage(), equalTo("Unsupported user to generate OnBehalfOfToken"));

        verify(threadPool).getThreadContext();
    }

    @Test
    public void issueOnBehalfOfToken_jwtGenerationFailure() throws Exception {
        doAnswer(invockation -> new ClusterName("cluster17")).when(cs).getClusterName();
        doAnswer(invocation -> true).when(tokenManager).issueOnBehalfOfTokenAllowed();
        final ThreadContext threadContext = new ThreadContext(Settings.EMPTY);
        threadContext.putTransient(ConfigConstants.OPENDISTRO_SECURITY_USER, new User("Jon"));
        when(threadPool.getThreadContext()).thenReturn(threadContext);

        createMockJwtVendorInTokenManager(true);

        when(jwtVendor.createJwt(any(), any(), any(), any())).thenThrow(new RuntimeException("foobar"));
        final OpenSearchSecurityException exception = assertThrows(
            OpenSearchSecurityException.class,
            () -> tokenManager.issueOnBehalfOfToken(null, new OnBehalfOfClaims("elmo", 450L))
        );
        assertThat(exception.getMessage(), equalTo("Unable to generate OnBehalfOfToken"));

        verify(cs).getClusterName();
        verify(threadPool).getThreadContext();
    }

    @Test
    public void issueOnBehalfOfToken_success() throws Exception {
        doAnswer(invockation -> new ClusterName("cluster17")).when(cs).getClusterName();
        doAnswer(invocation -> true).when(tokenManager).issueOnBehalfOfTokenAllowed();
        final ThreadContext threadContext = new ThreadContext(Settings.EMPTY);
        threadContext.putTransient(ConfigConstants.OPENDISTRO_SECURITY_USER, new User("Jon"));
        when(threadPool.getThreadContext()).thenReturn(threadContext);

        createMockJwtVendorInTokenManager(true);

        final ExpiringBearerAuthToken authToken = mock(ExpiringBearerAuthToken.class);
        when(jwtVendor.createJwt(any(), any(), any(), any())).thenReturn(authToken);
        final AuthToken returnedToken = tokenManager.issueOnBehalfOfToken(null, new OnBehalfOfClaims("elmo", 450L));

        assertThat(returnedToken, equalTo(authToken));

        verify(cs).getClusterName();
        verify(threadPool).getThreadContext();
    }

    @Test
    public void testCreateJwtWithNegativeExpiry() {
        doAnswer(invocation -> true).when(tokenManager).issueOnBehalfOfTokenAllowed();
        final ThreadContext threadContext = new ThreadContext(Settings.EMPTY);
        threadContext.putTransient(ConfigConstants.OPENDISTRO_SECURITY_USER, new User("Jon"));
        when(threadPool.getThreadContext()).thenReturn(threadContext);

        createMockJwtVendorInTokenManager(true);

        final Throwable exception = assertThrows(RuntimeException.class, () -> {
            try {
                final AuthToken returnedToken = tokenManager.issueOnBehalfOfToken(null, new OnBehalfOfClaims("elmo", -300L));
            } catch (final Exception e) {
                throw new RuntimeException(e);
            }
        });
        assertThat(exception.getMessage(), is("java.lang.IllegalArgumentException: The expiration time should be a positive integer"));
    }

    @Test
    public void testCreateJwtWithExceededExpiry() throws Exception {
        doAnswer(invocation -> new ClusterName("cluster17")).when(cs).getClusterName();
        doAnswer(invocation -> true).when(tokenManager).issueOnBehalfOfTokenAllowed();
        final ThreadContext threadContext = new ThreadContext(Settings.EMPTY);
        threadContext.putTransient(ConfigConstants.OPENDISTRO_SECURITY_USER, new User("Jon"));
        when(threadPool.getThreadContext()).thenReturn(threadContext);

        createMockJwtVendorInTokenManager(true);

        tokenManager.issueOnBehalfOfToken(null, new OnBehalfOfClaims("elmo", 90000000L));
        // Expiry is a hint, the max value is controlled by the JwtVendor and reduced as is seen fit.
        ArgumentCaptor<Long> longCaptor = ArgumentCaptor.forClass(Long.class);
        verify(jwtVendor).createJwt(any(), any(), any(), longCaptor.capture());

        assertThat(600L, equalTo(longCaptor.getValue()));
    }

    @Test
    public void testCreateJwtWithBadEncryptionKey() {
        doAnswer(invocation -> true).when(tokenManager).issueOnBehalfOfTokenAllowed();
        final ThreadContext threadContext = new ThreadContext(Settings.EMPTY);
        threadContext.putTransient(ConfigConstants.OPENDISTRO_SECURITY_USER, new User("Jon"));
        when(threadPool.getThreadContext()).thenReturn(threadContext);

        createMockJwtVendorInTokenManager(false);

        final Throwable exception = assertThrows(RuntimeException.class, () -> {
            try {
                tokenManager.issueOnBehalfOfToken(null, new OnBehalfOfClaims("elmo", 90000000L));
            } catch (final Exception e) {
                throw new RuntimeException(e);
            }
        });
        assertThat(exception.getMessage(), is("java.lang.IllegalArgumentException: encryption_key cannot be null"));
    }
<<<<<<< HEAD

    @Test
    public void testCreateJwtWithBadRoles() {
        doAnswer(invocation -> true).when(tokenManager).issueOnBehalfOfTokenAllowed();
        final ThreadContext threadContext = new ThreadContext(Settings.EMPTY);
        threadContext.putTransient(ConfigConstants.OPENDISTRO_SECURITY_USER, new User("Jon"));
        when(threadPool.getThreadContext()).thenReturn(threadContext);
        final ConfigModel configModel = mock(ConfigModel.class);
        tokenManager.onConfigModelChanged(configModel);
        when(configModel.mapSecurityRoles(any(), any())).thenReturn(null);

        createMockJwtVendorInTokenManager(true);

        final Throwable exception = assertThrows(RuntimeException.class, () -> {
            try {
                tokenManager.issueOnBehalfOfToken(null, new OnBehalfOfClaims("elmo", 90000000L));
            } catch (final Exception e) {
                throw new RuntimeException(e);
            }
        });
        assertThat(exception.getMessage(), is("java.lang.IllegalArgumentException: Roles cannot be null"));
    }

    @Test
    public void issueApiToken_success() throws Exception {
        doAnswer(invockation -> new ClusterName("cluster17")).when(cs).getClusterName();
        final ThreadContext threadContext = new ThreadContext(Settings.EMPTY);
        threadContext.putTransient(ConfigConstants.OPENDISTRO_SECURITY_USER, new User("Jon"));
        when(threadPool.getThreadContext()).thenReturn(threadContext);
        final ConfigModel configModel = mock(ConfigModel.class);
        tokenManager.onConfigModelChanged(configModel);

        createMockJwtVendorInTokenManager(false);

        final ExpiringBearerAuthToken authToken = mock(ExpiringBearerAuthToken.class);
        when(jwtVendor.createJwt(any(), any(), any(), any())).thenReturn(authToken);
        final AuthToken returnedToken = tokenManager.issueApiToken("elmo", Long.MAX_VALUE);

        assertThat(returnedToken, equalTo(authToken));

        verify(cs).getClusterName();
        verify(threadPool).getThreadContext();
    }
=======
>>>>>>> 190b7c75
}<|MERGE_RESOLUTION|>--- conflicted
+++ resolved
@@ -286,7 +286,6 @@
         });
         assertThat(exception.getMessage(), is("java.lang.IllegalArgumentException: encryption_key cannot be null"));
     }
-<<<<<<< HEAD
 
     @Test
     public void testCreateJwtWithBadRoles() {
@@ -294,9 +293,6 @@
         final ThreadContext threadContext = new ThreadContext(Settings.EMPTY);
         threadContext.putTransient(ConfigConstants.OPENDISTRO_SECURITY_USER, new User("Jon"));
         when(threadPool.getThreadContext()).thenReturn(threadContext);
-        final ConfigModel configModel = mock(ConfigModel.class);
-        tokenManager.onConfigModelChanged(configModel);
-        when(configModel.mapSecurityRoles(any(), any())).thenReturn(null);
 
         createMockJwtVendorInTokenManager(true);
 
@@ -316,8 +312,6 @@
         final ThreadContext threadContext = new ThreadContext(Settings.EMPTY);
         threadContext.putTransient(ConfigConstants.OPENDISTRO_SECURITY_USER, new User("Jon"));
         when(threadPool.getThreadContext()).thenReturn(threadContext);
-        final ConfigModel configModel = mock(ConfigModel.class);
-        tokenManager.onConfigModelChanged(configModel);
 
         createMockJwtVendorInTokenManager(false);
 
@@ -330,6 +324,4 @@
         verify(cs).getClusterName();
         verify(threadPool).getThreadContext();
     }
-=======
->>>>>>> 190b7c75
 }