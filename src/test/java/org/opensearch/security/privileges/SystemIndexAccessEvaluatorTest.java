--- conflicted
+++ resolved
@@ -152,13 +152,9 @@
         when(log.isDebugEnabled()).thenReturn(true);
         when(log.isInfoEnabled()).thenReturn(true);
 
-<<<<<<< HEAD
         when(presponse.addMissingPrivileges(any())).thenReturn(true);
 
-        doReturn(ImmutableSet.of(index)).when(ip).getResolvedIndexPattern(user, indexNameExpressionResolver, cs, true);
-=======
         doReturn(ImmutableSet.of(index)).when(ip).getResolvedIndexPattern(user, indexNameExpressionResolver, cs, true, false);
->>>>>>> 49cdcb4e
     }
 
     @After
