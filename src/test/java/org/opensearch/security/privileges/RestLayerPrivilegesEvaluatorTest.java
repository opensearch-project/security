/*
 * SPDX-License-Identifier: Apache-2.0
 *
 * The OpenSearch Contributors require contributions made to
 * this file be licensed under the Apache-2.0 license or a
 * compatible open source license.
 *
 * Modifications Copyright OpenSearch Contributors. See
 * GitHub history for details.
 */

package org.opensearch.security.privileges;

import java.util.Set;

import org.apache.logging.log4j.Level;
import org.apache.logging.log4j.LogManager;
import org.apache.logging.log4j.Logger;
import org.apache.logging.log4j.core.config.Configurator;
import org.junit.After;
import org.junit.Before;
import org.junit.Test;
import org.junit.runner.RunWith;

import org.opensearch.OpenSearchSecurityException;
import org.opensearch.action.ActionRequest;
import org.opensearch.action.support.ActionRequestMetadata;
import org.opensearch.cluster.service.ClusterService;
import org.opensearch.common.settings.Settings;
<<<<<<< HEAD
import org.opensearch.common.util.concurrent.ThreadContext;
import org.opensearch.security.action.apitokens.ApiTokenRepository;
import org.opensearch.security.auditlog.NullAuditLog;
import org.opensearch.security.configuration.ClusterInfoHolder;
import org.opensearch.security.securityconf.ConfigModel;
import org.opensearch.security.securityconf.DynamicConfigModel;
=======
import org.opensearch.security.privileges.actionlevel.RoleBasedActionPrivileges;
import org.opensearch.security.securityconf.FlattenedActionGroups;
>>>>>>> 190b7c75
import org.opensearch.security.securityconf.impl.CType;
import org.opensearch.security.securityconf.impl.SecurityDynamicConfiguration;
import org.opensearch.security.securityconf.impl.v7.ConfigV7;
import org.opensearch.security.securityconf.impl.v7.RoleV7;
import org.opensearch.security.user.User;
import org.opensearch.tasks.Task;

import org.mockito.junit.MockitoJUnitRunner;

import static org.hamcrest.MatcherAssert.assertThat;
import static org.hamcrest.Matchers.equalTo;
import static org.junit.Assert.assertThrows;

@RunWith(MockitoJUnitRunner.class)
public class RestLayerPrivilegesEvaluatorTest {

    private static final User TEST_USER = new User("test_user").withSecurityRoles(Set.of("test_role"));

    private void setLoggingLevel(final Level level) {
        final Logger restLayerPrivilegesEvaluatorLogger = LogManager.getLogger(RestLayerPrivilegesEvaluator.class);
        Configurator.setLevel(restLayerPrivilegesEvaluatorLogger, level);
    }

    @Before
    public void setUp() {
        setLoggingLevel(Level.DEBUG); // Enable debug logging scenarios for verification
    }

    @After
    public void after() {
        setLoggingLevel(Level.INFO);
    }

    @Test
    public void testEvaluate_Initialized_Success() throws Exception {
        String action = "action";
        SecurityDynamicConfiguration<RoleV7> roles = SecurityDynamicConfiguration.fromYaml("test_role:\n" + //
            "  cluster_permissions:\n" + //
            "  - any", CType.ROLES);

        PrivilegesConfiguration privilegesConfiguration = createPrivilegesConfiguration(roles);
        RestLayerPrivilegesEvaluator restPrivilegesEvaluator = new RestLayerPrivilegesEvaluator(privilegesConfiguration);

        PrivilegesEvaluatorResponse response = restPrivilegesEvaluator.evaluate(TEST_USER, "route_name", Set.of(action));

        assertThat(response.isAllowed(), equalTo(false));
        assertThat(response.getMissingPrivileges(), equalTo(Set.of(action)));
    }

    @Test
    public void testEvaluate_NotInitialized_NullModel_ExceptionThrown() {
        RestLayerPrivilegesEvaluator restPrivilegesEvaluator = new RestLayerPrivilegesEvaluator(
            new PrivilegesConfiguration(new PrivilegesEvaluator.NotInitialized(() -> {
                return "PrivilegesEvaluator not initialized";
            }))
        );
        OpenSearchSecurityException exception = assertThrows(
            OpenSearchSecurityException.class,
            () -> restPrivilegesEvaluator.evaluate(TEST_USER, "route_name", null)
        );
        assertThat(exception.getMessage(), equalTo("OpenSearch Security not initialized: PrivilegesEvaluator not initialized"));
    }

    @Test
    public void testEvaluate_Successful_NewPermission() throws Exception {
        String action = "hw:greet";
        SecurityDynamicConfiguration<RoleV7> roles = SecurityDynamicConfiguration.fromYaml("test_role:\n" + //
            "  cluster_permissions:\n" + //
            "  - hw:greet", CType.ROLES);
        PrivilegesConfiguration privilegesConfiguration = createPrivilegesConfiguration(roles);
        RestLayerPrivilegesEvaluator restPrivilegesEvaluator = new RestLayerPrivilegesEvaluator(privilegesConfiguration);
        PrivilegesEvaluatorResponse response = restPrivilegesEvaluator.evaluate(TEST_USER, "route_name", Set.of(action));
        assertThat(response.isAllowed(), equalTo(true));
    }

    @Test
    public void testEvaluate_Successful_LegacyPermission() throws Exception {
        String action = "cluster:admin/opensearch/hw/greet";
        SecurityDynamicConfiguration<RoleV7> roles = SecurityDynamicConfiguration.fromYaml("test_role:\n" + //
            "  cluster_permissions:\n" + //
            "  - cluster:admin/opensearch/hw/greet", CType.ROLES);
        PrivilegesConfiguration privilegesConfiguration = createPrivilegesConfiguration(roles);
        RestLayerPrivilegesEvaluator restPrivilegesEvaluator = new RestLayerPrivilegesEvaluator(privilegesConfiguration);
        PrivilegesEvaluatorResponse response = restPrivilegesEvaluator.evaluate(TEST_USER, "route_name", Set.of(action));
        assertThat(response.isAllowed(), equalTo(true));
    }

    @Test
    public void testEvaluate_Unsuccessful() throws Exception {
        String action = "action";
        SecurityDynamicConfiguration<RoleV7> roles = SecurityDynamicConfiguration.fromYaml("test_role:\n" + //
            "  cluster_permissions:\n" + //
            "  - other_action", CType.ROLES);
        PrivilegesConfiguration privilegesConfiguration = createPrivilegesConfiguration(roles);
        RestLayerPrivilegesEvaluator restPrivilegesEvaluator = new RestLayerPrivilegesEvaluator(privilegesConfiguration);
        PrivilegesEvaluatorResponse response = restPrivilegesEvaluator.evaluate(TEST_USER, "route_name", Set.of(action));
        assertThat(response.isAllowed(), equalTo(false));
    }

    PrivilegesConfiguration createPrivilegesConfiguration(SecurityDynamicConfiguration<RoleV7> roles) {
        return new PrivilegesConfiguration(createPrivilegesEvaluator(roles));
    }

    PrivilegesEvaluator createPrivilegesEvaluator(SecurityDynamicConfiguration<RoleV7> roles) {
<<<<<<< HEAD
        PrivilegesEvaluator privilegesEvaluator = new PrivilegesEvaluator(
            clusterService,
            () -> clusterService.state(),
            mock(ThreadPool.class),
            new ThreadContext(Settings.EMPTY),
            null,
            new IndexNameExpressionResolver(new ThreadContext(Settings.EMPTY)),
            new NullAuditLog(),
            Settings.EMPTY,
            null,
            clusterInfoHolder,
            null,
            mock(ApiTokenRepository.class)
        );
        privilegesEvaluator.onConfigModelChanged(configModel); // Defaults to the mocked config model
        privilegesEvaluator.onDynamicConfigModelChanged(dynamicConfigModel);

        if (roles != null) {
            privilegesEvaluator.updateConfiguration(
                SecurityDynamicConfiguration.empty(CType.ACTIONGROUPS),
                roles,
                SecurityDynamicConfiguration.empty(CType.TENANTS)
            );
        }
        return privilegesEvaluator;
=======
        ActionPrivileges actionPrivileges = new RoleBasedActionPrivileges(roles, FlattenedActionGroups.EMPTY, Settings.EMPTY);

        return new PrivilegesEvaluator() {

            @Override
            public PrivilegesEvaluationContext createContext(
                User user,
                String action,
                ActionRequest actionRequest,
                ActionRequestMetadata<?, ?> actionRequestMetadata,
                Task task
            ) {
                return new PrivilegesEvaluationContext(
                    user,
                    user.getSecurityRoles(),
                    action,
                    actionRequest,
                    task,
                    null,
                    null,
                    null,
                    actionPrivileges
                );
            }

            @Override
            public PrivilegesEvaluatorResponse evaluate(PrivilegesEvaluationContext context) {
                return null;
            }

            @Override
            public boolean isClusterPermission(String action) {
                return false;
            }

            @Override
            public void updateConfiguration(
                FlattenedActionGroups actionGroups,
                SecurityDynamicConfiguration<RoleV7> rolesConfiguration,
                ConfigV7 generalConfiguration
            ) {

            }

            @Override
            public void updateClusterStateMetadata(ClusterService clusterService) {

            }

            @Override
            public void shutdown() {

            }

            @Override
            public boolean notFailOnForbiddenEnabled() {
                return false;
            }

            @Override
            public PrivilegesEvaluatorType type() {
                return PrivilegesEvaluatorType.STANDARD;
            }
        };

>>>>>>> 190b7c75
    }
}<|MERGE_RESOLUTION|>--- conflicted
+++ resolved
@@ -27,17 +27,8 @@
 import org.opensearch.action.support.ActionRequestMetadata;
 import org.opensearch.cluster.service.ClusterService;
 import org.opensearch.common.settings.Settings;
-<<<<<<< HEAD
-import org.opensearch.common.util.concurrent.ThreadContext;
-import org.opensearch.security.action.apitokens.ApiTokenRepository;
-import org.opensearch.security.auditlog.NullAuditLog;
-import org.opensearch.security.configuration.ClusterInfoHolder;
-import org.opensearch.security.securityconf.ConfigModel;
-import org.opensearch.security.securityconf.DynamicConfigModel;
-=======
 import org.opensearch.security.privileges.actionlevel.RoleBasedActionPrivileges;
 import org.opensearch.security.securityconf.FlattenedActionGroups;
->>>>>>> 190b7c75
 import org.opensearch.security.securityconf.impl.CType;
 import org.opensearch.security.securityconf.impl.SecurityDynamicConfiguration;
 import org.opensearch.security.securityconf.impl.v7.ConfigV7;
@@ -142,33 +133,6 @@
     }
 
     PrivilegesEvaluator createPrivilegesEvaluator(SecurityDynamicConfiguration<RoleV7> roles) {
-<<<<<<< HEAD
-        PrivilegesEvaluator privilegesEvaluator = new PrivilegesEvaluator(
-            clusterService,
-            () -> clusterService.state(),
-            mock(ThreadPool.class),
-            new ThreadContext(Settings.EMPTY),
-            null,
-            new IndexNameExpressionResolver(new ThreadContext(Settings.EMPTY)),
-            new NullAuditLog(),
-            Settings.EMPTY,
-            null,
-            clusterInfoHolder,
-            null,
-            mock(ApiTokenRepository.class)
-        );
-        privilegesEvaluator.onConfigModelChanged(configModel); // Defaults to the mocked config model
-        privilegesEvaluator.onDynamicConfigModelChanged(dynamicConfigModel);
-
-        if (roles != null) {
-            privilegesEvaluator.updateConfiguration(
-                SecurityDynamicConfiguration.empty(CType.ACTIONGROUPS),
-                roles,
-                SecurityDynamicConfiguration.empty(CType.TENANTS)
-            );
-        }
-        return privilegesEvaluator;
-=======
         ActionPrivileges actionPrivileges = new RoleBasedActionPrivileges(roles, FlattenedActionGroups.EMPTY, Settings.EMPTY);
 
         return new PrivilegesEvaluator() {
@@ -234,6 +198,5 @@
             }
         };
 
->>>>>>> 190b7c75
     }
 }