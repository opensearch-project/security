/*
 * SPDX-License-Identifier: Apache-2.0
 *
 * The OpenSearch Contributors require contributions made to
 * this file be licensed under the Apache-2.0 license or a
 * compatible open source license.
 *
 * Modifications Copyright OpenSearch Contributors. See
 * GitHub history for details.
 */

package org.opensearch.security.privileges;

import java.util.Set;
import java.util.TreeMap;

import org.apache.logging.log4j.Level;
import org.apache.logging.log4j.LogManager;
import org.apache.logging.log4j.Logger;
import org.apache.logging.log4j.core.config.Configurator;
import org.junit.After;
import org.junit.Before;
import org.junit.Test;
import org.junit.runner.RunWith;

import org.opensearch.OpenSearchSecurityException;
import org.opensearch.cluster.ClusterState;
import org.opensearch.cluster.metadata.IndexNameExpressionResolver;
import org.opensearch.cluster.metadata.Metadata;
import org.opensearch.cluster.node.DiscoveryNode;
import org.opensearch.cluster.service.ClusterService;
import org.opensearch.common.settings.Settings;
import org.opensearch.common.util.concurrent.ThreadContext;
import org.opensearch.security.action.apitokens.ApiTokenRepository;
import org.opensearch.security.auditlog.NullAuditLog;
import org.opensearch.security.configuration.ClusterInfoHolder;
import org.opensearch.security.securityconf.ConfigModel;
import org.opensearch.security.securityconf.DynamicConfigModel;
import org.opensearch.security.securityconf.impl.CType;
import org.opensearch.security.securityconf.impl.SecurityDynamicConfiguration;
import org.opensearch.security.securityconf.impl.v7.RoleV7;
import org.opensearch.security.user.User;

import org.mockito.Mock;
import org.mockito.junit.MockitoJUnitRunner;
import org.mockito.quality.Strictness;

import static org.hamcrest.MatcherAssert.assertThat;
import static org.hamcrest.Matchers.equalTo;
import static org.junit.Assert.assertThrows;
import static org.mockito.Mockito.mock;
import static org.mockito.Mockito.when;
import static org.mockito.Mockito.withSettings;

@RunWith(MockitoJUnitRunner.class)
public class RestLayerPrivilegesEvaluatorTest {

    @Mock(strictness = Mock.Strictness.LENIENT)
    private ClusterService clusterService;
    @Mock
    private ConfigModel configModel;
    @Mock
    private DynamicConfigModel dynamicConfigModel;
    @Mock
    private ClusterInfoHolder clusterInfoHolder;

    private static final User TEST_USER = new User("test_user");

    private void setLoggingLevel(final Level level) {
        final Logger restLayerPrivilegesEvaluatorLogger = LogManager.getLogger(RestLayerPrivilegesEvaluator.class);
        Configurator.setLevel(restLayerPrivilegesEvaluatorLogger, level);
    }

    @Before
    public void setUp() {
        when(clusterService.localNode()).thenReturn(mock(DiscoveryNode.class, withSettings().strictness(Strictness.LENIENT)));
        when(configModel.mapSecurityRoles(TEST_USER, null)).thenReturn(Set.of("test_role"));
        setLoggingLevel(Level.DEBUG); // Enable debug logging scenarios for verification
        ClusterState clusterState = mock(ClusterState.class);
        when(clusterService.state()).thenReturn(clusterState);
        Metadata metadata = mock(Metadata.class);
        when(clusterState.metadata()).thenReturn(metadata);
        when(metadata.getIndicesLookup()).thenReturn(new TreeMap<>());
    }

    @After
    public void after() {
        setLoggingLevel(Level.INFO);
    }

    @Test
    public void testEvaluate_Initialized_Success() throws Exception {
        String action = "action";
        SecurityDynamicConfiguration<RoleV7> roles = SecurityDynamicConfiguration.fromYaml("test_role:\n" + //
            "  cluster_permissions:\n" + //
            "  - any", CType.ROLES);

        PrivilegesEvaluator privilegesEvaluator = createPrivilegesEvaluator(roles);
        RestLayerPrivilegesEvaluator restPrivilegesEvaluator = new RestLayerPrivilegesEvaluator(privilegesEvaluator);

        PrivilegesEvaluatorResponse response = restPrivilegesEvaluator.evaluate(TEST_USER, "route_name", Set.of(action));

        assertThat(response.isAllowed(), equalTo(false));
        assertThat(response.getMissingPrivileges(), equalTo(Set.of(action)));
    }

    @Test
    public void testEvaluate_NotInitialized_NullModel_ExceptionThrown() {
        PrivilegesEvaluator privilegesEvaluator = createPrivilegesEvaluator(null);
        RestLayerPrivilegesEvaluator restPrivilegesEvaluator = new RestLayerPrivilegesEvaluator(privilegesEvaluator);
        when(clusterInfoHolder.hasClusterManager()).thenReturn(true);
        OpenSearchSecurityException exception = assertThrows(
            OpenSearchSecurityException.class,
            () -> restPrivilegesEvaluator.evaluate(TEST_USER, "route_name", null)
        );
        assertThat(exception.getMessage(), equalTo("OpenSearch Security is not initialized."));

        when(clusterInfoHolder.hasClusterManager()).thenReturn(false);
        exception = assertThrows(OpenSearchSecurityException.class, () -> restPrivilegesEvaluator.evaluate(TEST_USER, "route_name", null));
        assertThat(exception.getMessage(), equalTo("OpenSearch Security is not initialized. Cluster manager not present"));
    }

    @Test
    public void testEvaluate_Successful_NewPermission() throws Exception {
        String action = "hw:greet";
        SecurityDynamicConfiguration<RoleV7> roles = SecurityDynamicConfiguration.fromYaml("test_role:\n" + //
            "  cluster_permissions:\n" + //
            "  - hw:greet", CType.ROLES);
        PrivilegesEvaluator privilegesEvaluator = createPrivilegesEvaluator(roles);
        RestLayerPrivilegesEvaluator restPrivilegesEvaluator = new RestLayerPrivilegesEvaluator(privilegesEvaluator);
        PrivilegesEvaluatorResponse response = restPrivilegesEvaluator.evaluate(TEST_USER, "route_name", Set.of(action));
        assertThat(response.allowed, equalTo(true));
    }

    @Test
    public void testEvaluate_Successful_LegacyPermission() throws Exception {
        String action = "cluster:admin/opensearch/hw/greet";
        SecurityDynamicConfiguration<RoleV7> roles = SecurityDynamicConfiguration.fromYaml("test_role:\n" + //
            "  cluster_permissions:\n" + //
            "  - cluster:admin/opensearch/hw/greet", CType.ROLES);
        PrivilegesEvaluator privilegesEvaluator = createPrivilegesEvaluator(roles);
        RestLayerPrivilegesEvaluator restPrivilegesEvaluator = new RestLayerPrivilegesEvaluator(privilegesEvaluator);
        PrivilegesEvaluatorResponse response = restPrivilegesEvaluator.evaluate(TEST_USER, "route_name", Set.of(action));
        assertThat(response.allowed, equalTo(true));
    }

    @Test
    public void testEvaluate_Unsuccessful() throws Exception {
        String action = "action";
        SecurityDynamicConfiguration<RoleV7> roles = SecurityDynamicConfiguration.fromYaml("test_role:\n" + //
            "  cluster_permissions:\n" + //
            "  - other_action", CType.ROLES);
        PrivilegesEvaluator privilegesEvaluator = createPrivilegesEvaluator(roles);
        RestLayerPrivilegesEvaluator restPrivilegesEvaluator = new RestLayerPrivilegesEvaluator(privilegesEvaluator);
        PrivilegesEvaluatorResponse response = restPrivilegesEvaluator.evaluate(TEST_USER, "route_name", Set.of(action));
        assertThat(response.allowed, equalTo(false));
    }

    PrivilegesEvaluator createPrivilegesEvaluator(SecurityDynamicConfiguration<RoleV7> roles) {
        PrivilegesEvaluator privilegesEvaluator = new PrivilegesEvaluator(
            clusterService,
            () -> clusterService.state(),
            null,
            new ThreadContext(Settings.EMPTY),
            null,
            new IndexNameExpressionResolver(new ThreadContext(Settings.EMPTY)),
            new NullAuditLog(),
            Settings.EMPTY,
            null,
<<<<<<< HEAD
            null,
            null,
            null,
            mock(ApiTokenRepository.class)
=======
            clusterInfoHolder,
            null
>>>>>>> 87962e87
        );
        privilegesEvaluator.onConfigModelChanged(configModel); // Defaults to the mocked config model
        privilegesEvaluator.onDynamicConfigModelChanged(dynamicConfigModel);

        if (roles != null) {
            privilegesEvaluator.updateConfiguration(
                SecurityDynamicConfiguration.empty(CType.ACTIONGROUPS),
                roles,
                SecurityDynamicConfiguration.empty(CType.TENANTS)
            );
        }
        return privilegesEvaluator;
    }
}<|MERGE_RESOLUTION|>--- conflicted
+++ resolved
@@ -167,15 +167,9 @@
             new NullAuditLog(),
             Settings.EMPTY,
             null,
-<<<<<<< HEAD
-            null,
-            null,
+            clusterInfoHolder,
             null,
             mock(ApiTokenRepository.class)
-=======
-            clusterInfoHolder,
-            null
->>>>>>> 87962e87
         );
         privilegesEvaluator.onConfigModelChanged(configModel); // Defaults to the mocked config model
         privilegesEvaluator.onDynamicConfigModelChanged(dynamicConfigModel);
