--- conflicted
+++ resolved
@@ -14,24 +14,6 @@
 import org.junit.Test;
 import org.junit.runner.RunWith;
 
-<<<<<<< HEAD
-import org.opensearch.OpenSearchSecurityException;
-import org.opensearch.cluster.ClusterState;
-import org.opensearch.cluster.metadata.IndexNameExpressionResolver;
-import org.opensearch.cluster.service.ClusterService;
-import org.opensearch.common.settings.Settings;
-import org.opensearch.common.util.concurrent.ThreadContext;
-import org.opensearch.core.xcontent.NamedXContentRegistry;
-import org.opensearch.security.action.apitokens.ApiTokenRepository;
-import org.opensearch.security.auditlog.AuditLog;
-import org.opensearch.security.configuration.ClusterInfoHolder;
-import org.opensearch.security.configuration.ConfigurationRepository;
-import org.opensearch.security.resolver.IndexResolverReplacer;
-import org.opensearch.threadpool.ThreadPool;
-
-import org.mockito.Mock;
-=======
->>>>>>> 190b7c75
 import org.mockito.junit.MockitoJUnitRunner;
 
 import static org.hamcrest.MatcherAssert.assertThat;
@@ -40,11 +22,6 @@
 import static org.opensearch.security.privileges.PrivilegesEvaluatorImpl.isClusterPerm;
 import static org.junit.Assert.assertFalse;
 import static org.junit.Assert.assertTrue;
-<<<<<<< HEAD
-import static org.mockito.Mockito.mock;
-import static org.mockito.Mockito.when;
-=======
->>>>>>> 190b7c75
 
 @RunWith(MockitoJUnitRunner.class)
 public class PrivilegesEvaluatorUnitTest {
@@ -124,66 +101,6 @@
         "indices:monitor/upgrade"
     );
 
-<<<<<<< HEAD
-    @Mock
-    private ClusterService clusterService;
-
-    @Mock
-    private ThreadPool threadPool;
-
-    @Mock
-    private ConfigurationRepository configurationRepository;
-
-    @Mock
-    private IndexNameExpressionResolver resolver;
-
-    @Mock
-    private AuditLog auditLog;
-
-    @Mock
-    private PrivilegesInterceptor privilegesInterceptor;
-
-    @Mock
-    private ClusterInfoHolder clusterInfoHolder;
-
-    @Mock
-    private IndexResolverReplacer irr;
-
-    @Mock
-    private NamedXContentRegistry namedXContentRegistry;
-
-    @Mock
-    private ClusterState clusterState;
-
-    private Settings settings;
-    private Supplier<ClusterState> clusterStateSupplier;
-    private ThreadContext threadContext;
-    private PrivilegesEvaluator privilegesEvaluator;
-
-    @Before
-    public void setUp() {
-        settings = Settings.builder().build();
-        clusterStateSupplier = () -> clusterState;
-        threadContext = new ThreadContext(Settings.EMPTY);
-
-        privilegesEvaluator = new PrivilegesEvaluator(
-            clusterService,
-            clusterStateSupplier,
-            threadPool,
-            threadContext,
-            configurationRepository,
-            resolver,
-            auditLog,
-            settings,
-            privilegesInterceptor,
-            clusterInfoHolder,
-            irr,
-            mock(ApiTokenRepository.class)
-        );
-    }
-
-=======
->>>>>>> 190b7c75
     @Test
     public void testClusterPerm() {
         String multiSearchTemplate = "indices:data/read/msearch/template";
