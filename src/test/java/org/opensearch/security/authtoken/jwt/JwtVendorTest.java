--- conflicted
+++ resolved
@@ -29,14 +29,8 @@
 import org.opensearch.OpenSearchException;
 import org.opensearch.common.collect.Tuple;
 import org.opensearch.common.settings.Settings;
-<<<<<<< HEAD
-import org.opensearch.common.xcontent.XContentFactory;
-import org.opensearch.core.xcontent.ToXContent;
-import org.opensearch.security.action.apitokens.ApiToken;
-=======
 import org.opensearch.security.authtoken.jwt.claims.ApiJwtClaimsBuilder;
 import org.opensearch.security.authtoken.jwt.claims.OBOJwtClaimsBuilder;
->>>>>>> 79f0c461
 import org.opensearch.security.support.ConfigConstants;
 
 import com.nimbusds.jose.JWSSigner;
@@ -234,81 +228,6 @@
     }
 
     @Test
-<<<<<<< HEAD
-    public void testCreateJwtForApiTokenSuccess() throws Exception {
-        final String issuer = "cluster_0";
-        final String subject = "test-token";
-        final String audience = "test-token";
-        final List<String> clusterPermissions = List.of("cluster:admin/*");
-        ApiToken.IndexPermission indexPermission = new ApiToken.IndexPermission(List.of("*"), List.of("read"));
-        final List<ApiToken.IndexPermission> indexPermissions = List.of(indexPermission);
-        final String expectedClusterPermissions = "cluster:admin/*";
-        final String expectedIndexPermissions = "["
-            + indexPermission.toXContent(XContentFactory.jsonBuilder(), ToXContent.EMPTY_PARAMS).toString()
-            + "]";
-
-        LongSupplier currentTime = () -> (long) 100;
-        String claimsEncryptionKey = "1234567890123456";
-        Settings settings = Settings.builder().put("signing_key", signingKeyB64Encoded).put("encryption_key", claimsEncryptionKey).build();
-        final JwtVendor jwtVendor = new JwtVendor(settings, Optional.of(currentTime));
-        final ExpiringBearerAuthToken authToken = jwtVendor.createJwt(issuer, subject, audience, Long.MAX_VALUE);
-
-        SignedJWT signedJWT = SignedJWT.parse(authToken.getCompleteToken());
-
-        assertThat(signedJWT.getJWTClaimsSet().getClaims().get("iss"), equalTo(issuer));
-        assertThat(signedJWT.getJWTClaimsSet().getClaims().get("sub"), equalTo(subject));
-        assertThat(signedJWT.getJWTClaimsSet().getClaims().get("aud").toString(), equalTo("[" + audience + "]"));
-        assertThat(signedJWT.getJWTClaimsSet().getClaims().get("iat"), is(notNullValue()));
-        // Allow for millisecond to second conversion flexibility
-        assertThat(((Date) signedJWT.getJWTClaimsSet().getClaims().get("exp")).getTime() / 1000, equalTo(Long.MAX_VALUE / 1000));
-    }
-
-    @Test
-    public void testEncryptJwtCorrectly() {
-        String claimsEncryptionKey = BaseEncoding.base64().encode("1234567890123456".getBytes(StandardCharsets.UTF_8));
-        String token =
-            "eyJhbGciOiJIUzUxMiJ9.eyJzdWIiOiIxMjM0NTY3ODkwIiwibmFtZSI6IkpvaG4gRG9lIiwiaWF0IjoxNTE2MjM5MDIyLCJkZXJlayI6ImlzIGF3ZXNvbWUifQ.aPp9mSaBRBUzMJ8V_MYWUs8UoGYnJDNVriu3B9MRJpPNZtOhnIfATE0Ghmms2bGRNw9rmyRn1VIDQRmxSOTu3w";
-        String expectedEncryptedToken =
-            "k3JQNRXR57Y4V4W1LNkpEP7FTJZos7fySJDJDGuBQXe7pi9aiEIGJ7JqjezssGRZ1AZGD/QTPQ0jjaV+rEICxBO9oyfTYWIoDdnAg5LijqPAzaULp48hi+/dqXXAAhi1zIlCSjqTDoZMTyjFxq4aRlPLjjQFuVxR3gIDMNnAUnvmFu5xh5AiVeKa1dwGy5X34Ou2i9pnQzmEDJDnf6mh7w2ODkDThJGh8JUlsUlfZEq6NwVN1XNyOr2IhPd3IZYUMgN3vWHyfjs6uwQNyHKHHcxIj4P8bJXLIGxJy3+LV5Y=";
-        Settings settings = Settings.builder().put("signing_key", signingKeyB64Encoded).put("encryption_key", claimsEncryptionKey).build();
-        LongSupplier currentTime = () -> (long) 100;
-        JwtVendor jwtVendor = new JwtVendor(settings, Optional.of(currentTime));
-        assertThat(jwtVendor.encryptString(token), equalTo(expectedEncryptedToken));
-    }
-
-    @Test
-    public void testEncryptDecryptClusterIndexPermissionsCorrectly() throws IOException {
-        String claimsEncryptionKey = BaseEncoding.base64().encode("1234567890123456".getBytes(StandardCharsets.UTF_8));
-        String clusterPermissions = "cluster:admin/*,cluster:*";
-        String encryptedClusterPermissions = "P+KGUkpANJHzHGKVSqJhIyHOKS+JCLOanxCOBWSgZNk=";
-        // "{\"index_pattern\":[\"*\"],\"allowed_actions\":[\"read\"]},{\"index_pattern\":[\".*\"],\"allowed_actions\":[\"write\"]}"
-        String indexPermissions = Strings.join(
-            List.of(
-                new ApiToken.IndexPermission(List.of("*"), List.of("read")).toXContent(
-                    XContentFactory.jsonBuilder(),
-                    ToXContent.EMPTY_PARAMS
-                ).toString(),
-                new ApiToken.IndexPermission(List.of(".*"), List.of("write")).toXContent(
-                    XContentFactory.jsonBuilder(),
-                    ToXContent.EMPTY_PARAMS
-                ).toString()
-            ),
-            ","
-        );
-        String encryptedIndexPermissions =
-            "Y9ssHcl6spHC2/zy+L1P0y8e2+T+jGgXcP02DWGeTMk/3KiI4Ik0Df7oXMf9l/Ba0emk9LClnHsJi8iFwRh7ii1Pxb3CTHS/d+p7a3bA6rtJjgOjGlbjdWTdj4+87uBJynsR5CAlUMLeTrjbPe/nWw==";
-        Settings settings = Settings.builder().put("signing_key", signingKeyB64Encoded).put("encryption_key", claimsEncryptionKey).build();
-        LongSupplier currentTime = () -> (long) 100;
-        JwtVendor jwtVendor = new JwtVendor(settings, Optional.of(currentTime));
-
-        // encrypt decrypt cluster permissions
-        assertThat(jwtVendor.encryptString(clusterPermissions), equalTo(encryptedClusterPermissions));
-        assertThat(jwtVendor.decryptString(encryptedClusterPermissions), equalTo(clusterPermissions));
-
-        // encrypt decrypt index permissions
-        assertThat(jwtVendor.encryptString(indexPermissions), equalTo(encryptedIndexPermissions));
-        assertThat(jwtVendor.decryptString(encryptedIndexPermissions), equalTo(indexPermissions));
-=======
     public void testCreateApiTokenJwtSuccess() throws Exception {
         String issuer = "cluster_0";
         String subject = "admin";
@@ -341,7 +260,6 @@
         assertThat(((Date) signedJWT.getJWTClaimsSet().getClaims().get("iat")).getTime(), is(1696413600000L));
         // 2023 oct 4, 10:05:00 AM GMT
         assertThat(((Date) signedJWT.getJWTClaimsSet().getClaims().get("exp")).getTime(), is(1696413900000L));
->>>>>>> 79f0c461
     }
 
     @Test
