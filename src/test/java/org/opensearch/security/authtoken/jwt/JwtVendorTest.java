--- conflicted
+++ resolved
@@ -18,22 +18,15 @@
 
 import com.nimbusds.jwt.SignedJWT;
 import org.apache.commons.lang3.RandomStringUtils;
-<<<<<<< HEAD
-import org.junit.Assert;
-import org.junit.Test;
-import org.opensearch.common.collect.Tuple;
-=======
-import org.apache.cxf.rs.security.jose.jwk.JsonWebKey;
-import org.apache.cxf.rs.security.jose.jws.JwsJwtCompactConsumer;
-import org.apache.cxf.rs.security.jose.jwt.JwtToken;
 import org.apache.logging.log4j.Level;
 import org.apache.logging.log4j.LogManager;
 import org.apache.logging.log4j.core.Appender;
 import org.apache.logging.log4j.core.LogEvent;
 import org.apache.logging.log4j.core.Logger;
+import org.junit.Assert;
 import org.junit.Test;
 import org.mockito.ArgumentCaptor;
->>>>>>> 23359f66
+import org.opensearch.common.collect.Tuple;
 import org.opensearch.common.settings.Settings;
 import org.opensearch.security.support.ConfigConstants;
 
@@ -43,11 +36,10 @@
 import static org.hamcrest.Matchers.equalTo;
 import static org.hamcrest.MatcherAssert.assertThat;
 import static org.hamcrest.Matchers.is;
+import static org.hamcrest.Matchers.nullValue;
 import static org.hamcrest.core.IsNull.notNullValue;
 
 import static org.junit.Assert.assertEquals;
-import static org.junit.Assert.assertNotNull;
-import static org.junit.Assert.assertNull;
 import static org.junit.Assert.assertThrows;
 import static org.junit.Assert.assertTrue;
 import static org.mockito.Mockito.mock;
@@ -60,75 +52,22 @@
     private ArgumentCaptor<LogEvent> logEventCaptor;
 
     @Test
-    public void testCreateJwkFromSettingsThrowsException() {
-        Settings faultySettings = Settings.builder().put("key.someProperty", "badValue").build();
-
-        Exception thrownException = assertThrows(Exception.class, () -> new JwtVendor(faultySettings, null));
-
-        String expectedMessagePart = "An error occurred during the creation of Jwk: ";
-        assertTrue(thrownException.getMessage().contains(expectedMessagePart));
-    }
-
-    @Test
-    public void testJsonWebKeyPropertiesSetFromJwkSettings() throws Exception {
-        Settings settings = Settings.builder().put("jwt.key.key1", "value1").put("jwt.key.key2", "value2").build();
-
-        JsonWebKey jwk = JwtVendor.createJwkFromSettings(settings);
-
-        assertEquals("value1", jwk.getProperty("key1"));
-        assertEquals("value2", jwk.getProperty("key2"));
-    }
-
-    @Test
-    public void testJsonWebKeyPropertiesSetFromSettings() {
-        Settings jwkSettings = Settings.builder().put("key1", "value1").put("key2", "value2").build();
-
-        JsonWebKey jwk = new JsonWebKey();
-        for (String key : jwkSettings.keySet()) {
-            jwk.setProperty(key, jwkSettings.get(key));
-        }
-
-        assertEquals("value1", jwk.getProperty("key1"));
-        assertEquals("value2", jwk.getProperty("key2"));
-    }
-
-    @Test
     public void testCreateJwkFromSettings() {
         final Settings settings = Settings.builder().put("signing_key", "abc123").build();
 
-<<<<<<< HEAD
         final Tuple<JWK, JWSSigner> jwk = JwtVendor.createJwkFromSettings(settings);
         Assert.assertEquals("HS512", jwk.v1().getAlgorithm().getName());
         Assert.assertEquals("sig", jwk.v1().getKeyUse().toString());
         Assert.assertTrue(jwk.v1().toOctetSequenceKey().getKeyValue().decodeToString().startsWith("abc123"));
-=======
-        JsonWebKey jwk = JwtVendor.createJwkFromSettings(settings);
-        assertEquals("HS512", jwk.getAlgorithm());
-        assertEquals("sig", jwk.getPublicKeyUse().toString());
-        assertEquals("abc123", jwk.getProperty("k"));
->>>>>>> 23359f66
     }
 
     @Test
     public void testCreateJwkFromSettingsWithoutSigningKey() {
         Settings settings = Settings.builder().put("jwt", "").build();
-<<<<<<< HEAD
         Throwable exception = Assert.assertThrows(RuntimeException.class, () -> JwtVendor.createJwkFromSettings(settings));
         assertThat(
             exception.getMessage(),
             equalTo("Settings for signing key is missing. Please specify at least the option signing_key with a shared secret.")
-=======
-        Throwable exception = assertThrows(RuntimeException.class, () -> {
-            try {
-                JwtVendor.createJwkFromSettings(settings);
-            } catch (Exception e) {
-                throw new RuntimeException(e);
-            }
-        });
-        assertEquals(
-            "java.lang.Exception: Settings for signing key is missing. Please specify at least the option signing_key with a shared secret.",
-            exception.getMessage()
->>>>>>> 23359f66
         );
     }
 
@@ -151,7 +90,6 @@
 
         SignedJWT signedJWT = SignedJWT.parse(encodedJwt);
 
-<<<<<<< HEAD
         assertThat(signedJWT.getJWTClaimsSet().getClaims().get("iss"), equalTo("cluster_0"));
         assertThat(signedJWT.getJWTClaimsSet().getClaims().get("sub"), equalTo("admin"));
         assertThat(signedJWT.getJWTClaimsSet().getClaims().get("aud").toString(), equalTo("[audience_0]"));
@@ -161,17 +99,7 @@
         assertThat(((Date) signedJWT.getJWTClaimsSet().getClaims().get("exp")).getTime(), is(1696413900000L));
         EncryptionDecryptionUtil encryptionUtil = new EncryptionDecryptionUtil(claimsEncryptionKey);
         assertThat(encryptionUtil.decrypt(signedJWT.getJWTClaimsSet().getClaims().get("er").toString()), equalTo(expectedRoles));
-=======
-        assertEquals("cluster_0", jwt.getClaim("iss"));
-        assertEquals("admin", jwt.getClaim("sub"));
-        assertEquals("audience_0", jwt.getClaim("aud"));
-        assertNotNull(jwt.getClaim("iat"));
-        assertNotNull(jwt.getClaim("exp"));
-        assertEquals(expectedExp, jwt.getClaim("exp"));
-        EncryptionDecryptionUtil encryptionUtil = new EncryptionDecryptionUtil(claimsEncryptionKey);
-        assertEquals(expectedRoles, encryptionUtil.decrypt(jwt.getClaim("er").toString()));
-        assertNull(jwt.getClaim("br"));
->>>>>>> 23359f66
+        assertThat(signedJWT.getJWTClaimsSet().getClaims().get("br"), nullValue());
     }
 
     @Test
@@ -207,21 +135,8 @@
         assertThat(signedJWT.getJWTClaimsSet().getClaims().get("br"), is(notNullValue()));
         assertThat(signedJWT.getJWTClaimsSet().getClaims().get("br").toString(), equalTo(expectedBackendRoles));
 
-<<<<<<< HEAD
         EncryptionDecryptionUtil encryptionUtil = new EncryptionDecryptionUtil(claimsEncryptionKey);
         assertThat(encryptionUtil.decrypt(signedJWT.getJWTClaimsSet().getClaims().get("er").toString()), equalTo(expectedRoles));
-=======
-        assertEquals("cluster_0", jwt.getClaim("iss"));
-        assertEquals("admin", jwt.getClaim("sub"));
-        assertEquals("audience_0", jwt.getClaim("aud"));
-        assertNotNull(jwt.getClaim("iat"));
-        assertNotNull(jwt.getClaim("exp"));
-        assertEquals(expectedExp, jwt.getClaim("exp"));
-        EncryptionDecryptionUtil encryptionUtil = new EncryptionDecryptionUtil(claimsEncryptionKey);
-        assertEquals(expectedRoles, encryptionUtil.decrypt(jwt.getClaim("er").toString()));
-        assertNotNull(jwt.getClaim("br"));
-        assertEquals(expectedBackendRoles, jwt.getClaim("br"));
->>>>>>> 23359f66
     }
 
     @Test
@@ -242,10 +157,7 @@
                 throw new RuntimeException(e);
             }
         });
-<<<<<<< HEAD
-        Assert.assertEquals("java.lang.IllegalArgumentException: The expiration time should be a positive integer", exception.getMessage());
-=======
-        assertEquals("java.lang.Exception: The expiration time should be a positive integer", exception.getMessage());
+        assertEquals("java.lang.IllegalArgumentException: The expiration time should be a positive integer", exception.getMessage());
     }
 
     @Test
@@ -269,10 +181,9 @@
             }
         });
         assertEquals(
-            "java.lang.Exception: The provided expiration time exceeds the maximum allowed duration of 600 seconds",
+            "java.lang.IllegalArgumentException: The provided expiration time exceeds the maximum allowed duration of 600 seconds",
             exception.getMessage()
         );
->>>>>>> 23359f66
     }
 
     @Test
@@ -313,10 +224,7 @@
                 throw new RuntimeException(e);
             }
         });
-<<<<<<< HEAD
-        Assert.assertEquals("java.lang.IllegalArgumentException: Roles cannot be null", exception.getMessage());
-=======
-        assertEquals("java.lang.Exception: Roles cannot be null", exception.getMessage());
+        assertEquals("java.lang.IllegalArgumentException: Roles cannot be null", exception.getMessage());
     }
 
     @Test
@@ -353,6 +261,5 @@
 
         String[] parts = logMessage.split("\\.");
         assertTrue(parts.length >= 3);
->>>>>>> 23359f66
     }
 }