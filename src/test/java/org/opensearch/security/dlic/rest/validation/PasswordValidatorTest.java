/*
 * SPDX-License-Identifier: Apache-2.0
 *
 * The OpenSearch Contributors require contributions made to
 * this file be licensed under the Apache-2.0 license or a
 * compatible open source license.
 *
 * Modifications Copyright OpenSearch Contributors. See
 * GitHub history for details.
 */

package org.opensearch.security.dlic.rest.validation;

import java.util.List;

import com.google.common.collect.ImmutableList;
import org.junit.Test;

import org.opensearch.common.settings.Settings;

import static org.junit.Assert.assertEquals;
import static org.opensearch.security.support.ConfigConstants.SECURITY_RESTAPI_PASSWORD_MIN_LENGTH;
import static org.opensearch.security.support.ConfigConstants.SECURITY_RESTAPI_PASSWORD_SCORE_BASED_VALIDATION_STRENGTH;
import static org.opensearch.security.support.ConfigConstants.SECURITY_RESTAPI_PASSWORD_VALIDATION_REGEX;

public class PasswordValidatorTest {

    static final List<String> WEAK_PASSWORDS = ImmutableList.of("q", "5", "&", "admin", "123456", "password");

    static final List<String> FAIR_PASSWORDS = ImmutableList.of(
        "p@$$word@dmin",
        "qwertyuiop@[",
        "zxcvbnm,./_",
        "asdfghjkl;:]",
        "20300101",
        "pandapandapandapandapandapandapandapandapandaa",
        "appleappleappleappleappleappleappleappleapplea",
        "aelppaaelppaaelppaaelppaaelppaaelppaaelppaaelppa"
    );

    static final List<String> GOOD_PASSWORDS = ImmutableList.of(
        "xsw234rfvb",
        "yaq123edc",
        "cde345tgbn",
        "yaqwedcvb",
        "Tr0ub4dour&3",
        "qwER43@!"
    );

    static final List<String> STRONG_PASSWORDS = ImmutableList.of("YWert,H90", "Admincc,H90", "Hadmin,120");

    static final List<String> VERY_STRONG_PASSWORDS = ImmutableList.of(
        "AeTq($%u-44c_j9NJB45a#2#JP7sH",
        "IB7~EOw!51gug+7s#+%A9P1O/w8f",
        "1v_f%7JvS8w!_t398+ON-CObI#v0",
        "8lFmfc0!w)&iU9DM6~4_w)D)Y44J"
    );

    static final List<String> SIMILAR_PASSWORDS = ImmutableList.of(
        "some_user_name,H2344cc",
        "H3235,Some_User_Name,cc",
        "H3235,cc,some_User_Name",
        "H3235,SOME_User_Name,cc",
        "H3235,eman_resu_emos,cc"
    );

    public void verifyWeakPasswords(
        final PasswordValidator passwordValidator,
        final RequestContentValidator.ValidationError expectedValidationResult
    ) {
        for (final String password : WEAK_PASSWORDS)
            assertEquals(password, expectedValidationResult, passwordValidator.validate("some_user_name", password));

    }

    public void verifyFairPasswords(
        final PasswordValidator passwordValidator,
        final RequestContentValidator.ValidationError expectedValidationResult
    ) {
        for (final String password : FAIR_PASSWORDS)
            assertEquals(password, expectedValidationResult, passwordValidator.validate("some_user_name", password));

    }

    public void verifyGoodPasswords(
        final PasswordValidator passwordValidator,
        final RequestContentValidator.ValidationError expectedValidationResult
    ) {
        for (final String password : GOOD_PASSWORDS)
            assertEquals(password, expectedValidationResult, passwordValidator.validate("some_user_name", password));

    }

    public void verifyStrongPasswords(
        final PasswordValidator passwordValidator,
        final RequestContentValidator.ValidationError expectedValidationResult
    ) {
        for (final String password : STRONG_PASSWORDS)
            assertEquals(password, expectedValidationResult, passwordValidator.validate("some_user_name", password));

    }

    public void verifyVeryStrongPasswords(
        final PasswordValidator passwordValidator,
        final RequestContentValidator.ValidationError expectedValidationResult
    ) {
        for (final String password : VERY_STRONG_PASSWORDS)
            assertEquals(password, expectedValidationResult, passwordValidator.validate("some_user_name", password));

    }

    public void verifySimilarPasswords(final PasswordValidator passwordValidator) {
        for (final String password : SIMILAR_PASSWORDS)
            assertEquals(
                password,
                RequestContentValidator.ValidationError.SIMILAR_PASSWORD,
                passwordValidator.validate("some_user_name", password)
            );

    }

    @Test
    public void testRegExpBasedValidation() {
        final PasswordValidator passwordValidator = PasswordValidator.of(
            Settings.builder()
                .put(SECURITY_RESTAPI_PASSWORD_VALIDATION_REGEX, "(?=.*[A-Z])(?=.*[^a-zA-Z\\\\d])(?=.*[0-9])(?=.*[a-z]).{8,}")
                .build()
        );
<<<<<<< HEAD
        verifyWeakPasswords(passwordValidator, RequestContentValidator.ValidationError.INVALID_PASSWORD_INVALID_REGEX);
        verifyFairPasswords(passwordValidator, RequestContentValidator.ValidationError.INVALID_PASSWORD_INVALID_REGEX);
        for (final String password : GOOD_PASSWORDS.subList(0, GOOD_PASSWORDS.size() - 2))
            assertEquals(
                password,
                RequestContentValidator.ValidationError.INVALID_PASSWORD_INVALID_REGEX,
=======
        verifyWeakPasswords(passwordValidator, RequestContentValidator.ValidationError.INVALID_PASSWORD);
        verifyFairPasswords(passwordValidator, RequestContentValidator.ValidationError.INVALID_PASSWORD);
        for (final String password : GOOD_PASSWORDS.subList(0, GOOD_PASSWORDS.size() - 2))
            assertEquals(
                password,
                RequestContentValidator.ValidationError.INVALID_PASSWORD,
>>>>>>> 1bb6df56
                passwordValidator.validate("some_user_name", password)
            );
        for (final String password : GOOD_PASSWORDS.subList(GOOD_PASSWORDS.size() - 2, GOOD_PASSWORDS.size()))
            assertEquals(
                password,
                RequestContentValidator.ValidationError.WEAK_PASSWORD,
                passwordValidator.validate("some_user_name", password)
            );
        verifyStrongPasswords(passwordValidator, RequestContentValidator.ValidationError.NONE);
        verifyVeryStrongPasswords(passwordValidator, RequestContentValidator.ValidationError.NONE);
        verifySimilarPasswords(passwordValidator);
    }

    @Test
    public void testMinLength() {
        final PasswordValidator passwordValidator = PasswordValidator.of(
            Settings.builder().put(SECURITY_RESTAPI_PASSWORD_MIN_LENGTH, 15).build()
        );
        for (final String password : STRONG_PASSWORDS) {
<<<<<<< HEAD
            assertEquals(
                RequestContentValidator.ValidationError.INVALID_PASSWORD_TOO_SHORT,
                passwordValidator.validate(password, "some_user_name")
            );
=======
            assertEquals(RequestContentValidator.ValidationError.INVALID_PASSWORD, passwordValidator.validate(password, "some_user_name"));
>>>>>>> 1bb6df56
        }

    }

    @Test
    public void testScoreBasedValidation() {
        PasswordValidator passwordValidator = PasswordValidator.of(Settings.EMPTY);
        verifyWeakPasswords(passwordValidator, RequestContentValidator.ValidationError.WEAK_PASSWORD);
        verifyFairPasswords(passwordValidator, RequestContentValidator.ValidationError.WEAK_PASSWORD);
        verifyGoodPasswords(passwordValidator, RequestContentValidator.ValidationError.WEAK_PASSWORD);
        verifyStrongPasswords(passwordValidator, RequestContentValidator.ValidationError.NONE);
        verifyVeryStrongPasswords(passwordValidator, RequestContentValidator.ValidationError.NONE);
        verifySimilarPasswords(passwordValidator);

        passwordValidator = PasswordValidator.of(
            Settings.builder()
                .put(SECURITY_RESTAPI_PASSWORD_SCORE_BASED_VALIDATION_STRENGTH, PasswordValidator.ScoreStrength.FAIR.name())
                .build()
        );

        verifyWeakPasswords(passwordValidator, RequestContentValidator.ValidationError.WEAK_PASSWORD);
        verifyFairPasswords(passwordValidator, RequestContentValidator.ValidationError.NONE);
        verifyGoodPasswords(passwordValidator, RequestContentValidator.ValidationError.NONE);
        verifyStrongPasswords(passwordValidator, RequestContentValidator.ValidationError.NONE);
        verifyVeryStrongPasswords(passwordValidator, RequestContentValidator.ValidationError.NONE);
        verifySimilarPasswords(passwordValidator);
    }

}<|MERGE_RESOLUTION|>--- conflicted
+++ resolved
@@ -126,21 +126,12 @@
                 .put(SECURITY_RESTAPI_PASSWORD_VALIDATION_REGEX, "(?=.*[A-Z])(?=.*[^a-zA-Z\\\\d])(?=.*[0-9])(?=.*[a-z]).{8,}")
                 .build()
         );
-<<<<<<< HEAD
         verifyWeakPasswords(passwordValidator, RequestContentValidator.ValidationError.INVALID_PASSWORD_INVALID_REGEX);
         verifyFairPasswords(passwordValidator, RequestContentValidator.ValidationError.INVALID_PASSWORD_INVALID_REGEX);
         for (final String password : GOOD_PASSWORDS.subList(0, GOOD_PASSWORDS.size() - 2))
             assertEquals(
                 password,
                 RequestContentValidator.ValidationError.INVALID_PASSWORD_INVALID_REGEX,
-=======
-        verifyWeakPasswords(passwordValidator, RequestContentValidator.ValidationError.INVALID_PASSWORD);
-        verifyFairPasswords(passwordValidator, RequestContentValidator.ValidationError.INVALID_PASSWORD);
-        for (final String password : GOOD_PASSWORDS.subList(0, GOOD_PASSWORDS.size() - 2))
-            assertEquals(
-                password,
-                RequestContentValidator.ValidationError.INVALID_PASSWORD,
->>>>>>> 1bb6df56
                 passwordValidator.validate("some_user_name", password)
             );
         for (final String password : GOOD_PASSWORDS.subList(GOOD_PASSWORDS.size() - 2, GOOD_PASSWORDS.size()))
@@ -160,14 +151,10 @@
             Settings.builder().put(SECURITY_RESTAPI_PASSWORD_MIN_LENGTH, 15).build()
         );
         for (final String password : STRONG_PASSWORDS) {
-<<<<<<< HEAD
             assertEquals(
                 RequestContentValidator.ValidationError.INVALID_PASSWORD_TOO_SHORT,
                 passwordValidator.validate(password, "some_user_name")
             );
-=======
-            assertEquals(RequestContentValidator.ValidationError.INVALID_PASSWORD, passwordValidator.validate(password, "some_user_name"));
->>>>>>> 1bb6df56
         }
 
     }
