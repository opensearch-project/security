/*
 * Copyright 2015-2017 floragunn GmbH
 *
 * Licensed under the Apache License, Version 2.0 (the "License");
 * you may not use this file except in compliance with the License.
 * You may obtain a copy of the License at
 *
 *     http://www.apache.org/licenses/LICENSE-2.0
 *
 * Unless required by applicable law or agreed to in writing, software
 * distributed under the License is distributed on an "AS IS" BASIS,
 * WITHOUT WARRANTIES OR CONDITIONS OF ANY KIND, either express or implied.
 * See the License for the specific language governing permissions and
 * limitations under the License.
 *
 */

package com.floragunn.searchguard;

import io.netty.handler.ssl.OpenSsl;

import java.io.File;
import java.lang.Thread.UncaughtExceptionHandler;
import java.nio.charset.StandardCharsets;
import java.text.SimpleDateFormat;
import java.util.Date;
import java.util.Iterator;
import java.util.TreeSet;

import org.apache.commons.io.FileUtils;
import org.apache.http.Header;
import org.apache.http.HttpStatus;
import org.apache.http.client.methods.HttpGet;
import org.apache.http.message.BasicHeader;
import org.elasticsearch.ElasticsearchSecurityException;
import org.elasticsearch.action.DocWriteResponse.Result;
import org.elasticsearch.action.admin.cluster.health.ClusterHealthRequest;
import org.elasticsearch.action.admin.cluster.node.info.NodesInfoRequest;
import org.elasticsearch.action.admin.cluster.repositories.put.PutRepositoryRequest;
import org.elasticsearch.action.admin.cluster.reroute.ClusterRerouteRequest;
import org.elasticsearch.action.admin.cluster.snapshots.create.CreateSnapshotRequest;
import org.elasticsearch.action.admin.indices.alias.IndicesAliasesRequest;
import org.elasticsearch.action.admin.indices.alias.IndicesAliasesRequest.AliasActions;
import org.elasticsearch.action.admin.indices.create.CreateIndexRequest;
import org.elasticsearch.action.admin.indices.create.CreateIndexResponse;
import org.elasticsearch.action.admin.indices.mapping.put.PutMappingRequest;
import org.elasticsearch.action.get.GetResponse;
import org.elasticsearch.action.index.IndexRequest;
import org.elasticsearch.action.index.IndexResponse;
import org.elasticsearch.action.search.SearchRequest;
import org.elasticsearch.action.search.SearchResponse;
import org.elasticsearch.action.support.WriteRequest.RefreshPolicy;
import org.elasticsearch.client.transport.TransportClient;
import org.elasticsearch.cluster.health.ClusterHealthStatus;
import org.elasticsearch.common.settings.Settings;
import org.elasticsearch.common.transport.TransportAddress;
import org.elasticsearch.common.unit.TimeValue;
import org.elasticsearch.common.util.concurrent.ThreadContext;
import org.elasticsearch.common.util.concurrent.ThreadContext.StoredContext;
import org.elasticsearch.common.xcontent.XContentType;
import org.elasticsearch.index.query.QueryBuilders;
import org.elasticsearch.indices.InvalidIndexNameException;
import org.elasticsearch.indices.InvalidTypeNameException;
import org.elasticsearch.node.Node;
import org.elasticsearch.node.PluginAwareNode;
import org.elasticsearch.transport.Netty4Plugin;
import org.junit.Assert;
import org.junit.Assume;
import org.junit.Test;

import com.floragunn.searchguard.action.configupdate.ConfigUpdateAction;
import com.floragunn.searchguard.action.configupdate.ConfigUpdateRequest;
import com.floragunn.searchguard.action.configupdate.ConfigUpdateResponse;
import com.floragunn.searchguard.action.whoami.WhoAmIAction;
import com.floragunn.searchguard.action.whoami.WhoAmIRequest;
import com.floragunn.searchguard.action.whoami.WhoAmIResponse;
import com.floragunn.searchguard.configuration.PrivilegesInterceptorImpl;
import com.floragunn.searchguard.http.HTTPClientCertAuthenticator;
import com.floragunn.searchguard.ssl.util.ExceptionUtils;
import com.floragunn.searchguard.ssl.util.SSLConfigConstants;
import com.floragunn.searchguard.support.ConfigConstants;
import com.floragunn.searchguard.test.DynamicSgConfig;
import com.floragunn.searchguard.test.SingleClusterTest;
import com.floragunn.searchguard.test.helper.cluster.ClusterConfiguration;
import com.floragunn.searchguard.test.helper.file.FileHelper;
import com.floragunn.searchguard.test.helper.rest.RestHelper;
import com.floragunn.searchguard.test.helper.rest.RestHelper.HttpResponse;

public class IntegrationTests extends SingleClusterTest {

    @Test
    public void testSearchScroll() throws Exception {

        Thread.setDefaultUncaughtExceptionHandler(new UncaughtExceptionHandler() {

            @Override
            public void uncaughtException(Thread t, Throwable e) {
                e.printStackTrace();

            }
        });

    final Settings settings = Settings.builder()
            .putList(ConfigConstants.SEARCHGUARD_AUTHCZ_REST_IMPERSONATION_USERS+".worf", "knuddel","nonexists")
            .build();
    setup(settings);
    final RestHelper rh = nonSslRestHelper();

        try (TransportClient tc = getInternalTransportClient()) {
            for(int i=0; i<3; i++)
            tc.index(new IndexRequest("vulcangov").type("kolinahr").setRefreshPolicy(RefreshPolicy.IMMEDIATE).source("{\"content\":1}", XContentType.JSON)).actionGet();
        }


        System.out.println("########search");
        HttpResponse res;
        Assert.assertEquals(HttpStatus.SC_OK, (res=rh.executeGetRequest("vulcangov/_search?scroll=1m&pretty=true", encodeBasicHeader("nagilum", "nagilum"))).getStatusCode());

        System.out.println(res.getBody());
        int start = res.getBody().indexOf("_scroll_id") + 15;
        String scrollid = res.getBody().substring(start, res.getBody().indexOf("\"", start+1));
        System.out.println(scrollid);
        System.out.println("########search scroll");
        Assert.assertEquals(HttpStatus.SC_OK, (res=rh.executePostRequest("/_search/scroll?pretty=true", "{\"scroll_id\" : \""+scrollid+"\"}", encodeBasicHeader("nagilum", "nagilum"))).getStatusCode());


        System.out.println("########search done");


    }

    @Test
    public void testDnfof() throws Exception {

        final Settings settings = Settings.builder()
                .put(ConfigConstants.SEARCHGUARD_ROLES_MAPPING_RESOLUTION, "BOTH")
                .build();

        setup(Settings.EMPTY, new DynamicSgConfig().setSgConfig("sg_config_dnfof.yml"), settings);
        final RestHelper rh = nonSslRestHelper();

            try (TransportClient tc = getInternalTransportClient()) {
                tc.admin().indices().create(new CreateIndexRequest("copysf")).actionGet();

                tc.index(new IndexRequest("indexa").type("doc").id("0").setRefreshPolicy(RefreshPolicy.IMMEDIATE).source("{\"content\":\"indexa\"}", XContentType.JSON)).actionGet();
                tc.index(new IndexRequest("indexb").type("doc").id("0").setRefreshPolicy(RefreshPolicy.IMMEDIATE).source("{\"content\":\"indexb\"}", XContentType.JSON)).actionGet();


                tc.index(new IndexRequest("vulcangov").type("kolinahr").setRefreshPolicy(RefreshPolicy.IMMEDIATE).source("{\"content\":1}", XContentType.JSON)).actionGet();
                tc.index(new IndexRequest("starfleet").type("ships").setRefreshPolicy(RefreshPolicy.IMMEDIATE).source("{\"content\":1}", XContentType.JSON)).actionGet();
                tc.index(new IndexRequest("starfleet_academy").type("students").setRefreshPolicy(RefreshPolicy.IMMEDIATE).source("{\"content\":1}", XContentType.JSON)).actionGet();
                tc.index(new IndexRequest("starfleet_library").type("public").setRefreshPolicy(RefreshPolicy.IMMEDIATE).source("{\"content\":1}", XContentType.JSON)).actionGet();
                tc.index(new IndexRequest("klingonempire").type("ships").setRefreshPolicy(RefreshPolicy.IMMEDIATE).source("{\"content\":1}", XContentType.JSON)).actionGet();
                tc.index(new IndexRequest("public").type("legends").setRefreshPolicy(RefreshPolicy.IMMEDIATE).source("{\"content\":1}", XContentType.JSON)).actionGet();

                tc.index(new IndexRequest("spock").type("type01").setRefreshPolicy(RefreshPolicy.IMMEDIATE).source("{\"content\":1}", XContentType.JSON)).actionGet();
                tc.index(new IndexRequest("kirk").type("type01").setRefreshPolicy(RefreshPolicy.IMMEDIATE).source("{\"content\":1}", XContentType.JSON)).actionGet();
                tc.index(new IndexRequest("role01_role02").type("type01").setRefreshPolicy(RefreshPolicy.IMMEDIATE).source("{\"content\":1}", XContentType.JSON)).actionGet();

                tc.admin().indices().aliases(new IndicesAliasesRequest().addAliasAction(AliasActions.add().indices("starfleet","starfleet_academy","starfleet_library").alias("sf"))).actionGet();
                tc.admin().indices().aliases(new IndicesAliasesRequest().addAliasAction(AliasActions.add().indices("klingonempire","vulcangov").alias("nonsf"))).actionGet();
                tc.admin().indices().aliases(new IndicesAliasesRequest().addAliasAction(AliasActions.add().indices("public").alias("unrestricted"))).actionGet();

            }

            HttpResponse resc;
            Assert.assertEquals(HttpStatus.SC_OK, (resc=rh.executeGetRequest("indexa,indexb/_search?pretty", encodeBasicHeader("user_a", "user_a"))).getStatusCode());
            System.out.println(resc.getBody());
            Assert.assertTrue(resc.getBody(), resc.getBody().contains("indexa"));
            Assert.assertFalse(resc.getBody(), resc.getBody().contains("indexb"));
            Assert.assertFalse(resc.getBody(), resc.getBody().contains("exception"));
            Assert.assertFalse(resc.getBody(), resc.getBody().contains("permission"));

            Assert.assertEquals(HttpStatus.SC_OK, (resc=rh.executeGetRequest("indexa,indexb/_search?pretty", encodeBasicHeader("user_b", "user_b"))).getStatusCode());
            System.out.println(resc.getBody());
            Assert.assertFalse(resc.getBody(), resc.getBody().contains("indexa"));
            Assert.assertTrue(resc.getBody(), resc.getBody().contains("indexb"));
            Assert.assertFalse(resc.getBody(), resc.getBody().contains("exception"));
            Assert.assertFalse(resc.getBody(), resc.getBody().contains("permission"));

            String msearchBody =
                    "{\"index\":\"indexa\", \"type\":\"doc\", \"ignore_unavailable\": true}"+System.lineSeparator()+
                    "{\"size\":10, \"query\":{\"bool\":{\"must\":{\"match_all\":{}}}}}"+System.lineSeparator()+
                    "{\"index\":\"indexb\", \"type\":\"doc\", \"ignore_unavailable\": true}"+System.lineSeparator()+
                    "{\"size\":10, \"query\":{\"bool\":{\"must\":{\"match_all\":{}}}}}"+System.lineSeparator()+
                    "{\"index\":\"index*\", \"type\":\"doc\", \"ignore_unavailable\": true}"+System.lineSeparator()+
                    "{\"size\":10, \"query\":{\"bool\":{\"must\":{\"match_all\":{}}}}}"+System.lineSeparator();
            System.out.println("#### msearch");
            resc = rh.executePostRequest("_msearch?pretty", msearchBody, encodeBasicHeader("user_a", "user_a"));
            Assert.assertEquals(200, resc.getStatusCode());
            System.out.println(resc.getBody());
            Assert.assertTrue(resc.getBody(), resc.getBody().contains("indexa"));
            Assert.assertFalse(resc.getBody(), resc.getBody().contains("indexb"));
            Assert.assertTrue(resc.getBody(), resc.getBody().contains("exception"));
            Assert.assertTrue(resc.getBody(), resc.getBody().contains("permission"));
            Assert.assertEquals(3, resc.getBody().split("\"status\" : 200").length);
            Assert.assertEquals(2, resc.getBody().split("\"status\" : 403").length);

            resc = rh.executePostRequest("_msearch?pretty", msearchBody, encodeBasicHeader("user_b", "user_b"));
            Assert.assertEquals(200, resc.getStatusCode());
            System.out.println(resc.getBody());
            Assert.assertFalse(resc.getBody(), resc.getBody().contains("indexa"));
            Assert.assertTrue(resc.getBody(), resc.getBody().contains("indexb"));
            Assert.assertTrue(resc.getBody(), resc.getBody().contains("exception"));
            Assert.assertTrue(resc.getBody(), resc.getBody().contains("permission"));
            Assert.assertEquals(3, resc.getBody().split("\"status\" : 200").length);
            Assert.assertEquals(2, resc.getBody().split("\"status\" : 403").length);

            msearchBody =
                    "{\"index\":\"indexc\", \"type\":\"doc\", \"ignore_unavailable\": true}"+System.lineSeparator()+
                    "{\"size\":10, \"query\":{\"bool\":{\"must\":{\"match_all\":{}}}}}"+System.lineSeparator()+
                    "{\"index\":\"indexd\", \"type\":\"doc\", \"ignore_unavailable\": true}"+System.lineSeparator()+
                    "{\"size\":10, \"query\":{\"bool\":{\"must\":{\"match_all\":{}}}}}"+System.lineSeparator();

            resc = rh.executePostRequest("_msearch?pretty", msearchBody, encodeBasicHeader("user_b", "user_b"));
            Assert.assertEquals(403, resc.getStatusCode());

            String mgetBody = "{"+
                    "\"docs\" : ["+
                        "{"+
                             "\"_index\" : \"indexa\","+
                            "\"_type\" : \"doc\","+
                            "\"_id\" : \"0\""+
                       " },"+
                       " {"+
                           "\"_index\" : \"indexb\","+
                           " \"_type\" : \"doc\","+
                           " \"_id\" : \"0\""+
                        "}"+
                    "]"+
                "}";

            System.out.println("#### mget");
            resc = rh.executePostRequest("_mget?pretty",  mgetBody, encodeBasicHeader("user_b", "user_b"));
            Assert.assertEquals(200, resc.getStatusCode());
            Assert.assertFalse(resc.getBody(), resc.getBody().contains("\"content\" : \"indexa\""));
            Assert.assertTrue(resc.getBody(), resc.getBody().contains("\"content\" : \"indexb\""));
            Assert.assertTrue(resc.getBody(), resc.getBody().contains("exception"));
            Assert.assertTrue(resc.getBody(), resc.getBody().contains("permission"));

            mgetBody = "{"+
                    "\"docs\" : ["+
                        "{"+
                             "\"_index\" : \"indexx\","+
                            "\"_type\" : \"doc\","+
                            "\"_id\" : \"0\""+
                       " },"+
                       " {"+
                           "\"_index\" : \"indexy\","+
                           " \"_type\" : \"doc\","+
                           " \"_id\" : \"0\""+
                        "}"+
                    "]"+
                "}";

            resc = rh.executePostRequest("_mget?pretty",  mgetBody, encodeBasicHeader("user_b", "user_b"));
            Assert.assertEquals(403, resc.getStatusCode());

            Assert.assertEquals(HttpStatus.SC_OK, (resc=rh.executeGetRequest("_search?pretty", encodeBasicHeader("user_a", "user_a"))).getStatusCode());
            System.out.println(resc.getBody());
            Assert.assertTrue(resc.getBody(), resc.getBody().contains("indexa"));
            Assert.assertFalse(resc.getBody(), resc.getBody().contains("indexb"));

            Assert.assertEquals(HttpStatus.SC_OK, (resc=rh.executeGetRequest("index*/_search?pretty", encodeBasicHeader("user_a", "user_a"))).getStatusCode());
            System.out.println(resc.getBody());
            Assert.assertTrue(resc.getBody(), resc.getBody().contains("indexa"));
            Assert.assertFalse(resc.getBody(), resc.getBody().contains("indexb"));
            Assert.assertFalse(resc.getBody(), resc.getBody().contains("exception"));
            Assert.assertFalse(resc.getBody(), resc.getBody().contains("permission"));

            Assert.assertEquals(HttpStatus.SC_OK, (resc=rh.executeGetRequest("indexa/_search?pretty", encodeBasicHeader("user_a", "user_a"))).getStatusCode());
            System.out.println(resc.getBody());

            Assert.assertEquals(HttpStatus.SC_FORBIDDEN, (resc=rh.executeGetRequest("indexb/_search?pretty", encodeBasicHeader("user_a", "user_a"))).getStatusCode());
            System.out.println(resc.getBody());

            Assert.assertEquals(HttpStatus.SC_OK, (resc=rh.executeGetRequest("*/_search?pretty", encodeBasicHeader("user_a", "user_a"))).getStatusCode());
            System.out.println(resc.getBody());

            Assert.assertEquals(HttpStatus.SC_OK, (resc=rh.executeGetRequest("_all/_search?pretty", encodeBasicHeader("user_a", "user_a"))).getStatusCode());
            System.out.println(resc.getBody());

            Assert.assertEquals(HttpStatus.SC_FORBIDDEN, (resc=rh.executeGetRequest("notexists/_search?pretty", encodeBasicHeader("user_a", "user_a"))).getStatusCode());
            System.out.println(resc.getBody());

            Assert.assertEquals(HttpStatus.SC_NOT_FOUND, (resc=rh.executeGetRequest("indexanbh,indexabb*/_search?pretty", encodeBasicHeader("user_a", "user_a"))).getStatusCode());
            System.out.println(resc.getBody());

            Assert.assertEquals(HttpStatus.SC_FORBIDDEN, (resc=rh.executeGetRequest("starfleet/_search?pretty", encodeBasicHeader("user_a", "user_a"))).getStatusCode());
            System.out.println(resc.getBody());

            Assert.assertEquals(HttpStatus.SC_FORBIDDEN, (resc=rh.executeGetRequest("starfleet/_search?pretty", encodeBasicHeader("worf", "worf"))).getStatusCode());
            System.out.println(resc.getBody());

            System.out.println("#### _all/_mapping/field/*");
            Assert.assertEquals(HttpStatus.SC_OK, (resc=rh.executeGetRequest("_all/_mapping/field/*", encodeBasicHeader("nagilum", "nagilum"))).getStatusCode());
            System.out.println(resc.getBody());
    }


    @Test
    public void testNoDnfof() throws Exception {

        final Settings settings = Settings.builder()
                .put(ConfigConstants.SEARCHGUARD_ROLES_MAPPING_RESOLUTION, "BOTH")
                .build();

        setup(Settings.EMPTY, new DynamicSgConfig(), settings);
        final RestHelper rh = nonSslRestHelper();

            try (TransportClient tc = getInternalTransportClient()) {
                tc.admin().indices().create(new CreateIndexRequest("copysf")).actionGet();

                tc.index(new IndexRequest("indexa").type("doc").id("0").setRefreshPolicy(RefreshPolicy.IMMEDIATE).source("{\"content\":\"indexa\"}", XContentType.JSON)).actionGet();
                tc.index(new IndexRequest("indexb").type("doc").id("0").setRefreshPolicy(RefreshPolicy.IMMEDIATE).source("{\"content\":\"indexb\"}", XContentType.JSON)).actionGet();


                tc.index(new IndexRequest("vulcangov").type("kolinahr").setRefreshPolicy(RefreshPolicy.IMMEDIATE).source("{\"content\":1}", XContentType.JSON)).actionGet();
                tc.index(new IndexRequest("starfleet").type("ships").setRefreshPolicy(RefreshPolicy.IMMEDIATE).source("{\"content\":1}", XContentType.JSON)).actionGet();
                tc.index(new IndexRequest("starfleet_academy").type("students").setRefreshPolicy(RefreshPolicy.IMMEDIATE).source("{\"content\":1}", XContentType.JSON)).actionGet();
                tc.index(new IndexRequest("starfleet_library").type("public").setRefreshPolicy(RefreshPolicy.IMMEDIATE).source("{\"content\":1}", XContentType.JSON)).actionGet();
                tc.index(new IndexRequest("klingonempire").type("ships").setRefreshPolicy(RefreshPolicy.IMMEDIATE).source("{\"content\":1}", XContentType.JSON)).actionGet();
                tc.index(new IndexRequest("public").type("legends").setRefreshPolicy(RefreshPolicy.IMMEDIATE).source("{\"content\":1}", XContentType.JSON)).actionGet();

                tc.index(new IndexRequest("spock").type("type01").setRefreshPolicy(RefreshPolicy.IMMEDIATE).source("{\"content\":1}", XContentType.JSON)).actionGet();
                tc.index(new IndexRequest("kirk").type("type01").setRefreshPolicy(RefreshPolicy.IMMEDIATE).source("{\"content\":1}", XContentType.JSON)).actionGet();
                tc.index(new IndexRequest("role01_role02").type("type01").setRefreshPolicy(RefreshPolicy.IMMEDIATE).source("{\"content\":1}", XContentType.JSON)).actionGet();

                tc.admin().indices().aliases(new IndicesAliasesRequest().addAliasAction(AliasActions.add().indices("starfleet","starfleet_academy","starfleet_library").alias("sf"))).actionGet();
                tc.admin().indices().aliases(new IndicesAliasesRequest().addAliasAction(AliasActions.add().indices("klingonempire","vulcangov").alias("nonsf"))).actionGet();
                tc.admin().indices().aliases(new IndicesAliasesRequest().addAliasAction(AliasActions.add().indices("public").alias("unrestricted"))).actionGet();

            }

            HttpResponse resc;
            Assert.assertEquals(HttpStatus.SC_FORBIDDEN, (resc=rh.executeGetRequest("indexa,indexb/_search?pretty", encodeBasicHeader("user_a", "user_a"))).getStatusCode());
            System.out.println(resc.getBody());

            Assert.assertEquals(HttpStatus.SC_FORBIDDEN, (resc=rh.executeGetRequest("indexa,indexb/_search?pretty", encodeBasicHeader("user_b", "user_b"))).getStatusCode());
            System.out.println(resc.getBody());

            String msearchBody =
                    "{\"index\":\"indexa\", \"type\":\"doc\", \"ignore_unavailable\": true}"+System.lineSeparator()+
                    "{\"size\":10, \"query\":{\"bool\":{\"must\":{\"match_all\":{}}}}}"+System.lineSeparator()+
                    "{\"index\":\"indexb\", \"type\":\"doc\", \"ignore_unavailable\": true}"+System.lineSeparator()+
                    "{\"size\":10, \"query\":{\"bool\":{\"must\":{\"match_all\":{}}}}}"+System.lineSeparator();
            System.out.println("#### msearch a");
            resc = rh.executePostRequest("_msearch?pretty", msearchBody, encodeBasicHeader("user_a", "user_a"));
            Assert.assertEquals(200, resc.getStatusCode());
            System.out.println(resc.getBody());
            Assert.assertTrue(resc.getBody(), resc.getBody().contains("indexa"));
            Assert.assertFalse(resc.getBody(), resc.getBody().contains("indexb"));
            Assert.assertTrue(resc.getBody(), resc.getBody().contains("exception"));
            Assert.assertTrue(resc.getBody(), resc.getBody().contains("permission"));

            System.out.println("#### msearch b");
            resc = rh.executePostRequest("_msearch?pretty", msearchBody, encodeBasicHeader("user_b", "user_b"));
            Assert.assertEquals(200, resc.getStatusCode());
            System.out.println(resc.getBody());
            Assert.assertFalse(resc.getBody(), resc.getBody().contains("indexa"));
            Assert.assertTrue(resc.getBody(), resc.getBody().contains("indexb"));
            Assert.assertTrue(resc.getBody(), resc.getBody().contains("exception"));
            Assert.assertTrue(resc.getBody(), resc.getBody().contains("permission"));

            msearchBody =
                    "{\"index\":\"indexc\", \"type\":\"doc\", \"ignore_unavailable\": true}"+System.lineSeparator()+
                    "{\"size\":10, \"query\":{\"bool\":{\"must\":{\"match_all\":{}}}}}"+System.lineSeparator()+
                    "{\"index\":\"indexd\", \"type\":\"doc\", \"ignore_unavailable\": true}"+System.lineSeparator()+
                    "{\"size\":10, \"query\":{\"bool\":{\"must\":{\"match_all\":{}}}}}"+System.lineSeparator();

            System.out.println("#### msearch b2");
            resc = rh.executePostRequest("_msearch?pretty", msearchBody, encodeBasicHeader("user_b", "user_b"));
            System.out.println(resc.getBody());
            Assert.assertEquals(200, resc.getStatusCode());
            Assert.assertFalse(resc.getBody(), resc.getBody().contains("indexc"));
            Assert.assertFalse(resc.getBody(), resc.getBody().contains("indexd"));
            Assert.assertTrue(resc.getBody(), resc.getBody().contains("exception"));
            Assert.assertTrue(resc.getBody(), resc.getBody().contains("permission"));
            int count = resc.getBody().split("\"status\" : 403").length;
            Assert.assertEquals(3, count);

            String mgetBody = "{"+
                    "\"docs\" : ["+
                        "{"+
                             "\"_index\" : \"indexa\","+
                            "\"_type\" : \"doc\","+
                            "\"_id\" : \"0\""+
                       " },"+
                       " {"+
                           "\"_index\" : \"indexb\","+
                           " \"_type\" : \"doc\","+
                           " \"_id\" : \"0\""+
                        "}"+
                    "]"+
                "}";

            resc = rh.executePostRequest("_mget?pretty",  mgetBody, encodeBasicHeader("user_b", "user_b"));
            Assert.assertEquals(200, resc.getStatusCode());
            Assert.assertFalse(resc.getBody(), resc.getBody().contains("\"content\" : \"indexa\""));
            Assert.assertTrue(resc.getBody(), resc.getBody().contains("indexb"));
            Assert.assertTrue(resc.getBody(), resc.getBody().contains("exception"));
            Assert.assertTrue(resc.getBody(), resc.getBody().contains("permission"));

            mgetBody = "{"+
                    "\"docs\" : ["+
                        "{"+
                             "\"_index\" : \"indexx\","+
                            "\"_type\" : \"doc\","+
                            "\"_id\" : \"0\""+
                       " },"+
                       " {"+
                           "\"_index\" : \"indexy\","+
                           " \"_type\" : \"doc\","+
                           " \"_id\" : \"0\""+
                        "}"+
                    "]"+
                "}";

            resc = rh.executePostRequest("_mget?pretty",  mgetBody, encodeBasicHeader("user_b", "user_b"));
            Assert.assertEquals(200, resc.getStatusCode());
            Assert.assertTrue(resc.getBody(), resc.getBody().contains("exception"));
            count = resc.getBody().split("root_cause").length;
            Assert.assertEquals(3, count);

            Assert.assertEquals(HttpStatus.SC_FORBIDDEN, (resc=rh.executeGetRequest("_search?pretty", encodeBasicHeader("user_a", "user_a"))).getStatusCode());

            Assert.assertEquals(HttpStatus.SC_FORBIDDEN, (resc=rh.executeGetRequest("index*/_search?pretty", encodeBasicHeader("user_a", "user_a"))).getStatusCode());


            Assert.assertEquals(HttpStatus.SC_OK, (resc=rh.executeGetRequest("indexa/_search?pretty", encodeBasicHeader("user_a", "user_a"))).getStatusCode());
            System.out.println(resc.getBody());

            Assert.assertEquals(HttpStatus.SC_FORBIDDEN, (resc=rh.executeGetRequest("indexb/_search?pretty", encodeBasicHeader("user_a", "user_a"))).getStatusCode());
            System.out.println(resc.getBody());

            Assert.assertEquals(HttpStatus.SC_FORBIDDEN, (resc=rh.executeGetRequest("*/_search?pretty", encodeBasicHeader("user_a", "user_a"))).getStatusCode());
            System.out.println(resc.getBody());

            Assert.assertEquals(HttpStatus.SC_FORBIDDEN, (resc=rh.executeGetRequest("_all/_search?pretty", encodeBasicHeader("user_a", "user_a"))).getStatusCode());
            System.out.println(resc.getBody());

            Assert.assertEquals(HttpStatus.SC_FORBIDDEN, (resc=rh.executeGetRequest("notexists/_search?pretty", encodeBasicHeader("user_a", "user_a"))).getStatusCode());
            System.out.println(resc.getBody());

            Assert.assertEquals(HttpStatus.SC_NOT_FOUND, (resc=rh.executeGetRequest("indexanbh,indexabb*/_search?pretty", encodeBasicHeader("user_a", "user_a"))).getStatusCode());
            System.out.println(resc.getBody());

            Assert.assertEquals(HttpStatus.SC_FORBIDDEN, (resc=rh.executeGetRequest("starfleet/_search?pretty", encodeBasicHeader("user_a", "user_a"))).getStatusCode());
            System.out.println(resc.getBody());

            Assert.assertEquals(HttpStatus.SC_FORBIDDEN, (resc=rh.executeGetRequest("starfleet/_search?pretty", encodeBasicHeader("worf", "worf"))).getStatusCode());
            System.out.println(resc.getBody());
            
            System.out.println("#### _all/_mapping/field/*");
            Assert.assertEquals(HttpStatus.SC_OK, (resc=rh.executeGetRequest("_all/_mapping/field/*", encodeBasicHeader("nagilum", "nagilum"))).getStatusCode());
            System.out.println(resc.getBody());

    }

    @Test
    public void testUpdate() throws Exception {
        final Settings settings = Settings.builder()
                .put(ConfigConstants.SEARCHGUARD_ROLES_MAPPING_RESOLUTION, "BOTH")
                .build();
        setup(settings);
        final RestHelper rh = nonSslRestHelper();

        try (TransportClient tc = getInternalTransportClient()) {
            tc.index(new IndexRequest("indexc").type("typec").id("0")
                    .setRefreshPolicy(RefreshPolicy.IMMEDIATE)
                    .source("{\"content\":1}", XContentType.JSON)).actionGet();
        }

        HttpResponse res = rh.executePostRequest("indexc/typec/0/_update?pretty=true&refresh=true", "{\"doc\" : {\"content\":2}}",
                encodeBasicHeader("user_c", "user_c"));
        System.out.println(res.getBody());
        Assert.assertEquals(HttpStatus.SC_OK, res.getStatusCode());
}

    @Test
    public void testHTTPBasic() throws Exception {
        final Settings settings = Settings.builder()
                .putList(ConfigConstants.SEARCHGUARD_AUTHCZ_REST_IMPERSONATION_USERS+".worf", "knuddel","nonexists")
                .build();
        setup(settings);
        final RestHelper rh = nonSslRestHelper();

            try (TransportClient tc = getInternalTransportClient()) {
                tc.admin().indices().create(new CreateIndexRequest("copysf")).actionGet();
                tc.index(new IndexRequest("vulcangov").type("kolinahr").setRefreshPolicy(RefreshPolicy.IMMEDIATE).source("{\"content\":1}", XContentType.JSON)).actionGet();
                tc.index(new IndexRequest("starfleet").type("ships").setRefreshPolicy(RefreshPolicy.IMMEDIATE).source("{\"content\":1}", XContentType.JSON)).actionGet();
                tc.index(new IndexRequest("starfleet_academy").type("students").setRefreshPolicy(RefreshPolicy.IMMEDIATE).source("{\"content\":1}", XContentType.JSON)).actionGet();
                tc.index(new IndexRequest("starfleet_library").type("public").setRefreshPolicy(RefreshPolicy.IMMEDIATE).source("{\"content\":1}", XContentType.JSON)).actionGet();
                tc.index(new IndexRequest("klingonempire").type("ships").setRefreshPolicy(RefreshPolicy.IMMEDIATE).source("{\"content\":1}", XContentType.JSON)).actionGet();
                tc.index(new IndexRequest("public").type("legends").setRefreshPolicy(RefreshPolicy.IMMEDIATE).source("{\"content\":1}", XContentType.JSON)).actionGet();
<<<<<<< HEAD

=======
                tc.index(new IndexRequest("v2").type("legends").setRefreshPolicy(RefreshPolicy.IMMEDIATE).source("{\"content\":1}", XContentType.JSON)).actionGet();
                tc.index(new IndexRequest("v3").type("legends").setRefreshPolicy(RefreshPolicy.IMMEDIATE).source("{\"content\":1}", XContentType.JSON)).actionGet();
     
>>>>>>> 82201463
                tc.index(new IndexRequest("spock").type("type01").setRefreshPolicy(RefreshPolicy.IMMEDIATE).source("{\"content\":1}", XContentType.JSON)).actionGet();
                tc.index(new IndexRequest("kirk").type("type01").setRefreshPolicy(RefreshPolicy.IMMEDIATE).source("{\"content\":1}", XContentType.JSON)).actionGet();
                tc.index(new IndexRequest("role01_role02").type("type01").setRefreshPolicy(RefreshPolicy.IMMEDIATE).source("{\"content\":1}", XContentType.JSON)).actionGet();

                tc.admin().indices().aliases(new IndicesAliasesRequest().addAliasAction(AliasActions.add().indices("starfleet","starfleet_academy","starfleet_library").alias("sf"))).actionGet();
                tc.admin().indices().aliases(new IndicesAliasesRequest().addAliasAction(AliasActions.add().indices("klingonempire","vulcangov").alias("nonsf"))).actionGet();
                tc.admin().indices().aliases(new IndicesAliasesRequest().addAliasAction(AliasActions.add().indices("public").alias("unrestricted"))).actionGet();

            }

            Assert.assertEquals(HttpStatus.SC_UNAUTHORIZED, rh.executeGetRequest("").getStatusCode());
            Assert.assertEquals(HttpStatus.SC_UNAUTHORIZED, rh.executeGetRequest("_search").getStatusCode());
            Assert.assertEquals(HttpStatus.SC_OK, rh.executeGetRequest("", encodeBasicHeader("worf", "worf")).getStatusCode());
            Assert.assertEquals(HttpStatus.SC_OK, rh.executeGetRequest("", encodeBasicHeader("nagilum", "nagilum")).getStatusCode());
            Assert.assertEquals(HttpStatus.SC_OK, rh.executeDeleteRequest("nonexistentindex*", encodeBasicHeader("nagilum", "nagilum")).getStatusCode());
            Assert.assertEquals(HttpStatus.SC_OK, rh.executeGetRequest(".nonexistentindex*", encodeBasicHeader("nagilum", "nagilum")).getStatusCode());
            Assert.assertEquals(HttpStatus.SC_FORBIDDEN, rh.executePutRequest("searchguard/config/2", "{}",encodeBasicHeader("nagilum", "nagilum")).getStatusCode());
            Assert.assertEquals(HttpStatus.SC_NOT_FOUND, rh.executeGetRequest("searchguard/config/0", encodeBasicHeader("nagilum", "nagilum")).getStatusCode());
            Assert.assertEquals(HttpStatus.SC_NOT_FOUND, rh.executeGetRequest("xxxxyyyy/config/0", encodeBasicHeader("nagilum", "nagilum")).getStatusCode());
            Assert.assertEquals(HttpStatus.SC_OK, rh.executeGetRequest("", encodeBasicHeader("abc", "abc:abc")).getStatusCode());
            Assert.assertEquals(HttpStatus.SC_UNAUTHORIZED, rh.executeGetRequest("", encodeBasicHeader("userwithnopassword", "")).getStatusCode());
            Assert.assertEquals(HttpStatus.SC_UNAUTHORIZED, rh.executeGetRequest("", encodeBasicHeader("userwithblankpassword", "")).getStatusCode());
            Assert.assertEquals(HttpStatus.SC_UNAUTHORIZED, rh.executeGetRequest("", encodeBasicHeader("worf", "wrongpasswd")).getStatusCode());
            Assert.assertEquals(HttpStatus.SC_UNAUTHORIZED, rh.executeGetRequest("", new BasicHeader("Authorization", "Basic "+"wrongheader")).getStatusCode());
            Assert.assertEquals(HttpStatus.SC_UNAUTHORIZED, rh.executeGetRequest("", new BasicHeader("Authorization", "Basic ")).getStatusCode());
            Assert.assertEquals(HttpStatus.SC_UNAUTHORIZED, rh.executeGetRequest("", new BasicHeader("Authorization", "Basic")).getStatusCode());
            Assert.assertEquals(HttpStatus.SC_UNAUTHORIZED, rh.executeGetRequest("", new BasicHeader("Authorization", "")).getStatusCode());
            Assert.assertEquals(HttpStatus.SC_OK, rh.executeGetRequest("", encodeBasicHeader("picard", "picard")).getStatusCode());

            for(int i=0; i< 10; i++) {
                Assert.assertEquals(HttpStatus.SC_UNAUTHORIZED, rh.executeGetRequest("", encodeBasicHeader("worf", "wrongpasswd")).getStatusCode());
            }

            Assert.assertEquals(HttpStatus.SC_OK, rh.executePutRequest("/theindex","{}",encodeBasicHeader("theindexadmin", "theindexadmin")).getStatusCode());
            Assert.assertEquals(HttpStatus.SC_CREATED, rh.executePutRequest("/theindex/type/1?refresh=true","{\"a\":0}",encodeBasicHeader("theindexadmin", "theindexadmin")).getStatusCode());
            //Assert.assertEquals(HttpStatus.SC_OK, rh.executeGetRequest("/theindex/_analyze?text=this+is+a+test",encodeBasicHeader("theindexadmin", "theindexadmin")).getStatusCode());
            //Assert.assertEquals(HttpStatus.SC_FORBIDDEN, rh.executeGetRequest("_analyze?text=this+is+a+test",encodeBasicHeader("theindexadmin", "theindexadmin")).getStatusCode());
            Assert.assertEquals(HttpStatus.SC_OK, rh.executeDeleteRequest("/theindex",encodeBasicHeader("theindexadmin", "theindexadmin")).getStatusCode());
            Assert.assertEquals(HttpStatus.SC_FORBIDDEN, rh.executeDeleteRequest("/klingonempire",encodeBasicHeader("theindexadmin", "theindexadmin")).getStatusCode());
            Assert.assertEquals(HttpStatus.SC_FORBIDDEN, rh.executeGetRequest("starfleet/_search", encodeBasicHeader("worf", "worf")).getStatusCode());
            Assert.assertEquals(HttpStatus.SC_FORBIDDEN, rh.executeGetRequest("_search", encodeBasicHeader("worf", "worf")).getStatusCode());
            Assert.assertEquals(HttpStatus.SC_OK, rh.executeGetRequest("starfleet/ships/_search?pretty", encodeBasicHeader("worf", "worf")).getStatusCode());
            Assert.assertEquals(HttpStatus.SC_FORBIDDEN, rh.executeDeleteRequest("searchguard/", encodeBasicHeader("worf", "worf")).getStatusCode());
            Assert.assertEquals(HttpStatus.SC_FORBIDDEN, rh.executePostRequest("/searchguard/_close", null,encodeBasicHeader("worf", "worf")).getStatusCode());
            Assert.assertEquals(HttpStatus.SC_FORBIDDEN, rh.executePostRequest("/searchguard/_upgrade", null,encodeBasicHeader("worf", "worf")).getStatusCode());
            Assert.assertEquals(HttpStatus.SC_FORBIDDEN, rh.executePutRequest("/searchguard/_mapping/config","{}",encodeBasicHeader("worf", "worf")).getStatusCode());

            Assert.assertEquals(HttpStatus.SC_FORBIDDEN, rh.executeGetRequest("searchguard/", encodeBasicHeader("worf", "worf")).getStatusCode());
            Assert.assertEquals(HttpStatus.SC_FORBIDDEN, rh.executePutRequest("searchguard/config/2", "{}",encodeBasicHeader("worf", "worf")).getStatusCode());
            Assert.assertEquals(HttpStatus.SC_FORBIDDEN, rh.executeGetRequest("searchguard/config/0",encodeBasicHeader("worf", "worf")).getStatusCode());
            Assert.assertEquals(HttpStatus.SC_FORBIDDEN, rh.executeDeleteRequest("searchguard/config/0",encodeBasicHeader("worf", "worf")).getStatusCode());
            Assert.assertEquals(HttpStatus.SC_FORBIDDEN, rh.executePutRequest("searchguard/config/0","{}",encodeBasicHeader("worf", "worf")).getStatusCode());

            HttpResponse resc = rh.executeGetRequest("_cat/indices/public?v",encodeBasicHeader("bug108", "nagilum"));
            Assert.assertTrue(resc.getBody().contains("green"));
            Assert.assertEquals(HttpStatus.SC_OK, resc.getStatusCode());

            Assert.assertEquals(HttpStatus.SC_OK, rh.executeGetRequest("role01_role02/type01/_search?pretty",encodeBasicHeader("user_role01_role02_role03", "user_role01_role02_role03")).getStatusCode());
            Assert.assertEquals(HttpStatus.SC_FORBIDDEN, rh.executeGetRequest("role01_role02/type01/_search?pretty",encodeBasicHeader("user_role01", "user_role01")).getStatusCode());

            Assert.assertEquals(HttpStatus.SC_OK, rh.executeGetRequest("spock/type01/_search?pretty",encodeBasicHeader("spock", "spock")).getStatusCode());
            Assert.assertEquals(HttpStatus.SC_FORBIDDEN, rh.executeGetRequest("spock/type01/_search?pretty",encodeBasicHeader("kirk", "kirk")).getStatusCode());
            Assert.assertEquals(HttpStatus.SC_OK, rh.executeGetRequest("kirk/type01/_search?pretty",encodeBasicHeader("kirk", "kirk")).getStatusCode());

    //all
            Assert.assertEquals(HttpStatus.SC_FORBIDDEN, rh.executePutRequest("_mapping/config","{\"i\" : [\"4\"]}",encodeBasicHeader("worf", "worf")).getStatusCode());
            Assert.assertEquals(HttpStatus.SC_FORBIDDEN, rh.executePostRequest("searchguard/_mget","{\"ids\" : [\"0\"]}",encodeBasicHeader("worf", "worf")).getStatusCode());

            Assert.assertEquals(HttpStatus.SC_OK, rh.executeGetRequest("starfleet/ships/_search?pretty", encodeBasicHeader("worf", "worf")).getStatusCode());

            try (TransportClient tc = getInternalTransportClient()) {
                tc.index(new IndexRequest("searchguard").type("sg").id("roles").setRefreshPolicy(RefreshPolicy.IMMEDIATE).source("roles", FileHelper.readYamlContent("sg_roles_deny.yml"))).actionGet();
                ConfigUpdateResponse cur = tc.execute(ConfigUpdateAction.INSTANCE, new ConfigUpdateRequest(new String[]{"roles"})).actionGet();
                Assert.assertEquals(3, cur.getNodes().size());
            }

            Assert.assertEquals(HttpStatus.SC_FORBIDDEN, rh.executeGetRequest("starfleet/ships/_search?pretty", encodeBasicHeader("worf", "worf")).getStatusCode());

            try (TransportClient tc = getInternalTransportClient()) {
                tc.index(new IndexRequest("searchguard").type("sg").id("roles").setRefreshPolicy(RefreshPolicy.IMMEDIATE).source("roles", FileHelper.readYamlContent("sg_roles.yml"))).actionGet();
                ConfigUpdateResponse cur = tc.execute(ConfigUpdateAction.INSTANCE, new ConfigUpdateRequest(new String[]{"roles"})).actionGet();
                Assert.assertEquals(3, cur.getNodes().size());
            }

            Assert.assertEquals(HttpStatus.SC_OK, rh.executeGetRequest("starfleet/ships/_search?pretty", encodeBasicHeader("worf", "worf")).getStatusCode());
            HttpResponse res = rh.executeGetRequest("_search?pretty", encodeBasicHeader("nagilum", "nagilum"));
            Assert.assertEquals(HttpStatus.SC_OK, res.getStatusCode());
            Assert.assertTrue(res.getBody().contains("\"total\" : 11"));
            Assert.assertTrue(!res.getBody().contains("searchguard"));

            res = rh.executeGetRequest("_nodes/stats?pretty", encodeBasicHeader("nagilum", "nagilum"));
            Assert.assertEquals(HttpStatus.SC_OK, res.getStatusCode());
            Assert.assertTrue(res.getBody().contains("total_in_bytes"));
            Assert.assertTrue(res.getBody().contains("max_file_descriptors"));
            Assert.assertTrue(res.getBody().contains("buffer_pools"));
            Assert.assertFalse(res.getBody().contains("\"nodes\" : { }"));

            res = rh.executePostRequest("*/_upgrade", "", encodeBasicHeader("nagilum", "nagilum"));
            System.out.println(res.getBody());
            System.out.println(res.getStatusReason());
            Assert.assertEquals(HttpStatus.SC_OK, res.getStatusCode());

            String bulkBody =
                "{ \"index\" : { \"_index\" : \"test\", \"_type\" : \"type1\", \"_id\" : \"1\" } }"+System.lineSeparator()+
                "{ \"field1\" : \"value1\" }" +System.lineSeparator()+
                "{ \"index\" : { \"_index\" : \"test\", \"_type\" : \"type1\", \"_id\" : \"2\" } }"+System.lineSeparator()+
                "{ \"field2\" : \"value2\" }"+System.lineSeparator();

            res = rh.executePostRequest("_bulk", bulkBody, encodeBasicHeader("writer", "writer"));
            System.out.println(res.getBody());
            Assert.assertEquals(HttpStatus.SC_OK, res.getStatusCode());
            Assert.assertTrue(res.getBody().contains("\"errors\":false"));
            Assert.assertTrue(res.getBody().contains("\"status\":201"));

            res = rh.executeGetRequest("_searchguard/authinfo", new BasicHeader("sg_tenant", "unittesttenant"), encodeBasicHeader("worf", "worf"));
            Assert.assertEquals(HttpStatus.SC_OK, res.getStatusCode());
            Assert.assertTrue(res.getBody().contains("sg_tenants"));
            Assert.assertTrue(res.getBody().contains("unittesttenant"));
            Assert.assertTrue(res.getBody().contains("\"kltentrw\":true"));
            Assert.assertTrue(res.getBody().contains("\"user_name\":\"worf\""));

            res = rh.executeGetRequest("_searchguard/authinfo", encodeBasicHeader("worf", "worf"));
            Assert.assertEquals(HttpStatus.SC_OK, res.getStatusCode());
            Assert.assertTrue(res.getBody().contains("sg_tenants"));
            Assert.assertTrue(res.getBody().contains("\"user_requested_tenant\":null"));
            Assert.assertTrue(res.getBody().contains("\"kltentrw\":true"));
            Assert.assertTrue(res.getBody().contains("\"user_name\":\"worf\""));
            Assert.assertTrue(res.getBody().contains("\"custom_attribute_names\":[]"));
            Assert.assertFalse(res.getBody().contains("attributes="));
            Assert.assertTrue(PrivilegesInterceptorImpl.count > 0);
            
            res = rh.executeGetRequest("_searchguard/authinfo?pretty", encodeBasicHeader("custattr", "nagilum"));
            Assert.assertEquals(HttpStatus.SC_OK, res.getStatusCode());
            Assert.assertTrue(res.getBody().contains("sg_tenants"));
            Assert.assertTrue(res.getBody().contains("\"user_requested_tenant\" : null"));
            Assert.assertTrue(res.getBody().contains("\"user_name\" : \"custattr\""));
            Assert.assertTrue(res.getBody().contains("\"custom_attribute_names\" : ["));
            Assert.assertTrue(res.getBody().contains("attr.internal.c3"));
            Assert.assertTrue(res.getBody().contains("attr.internal.c1"));
            Assert.assertTrue(PrivilegesInterceptorImpl.count > 0);
<<<<<<< HEAD

=======
            
            res = rh.executeGetRequest("v2/_search", encodeBasicHeader("custattr", "nagilum"));
            Assert.assertEquals(HttpStatus.SC_OK, res.getStatusCode());
            
            res = rh.executeGetRequest("v3/_search", encodeBasicHeader("custattr", "nagilum"));
            Assert.assertEquals(HttpStatus.SC_FORBIDDEN, res.getStatusCode());
            
>>>>>>> 82201463
            final String reindex = "{"+
                    "\"source\": {"+
                      "\"index\": \"starfleet\""+
                    "},"+
                    "\"dest\": {"+
                      "\"index\": \"copysf\""+
                    "}"+
                  "}";

            res = rh.executePostRequest("_reindex?pretty", reindex, encodeBasicHeader("nagilum", "nagilum"));
            Assert.assertEquals(HttpStatus.SC_OK, res.getStatusCode());
            Assert.assertTrue(res.getBody().contains("\"total\" : 1"));
            Assert.assertTrue(res.getBody().contains("\"batches\" : 1"));
            Assert.assertTrue(res.getBody().contains("\"failures\" : [ ]"));

            //rest impersonation
            res = rh.executeGetRequest("/_searchguard/authinfo", new BasicHeader("sg_impersonate_as","knuddel"), encodeBasicHeader("worf", "worf"));
            Assert.assertEquals(HttpStatus.SC_OK, res.getStatusCode());
            Assert.assertTrue(res.getBody().contains("name=knuddel"));
            Assert.assertFalse(res.getBody().contains("worf"));

            res = rh.executeGetRequest("/_searchguard/authinfo", new BasicHeader("sg_impersonate_as","nonexists"), encodeBasicHeader("worf", "worf"));
            Assert.assertEquals(HttpStatus.SC_FORBIDDEN, res.getStatusCode());

            res = rh.executeGetRequest("/_searchguard/authinfo", new BasicHeader("sg_impersonate_as","notallowed"), encodeBasicHeader("worf", "worf"));
            Assert.assertEquals(HttpStatus.SC_FORBIDDEN, res.getStatusCode());
        }

    @Test
        public void testTransportClient() throws Exception {

        final Settings settings = Settings.builder()
                .putList(ConfigConstants.SEARCHGUARD_AUTHCZ_IMPERSONATION_DN+".CN=spock,OU=client,O=client,L=Test,C=DE", "worf", "nagilum")
                .build();
        setup(settings);

            try (TransportClient tc = getInternalTransportClient()) {
                tc.index(new IndexRequest("starfleet").type("ships").setRefreshPolicy(RefreshPolicy.IMMEDIATE).source("{\"content\":1}", XContentType.JSON)).actionGet();
            }


            Settings tcSettings = Settings.builder()
                    .put(settings)
                    .put("searchguard.ssl.transport.keystore_filepath", FileHelper.getAbsoluteFilePathFromClassPath("spock-keystore.jks"))
                    .put(SSLConfigConstants.SEARCHGUARD_SSL_TRANSPORT_KEYSTORE_ALIAS,"spock")
                    .build();

            System.out.println("------- 0 ---------");

            try (TransportClient tc = getInternalTransportClient(clusterInfo, tcSettings)) {

                Assert.assertEquals(3, tc.admin().cluster().nodesInfo(new NodesInfoRequest()).actionGet().getNodes().size());

                System.out.println("------- 1 ---------");

                CreateIndexResponse cir = tc.admin().indices().create(new CreateIndexRequest("vulcan")).actionGet();
                Assert.assertTrue(cir.isAcknowledged());

                System.out.println("------- 2 ---------");

                IndexResponse ir = tc.index(new IndexRequest("vulcan").type("secrets").id("s1").setRefreshPolicy(RefreshPolicy.IMMEDIATE).source("{\"secret\":true}", XContentType.JSON)).actionGet();
                Assert.assertTrue(ir.getResult() == Result.CREATED);

                System.out.println("------- 3 ---------");

                GetResponse gr =tc.prepareGet("vulcan", "secrets", "s1").setRealtime(true).get();
                Assert.assertTrue(gr.isExists());

                System.out.println("------- 4 ---------");

                gr =tc.prepareGet("vulcan", "secrets", "s1").setRealtime(false).get();
                Assert.assertTrue(gr.isExists());

                System.out.println("------- 5 ---------");

                SearchResponse actionGet = tc.search(new SearchRequest("vulcan").types("secrets")).actionGet();
                Assert.assertEquals(1, actionGet.getHits().getHits().length);
                System.out.println("------- 6 ---------");

                gr =tc.prepareGet("searchguard", "sg", "config").setRealtime(false).get();
                Assert.assertFalse(gr.isExists());

                System.out.println("------- 7 ---------");

                gr =tc.prepareGet("searchguard", "sg", "config").setRealtime(true).get();
                Assert.assertFalse(gr.isExists());

                System.out.println("------- 8 ---------");

                actionGet = tc.search(new SearchRequest("searchguard")).actionGet();
                Assert.assertEquals(0, actionGet.getHits().getHits().length);

                System.out.println("------- 9 ---------");

                try {
                    tc.index(new IndexRequest("searchguard").type("sg").id("config").source("config", FileHelper.readYamlContent("sg_config.yml"))).actionGet();
                    Assert.fail();
                } catch (Exception e) {
                    System.out.println(e.getMessage());
                }

                System.out.println("------- 10 ---------");

                //impersonation
                try {

                    StoredContext ctx = tc.threadPool().getThreadContext().stashContext();
                    try {
                        tc.threadPool().getThreadContext().putHeader("sg_impersonate_as", "worf");
                        gr = tc.prepareGet("vulcan", "secrets", "s1").get();
                    } finally {
                        ctx.close();
                    }
                    Assert.fail();
                } catch (ElasticsearchSecurityException e) {
                   Assert.assertTrue(e.getMessage(), e.getMessage().startsWith("no permissions for [indices:data/read/get]"));
                }

                System.out.println("------- 11 ---------");

                StoredContext ctx = tc.threadPool().getThreadContext().stashContext();
                try {
                    Header header = encodeBasicHeader("worf", "worf");
                    tc.threadPool().getThreadContext().putHeader(header.getName(), header.getValue());
                    gr = tc.prepareGet("vulcan", "secrets", "s1").get();
                    Assert.fail();
                } catch (ElasticsearchSecurityException e) {
                    Assert.assertTrue(e.getMessage().startsWith("no permissions for [indices:data/read/get]"));
                } finally {
                    ctx.close();
                }

                System.out.println("------- 12 ---------");
                ctx = tc.threadPool().getThreadContext().stashContext();
                try {
                    Header header = encodeBasicHeader("worf", "worf111");
                    tc.threadPool().getThreadContext().putHeader(header.getName(), header.getValue());
                    gr = tc.prepareGet("vulcan", "secrets", "s1").get();
                    Assert.fail();
                } catch (ElasticsearchSecurityException e) {
                    e.printStackTrace();
                   //Assert.assertTrue(e.getCause().getMessage().contains("password does not match"));
                } finally {
                    ctx.close();
                }

                System.out.println("------- 13 ---------");

                //impersonation
                try {
                    ctx = tc.threadPool().getThreadContext().stashContext();
                    try {
                        tc.threadPool().getThreadContext().putHeader("sg_impersonate_as", "gkar");
                        gr = tc.prepareGet("vulcan", "secrets", "s1").get();
                        Assert.fail();
                    } finally {
                        ctx.close();
                    }

                } catch (ElasticsearchSecurityException e) {
                    Assert.assertEquals("'CN=spock,OU=client,O=client,L=Test,C=DE' is not allowed to impersonate as 'gkar'", e.getMessage());
                }

                System.out.println("------- 12 ---------");

                ctx = tc.threadPool().getThreadContext().stashContext();
                try {
                    tc.threadPool().getThreadContext().putHeader("sg_impersonate_as", "nagilum");
                    gr = tc.prepareGet("searchguard", "sg", "config").setRealtime(Boolean.TRUE).get();
                    Assert.assertFalse(gr.isExists());
                    Assert.assertTrue(gr.isSourceEmpty());
                } finally {
                    ctx.close();
                }

                System.out.println("------- 13 ---------");
                ctx = tc.threadPool().getThreadContext().stashContext();
                try {
                    tc.threadPool().getThreadContext().putHeader("sg_impersonate_as", "nagilum");
                    gr = tc.prepareGet("searchguard", "config", "0").setRealtime(Boolean.FALSE).get();
                    Assert.assertFalse(gr.isExists());
                    Assert.assertTrue(gr.isSourceEmpty());
                } finally {
                    ctx.close();
                }
                System.out.println("------- 13.1 ---------");

                String scrollId = null;
                ctx = tc.threadPool().getThreadContext().stashContext();
                try {
                    tc.threadPool().getThreadContext().putHeader("sg_impersonate_as", "nagilum");
                    SearchResponse searchRes = tc.prepareSearch("starfleet").setTypes("ships").setScroll(TimeValue.timeValueMinutes(5)).get();
                    scrollId = searchRes.getScrollId();
                } finally {
                    ctx.close();
                }

                System.out.println("------- 13.2 ---------");

                ctx = tc.threadPool().getThreadContext().stashContext();
                try {
                    tc.threadPool().getThreadContext().putHeader("sg_impersonate_as", "nagilum");
                    tc.prepareSearchScroll(scrollId).get();
                } finally {
                    ctx.close();
                }


                System.out.println("------- 14 ---------");

                boolean ok=false;
                ctx = tc.threadPool().getThreadContext().stashContext();
                try {
                    tc.threadPool().getThreadContext().putHeader("sg_impersonate_as", "nagilum");
                    gr = tc.prepareGet("vulcan", "secrets", "s1").get();
                    ok = true;
                    ctx.close();
                    ctx = tc.threadPool().getThreadContext().stashContext();
                    tc.threadPool().getThreadContext().putHeader("sg_impersonate_as", "nagilum");
                    Header header = encodeBasicHeader("worf", "worf");
                    tc.threadPool().getThreadContext().putHeader(header.getName(), header.getValue());
                    gr = tc.prepareGet("vulcan", "secrets", "s1").get();
                    Assert.fail();
                } catch (ElasticsearchSecurityException e) {
                    Assert.assertTrue(e.getMessage().startsWith("no permissions for [indices:data/read/get]"));
                   Assert.assertTrue(ok);
                } finally {
                    ctx.close();
                }

                System.out.println("------- 15 ---------");
                ctx = tc.threadPool().getThreadContext().stashContext();
                try {
                    tc.threadPool().getThreadContext().putHeader("sg_impersonate_as", "nagilum");
                    gr = tc.prepareGet("searchguard", "sg", "config").setRealtime(Boolean.TRUE).get();
                    Assert.assertFalse(gr.isExists());
                    Assert.assertTrue(gr.isSourceEmpty());
                } finally {
                    ctx.close();
                }

                System.out.println("------- 15 0---------");

                ctx = tc.threadPool().getThreadContext().stashContext();
                try {
                    Header header = encodeBasicHeader("worf", "worf");
                    tc.threadPool().getThreadContext().putHeader(header.getName(), header.getValue());
                    gr = tc.prepareGet("searchguard", "sg", "config").setRealtime(Boolean.TRUE).get();
                    Assert.fail();
                } catch (Exception e) {
                    Assert.assertTrue(e.getMessage().contains("no permissions for [indices:data/read/get] and User [name=worf"));
                }
                finally {
                    ctx.close();
                }


                System.out.println("------- 15 1---------");

                ctx = tc.threadPool().getThreadContext().stashContext();
                try {
                    Header header = encodeBasicHeader("nagilum", "nagilum");
                    tc.threadPool().getThreadContext().putHeader(header.getName(), header.getValue());
                    gr = tc.prepareGet("searchguard", "sg", "config").setRealtime(Boolean.TRUE).get();
                    Assert.assertFalse(gr.isExists());
                    Assert.assertTrue(gr.isSourceEmpty());
                } finally {
                    ctx.close();
                }

                System.out.println("------- 16---------");

                ctx = tc.threadPool().getThreadContext().stashContext();
                try {
                    tc.threadPool().getThreadContext().putHeader("sg_impersonate_as", "nagilum");
                    gr = tc.prepareGet("searchguard", "sg", "config").setRealtime(Boolean.FALSE).get();
                    Assert.assertFalse(gr.isExists());
                    Assert.assertTrue(gr.isSourceEmpty());
                } finally {
                    ctx.close();
                }

                ctx = tc.threadPool().getThreadContext().stashContext();
                SearchResponse searchRes = null;
                try {
                    tc.threadPool().getThreadContext().putHeader("sg_impersonate_as", "nagilum");
                    searchRes = tc.prepareSearch("starfleet").setTypes("ships").setScroll(TimeValue.timeValueMinutes(5)).get();
                } finally {
                    ctx.close();
                }

                Assert.assertNotNull(searchRes.getScrollId());

                ctx = tc.threadPool().getThreadContext().stashContext();
                try {
                    tc.threadPool().getThreadContext().putHeader("sg_impersonate_as", "worf");
                    tc.prepareSearchScroll(searchRes.getScrollId()).get();
                    Assert.fail();
                } catch (Exception e) {
                    Throwable root = ExceptionUtils.getRootCause(e);
                    e.printStackTrace();
                    Assert.assertTrue(root.getMessage().contains("Wrong user in scroll context"));
                }
                finally {
                    ctx.close();
                }


                ctx = tc.threadPool().getThreadContext().stashContext();
                searchRes = null;
                try {
                    tc.threadPool().getThreadContext().putHeader("sg_impersonate_as", "nagilum");
                    searchRes = tc.prepareSearch("starfleet").setTypes("ships").setScroll(TimeValue.timeValueMinutes(5)).get();
                    SearchResponse scrollRes = tc.prepareSearchScroll(searchRes.getScrollId()).get();
                    Assert.assertEquals(0, scrollRes.getFailedShards());
                } finally {
                    ctx.close();
                }

                System.out.println("------- TRC end ---------");
            }

            System.out.println("------- CTC end ---------");
        }

    @Test
    public void testEnsureInitViaRestDoesWork() throws Exception {

        final Settings settings = Settings.builder()
                .put(SSLConfigConstants.SEARCHGUARD_SSL_HTTP_CLIENTAUTH_MODE, "REQUIRE")
                .put("searchguard.ssl.http.enabled",true)
                .put("searchguard.ssl.http.keystore_filepath", FileHelper.getAbsoluteFilePathFromClassPath("node-0-keystore.jks"))
                .put("searchguard.ssl.http.truststore_filepath", FileHelper.getAbsoluteFilePathFromClassPath("truststore.jks"))
                .build();
        setup(Settings.EMPTY, null, settings, false);
        final RestHelper rh = restHelper(); //ssl resthelper

        rh.enableHTTPClientSSL = true;
        rh.trustHTTPServerCertificate = true;
        rh.sendHTTPClientCertificate = true;
        Assert.assertEquals(HttpStatus.SC_SERVICE_UNAVAILABLE, rh.executePutRequest("searchguard/config/0", "{}", encodeBasicHeader("___", "")).getStatusCode());
        Assert.assertEquals(HttpStatus.SC_SERVICE_UNAVAILABLE, rh.executePutRequest("searchguard/sg/config", "{}", encodeBasicHeader("___", "")).getStatusCode());


        rh.keystore = "kirk-keystore.jks";
        Assert.assertEquals(HttpStatus.SC_CREATED, rh.executePutRequest("searchguard/sg/config", "{}", encodeBasicHeader("___", "")).getStatusCode());

        Assert.assertFalse(rh.executeSimpleRequest("_nodes/stats?pretty").contains("\"tx_size_in_bytes\" : 0"));
        Assert.assertFalse(rh.executeSimpleRequest("_nodes/stats?pretty").contains("\"rx_count\" : 0"));
        Assert.assertFalse(rh.executeSimpleRequest("_nodes/stats?pretty").contains("\"rx_size_in_bytes\" : 0"));
        Assert.assertFalse(rh.executeSimpleRequest("_nodes/stats?pretty").contains("\"tx_count\" : 0"));

    }

    @Test
    public void testComposite() throws Exception {

        setup(Settings.EMPTY, new DynamicSgConfig().setSgConfig("sg_composite_config.yml").setSgRoles("sg_roles_composite.yml"), Settings.EMPTY, true);
        final RestHelper rh = nonSslRestHelper();

        try (TransportClient tc = getInternalTransportClient()) {
            tc.index(new IndexRequest("starfleet").type("ships").setRefreshPolicy(RefreshPolicy.IMMEDIATE).source("{\"content\":1}", XContentType.JSON)).actionGet();
            tc.index(new IndexRequest("klingonempire").type("ships").setRefreshPolicy(RefreshPolicy.IMMEDIATE).source("{\"content\":1}", XContentType.JSON)).actionGet();
            tc.index(new IndexRequest("public").type("legends").setRefreshPolicy(RefreshPolicy.IMMEDIATE).source("{\"content\":1}", XContentType.JSON)).actionGet();
        }

        String msearchBody =
                "{\"index\":\"starfleet\", \"type\":\"ships\", \"ignore_unavailable\": true}"+System.lineSeparator()+
                "{\"size\":10, \"query\":{\"bool\":{\"must\":{\"match_all\":{}}}}}"+System.lineSeparator()+
                "{\"index\":\"klingonempire\", \"type\":\"ships\", \"ignore_unavailable\": true}"+System.lineSeparator()+
                "{\"size\":10, \"query\":{\"bool\":{\"must\":{\"match_all\":{}}}}}"+System.lineSeparator()+
                "{\"index\":\"public\", \"ignore_unavailable\": true}"+System.lineSeparator()+
                "{\"size\":10, \"query\":{\"bool\":{\"must\":{\"match_all\":{}}}}}"+System.lineSeparator();


        HttpResponse resc = rh.executePostRequest("_msearch", msearchBody, encodeBasicHeader("worf", "worf"));
        Assert.assertEquals(200, resc.getStatusCode());
        Assert.assertTrue(resc.getBody(), resc.getBody().contains("\"_index\":\"klingonempire\""));
        Assert.assertTrue(resc.getBody(), resc.getBody().contains("hits"));
        Assert.assertTrue(resc.getBody(), resc.getBody().contains("no permissions for [indices:data/read/search]"));

    }

    @Test
    public void testWhoAmI() throws Exception {
        setup(Settings.EMPTY, new DynamicSgConfig().setSgInternalUsers("sg_internal_empty.yml")
                .setSgRoles("sg_roles_deny.yml"), Settings.EMPTY, true);

        try (TransportClient tc = getUserTransportClient(clusterInfo, "spock-keystore.jks", Settings.EMPTY)) {
            WhoAmIResponse wres = tc.execute(WhoAmIAction.INSTANCE, new WhoAmIRequest()).actionGet();
            System.out.println(wres);
            Assert.assertEquals(wres.toString(), "CN=spock,OU=client,O=client,L=Test,C=DE", wres.getDn());
            Assert.assertFalse(wres.toString(), wres.isAdmin());
            Assert.assertFalse(wres.toString(), wres.isAuthenticated());
            Assert.assertFalse(wres.toString(), wres.isNodeCertificateRequest());

        }

        try (TransportClient tc = getUserTransportClient(clusterInfo, "node-0-keystore.jks", Settings.EMPTY)) {
            WhoAmIResponse wres = tc.execute(WhoAmIAction.INSTANCE, new WhoAmIRequest()).actionGet();
            System.out.println(wres);
            Assert.assertEquals(wres.toString(), "CN=node-0.example.com,OU=SSL,O=Test,L=Test,C=DE", wres.getDn());
            Assert.assertFalse(wres.toString(), wres.isAdmin());
            Assert.assertFalse(wres.toString(), wres.isAuthenticated());
            Assert.assertTrue(wres.toString(), wres.isNodeCertificateRequest());

        }
    }

    @Test
    public void testNotInsecure() throws Exception {
        setup(Settings.EMPTY, new DynamicSgConfig().setSgRoles("sg_roles_deny.yml"), Settings.EMPTY, true);
        final RestHelper rh = nonSslRestHelper();

        try (TransportClient tc = getInternalTransportClient()) {
            //create indices and mapping upfront
            tc.index(new IndexRequest("test").type("type1").setRefreshPolicy(RefreshPolicy.IMMEDIATE).source("{\"field2\":\"init\"}", XContentType.JSON)).actionGet();
            tc.index(new IndexRequest("lorem").type("type1").setRefreshPolicy(RefreshPolicy.IMMEDIATE).source("{\"field2\":\"init\"}", XContentType.JSON)).actionGet();

            WhoAmIResponse wres = tc.execute(WhoAmIAction.INSTANCE, new WhoAmIRequest()).actionGet();
            System.out.println(wres);
            Assert.assertEquals("CN=kirk,OU=client,O=client,L=Test,C=DE", wres.getDn());
            Assert.assertTrue(wres.isAdmin());
            Assert.assertTrue(wres.toString(), wres.isAuthenticated());
            Assert.assertFalse(wres.toString(), wres.isNodeCertificateRequest());
        }

        HttpResponse res = rh.executePutRequest("test/_mapping/type1?pretty", "{\"properties\": {\"name\":{\"type\":\"text\"}}}", encodeBasicHeader("writer", "writer"));
        Assert.assertEquals(HttpStatus.SC_FORBIDDEN, res.getStatusCode());

        res = rh.executePostRequest("_cluster/reroute", "{}", encodeBasicHeader("writer", "writer"));
        Assert.assertEquals(HttpStatus.SC_FORBIDDEN, res.getStatusCode());

        try (TransportClient tc = getUserTransportClient(clusterInfo, "spock-keystore.jks", Settings.EMPTY)) {
            //create indices and mapping upfront
            try {
                tc.admin().indices().putMapping(new PutMappingRequest("test").type("typex").source("fieldx","type=text")).actionGet();
                Assert.fail();
            } catch (ElasticsearchSecurityException e) {
                Assert.assertTrue(e.toString(),e.getMessage().contains("no permissions for"));
            }

            try {
                tc.admin().cluster().reroute(new ClusterRerouteRequest()).actionGet();
                Assert.fail();
            } catch (ElasticsearchSecurityException e) {
                Assert.assertTrue(e.toString(),e.getMessage().contains("no permissions for [cluster:admin/reroute]"));
            }

            WhoAmIResponse wres = tc.execute(WhoAmIAction.INSTANCE, new WhoAmIRequest()).actionGet();
            Assert.assertEquals("CN=spock,OU=client,O=client,L=Test,C=DE", wres.getDn());
            Assert.assertFalse(wres.isAdmin());
            Assert.assertTrue(wres.toString(), wres.isAuthenticated());
            Assert.assertFalse(wres.toString(), wres.isNodeCertificateRequest());
        }

    }

    @Test
    public void testBulkShards() throws Exception {

        setup(Settings.EMPTY, new DynamicSgConfig().setSgRoles("sg_roles_bs.yml"), Settings.EMPTY, true);
        final RestHelper rh = nonSslRestHelper();

        try (TransportClient tc = getInternalTransportClient()) {
            //create indices and mapping upfront
            tc.index(new IndexRequest("test").type("type1").setRefreshPolicy(RefreshPolicy.IMMEDIATE).source("{\"field2\":\"init\"}", XContentType.JSON)).actionGet();
            tc.index(new IndexRequest("lorem").type("type1").setRefreshPolicy(RefreshPolicy.IMMEDIATE).source("{\"field2\":\"init\"}", XContentType.JSON)).actionGet();
        }

        String bulkBody =
        "{ \"index\" : { \"_index\" : \"test\", \"_type\" : \"type1\", \"_id\" : \"1\" } }"+System.lineSeparator()+
        "{ \"field2\" : \"value1\" }" +System.lineSeparator()+
        "{ \"index\" : { \"_index\" : \"test\", \"_type\" : \"type1\", \"_id\" : \"2\" } }"+System.lineSeparator()+
        "{ \"field2\" : \"value2\" }"+System.lineSeparator()+
        "{ \"index\" : { \"_index\" : \"test\", \"_type\" : \"type1\", \"_id\" : \"3\" } }"+System.lineSeparator()+
        "{ \"field2\" : \"value2\" }"+System.lineSeparator()+
        "{ \"index\" : { \"_index\" : \"test\", \"_type\" : \"type1\", \"_id\" : \"4\" } }"+System.lineSeparator()+
        "{ \"field2\" : \"value2\" }"+System.lineSeparator()+
        "{ \"index\" : { \"_index\" : \"test\", \"_type\" : \"type1\", \"_id\" : \"5\" } }"+System.lineSeparator()+
        "{ \"field2\" : \"value2\" }"+System.lineSeparator()+
        "{ \"index\" : { \"_index\" : \"lorem\", \"_type\" : \"type1\", \"_id\" : \"1\" } }"+System.lineSeparator()+
        "{ \"field2\" : \"value2\" }"+System.lineSeparator()+
        "{ \"index\" : { \"_index\" : \"lorem\", \"_type\" : \"type1\", \"_id\" : \"2\" } }"+System.lineSeparator()+
        "{ \"field2\" : \"value2\" }"+System.lineSeparator()+
        "{ \"index\" : { \"_index\" : \"lorem\", \"_type\" : \"type1\", \"_id\" : \"3\" } }"+System.lineSeparator()+
        "{ \"field2\" : \"value2\" }"+System.lineSeparator()+
        "{ \"index\" : { \"_index\" : \"lorem\", \"_type\" : \"type1\", \"_id\" : \"4\" } }"+System.lineSeparator()+
        "{ \"field2\" : \"value2\" }"+System.lineSeparator()+
        "{ \"index\" : { \"_index\" : \"lorem\", \"_type\" : \"type1\", \"_id\" : \"5\" } }"+System.lineSeparator()+
        "{ \"field2\" : \"value2\" }"+System.lineSeparator()+
        "{ \"delete\" : { \"_index\" : \"lorem\", \"_type\" : \"type1\", \"_id\" : \"5\" } }"+System.lineSeparator();

        System.out.println("############ _bulk");
        HttpResponse res = rh.executePostRequest("_bulk?refresh=true&pretty=true", bulkBody, encodeBasicHeader("worf", "worf"));
        System.out.println(res.getBody());
        Assert.assertEquals(HttpStatus.SC_OK, res.getStatusCode());
        Assert.assertTrue(res.getBody().contains("\"errors\" : true")); //lorem index only has indices:data/write/index perms
        Assert.assertTrue(res.getBody().contains("\"status\" : 201"));
        Assert.assertTrue(res.getBody().contains("no permissions for"));

        System.out.println("############ check shards");
        System.out.println(rh.executeGetRequest("_cat/shards?v", encodeBasicHeader("nagilum", "nagilum")));


    }

    @Test
    public void testConfigHotReload() throws Exception {

        setup();
        RestHelper rh = nonSslRestHelper();
        Header spock = encodeBasicHeader("spock", "spock");

        for (Iterator<TransportAddress> iterator = clusterInfo.httpAdresses.iterator(); iterator.hasNext();) {
            TransportAddress TransportAddress = iterator.next();
            HttpResponse res = rh.executeRequest(new HttpGet("http://"+TransportAddress.getAddress()+":"+TransportAddress.getPort() + "/" + "_searchguard/authinfo?pretty=true"), spock);
            Assert.assertTrue(res.getBody().contains("spock"));
            Assert.assertFalse(res.getBody().contains("additionalrole"));
            Assert.assertTrue(res.getBody().contains("vulcan"));
        }

        try (TransportClient tc = getInternalTransportClient()) {
            Assert.assertEquals(3, tc.admin().cluster().nodesInfo(new NodesInfoRequest()).actionGet().getNodes().size());
            tc.index(new IndexRequest("searchguard").type("sg").setRefreshPolicy(RefreshPolicy.IMMEDIATE).id("internalusers").source("internalusers", FileHelper.readYamlContent("sg_internal_users_spock_add_roles.yml"))).actionGet();
            ConfigUpdateResponse cur = tc.execute(ConfigUpdateAction.INSTANCE, new ConfigUpdateRequest(new String[]{"config","roles","rolesmapping","internalusers","actiongroups"})).actionGet();
            Assert.assertEquals(3, cur.getNodes().size());
        }

        for (Iterator<TransportAddress> iterator = clusterInfo.httpAdresses.iterator(); iterator.hasNext();) {
            TransportAddress TransportAddress = iterator.next();
            log.debug("http://"+TransportAddress.getAddress()+":"+TransportAddress.getPort());
            HttpResponse res = rh.executeRequest(new HttpGet("http://"+TransportAddress.getAddress()+":"+TransportAddress.getPort() + "/" + "_searchguard/authinfo?pretty=true"), spock);
            Assert.assertTrue(res.getBody().contains("spock"));
            Assert.assertTrue(res.getBody().contains("additionalrole1"));
            Assert.assertTrue(res.getBody().contains("additionalrole2"));
            Assert.assertFalse(res.getBody().contains("starfleet"));
        }

        try (TransportClient tc = getInternalTransportClient()) {
            Assert.assertEquals(3, tc.admin().cluster().nodesInfo(new NodesInfoRequest()).actionGet().getNodes().size());
            tc.index(new IndexRequest("searchguard").type("sg").setRefreshPolicy(RefreshPolicy.IMMEDIATE).id("config").source("config", FileHelper.readYamlContent("sg_config_anon.yml"))).actionGet();
            ConfigUpdateResponse cur = tc.execute(ConfigUpdateAction.INSTANCE, new ConfigUpdateRequest(new String[]{"config"})).actionGet();
            Assert.assertEquals(3, cur.getNodes().size());
        }

        for (Iterator<TransportAddress> iterator = clusterInfo.httpAdresses.iterator(); iterator.hasNext();) {
            TransportAddress TransportAddress = iterator.next();
            HttpResponse res = rh.executeRequest(new HttpGet("http://"+TransportAddress.getAddress()+":"+TransportAddress.getPort() + "/" + "_searchguard/authinfo?pretty=true"));
            log.debug(res.getBody());
            Assert.assertTrue(res.getBody().contains("sg_role_host1"));
            Assert.assertTrue(res.getBody().contains("sg_anonymous"));
            Assert.assertTrue(res.getBody().contains("name=sg_anonymous"));
            Assert.assertTrue(res.getBody().contains("roles=[sg_anonymous_backendrole]"));
            Assert.assertEquals(200, res.getStatusCode());
        }
    }

    @Test
    public void testCreateIndex() throws Exception {

        setup();
        RestHelper rh = nonSslRestHelper();

        HttpResponse res;
        Assert.assertEquals("Unable to create index 'nag'", HttpStatus.SC_OK, rh.executePutRequest("nag1", null, encodeBasicHeader("nagilum", "nagilum")).getStatusCode());
        Assert.assertEquals("Unable to create index 'starfleet_library'", HttpStatus.SC_OK, rh.executePutRequest("starfleet_library", null, encodeBasicHeader("nagilum", "nagilum")).getStatusCode());

        clusterHelper.waitForCluster(ClusterHealthStatus.GREEN, TimeValue.timeValueSeconds(10), clusterInfo.numNodes);

        Assert.assertEquals("Unable to close index 'starfleet_library'", HttpStatus.SC_OK, rh.executePostRequest("starfleet_library/_close", null, encodeBasicHeader("nagilum", "nagilum")).getStatusCode());

        Assert.assertEquals("Unable to open index 'starfleet_library'", HttpStatus.SC_OK, (res = rh.executePostRequest("starfleet_library/_open", null, encodeBasicHeader("nagilum", "nagilum"))).getStatusCode());
        Assert.assertTrue("open index 'starfleet_library' not acknowledged", res.getBody().contains("acknowledged"));
        Assert.assertFalse("open index 'starfleet_library' not acknowledged", res.getBody().contains("false"));

        clusterHelper.waitForCluster(ClusterHealthStatus.GREEN, TimeValue.timeValueSeconds(10), clusterInfo.numNodes);

        Assert.assertEquals(HttpStatus.SC_FORBIDDEN, rh.executePutRequest("public", null, encodeBasicHeader("spock", "spock")).getStatusCode());


    }

    @Test
    public void testCustomInterclusterRequestEvaluator() throws Exception {

        final Settings settings = Settings.builder()
                .put(ConfigConstants.SG_INTERCLUSTER_REQUEST_EVALUATOR_CLASS, "com.floragunn.searchguard.AlwaysFalseInterClusterRequestEvaluator")
                .build();
        setup(Settings.EMPTY, null, settings, false,ClusterConfiguration.DEFAULT ,5,1);
        Assert.assertEquals(1, clusterHelper.nodeClient().admin().cluster().health(new ClusterHealthRequest().waitForGreenStatus()).actionGet().getNumberOfNodes());
        Assert.assertEquals(ClusterHealthStatus.GREEN, clusterHelper.nodeClient().admin().cluster().health(new ClusterHealthRequest().waitForGreenStatus()).actionGet().getStatus());
    }

    @Test
    public void testDefaultConfig() throws Exception {

        System.setProperty("sg.default_init.dir", new File("./sgconfig").getAbsolutePath());
        final Settings settings = Settings.builder()
                .put(ConfigConstants.SEARCHGUARD_ALLOW_DEFAULT_INIT_SGINDEX, true)
                .build();
        setup(Settings.EMPTY, null, settings, false);
        RestHelper rh = nonSslRestHelper();
        Thread.sleep(10000);

        Assert.assertEquals(HttpStatus.SC_OK, rh.executeGetRequest("", encodeBasicHeader("admin", "admin")).getStatusCode());
    }

    @Test
    public void testDisabled() throws Exception {

        final Settings settings = Settings.builder().put("searchguard.disabled", true).build();

        setup(Settings.EMPTY, null, settings, false);
        RestHelper rh = nonSslRestHelper();

        HttpResponse resc = rh.executeGetRequest("_search");
        Assert.assertEquals(200, resc.getStatusCode());
        Assert.assertTrue(resc.getBody(), resc.getBody().contains("hits"));
    }

    @Test
    public void testDiscoveryWithoutInitialization() throws Exception {
        setup(Settings.EMPTY, null, Settings.EMPTY, false);
        Assert.assertEquals(3, clusterHelper.nodeClient().admin().cluster().health(new ClusterHealthRequest().waitForGreenStatus()).actionGet().getNumberOfNodes());
        Assert.assertEquals(ClusterHealthStatus.GREEN, clusterHelper.nodeClient().admin().cluster().health(new ClusterHealthRequest().waitForGreenStatus()).actionGet().getStatus());
    }

    @Test
    public void testDnParsingCertAuth() throws Exception {
        Settings settings = Settings.builder()
                .put("username_attribute", "cn")
                .put("roles_attribute", "l")
                .build();
        HTTPClientCertAuthenticator auth = new HTTPClientCertAuthenticator(settings, null);
        Assert.assertEquals("abc", auth.extractCredentials(null, newThreadContext("cn=abc,cn=xxx,l=ert,st=zui,c=qwe")).getUsername());
        Assert.assertEquals("abc", auth.extractCredentials(null, newThreadContext("cn=abc,l=ert,st=zui,c=qwe")).getUsername());
        Assert.assertEquals("abc", auth.extractCredentials(null, newThreadContext("CN=abc,L=ert,st=zui,c=qwe")).getUsername());
        Assert.assertEquals("abc", auth.extractCredentials(null, newThreadContext("l=ert,cn=abc,st=zui,c=qwe")).getUsername());
        Assert.assertNull(auth.extractCredentials(null, newThreadContext("L=ert,CN=abc,c,st=zui,c=qwe")));
        Assert.assertEquals("abc", auth.extractCredentials(null, newThreadContext("l=ert,st=zui,c=qwe,cn=abc")).getUsername());
        Assert.assertEquals("abc", auth.extractCredentials(null, newThreadContext("L=ert,st=zui,c=qwe,CN=abc")).getUsername());
        Assert.assertEquals("L=ert,st=zui,c=qwe", auth.extractCredentials(null, newThreadContext("L=ert,st=zui,c=qwe")).getUsername());
        Assert.assertArrayEquals(new String[] {"ert"}, auth.extractCredentials(null, newThreadContext("cn=abc,l=ert,st=zui,c=qwe")).getBackendRoles().toArray(new String[0]));
        Assert.assertArrayEquals(new String[] {"bleh", "ert"}, new TreeSet<>(auth.extractCredentials(null, newThreadContext("cn=abc,l=ert,L=bleh,st=zui,c=qwe")).getBackendRoles()).toArray(new String[0]));

        settings = Settings.builder()
                .build();
        auth = new HTTPClientCertAuthenticator(settings, null);
        Assert.assertEquals("cn=abc,l=ert,st=zui,c=qwe", auth.extractCredentials(null, newThreadContext("cn=abc,l=ert,st=zui,c=qwe")).getUsername());
    }

    private ThreadContext newThreadContext(String sslPrincipal) {
        ThreadContext threadContext = new ThreadContext(Settings.EMPTY);
        threadContext.putTransient(ConfigConstants.SG_SSL_PRINCIPAL, sslPrincipal);
        return threadContext;
    }

    @Test
    public void testDNSpecials() throws Exception {

        final Settings settings = Settings.builder()
                .put(SSLConfigConstants.SEARCHGUARD_SSL_TRANSPORT_KEYSTORE_FILEPATH, FileHelper.getAbsoluteFilePathFromClassPath("node-untspec5-keystore.jks"))
                .put(SSLConfigConstants.SEARCHGUARD_SSL_TRANSPORT_KEYSTORE_ALIAS, "node-untspec5")
                .putList("searchguard.nodes_dn", "EMAILADDRESS=unt@tst.com,CN=node-untspec5.example.com,OU=SSL,O=Te\\, st,L=Test,C=DE")
                .putList("searchguard.authcz.admin_dn", "EMAILADDRESS=abc@xyz.com,CN=unittestspecial1, OU=client, O=cli\\, ent, L=Test, C=DE")
                .put("searchguard.cert.oid","1.2.3.4.5.6")
                .build();


        Settings tcSettings = Settings.builder()
                .put("searchguard.ssl.transport.keystore_filepath", FileHelper.getAbsoluteFilePathFromClassPath("unittestspecial1-keystore.jks"))
                .build();

        setup(tcSettings, new DynamicSgConfig(), settings, true);
        RestHelper rh = nonSslRestHelper();

        Assert.assertEquals(HttpStatus.SC_UNAUTHORIZED, rh.executeGetRequest("").getStatusCode());
        Assert.assertEquals(HttpStatus.SC_OK, rh.executeGetRequest("", encodeBasicHeader("worf", "worf")).getStatusCode());

    }

    @Test
    public void testDNSpecials1() throws Exception {

        final Settings settings = Settings.builder()
                .put(SSLConfigConstants.SEARCHGUARD_SSL_TRANSPORT_KEYSTORE_FILEPATH, FileHelper.getAbsoluteFilePathFromClassPath("node-untspec6-keystore.jks"))
                .put(SSLConfigConstants.SEARCHGUARD_SSL_TRANSPORT_KEYSTORE_ALIAS, "node-untspec6")
                .putList("searchguard.nodes_dn", "EMAILADDRESS=unt@tst.com,CN=node-untspec6.example.com,OU=SSL,O=Te\\, st,L=Test,C=DE")
                .putList("searchguard.authcz.admin_dn", "EMAILADDREss=abc@xyz.com,CN=unittestspecial2, oU=Client, O=cli\\, ent, L=Test, C=DE")
                .put("searchguard.cert.oid","1.2.3.4.5.6")
                .build();


        Settings tcSettings = Settings.builder()
                .put("searchguard.ssl.transport.keystore_filepath", FileHelper.getAbsoluteFilePathFromClassPath("unittestspecial2-keystore.jks"))
                .build();

        setup(tcSettings, new DynamicSgConfig(), settings, true);
        RestHelper rh = nonSslRestHelper();

        Assert.assertEquals(HttpStatus.SC_UNAUTHORIZED, rh.executeGetRequest("").getStatusCode());
        Assert.assertEquals(HttpStatus.SC_OK, rh.executeGetRequest("", encodeBasicHeader("worf", "worf")).getStatusCode());
    }

    @Test
    public void testEnsureOpenSSLAvailability() {
        Assume.assumeTrue(allowOpenSSL);
        Assert.assertTrue(String.valueOf(OpenSsl.unavailabilityCause()), OpenSsl.isAvailable());
    }

    @Test
    public void testFilteredAlias() throws Exception {

        setup();

        try (TransportClient tc = getInternalTransportClient()) {

            tc.index(new IndexRequest("theindex").type("type1").setRefreshPolicy(RefreshPolicy.IMMEDIATE).source("{\"content\":1}", XContentType.JSON)).actionGet();
            tc.index(new IndexRequest("otherindex").type("type1").setRefreshPolicy(RefreshPolicy.IMMEDIATE).source("{\"content\":1}", XContentType.JSON)).actionGet();
            tc.admin().indices().aliases(new IndicesAliasesRequest().addAliasAction(AliasActions.add().alias("alias1").filter(QueryBuilders.termQuery("_type", "type1")).index("theindex"))).actionGet();
            tc.admin().indices().aliases(new IndicesAliasesRequest().addAliasAction(AliasActions.add().alias("alias2").filter(QueryBuilders.termQuery("_type", "type2")).index("theindex"))).actionGet();
            tc.admin().indices().aliases(new IndicesAliasesRequest().addAliasAction(AliasActions.add().alias("alias3").filter(QueryBuilders.termQuery("_type", "type2")).index("otherindex"))).actionGet();
        }


        RestHelper rh = nonSslRestHelper();

        //sg_user1 -> worf
        //sg_user2 -> picard

        HttpResponse resc = rh.executeGetRequest("alias*/_search", encodeBasicHeader("worf", "worf"));
        Assert.assertEquals(HttpStatus.SC_FORBIDDEN, resc.getStatusCode());

        resc =  rh.executeGetRequest("theindex/_search", encodeBasicHeader("nagilum", "nagilum"));
        Assert.assertEquals(HttpStatus.SC_FORBIDDEN, resc.getStatusCode());

        resc =  rh.executeGetRequest("alias3/_search", encodeBasicHeader("nagilum", "nagilum"));
        Assert.assertEquals(HttpStatus.SC_OK, resc.getStatusCode());

        resc =  rh.executeGetRequest("_cat/indices", encodeBasicHeader("nagilum", "nagilum"));
        Assert.assertEquals(HttpStatus.SC_OK, resc.getStatusCode());

    }

    @Test
    public void testHTTPSCompressionEnabled() throws Exception {
        final Settings settings = Settings.builder()
                .put("searchguard.ssl.http.enabled",true)
                .put("searchguard.ssl.http.keystore_filepath", FileHelper.getAbsoluteFilePathFromClassPath("node-0-keystore.jks"))
                .put("searchguard.ssl.http.truststore_filepath", FileHelper.getAbsoluteFilePathFromClassPath("truststore.jks"))
                .put("http.compression",true)
                .build();
        setup(Settings.EMPTY, new DynamicSgConfig(), settings, true);
        final RestHelper rh = restHelper(); //ssl resthelper

        HttpResponse res = rh.executeGetRequest("_searchguard/sslinfo", encodeBasicHeader("nagilum", "nagilum"));
        Assert.assertEquals(HttpStatus.SC_OK, res.getStatusCode());
        System.out.println(res);
        assertContains(res, "*ssl_protocol\":\"TLSv1.2*");
        res = rh.executeGetRequest("_nodes", encodeBasicHeader("nagilum", "nagilum"));
        Assert.assertEquals(HttpStatus.SC_OK, res.getStatusCode());
        System.out.println(res);
        assertNotContains(res, "*\"compression\":\"false\"*");
        assertContains(res, "*\"compression\":\"true\"*");
    }

    @Test
    public void testHTTPSCompression() throws Exception {
        final Settings settings = Settings.builder()
                .put("searchguard.ssl.http.enabled",true)
                .put("searchguard.ssl.http.keystore_filepath", FileHelper.getAbsoluteFilePathFromClassPath("node-0-keystore.jks"))
                .put("searchguard.ssl.http.truststore_filepath", FileHelper.getAbsoluteFilePathFromClassPath("truststore.jks"))
                .build();
        setup(Settings.EMPTY, new DynamicSgConfig(), settings, true);
        final RestHelper rh = restHelper(); //ssl resthelper

        HttpResponse res = rh.executeGetRequest("_searchguard/sslinfo", encodeBasicHeader("nagilum", "nagilum"));
        Assert.assertEquals(HttpStatus.SC_OK, res.getStatusCode());
        System.out.println(res);
        assertContains(res, "*ssl_protocol\":\"TLSv1.2*");
        res = rh.executeGetRequest("_nodes", encodeBasicHeader("nagilum", "nagilum"));
        Assert.assertEquals(HttpStatus.SC_OK, res.getStatusCode());
        System.out.println(res);
        assertContains(res, "*\"compression\":\"false\"*");
        assertNotContains(res, "*\"compression\":\"true\"*");
    }

    @Test
    public void testHTTPAnon() throws Exception {

            setup(Settings.EMPTY, new DynamicSgConfig().setSgConfig("sg_config_anon.yml"), Settings.EMPTY, true);

            RestHelper rh = nonSslRestHelper();

            Assert.assertEquals(HttpStatus.SC_OK, rh.executeGetRequest("").getStatusCode());
            Assert.assertEquals(HttpStatus.SC_UNAUTHORIZED, rh.executeGetRequest("", encodeBasicHeader("worf", "wrong")).getStatusCode());
            Assert.assertEquals(HttpStatus.SC_OK, rh.executeGetRequest("", encodeBasicHeader("nagilum", "nagilum")).getStatusCode());

            HttpResponse resc = rh.executeGetRequest("_searchguard/authinfo");
            System.out.println(resc.getBody());
            Assert.assertTrue(resc.getBody().contains("sg_anonymous"));
            Assert.assertEquals(HttpStatus.SC_OK, resc.getStatusCode());

            resc = rh.executeGetRequest("_searchguard/authinfo?pretty=true");
            System.out.println(resc.getBody());
            Assert.assertTrue(resc.getBody().contains("\"remote_address\" : \"")); //check pretty print
            Assert.assertEquals(HttpStatus.SC_OK, resc.getStatusCode());

            resc = rh.executeGetRequest("_searchguard/authinfo", encodeBasicHeader("nagilum", "nagilum"));
            System.out.println(resc.getBody());
            Assert.assertTrue(resc.getBody().contains("nagilum"));
            Assert.assertFalse(resc.getBody().contains("sg_anonymous"));
            Assert.assertEquals(HttpStatus.SC_OK, resc.getStatusCode());

            try (TransportClient tc = getInternalTransportClient()) {
                tc.index(new IndexRequest("searchguard").type("sg").id("config").setRefreshPolicy(RefreshPolicy.IMMEDIATE).source("config", FileHelper.readYamlContent("sg_config.yml"))).actionGet();
                tc.index(new IndexRequest("searchguard").type("sg").setRefreshPolicy(RefreshPolicy.IMMEDIATE).id("internalusers").source("internalusers", FileHelper.readYamlContent("sg_internal_users.yml"))).actionGet();
                ConfigUpdateResponse cur = tc.execute(ConfigUpdateAction.INSTANCE, new ConfigUpdateRequest(new String[]{"config","roles","rolesmapping","internalusers","actiongroups"})).actionGet();
                Assert.assertEquals(3, cur.getNodes().size());
             }


            Assert.assertEquals(HttpStatus.SC_UNAUTHORIZED, rh.executeGetRequest("").getStatusCode());
            Assert.assertEquals(HttpStatus.SC_UNAUTHORIZED, rh.executeGetRequest("_searchguard/authinfo").getStatusCode());
            Assert.assertEquals(HttpStatus.SC_UNAUTHORIZED, rh.executeGetRequest("", encodeBasicHeader("worf", "wrong")).getStatusCode());
            Assert.assertEquals(HttpStatus.SC_OK, rh.executeGetRequest("", encodeBasicHeader("nagilum", "nagilum")).getStatusCode());
    }

    @Test
    public void testHTTPClientCert() throws Exception {
        final Settings settings = Settings.builder()
                .put("searchguard.ssl.http.clientauth_mode","REQUIRE")
                .put("searchguard.ssl.http.enabled",true)
                .put("searchguard.ssl.http.keystore_filepath", FileHelper.getAbsoluteFilePathFromClassPath("node-0-keystore.jks"))
                .put("searchguard.ssl.http.truststore_filepath", FileHelper.getAbsoluteFilePathFromClassPath("truststore.jks"))
                .putList(SSLConfigConstants.SEARCHGUARD_SSL_HTTP_ENABLED_PROTOCOLS, "TLSv1.1","TLSv1.2")
                .putList(SSLConfigConstants.SEARCHGUARD_SSL_HTTP_ENABLED_CIPHERS, "TLS_ECDHE_RSA_WITH_AES_128_CBC_SHA256")
                .putList(SSLConfigConstants.SEARCHGUARD_SSL_TRANSPORT_ENABLED_PROTOCOLS, "TLSv1.1","TLSv1.2")
                .putList(SSLConfigConstants.SEARCHGUARD_SSL_TRANSPORT_ENABLED_CIPHERS, "TLS_ECDHE_RSA_WITH_AES_128_CBC_SHA256")
                .build();

        setup(Settings.EMPTY, new DynamicSgConfig().setSgConfig("sg_config_clientcert.yml"), settings, true);

        try (TransportClient tc = getInternalTransportClient()) {

            tc.index(new IndexRequest("vulcangov").type("type").setRefreshPolicy(RefreshPolicy.IMMEDIATE).source("{\"content\":1}", XContentType.JSON)).actionGet();

            ConfigUpdateResponse cur = tc.execute(ConfigUpdateAction.INSTANCE, new ConfigUpdateRequest(new String[]{"config","roles","rolesmapping","internalusers","actiongroups"})).actionGet();
            Assert.assertEquals(3, cur.getNodes().size());
        }

        RestHelper rh = restHelper();

        rh.enableHTTPClientSSL = true;
        rh.trustHTTPServerCertificate = true;
        rh.sendHTTPClientCertificate = true;
        rh.keystore = "spock-keystore.jks";
        Assert.assertEquals(HttpStatus.SC_OK, rh.executeGetRequest("_search").getStatusCode());
        Assert.assertEquals(HttpStatus.SC_FORBIDDEN, rh.executePutRequest("searchguard/sg/x", "{}").getStatusCode());

        rh.keystore = "kirk-keystore.jks";
        Assert.assertEquals(HttpStatus.SC_CREATED, rh.executePutRequest("searchguard/sg/y", "{}").getStatusCode());
        HttpResponse res;
        Assert.assertEquals(HttpStatus.SC_OK, (res = rh.executeGetRequest("_searchguard/authinfo")).getStatusCode());
        System.out.println(res.getBody());
    }

    @Test
    public void testHTTPPlaintextErrMsg() throws Exception {

        try {
            final Settings settings = Settings.builder()
                    .put("searchguard.ssl.http.keystore_filepath", FileHelper.getAbsoluteFilePathFromClassPath("node-0-keystore.jks"))
                    .put("searchguard.ssl.http.truststore_filepath", FileHelper.getAbsoluteFilePathFromClassPath("truststore.jks"))
                    .put("searchguard.ssl.http.enabled", true)
                    .build();
            setup(settings);
            RestHelper rh = nonSslRestHelper();
            rh.executeGetRequest("", encodeBasicHeader("worf", "worf"));
            Assert.fail();
        } catch (Exception e) {
            String log = FileUtils.readFileToString(new File("unittest.log"), StandardCharsets.UTF_8);
            Assert.assertTrue(log.contains("speaks http plaintext instead of ssl, will close the channel"));
        }

      }

    @Test
    public void testHTTPProxy() throws Exception {
        setup(Settings.EMPTY, new DynamicSgConfig().setSgConfig("sg_config_proxy.yml"), Settings.EMPTY, true);
        RestHelper rh = nonSslRestHelper();

        Assert.assertEquals(HttpStatus.SC_UNAUTHORIZED, rh.executeGetRequest("").getStatusCode());
        Assert.assertEquals(HttpStatus.SC_OK, rh.executeGetRequest("", encodeBasicHeader("nagilum", "nagilum")).getStatusCode());
        Assert.assertEquals(HttpStatus.SC_OK, rh.executeGetRequest("", new BasicHeader("x-forwarded-for", "localhost,192.168.0.1,10.0.0.2"),new BasicHeader("x-proxy-user", "scotty"), encodeBasicHeader("nagilum-wrong", "nagilum-wrong")).getStatusCode());
        Assert.assertEquals(HttpStatus.SC_OK, rh.executeGetRequest("", new BasicHeader("x-forwarded-for", "localhost,192.168.0.1,10.0.0.2"),new BasicHeader("x-proxy-user-wrong", "scotty"), encodeBasicHeader("nagilum", "nagilum")).getStatusCode());
        Assert.assertEquals(HttpStatus.SC_INTERNAL_SERVER_ERROR, rh.executeGetRequest("", new BasicHeader("x-forwarded-for", "a"),new BasicHeader("x-proxy-user", "scotty"), encodeBasicHeader("nagilum-wrong", "nagilum-wrong")).getStatusCode());
        Assert.assertEquals(HttpStatus.SC_INTERNAL_SERVER_ERROR, rh.executeGetRequest("", new BasicHeader("x-forwarded-for", "a,b,c"),new BasicHeader("x-proxy-user", "scotty")).getStatusCode());
        Assert.assertEquals(HttpStatus.SC_OK, rh.executeGetRequest("", new BasicHeader("x-forwarded-for", "localhost,192.168.0.1,10.0.0.2"),new BasicHeader("x-proxy-user", "scotty")).getStatusCode());
        Assert.assertEquals(HttpStatus.SC_OK, rh.executeGetRequest("", new BasicHeader("x-forwarded-for", "localhost,192.168.0.1,10.0.0.2"),new BasicHeader("X-Proxy-User", "scotty")).getStatusCode());
        Assert.assertEquals(HttpStatus.SC_OK, rh.executeGetRequest("", new BasicHeader("x-forwarded-for", "localhost,192.168.0.1,10.0.0.2"),new BasicHeader("x-proxy-user", "scotty"),new BasicHeader("x-proxy-roles", "starfleet,engineer")).getStatusCode());

    }

    @Test
    public void testIndexTypeEvaluation() throws Exception {

        setup();

        try (TransportClient tc = getInternalTransportClient()) {
            tc.index(new IndexRequest("foo1").type("bar").id("1").setRefreshPolicy(RefreshPolicy.IMMEDIATE).source("{\"content\":1}", XContentType.JSON)).actionGet();
            tc.index(new IndexRequest("foo2").type("bar").id("2").setRefreshPolicy(RefreshPolicy.IMMEDIATE).source("{\"content\":2}", XContentType.JSON)).actionGet();
            tc.index(new IndexRequest("foo").type("baz").id("3").setRefreshPolicy(RefreshPolicy.IMMEDIATE).source("{\"content\":3}", XContentType.JSON)).actionGet();
            tc.index(new IndexRequest("fooba").type("z").id("4").setRefreshPolicy(RefreshPolicy.IMMEDIATE).source("{\"content\":4}", XContentType.JSON)).actionGet();

            try {
                tc.index(new IndexRequest("x#a").type("xxx").id("4a").setRefreshPolicy(RefreshPolicy.IMMEDIATE).source("{\"content\":4}", XContentType.JSON)).actionGet();
                Assert.fail("Indexname can contain #");
            } catch (InvalidIndexNameException e) {
                //expected
            }


            try {
                tc.index(new IndexRequest("xa").type("x#a").id("4a").setRefreshPolicy(RefreshPolicy.IMMEDIATE).source("{\"content\":4}", XContentType.JSON)).actionGet();
                Assert.fail("Typename can contain #");
            } catch (InvalidTypeNameException e) {
                //expected
            }
        }

        RestHelper rh = nonSslRestHelper();

        HttpResponse  resc = rh.executeGetRequest("/foo1/bar/_search?pretty", encodeBasicHeader("baz", "worf"));
        Assert.assertEquals(HttpStatus.SC_OK, resc.getStatusCode());
        Assert.assertTrue(resc.getBody().contains("\"content\" : 1"));

        resc = rh.executeGetRequest("/foo2/bar/_search?pretty", encodeBasicHeader("baz", "worf"));
        Assert.assertEquals(HttpStatus.SC_OK, resc.getStatusCode());
        Assert.assertTrue(resc.getBody().contains("\"content\" : 2"));

        resc = rh.executeGetRequest("/foo/baz/_search?pretty", encodeBasicHeader("baz", "worf"));
        Assert.assertEquals(HttpStatus.SC_OK, resc.getStatusCode());
        Assert.assertTrue(resc.getBody().contains("\"content\" : 3"));

        resc = rh.executeGetRequest("/fooba/z/_search?pretty", encodeBasicHeader("baz", "worf"));
        Assert.assertEquals(HttpStatus.SC_FORBIDDEN, resc.getStatusCode());

        resc = rh.executeGetRequest("/foo1/bar/1?pretty", encodeBasicHeader("baz", "worf"));
        Assert.assertEquals(HttpStatus.SC_OK, resc.getStatusCode());
        Assert.assertTrue(resc.getBody().contains("\"found\" : true"));
        Assert.assertTrue(resc.getBody().contains("\"content\" : 1"));

        resc = rh.executeGetRequest("/foo2/bar/2?pretty", encodeBasicHeader("baz", "worf"));
        Assert.assertEquals(HttpStatus.SC_OK, resc.getStatusCode());
        Assert.assertTrue(resc.getBody().contains("\"content\" : 2"));
        Assert.assertTrue(resc.getBody().contains("\"found\" : true"));

        resc = rh.executeGetRequest("/foo/baz/3?pretty", encodeBasicHeader("baz", "worf"));
        Assert.assertEquals(HttpStatus.SC_OK, resc.getStatusCode());
        Assert.assertTrue(resc.getBody().contains("\"content\" : 3"));
        Assert.assertTrue(resc.getBody().contains("\"found\" : true"));

        resc = rh.executeGetRequest("/fooba/z/4?pretty", encodeBasicHeader("baz", "worf"));
        Assert.assertEquals(HttpStatus.SC_FORBIDDEN, resc.getStatusCode());

        resc = rh.executeGetRequest("/foo*/_search?pretty", encodeBasicHeader("baz", "worf"));
        Assert.assertEquals(HttpStatus.SC_FORBIDDEN, resc.getStatusCode());

        resc = rh.executeGetRequest("/foo*,-fooba/bar/_search?pretty", encodeBasicHeader("baz", "worf"));
        Assert.assertEquals(200, resc.getStatusCode());
        Assert.assertTrue(resc.getBody().contains("\"content\" : 1"));
        Assert.assertTrue(resc.getBody().contains("\"content\" : 2"));
    }

    @Test
    public void testIndices() throws Exception {

        setup();

        try (TransportClient tc = getInternalTransportClient()) {
            tc.index(new IndexRequest("nopermindex").type("logs").setRefreshPolicy(RefreshPolicy.IMMEDIATE).source("{\"content\":1}", XContentType.JSON)).actionGet();

            tc.index(new IndexRequest("logstash-1").type("logs").setRefreshPolicy(RefreshPolicy.IMMEDIATE).source("{\"content\":1}", XContentType.JSON)).actionGet();
            tc.index(new IndexRequest("logstash-2").type("logs").setRefreshPolicy(RefreshPolicy.IMMEDIATE).source("{\"content\":1}", XContentType.JSON)).actionGet();
            tc.index(new IndexRequest("logstash-3").type("logs").setRefreshPolicy(RefreshPolicy.IMMEDIATE).source("{\"content\":1}", XContentType.JSON)).actionGet();
            tc.index(new IndexRequest("logstash-4").type("logs").setRefreshPolicy(RefreshPolicy.IMMEDIATE).source("{\"content\":1}", XContentType.JSON)).actionGet();

            String date = new SimpleDateFormat("YYYY.MM.dd").format(new Date());
            tc.index(new IndexRequest("logstash-"+date).type("logs").setRefreshPolicy(RefreshPolicy.IMMEDIATE).source("{\"content\":1}", XContentType.JSON)).actionGet();
        }

        RestHelper rh = nonSslRestHelper();

        HttpResponse res = null;
        Assert.assertEquals(HttpStatus.SC_OK, (res = rh.executeGetRequest("/logstash-1/_search", encodeBasicHeader("logstash", "nagilum"))).getStatusCode());

        //nonexistent index with permissions
        Assert.assertEquals(HttpStatus.SC_NOT_FOUND, (res = rh.executeGetRequest("/logstash-nonex/_search", encodeBasicHeader("logstash", "nagilum"))).getStatusCode());

        //existent index without permissions
        Assert.assertEquals(HttpStatus.SC_FORBIDDEN, (res = rh.executeGetRequest("/nopermindex/_search", encodeBasicHeader("logstash", "nagilum"))).getStatusCode());

        //nonexistent index without permissions
        Assert.assertEquals(HttpStatus.SC_FORBIDDEN, (res = rh.executeGetRequest("/does-not-exist-and-no-perm/_search", encodeBasicHeader("logstash", "nagilum"))).getStatusCode());

        //existent index with permissions
        Assert.assertEquals(HttpStatus.SC_OK, (res = rh.executeGetRequest("/logstash-1/_search", encodeBasicHeader("logstash", "nagilum"))).getStatusCode());

        //nonexistent index with failed login
        Assert.assertEquals(HttpStatus.SC_UNAUTHORIZED, (res = rh.executeGetRequest("/logstash-nonex/_search", encodeBasicHeader("nouser", "nosuer"))).getStatusCode());

        //nonexistent index with no login
        Assert.assertEquals(HttpStatus.SC_UNAUTHORIZED, (res = rh.executeGetRequest("/logstash-nonex/_search")).getStatusCode());

        Assert.assertEquals(HttpStatus.SC_FORBIDDEN, (res = rh.executeGetRequest("/_search", encodeBasicHeader("logstash", "nagilum"))).getStatusCode());

        Assert.assertEquals(HttpStatus.SC_FORBIDDEN, (res = rh.executeGetRequest("/_all/_search", encodeBasicHeader("logstash", "nagilum"))).getStatusCode());

        Assert.assertEquals(HttpStatus.SC_FORBIDDEN, (res = rh.executeGetRequest("/*/_search", encodeBasicHeader("logstash", "nagilum"))).getStatusCode());

        Assert.assertEquals(HttpStatus.SC_FORBIDDEN, (res = rh.executeGetRequest("/nopermindex,logstash-1,nonexist/_search", encodeBasicHeader("logstash", "nagilum"))).getStatusCode());

        Assert.assertEquals(HttpStatus.SC_FORBIDDEN, (res = rh.executeGetRequest("/logstash-1,nonexist/_search", encodeBasicHeader("logstash", "nagilum"))).getStatusCode());

        Assert.assertEquals(HttpStatus.SC_FORBIDDEN, (res = rh.executeGetRequest("/nonexist/_search", encodeBasicHeader("logstash", "nagilum"))).getStatusCode());

        Assert.assertEquals(HttpStatus.SC_OK, (res = rh.executeGetRequest("/%3Clogstash-%7Bnow%2Fd%7D%3E/_search", encodeBasicHeader("logstash", "nagilum"))).getStatusCode());

        Assert.assertEquals(HttpStatus.SC_FORBIDDEN, (res = rh.executeGetRequest("/%3Cnonex-%7Bnow%2Fd%7D%3E/_search", encodeBasicHeader("logstash", "nagilum"))).getStatusCode());

        Assert.assertEquals(HttpStatus.SC_OK, (res = rh.executeGetRequest("/%3Clogstash-%7Bnow%2Fd%7D%3E,logstash-*/_search", encodeBasicHeader("logstash", "nagilum"))).getStatusCode());

        Assert.assertEquals(HttpStatus.SC_OK, (res = rh.executeGetRequest("/%3Clogstash-%7Bnow%2Fd%7D%3E,logstash-1/_search", encodeBasicHeader("logstash", "nagilum"))).getStatusCode());

        Assert.assertEquals(HttpStatus.SC_CREATED, (res = rh.executePutRequest("/logstash-b/logs/1", "{}",encodeBasicHeader("logstash", "nagilum"))).getStatusCode());

        Assert.assertEquals(HttpStatus.SC_OK, (res = rh.executePutRequest("/%3Clogstash-cnew-%7Bnow%2Fd%7D%3E", "{}",encodeBasicHeader("logstash", "nagilum"))).getStatusCode());

        System.out.println("#####1");
        Assert.assertEquals(HttpStatus.SC_CREATED, (res = rh.executePutRequest("/%3Clogstash-new-%7Bnow%2Fd%7D%3E/logs/1", "{}",encodeBasicHeader("logstash", "nagilum"))).getStatusCode());
        System.out.println("#####2");
        Assert.assertEquals(HttpStatus.SC_OK, (res = rh.executeGetRequest("/_cat/indices?v" ,encodeBasicHeader("nagilum", "nagilum"))).getStatusCode());

        System.out.println(res.getBody());
        Assert.assertTrue(res.getBody().contains("logstash-b"));
        Assert.assertTrue(res.getBody().contains("logstash-new-20"));
        Assert.assertTrue(res.getBody().contains("logstash-cnew-20"));
        Assert.assertFalse(res.getBody().contains("<"));
    }

    @Test
    public void testAliases() throws Exception {

        final Settings settings = Settings.builder()
                .put(ConfigConstants.SEARCHGUARD_ROLES_MAPPING_RESOLUTION, "BOTH")
                .build();

        setup(settings);

        try (TransportClient tc = getInternalTransportClient()) {
            tc.index(new IndexRequest("nopermindex").type("logs").setRefreshPolicy(RefreshPolicy.IMMEDIATE).source("{\"content\":1}", XContentType.JSON)).actionGet();

            tc.index(new IndexRequest("logstash-1").type("logs").setRefreshPolicy(RefreshPolicy.IMMEDIATE).source("{\"content\":1}", XContentType.JSON)).actionGet();
            tc.index(new IndexRequest("logstash-2").type("logs").setRefreshPolicy(RefreshPolicy.IMMEDIATE).source("{\"content\":1}", XContentType.JSON)).actionGet();
            tc.index(new IndexRequest("logstash-3").type("logs").setRefreshPolicy(RefreshPolicy.IMMEDIATE).source("{\"content\":1}", XContentType.JSON)).actionGet();
            tc.index(new IndexRequest("logstash-4").type("logs").setRefreshPolicy(RefreshPolicy.IMMEDIATE).source("{\"content\":1}", XContentType.JSON)).actionGet();
            tc.index(new IndexRequest("logstash-5").type("logs").setRefreshPolicy(RefreshPolicy.IMMEDIATE).source("{\"content\":1}", XContentType.JSON)).actionGet();
            tc.index(new IndexRequest("logstash-del").type("logs").setRefreshPolicy(RefreshPolicy.IMMEDIATE).source("{\"content\":1}", XContentType.JSON)).actionGet();
            tc.index(new IndexRequest("logstash-del-ok").type("logs").setRefreshPolicy(RefreshPolicy.IMMEDIATE).source("{\"content\":1}", XContentType.JSON)).actionGet();

            String date = new SimpleDateFormat("YYYY.MM.dd").format(new Date());
            tc.index(new IndexRequest("logstash-"+date).type("logs").setRefreshPolicy(RefreshPolicy.IMMEDIATE).source("{\"content\":1}", XContentType.JSON)).actionGet();

            tc.admin().indices().aliases(new IndicesAliasesRequest().addAliasAction(AliasActions.add().indices("nopermindex").alias("nopermalias"))).actionGet();
        }

        RestHelper rh = nonSslRestHelper();

        HttpResponse res = null;

        System.out.println("#### add alias to allowed index");
        Assert.assertEquals(HttpStatus.SC_OK, (res = rh.executePutRequest("/logstash-1/_alias/alog1", "",encodeBasicHeader("aliasmngt", "nagilum"))).getStatusCode());

        System.out.println("#### add alias to not existing (no perm)");
        Assert.assertEquals(HttpStatus.SC_FORBIDDEN, (res = rh.executePutRequest("/nonexitent/_alias/alnp", "",encodeBasicHeader("aliasmngt", "nagilum"))).getStatusCode());

        System.out.println("#### add alias to not existing (with perm)");
        Assert.assertEquals(HttpStatus.SC_NOT_FOUND, (res = rh.executePutRequest("/logstash-nonex/_alias/alnp", "",encodeBasicHeader("aliasmngt", "nagilum"))).getStatusCode());

        System.out.println("#### add alias to not allowed index");
        Assert.assertEquals(HttpStatus.SC_FORBIDDEN, (res = rh.executePutRequest("/nopermindex/_alias/alnp", "",encodeBasicHeader("aliasmngt", "nagilum"))).getStatusCode());

        String aliasRemoveIndex = "{"+
            "\"actions\" : ["+
               "{ \"add\":  { \"index\": \"logstash-del-ok\", \"alias\": \"logstash-del\" } },"+
               "{ \"remove_index\": { \"index\": \"logstash-del\" } }  "+
            "]"+
        "}";

        System.out.println("#### remove_index");
        Assert.assertEquals(HttpStatus.SC_FORBIDDEN, (res = rh.executePostRequest("/_aliases", aliasRemoveIndex,encodeBasicHeader("aliasmngt", "nagilum"))).getStatusCode());


        System.out.println("#### get alias for permitted index");
        Assert.assertEquals(HttpStatus.SC_OK, (res = rh.executeGetRequest("/logstash-1/_alias/alog1", encodeBasicHeader("aliasmngt", "nagilum"))).getStatusCode());


        System.out.println("#### get alias for all indices");
        Assert.assertEquals(HttpStatus.SC_FORBIDDEN, (res = rh.executeGetRequest("/_alias/alog1", encodeBasicHeader("aliasmngt", "nagilum"))).getStatusCode());


        System.out.println("#### get alias no perm");
        Assert.assertEquals(HttpStatus.SC_FORBIDDEN, (res = rh.executeGetRequest("/_alias/nopermalias", encodeBasicHeader("aliasmngt", "nagilum"))).getStatusCode());
    }

    @Test
    public void testMultiget() throws Exception {

        setup();

        try (TransportClient tc = getInternalTransportClient()) {
            tc.index(new IndexRequest("mindex1").type("type").id("1").setRefreshPolicy(RefreshPolicy.IMMEDIATE).source("{\"content\":1}", XContentType.JSON)).actionGet();
            tc.index(new IndexRequest("mindex2").type("type").id("2").setRefreshPolicy(RefreshPolicy.IMMEDIATE).source("{\"content\":2}", XContentType.JSON)).actionGet();
        }

        //sg_multiget -> picard


            String mgetBody = "{"+
            "\"docs\" : ["+
                "{"+
                     "\"_index\" : \"mindex1\","+
                    "\"_type\" : \"type\","+
                    "\"_id\" : \"1\""+
               " },"+
               " {"+
                   "\"_index\" : \"mindex2\","+
                   " \"_type\" : \"type\","+
                   " \"_id\" : \"2\""+
                "}"+
            "]"+
        "}";

       RestHelper rh = nonSslRestHelper();
       HttpResponse resc = rh.executePostRequest("_mget?refresh=true", mgetBody, encodeBasicHeader("picard", "picard"));
       System.out.println(resc.getBody());
       Assert.assertEquals(HttpStatus.SC_OK, resc.getStatusCode());
       Assert.assertFalse(resc.getBody().contains("type2"));

    }

    @SuppressWarnings("resource")
    @Test
    public void testNodeClientAllowedWithServerCertificate() throws Exception {
        setup();
        Assert.assertEquals(3, clusterHelper.nodeClient().admin().cluster().health(new ClusterHealthRequest().waitForGreenStatus()).actionGet().getNumberOfNodes());
        Assert.assertEquals(ClusterHealthStatus.GREEN, clusterHelper.nodeClient().admin().cluster().health(new ClusterHealthRequest().waitForGreenStatus()).actionGet().getStatus());


        final Settings tcSettings = Settings.builder()
                .put(minimumSearchGuardSettings(Settings.EMPTY).get(0))
                .put("cluster.name", clusterInfo.clustername)
                .put("node.data", false)
                .put("node.master", false)
                .put("node.ingest", false)
                .put("path.home", ".")
                .build();

        log.debug("Start node client");

        try (Node node = new PluginAwareNode(tcSettings, Netty4Plugin.class, SearchGuardPlugin.class).start()) {
            Thread.sleep(50);
            Assert.assertEquals(4, node.client().admin().cluster().nodesInfo(new NodesInfoRequest()).actionGet().getNodes().size());
        }
    }

    @SuppressWarnings("resource")
    @Test
    public void testNodeClientDisallowedWithNonServerCertificate() throws Exception {
        setup();
        Assert.assertEquals(3, clusterHelper.nodeClient().admin().cluster().health(new ClusterHealthRequest().waitForGreenStatus()).actionGet().getNumberOfNodes());
        Assert.assertEquals(ClusterHealthStatus.GREEN, clusterHelper.nodeClient().admin().cluster().health(new ClusterHealthRequest().waitForGreenStatus()).actionGet().getStatus());


        final Settings tcSettings = Settings.builder()
                .put(minimumSearchGuardSettings(Settings.EMPTY).get(0))
                .put("cluster.name", clusterInfo.clustername)
                .put("node.data", false)
                .put("node.master", false)
                .put("node.ingest", false)
                .put("path.home", ".")
                .put("searchguard.ssl.transport.keystore_filepath", FileHelper.getAbsoluteFilePathFromClassPath("kirk-keystore.jks"))
                .put(SSLConfigConstants.SEARCHGUARD_SSL_TRANSPORT_KEYSTORE_ALIAS,"kirk")
                .build();

        log.debug("Start node client");

        try (Node node = new PluginAwareNode(tcSettings, Netty4Plugin.class, SearchGuardPlugin.class).start()) {
            Thread.sleep(50);
            Assert.assertEquals(1, node.client().admin().cluster().nodesInfo(new NodesInfoRequest()).actionGet().getNodes().size());
        }
    }

    @SuppressWarnings("resource")
    @Test
    public void testNodeClientDisallowedWithNonServerCertificate2() throws Exception {
        setup();
        Assert.assertEquals(3, clusterHelper.nodeClient().admin().cluster().health(new ClusterHealthRequest().waitForGreenStatus()).actionGet().getNumberOfNodes());
        Assert.assertEquals(ClusterHealthStatus.GREEN, clusterHelper.nodeClient().admin().cluster().health(new ClusterHealthRequest().waitForGreenStatus()).actionGet().getStatus());

        final Settings tcSettings = Settings.builder()
                .put(minimumSearchGuardSettings(Settings.EMPTY).get(0))
                .put("cluster.name", clusterInfo.clustername)
                .put("node.data", false)
                .put("node.master", false)
                .put("node.ingest", false)
                .put("path.home", ".")
                .put("searchguard.ssl.transport.keystore_filepath", FileHelper.getAbsoluteFilePathFromClassPath("spock-keystore.jks"))
                .put(SSLConfigConstants.SEARCHGUARD_SSL_TRANSPORT_KEYSTORE_ALIAS,"spock")
                .build();

        log.debug("Start node client");

        try (Node node = new PluginAwareNode(tcSettings, Netty4Plugin.class, SearchGuardPlugin.class).start()) {
            Thread.sleep(50);
            Assert.assertEquals(1, node.client().admin().cluster().nodesInfo(new NodesInfoRequest()).actionGet().getNodes().size());
        }
    }

    @Test
    public void testRestImpersonation() throws Exception {

        final Settings settings = Settings.builder()
                 .putList(ConfigConstants.SEARCHGUARD_AUTHCZ_REST_IMPERSONATION_USERS+".spock", "knuddel","userwhonotexists").build();

        setup(settings);

        RestHelper rh = nonSslRestHelper();

        //knuddel:
        //    hash: _rest_impersonation_only_

        HttpResponse resp;
        resp = rh.executeGetRequest("/_searchguard/authinfo", new BasicHeader("sg_impersonate_as", "knuddel"), encodeBasicHeader("worf", "worf"));
        Assert.assertEquals(HttpStatus.SC_FORBIDDEN, resp.getStatusCode());

        resp = rh.executeGetRequest("/_searchguard/authinfo", new BasicHeader("sg_impersonate_as", "knuddel"), encodeBasicHeader("spock", "spock"));
        Assert.assertEquals(HttpStatus.SC_OK, resp.getStatusCode());
        Assert.assertTrue(resp.getBody().contains("name=knuddel"));
        Assert.assertFalse(resp.getBody().contains("spock"));

        resp = rh.executeGetRequest("/_searchguard/authinfo", new BasicHeader("sg_impersonate_as", "userwhonotexists"), encodeBasicHeader("spock", "spock"));
        System.out.println(resp.getBody());
        Assert.assertEquals(HttpStatus.SC_FORBIDDEN, resp.getStatusCode());

        resp = rh.executeGetRequest("/_searchguard/authinfo", new BasicHeader("sg_impersonate_as", "invalid"), encodeBasicHeader("spock", "spock"));
        Assert.assertEquals(HttpStatus.SC_FORBIDDEN, resp.getStatusCode());
    }

    @Test
    public void testSingle() throws Exception {

        setup();

        try (TransportClient tc = getInternalTransportClient()) {
            tc.index(new IndexRequest("shakespeare").type("type").id("1").setRefreshPolicy(RefreshPolicy.IMMEDIATE).source("{\"content\":1}", XContentType.JSON)).actionGet();

            ConfigUpdateResponse cur = tc.execute(ConfigUpdateAction.INSTANCE, new ConfigUpdateRequest(new String[]{"config","roles","rolesmapping","internalusers","actiongroups"})).actionGet();
            Assert.assertEquals(3, cur.getNodes().size());
        }

        RestHelper rh = nonSslRestHelper();
        //sg_shakespeare -> picard

        HttpResponse resc = rh.executeGetRequest("shakespeare/_search", encodeBasicHeader("picard", "picard"));
        System.out.println(resc.getBody());
        Assert.assertEquals(HttpStatus.SC_OK, resc.getStatusCode());
        Assert.assertTrue(resc.getBody().contains("\"content\":1"));

        resc = rh.executeHeadRequest("shakespeare", encodeBasicHeader("picard", "picard"));
        Assert.assertEquals(HttpStatus.SC_OK, resc.getStatusCode());

    }

    @Test
    public void testSnapshot() throws Exception {

        final Settings settings = Settings.builder()
                .putList("path.repo", repositoryPath.getRoot().getAbsolutePath())
                .put("searchguard.enable_snapshot_restore_privilege", true)
                .put("searchguard.check_snapshot_restore_write_privileges", false)
                .build();

        setup(settings);

        try (TransportClient tc = getInternalTransportClient()) {
            tc.index(new IndexRequest("vulcangov").type("kolinahr").setRefreshPolicy(RefreshPolicy.IMMEDIATE).source("{\"content\":1}", XContentType.JSON)).actionGet();

            tc.admin().cluster().putRepository(new PutRepositoryRequest("vulcangov").type("fs").settings(Settings.builder().put("location", repositoryPath.getRoot().getAbsolutePath() + "/vulcangov"))).actionGet();
            tc.admin().cluster().createSnapshot(new CreateSnapshotRequest("vulcangov", "vulcangov_1").indices("vulcangov").includeGlobalState(true).waitForCompletion(true)).actionGet();

            tc.admin().cluster().putRepository(new PutRepositoryRequest("searchguard").type("fs").settings(Settings.builder().put("location", repositoryPath.getRoot().getAbsolutePath() + "/searchguard"))).actionGet();
            tc.admin().cluster().createSnapshot(new CreateSnapshotRequest("searchguard", "searchguard_1").indices("searchguard").includeGlobalState(false).waitForCompletion(true)).actionGet();

            tc.admin().cluster().putRepository(new PutRepositoryRequest("all").type("fs").settings(Settings.builder().put("location", repositoryPath.getRoot().getAbsolutePath() + "/all"))).actionGet();
            tc.admin().cluster().createSnapshot(new CreateSnapshotRequest("all", "all_1").indices("*").includeGlobalState(false).waitForCompletion(true)).actionGet();
        }

        RestHelper rh = nonSslRestHelper();
        Assert.assertEquals(HttpStatus.SC_OK, rh.executeGetRequest("_snapshot/vulcangov", encodeBasicHeader("nagilum", "nagilum")).getStatusCode());
        Assert.assertEquals(HttpStatus.SC_OK, rh.executeGetRequest("_snapshot/vulcangov/vulcangov_1", encodeBasicHeader("nagilum", "nagilum")).getStatusCode());
        Assert.assertEquals(HttpStatus.SC_OK, rh.executePostRequest("_snapshot/vulcangov/vulcangov_1/_restore?wait_for_completion=true","{ \"rename_pattern\": \"(.+)\", \"rename_replacement\": \"restored_index_$1\" }", encodeBasicHeader("nagilum", "nagilum")).getStatusCode());
        Assert.assertEquals(HttpStatus.SC_FORBIDDEN, rh.executePostRequest("_snapshot/vulcangov/vulcangov_1/_restore?wait_for_completion=true","{ \"include_global_state\": true, \"rename_pattern\": \"(.+)\", \"rename_replacement\": \"restored_index_with_global_state_$1\" }", encodeBasicHeader("nagilum", "nagilum")).getStatusCode());
        Assert.assertEquals(HttpStatus.SC_FORBIDDEN, rh.executePostRequest("_snapshot/vulcangov/vulcangov_1/_restore?wait_for_completion=true","", encodeBasicHeader("worf", "worf")).getStatusCode());
        // Try to restore vulcangov index as searchguard index
        Assert.assertEquals(HttpStatus.SC_FORBIDDEN, rh.executePostRequest("_snapshot/vulcangov/vulcangov_1/_restore?wait_for_completion=true","{ \"indices\": \"vulcangov\", \"rename_pattern\": \"(.+)\", \"rename_replacement\": \"searchguard\" }", encodeBasicHeader("nagilum", "nagilum")).getStatusCode());

        // Try to restore searchguard index.
        Assert.assertEquals(HttpStatus.SC_OK, rh.executeGetRequest("_snapshot/searchguard", encodeBasicHeader("nagilum", "nagilum")).getStatusCode());
        Assert.assertEquals(HttpStatus.SC_OK, rh.executeGetRequest("_snapshot/searchguard/searchguard_1", encodeBasicHeader("nagilum", "nagilum")).getStatusCode());
        Assert.assertEquals(HttpStatus.SC_FORBIDDEN, rh.executePostRequest("_snapshot/searchguard/searchguard_1/_restore?wait_for_completion=true","", encodeBasicHeader("nagilum", "nagilum")).getStatusCode());
        // Try to restore searchguard index as serchguard_copy index
        Assert.assertEquals(HttpStatus.SC_FORBIDDEN, rh.executePostRequest("_snapshot/searchguard/searchguard_1/_restore?wait_for_completion=true","{ \"indices\": \"searchguard\", \"rename_pattern\": \"(.+)\", \"rename_replacement\": \"searchguard_copy\" }", encodeBasicHeader("nagilum", "nagilum")).getStatusCode());

        // Try to restore all indices.
        Assert.assertEquals(HttpStatus.SC_OK, rh.executeGetRequest("_snapshot/all", encodeBasicHeader("nagilum", "nagilum")).getStatusCode());
        Assert.assertEquals(HttpStatus.SC_OK, rh.executeGetRequest("_snapshot/all/all_1", encodeBasicHeader("nagilum", "nagilum")).getStatusCode());
        Assert.assertEquals(HttpStatus.SC_FORBIDDEN, rh.executePostRequest("_snapshot/all/all_1/_restore?wait_for_completion=true","", encodeBasicHeader("nagilum", "nagilum")).getStatusCode());
        // Try to restore searchguard index as serchguard_copy index
        Assert.assertEquals(HttpStatus.SC_FORBIDDEN, rh.executePostRequest("_snapshot/all/all_1/_restore?wait_for_completion=true","{ \"indices\": \"vulcangov\", \"rename_pattern\": \"(.+)\", \"rename_replacement\": \"searchguard\" }", encodeBasicHeader("nagilum", "nagilum")).getStatusCode());
        // Try to restore searchguard index as serchguard_copy index
        Assert.assertEquals(HttpStatus.SC_FORBIDDEN, rh.executePostRequest("_snapshot/all/all_1/_restore?wait_for_completion=true","{ \"indices\": \"searchguard\", \"rename_pattern\": \"(.+)\", \"rename_replacement\": \"searchguard_copy\" }", encodeBasicHeader("nagilum", "nagilum")).getStatusCode());

        // Try to restore a unknown snapshot
        Assert.assertEquals(HttpStatus.SC_FORBIDDEN, rh.executePostRequest("_snapshot/all/unknown-snapshot/_restore?wait_for_completion=true", "", encodeBasicHeader("nagilum", "nagilum")).getStatusCode());
        // Assert.assertEquals(HttpStatus.SC_FORBIDDEN, executePostRequest("_snapshot/all/unknown-snapshot/_restore?wait_for_completion=true","{ \"indices\": \"the-unknown-index\" }", encodeBasicHeader("nagilum", "nagilum"))).getStatusCode());
    }

    @Test
    public void testSnapshotCheckWritePrivileges() throws Exception {

        final Settings settings = Settings.builder()
                .putList("path.repo", repositoryPath.getRoot().getAbsolutePath())
                .put("searchguard.enable_snapshot_restore_privilege", true)
                .put("searchguard.check_snapshot_restore_write_privileges", true)
                .build();

        setup(settings);

        try (TransportClient tc = getInternalTransportClient()) {
            tc.index(new IndexRequest("vulcangov").type("kolinahr").setRefreshPolicy(RefreshPolicy.IMMEDIATE).source("{\"content\":1}", XContentType.JSON)).actionGet();

            tc.admin().cluster().putRepository(new PutRepositoryRequest("vulcangov").type("fs").settings(Settings.builder().put("location", repositoryPath.getRoot().getAbsolutePath() + "/vulcangov"))).actionGet();
            tc.admin().cluster().createSnapshot(new CreateSnapshotRequest("vulcangov", "vulcangov_1").indices("vulcangov").includeGlobalState(true).waitForCompletion(true)).actionGet();

            tc.admin().cluster().putRepository(new PutRepositoryRequest("searchguard").type("fs").settings(Settings.builder().put("location", repositoryPath.getRoot().getAbsolutePath() + "/searchguard"))).actionGet();
            tc.admin().cluster().createSnapshot(new CreateSnapshotRequest("searchguard", "searchguard_1").indices("searchguard").includeGlobalState(false).waitForCompletion(true)).actionGet();

            tc.admin().cluster().putRepository(new PutRepositoryRequest("all").type("fs").settings(Settings.builder().put("location", repositoryPath.getRoot().getAbsolutePath() + "/all"))).actionGet();
            tc.admin().cluster().createSnapshot(new CreateSnapshotRequest("all", "all_1").indices("*").includeGlobalState(false).waitForCompletion(true)).actionGet();

            ConfigUpdateResponse cur = tc.execute(ConfigUpdateAction.INSTANCE, new ConfigUpdateRequest(new String[]{"config","roles","rolesmapping","internalusers","actiongroups"})).actionGet();
            Assert.assertEquals(3, cur.getNodes().size());
            System.out.println(cur.getNodesMap());
        }

        RestHelper rh = nonSslRestHelper();
        Assert.assertEquals(HttpStatus.SC_OK, rh.executeGetRequest("_snapshot/vulcangov", encodeBasicHeader("nagilum", "nagilum")).getStatusCode());
        Assert.assertEquals(HttpStatus.SC_OK, rh.executeGetRequest("_snapshot/vulcangov/vulcangov_1", encodeBasicHeader("nagilum", "nagilum")).getStatusCode());
        Assert.assertEquals(HttpStatus.SC_OK, rh.executePostRequest("_snapshot/vulcangov/vulcangov_1/_restore?wait_for_completion=true","{ \"rename_pattern\": \"(.+)\", \"rename_replacement\": \"restored_index_$1\" }", encodeBasicHeader("nagilum", "nagilum")).getStatusCode());
        Assert.assertEquals(HttpStatus.SC_FORBIDDEN, rh.executePostRequest("_snapshot/vulcangov/vulcangov_1/_restore?wait_for_completion=true","{ \"include_global_state\": true, \"rename_pattern\": \"(.+)\", \"rename_replacement\": \"restored_index_with_global_state_$1\" }", encodeBasicHeader("nagilum", "nagilum")).getStatusCode());
        Assert.assertEquals(HttpStatus.SC_FORBIDDEN, rh.executePostRequest("_snapshot/vulcangov/vulcangov_1/_restore?wait_for_completion=true","", encodeBasicHeader("worf", "worf")).getStatusCode());
        // Try to restore vulcangov index as searchguard index
        Assert.assertEquals(HttpStatus.SC_FORBIDDEN, rh.executePostRequest("_snapshot/vulcangov/vulcangov_1/_restore?wait_for_completion=true","{ \"indices\": \"vulcangov\", \"rename_pattern\": \"(.+)\", \"rename_replacement\": \"searchguard\" }", encodeBasicHeader("nagilum", "nagilum")).getStatusCode());

        // Try to restore searchguard index.
        Assert.assertEquals(HttpStatus.SC_OK, rh.executeGetRequest("_snapshot/searchguard", encodeBasicHeader("nagilum", "nagilum")).getStatusCode());
        Assert.assertEquals(HttpStatus.SC_OK, rh.executeGetRequest("_snapshot/searchguard/searchguard_1", encodeBasicHeader("nagilum", "nagilum")).getStatusCode());
        Assert.assertEquals(HttpStatus.SC_FORBIDDEN, rh.executePostRequest("_snapshot/searchguard/searchguard_1/_restore?wait_for_completion=true","", encodeBasicHeader("nagilum", "nagilum")).getStatusCode());
        // Try to restore searchguard index as serchguard_copy index
        Assert.assertEquals(HttpStatus.SC_FORBIDDEN, rh.executePostRequest("_snapshot/searchguard/searchguard_1/_restore?wait_for_completion=true","{ \"indices\": \"searchguard\", \"rename_pattern\": \"(.+)\", \"rename_replacement\": \"searchguard_copy\" }", encodeBasicHeader("nagilum", "nagilum")).getStatusCode());

        // Try to restore all indices.
        Assert.assertEquals(HttpStatus.SC_OK, rh.executeGetRequest("_snapshot/all", encodeBasicHeader("nagilum", "nagilum")).getStatusCode());
        Assert.assertEquals(HttpStatus.SC_OK, rh.executeGetRequest("_snapshot/all/all_1", encodeBasicHeader("nagilum", "nagilum")).getStatusCode());
        Assert.assertEquals(HttpStatus.SC_FORBIDDEN, rh.executePostRequest("_snapshot/all/all_1/_restore?wait_for_completion=true","", encodeBasicHeader("nagilum", "nagilum")).getStatusCode());
        // Try to restore searchguard index as serchguard_copy index
        Assert.assertEquals(HttpStatus.SC_FORBIDDEN, rh.executePostRequest("_snapshot/all/all_1/_restore?wait_for_completion=true","{ \"indices\": \"vulcangov\", \"rename_pattern\": \"(.+)\", \"rename_replacement\": \"searchguard\" }", encodeBasicHeader("nagilum", "nagilum")).getStatusCode());
        // Try to restore searchguard index as serchguard_copy index
        Assert.assertEquals(HttpStatus.SC_FORBIDDEN, rh.executePostRequest("_snapshot/all/all_1/_restore?wait_for_completion=true","{ \"indices\": \"searchguard\", \"rename_pattern\": \"(.+)\", \"rename_replacement\": \"searchguard_copy\" }", encodeBasicHeader("nagilum", "nagilum")).getStatusCode());

        // Try to restore a unknown snapshot
        Assert.assertEquals(HttpStatus.SC_FORBIDDEN, rh.executePostRequest("_snapshot/all/unknown-snapshot/_restore?wait_for_completion=true", "", encodeBasicHeader("nagilum", "nagilum")).getStatusCode());

        // Tests snapshot with write permissions (OK)
        Assert.assertEquals(HttpStatus.SC_OK, rh.executePostRequest("_snapshot/vulcangov/vulcangov_1/_restore?wait_for_completion=true","{ \"rename_pattern\": \"(.+)\", \"rename_replacement\": \"$1_restore_1\" }", encodeBasicHeader("restoreuser", "restoreuser")).getStatusCode());
        Assert.assertEquals(HttpStatus.SC_OK, rh.executePostRequest("_snapshot/vulcangov/vulcangov_1/_restore?wait_for_completion=true","{ \"rename_pattern\": \"(.+)\", \"rename_replacement\": \"$1_restore_2a\" }", encodeBasicHeader("restoreuser", "restoreuser")).getStatusCode());

        // Test snapshot with write permissions (FAIL)
        Assert.assertEquals(HttpStatus.SC_FORBIDDEN, rh.executePostRequest("_snapshot/vulcangov/vulcangov_1/_restore?wait_for_completion=true","{ \"rename_pattern\": \"(.+)\", \"rename_replacement\": \"$1_no_restore_1\" }", encodeBasicHeader("restoreuser", "restoreuser")).getStatusCode());
        Assert.assertEquals(HttpStatus.SC_FORBIDDEN, rh.executePostRequest("_snapshot/vulcangov/vulcangov_1/_restore?wait_for_completion=true","{ \"rename_pattern\": \"(.+)\", \"rename_replacement\": \"$1_no_restore_2\" }", encodeBasicHeader("restoreuser", "restoreuser")).getStatusCode());
        Assert.assertEquals(HttpStatus.SC_FORBIDDEN, rh.executePostRequest("_snapshot/vulcangov/vulcangov_1/_restore?wait_for_completion=true","{ \"rename_pattern\": \"(.+)\", \"rename_replacement\": \"$1_no_restore_3\" }", encodeBasicHeader("restoreuser", "restoreuser")).getStatusCode());
        Assert.assertEquals(HttpStatus.SC_FORBIDDEN, rh.executePostRequest("_snapshot/vulcangov/vulcangov_1/_restore?wait_for_completion=true","{ \"rename_pattern\": \"(.+)\", \"rename_replacement\": \"$1_no_restore_4\" }", encodeBasicHeader("restoreuser", "restoreuser")).getStatusCode());
    }

    @Test
    public void testSnapshotRestore() throws Exception {

        final Settings settings = Settings.builder()
                .putList("path.repo", repositoryPath.getRoot().getAbsolutePath())
                .put("searchguard.enable_snapshot_restore_privilege", true)
                .put("searchguard.check_snapshot_restore_write_privileges", true)
                .build();

        setup(Settings.EMPTY, new DynamicSgConfig().setSgActionGroups("sg_action_groups_packaged.yml"), settings, true);

        try (TransportClient tc = getInternalTransportClient()) {
            tc.index(new IndexRequest("testsnap1").type("kolinahr").setRefreshPolicy(RefreshPolicy.IMMEDIATE).source("{\"content\":1}", XContentType.JSON)).actionGet();
            tc.index(new IndexRequest("testsnap2").type("kolinahr").setRefreshPolicy(RefreshPolicy.IMMEDIATE).source("{\"content\":1}", XContentType.JSON)).actionGet();
            tc.index(new IndexRequest("testsnap3").type("kolinahr").setRefreshPolicy(RefreshPolicy.IMMEDIATE).source("{\"content\":1}", XContentType.JSON)).actionGet();
            tc.index(new IndexRequest("testsnap4").type("kolinahr").setRefreshPolicy(RefreshPolicy.IMMEDIATE).source("{\"content\":1}", XContentType.JSON)).actionGet();
            tc.index(new IndexRequest("testsnap5").type("kolinahr").setRefreshPolicy(RefreshPolicy.IMMEDIATE).source("{\"content\":1}", XContentType.JSON)).actionGet();
            tc.index(new IndexRequest("testsnap6").type("kolinahr").setRefreshPolicy(RefreshPolicy.IMMEDIATE).source("{\"content\":1}", XContentType.JSON)).actionGet();

            tc.admin().cluster().putRepository(new PutRepositoryRequest("bckrepo").type("fs").settings(Settings.builder().put("location", repositoryPath.getRoot().getAbsolutePath() + "/bckrepo"))).actionGet();
        }

        RestHelper rh = nonSslRestHelper();
        String putSnapshot =
        "{"+
          "\"indices\": \"testsnap1\","+
          "\"ignore_unavailable\": false,"+
          "\"include_global_state\": false"+
        "}";

        Assert.assertEquals(HttpStatus.SC_OK, rh.executePutRequest("_snapshot/bckrepo/"+putSnapshot.hashCode()+"?wait_for_completion=true&pretty", putSnapshot, encodeBasicHeader("snapresuser", "nagilum")).getStatusCode());
        Assert.assertEquals(HttpStatus.SC_OK, rh.executePostRequest("_snapshot/bckrepo/"+putSnapshot.hashCode()+"/_restore?wait_for_completion=true&pretty","{ \"rename_pattern\": \"(.+)\", \"rename_replacement\": \"restored_index_$1\" }", encodeBasicHeader("snapresuser", "nagilum")).getStatusCode());

        putSnapshot =
        "{"+
          "\"indices\": \"searchguard\","+
          "\"ignore_unavailable\": false,"+
          "\"include_global_state\": false"+
        "}";

        Assert.assertEquals(HttpStatus.SC_OK, rh.executePutRequest("_snapshot/bckrepo/"+putSnapshot.hashCode()+"?wait_for_completion=true&pretty", putSnapshot, encodeBasicHeader("snapresuser", "nagilum")).getStatusCode());
        Assert.assertEquals(HttpStatus.SC_FORBIDDEN, rh.executePostRequest("_snapshot/bckrepo/"+putSnapshot.hashCode()+"/_restore?wait_for_completion=true&pretty","{ \"rename_pattern\": \"(.+)\", \"rename_replacement\": \"restored_index_$1\" }", encodeBasicHeader("snapresuser", "nagilum")).getStatusCode());

        putSnapshot =
        "{"+
          "\"indices\": \"testsnap2\","+
          "\"ignore_unavailable\": false,"+
          "\"include_global_state\": true"+
        "}";

        Assert.assertEquals(HttpStatus.SC_OK, rh.executePutRequest("_snapshot/bckrepo/"+putSnapshot.hashCode()+"?wait_for_completion=true&pretty", putSnapshot, encodeBasicHeader("snapresuser", "nagilum")).getStatusCode());
        Assert.assertEquals(HttpStatus.SC_FORBIDDEN, rh.executePostRequest("_snapshot/bckrepo/"+putSnapshot.hashCode()+"/_restore?wait_for_completion=true&pretty","{ \"include_global_state\": true, \"rename_pattern\": \"(.+)\", \"rename_replacement\": \"restored_index_$1\" }", encodeBasicHeader("snapresuser", "nagilum")).getStatusCode());
    }

    @Test
    public void testSpecialUsernames() throws Exception {

        setup();
        RestHelper rh = nonSslRestHelper();

        Assert.assertEquals(HttpStatus.SC_OK, rh.executeGetRequest("", encodeBasicHeader("bug.99", "nagilum")).getStatusCode());
        Assert.assertEquals(HttpStatus.SC_UNAUTHORIZED, rh.executeGetRequest("", encodeBasicHeader("a", "b")).getStatusCode());
        Assert.assertEquals(HttpStatus.SC_OK, rh.executeGetRequest("", encodeBasicHeader("\"'+-,;_?*@<>!$%&/()=#", "nagilum")).getStatusCode());
        Assert.assertEquals(HttpStatus.SC_OK, rh.executeGetRequest("", encodeBasicHeader("§ÄÖÜäöüß", "nagilum")).getStatusCode());

    }

    @Test
    public void testTransportClientImpersonation() throws Exception {

        final Settings settings = Settings.builder()
                .putList("searchguard.authcz.impersonation_dn.CN=spock,OU=client,O=client,L=Test,C=DE", "worf", "nagilum")
                .build();


        setup(settings);

        try (TransportClient tc = getInternalTransportClient()) {
            tc.index(new IndexRequest("starfleet").type("ships").setRefreshPolicy(RefreshPolicy.IMMEDIATE).source("{\"content\":1}", XContentType.JSON)).actionGet();

            ConfigUpdateResponse cur = tc.execute(ConfigUpdateAction.INSTANCE, new ConfigUpdateRequest(new String[]{"config","roles","rolesmapping","internalusers","actiongroups"})).actionGet();
            Assert.assertEquals(3, cur.getNodes().size());

        }

        Settings tcSettings = Settings.builder()
                .put("searchguard.ssl.transport.keystore_filepath", FileHelper.getAbsoluteFilePathFromClassPath("spock-keystore.jks"))
                .put(SSLConfigConstants.SEARCHGUARD_SSL_TRANSPORT_KEYSTORE_ALIAS,"spock")
                .put("path.home", ".")
                .put("request.headers.sg_impersonate_as", "worf")
                .build();

        try (TransportClient tc = getInternalTransportClient(clusterInfo, tcSettings)) {
            NodesInfoRequest nir = new NodesInfoRequest();
            Assert.assertEquals(3, tc.admin().cluster().nodesInfo(nir).actionGet().getNodes().size());
        }
    }

    @Test
    public void testTransportClientImpersonationWildcard() throws Exception {

        final Settings settings = Settings.builder()
                .putList("searchguard.authcz.impersonation_dn.CN=spock,OU=client,O=client,L=Test,C=DE", "*")
                .build();


        setup(settings);

        Settings tcSettings = Settings.builder()
                .put("searchguard.ssl.transport.keystore_filepath", FileHelper.getAbsoluteFilePathFromClassPath("spock-keystore.jks"))
                .put(SSLConfigConstants.SEARCHGUARD_SSL_TRANSPORT_KEYSTORE_ALIAS,"spock")
                .put("path.home", ".")
                .put("request.headers.sg_impersonate_as", "worf")
                .build();

        try (TransportClient tc = getInternalTransportClient(clusterInfo, tcSettings)) {
            NodesInfoRequest nir = new NodesInfoRequest();
            Assert.assertEquals(3, tc.admin().cluster().nodesInfo(nir).actionGet().getNodes().size());
        }
    }

    @Test
    public void testXff() throws Exception {

        setup(Settings.EMPTY, new DynamicSgConfig().setSgConfig("sg_config_xff.yml"), Settings.EMPTY, true);
        RestHelper rh = nonSslRestHelper();
        HttpResponse resc = rh.executeGetRequest("_searchguard/authinfo", new BasicHeader("x-forwarded-for", "10.0.0.7"), encodeBasicHeader("worf", "worf"));
        Assert.assertEquals(200, resc.getStatusCode());
        Assert.assertTrue(resc.getBody().contains("10.0.0.7"));
    }

    @Test
    public void testDefaultInit() throws Exception {

        Settings b = Settings.builder().put(ConfigConstants.SEARCHGUARD_ALLOW_DEFAULT_INIT_SGINDEX, true).build();
        setup(Settings.EMPTY, new DynamicSgConfig(), b, false);

        RestHelper rh = nonSslRestHelper();
        HttpResponse res;
        Thread.sleep(5000);
        Assert.assertEquals(HttpStatus.SC_OK, (res = rh.executeGetRequest("_searchguard/license?pretty", encodeBasicHeader("admin", "admin"))).getStatusCode());
        System.out.println(res.getBody());
        assertContains(res, "*TRIAL*");
        assertNotContains(res, "*FULL*");
    }

    @Test
        public void testHTTPBasic2() throws Exception {

            setup(Settings.EMPTY, new DynamicSgConfig(), Settings.EMPTY);

            try (TransportClient tc = getInternalTransportClient(this.clusterInfo, Settings.EMPTY)) {

                tc.admin().indices().create(new CreateIndexRequest("copysf")).actionGet();

                tc.index(new IndexRequest("vulcangov").type("kolinahr").setRefreshPolicy(RefreshPolicy.IMMEDIATE).source("{\"content\":1}", XContentType.JSON)).actionGet();

                tc.index(new IndexRequest("starfleet").type("ships").setRefreshPolicy(RefreshPolicy.IMMEDIATE).source("{\"content\":1}", XContentType.JSON)).actionGet();

                tc.index(new IndexRequest("starfleet_academy").type("students").setRefreshPolicy(RefreshPolicy.IMMEDIATE).source("{\"content\":1}", XContentType.JSON)).actionGet();

                tc.index(new IndexRequest("starfleet_library").type("public").setRefreshPolicy(RefreshPolicy.IMMEDIATE).source("{\"content\":1}", XContentType.JSON)).actionGet();

                tc.index(new IndexRequest("klingonempire").type("ships").setRefreshPolicy(RefreshPolicy.IMMEDIATE).source("{\"content\":1}", XContentType.JSON)).actionGet();

                tc.index(new IndexRequest("public").type("legends").setRefreshPolicy(RefreshPolicy.IMMEDIATE).source("{\"content\":1}", XContentType.JSON)).actionGet();

                tc.index(new IndexRequest("spock").type("type01").setRefreshPolicy(RefreshPolicy.IMMEDIATE).source("{\"content\":1}", XContentType.JSON)).actionGet();
                tc.index(new IndexRequest("kirk").type("type01").setRefreshPolicy(RefreshPolicy.IMMEDIATE).source("{\"content\":1}", XContentType.JSON)).actionGet();
                tc.index(new IndexRequest("role01_role02").type("type01").setRefreshPolicy(RefreshPolicy.IMMEDIATE).source("{\"content\":1}", XContentType.JSON)).actionGet();

                tc.admin().indices().aliases(new IndicesAliasesRequest().addAliasAction(AliasActions.add().indices("starfleet","starfleet_academy","starfleet_library").alias("sf"))).actionGet();
                tc.admin().indices().aliases(new IndicesAliasesRequest().addAliasAction(AliasActions.add().indices("klingonempire","vulcangov").alias("nonsf"))).actionGet();
                tc.admin().indices().aliases(new IndicesAliasesRequest().addAliasAction(AliasActions.add().indices("public").alias("unrestricted"))).actionGet();
            }

            RestHelper rh = nonSslRestHelper();

            Assert.assertEquals(HttpStatus.SC_UNAUTHORIZED, rh.executeGetRequest("").getStatusCode());
            Assert.assertEquals(HttpStatus.SC_OK, rh.executeGetRequest("", encodeBasicHeader("worf", "worf")).getStatusCode());
            Assert.assertEquals(HttpStatus.SC_OK, rh.executeGetRequest("", encodeBasicHeader("nagilum", "nagilum")).getStatusCode());
            Assert.assertEquals(HttpStatus.SC_OK, rh.executeDeleteRequest("nonexistentindex*", encodeBasicHeader("nagilum", "nagilum")).getStatusCode());
            Assert.assertEquals(HttpStatus.SC_OK, rh.executeGetRequest(".nonexistentindex*", encodeBasicHeader("nagilum", "nagilum")).getStatusCode());
            Assert.assertEquals(HttpStatus.SC_FORBIDDEN, rh.executePutRequest("searchguard/config/2", "{}",encodeBasicHeader("nagilum", "nagilum")).getStatusCode());
            Assert.assertEquals(HttpStatus.SC_NOT_FOUND, rh.executeGetRequest("searchguard/config/0", encodeBasicHeader("nagilum", "nagilum")).getStatusCode());
            Assert.assertEquals(HttpStatus.SC_NOT_FOUND, rh.executeGetRequest("xxxxyyyy/config/0", encodeBasicHeader("nagilum", "nagilum")).getStatusCode());
            Assert.assertEquals(HttpStatus.SC_OK, rh.executeGetRequest("", encodeBasicHeader("abc", "abc:abc")).getStatusCode());
            Assert.assertEquals(HttpStatus.SC_UNAUTHORIZED, rh.executeGetRequest("", encodeBasicHeader("userwithnopassword", "")).getStatusCode());
            Assert.assertEquals(HttpStatus.SC_UNAUTHORIZED, rh.executeGetRequest("", encodeBasicHeader("userwithblankpassword", "")).getStatusCode());
            Assert.assertEquals(HttpStatus.SC_UNAUTHORIZED, rh.executeGetRequest("", encodeBasicHeader("worf", "wrongpasswd")).getStatusCode());
            Assert.assertEquals(HttpStatus.SC_UNAUTHORIZED, rh.executeGetRequest("", new BasicHeader("Authorization", "Basic "+"wrongheader")).getStatusCode());
            Assert.assertEquals(HttpStatus.SC_UNAUTHORIZED, rh.executeGetRequest("", new BasicHeader("Authorization", "Basic ")).getStatusCode());
            Assert.assertEquals(HttpStatus.SC_UNAUTHORIZED, rh.executeGetRequest("", new BasicHeader("Authorization", "Basic")).getStatusCode());
            Assert.assertEquals(HttpStatus.SC_UNAUTHORIZED, rh.executeGetRequest("", new BasicHeader("Authorization", "")).getStatusCode());
            Assert.assertEquals(HttpStatus.SC_OK, rh.executeGetRequest("", encodeBasicHeader("picard", "picard")).getStatusCode());

            for(int i=0; i< 10; i++) {
                Assert.assertEquals(HttpStatus.SC_UNAUTHORIZED, rh.executeGetRequest("", encodeBasicHeader("worf", "wrongpasswd")).getStatusCode());
            }

            Assert.assertEquals(HttpStatus.SC_OK, rh.executePutRequest("/theindex","{}",encodeBasicHeader("theindexadmin", "theindexadmin")).getStatusCode());
            Assert.assertEquals(HttpStatus.SC_CREATED, rh.executePutRequest("/theindex/type/1?refresh=true","{\"a\":0}",encodeBasicHeader("theindexadmin", "theindexadmin")).getStatusCode());
            //Assert.assertEquals(HttpStatus.SC_OK, rh.executeGetRequest("/theindex/_analyze?text=this+is+a+test",encodeBasicHeader("theindexadmin", "theindexadmin")).getStatusCode());
            //Assert.assertEquals(HttpStatus.SC_FORBIDDEN, rh.executeGetRequest("_analyze?text=this+is+a+test",encodeBasicHeader("theindexadmin", "theindexadmin")).getStatusCode());
            Assert.assertEquals(HttpStatus.SC_OK, rh.executeDeleteRequest("/theindex",encodeBasicHeader("theindexadmin", "theindexadmin")).getStatusCode());
            Assert.assertEquals(HttpStatus.SC_FORBIDDEN, rh.executeDeleteRequest("/klingonempire",encodeBasicHeader("theindexadmin", "theindexadmin")).getStatusCode());
            Assert.assertEquals(HttpStatus.SC_FORBIDDEN, rh.executeGetRequest("starfleet/_search", encodeBasicHeader("worf", "worf")).getStatusCode());
            Assert.assertEquals(HttpStatus.SC_FORBIDDEN, rh.executeGetRequest("_search", encodeBasicHeader("worf", "worf")).getStatusCode());
            Assert.assertEquals(HttpStatus.SC_OK, rh.executeGetRequest("starfleet/ships/_search?pretty", encodeBasicHeader("worf", "worf")).getStatusCode());
            Assert.assertEquals(HttpStatus.SC_FORBIDDEN, rh.executeDeleteRequest("searchguard/", encodeBasicHeader("worf", "worf")).getStatusCode());
            Assert.assertEquals(HttpStatus.SC_FORBIDDEN, rh.executePostRequest("/searchguard/_close", null,encodeBasicHeader("worf", "worf")).getStatusCode());
            Assert.assertEquals(HttpStatus.SC_FORBIDDEN, rh.executePostRequest("/searchguard/_upgrade", null,encodeBasicHeader("worf", "worf")).getStatusCode());
            Assert.assertEquals(HttpStatus.SC_FORBIDDEN, rh.executePutRequest("/searchguard/_mapping/config","{}",encodeBasicHeader("worf", "worf")).getStatusCode());

            Assert.assertEquals(HttpStatus.SC_FORBIDDEN, rh.executeGetRequest("searchguard/", encodeBasicHeader("worf", "worf")).getStatusCode());
            Assert.assertEquals(HttpStatus.SC_FORBIDDEN, rh.executePutRequest("searchguard/config/2", "{}",encodeBasicHeader("worf", "worf")).getStatusCode());
            Assert.assertEquals(HttpStatus.SC_FORBIDDEN, rh.executeGetRequest("searchguard/config/0",encodeBasicHeader("worf", "worf")).getStatusCode());
            Assert.assertEquals(HttpStatus.SC_FORBIDDEN, rh.executeDeleteRequest("searchguard/config/0",encodeBasicHeader("worf", "worf")).getStatusCode());
            Assert.assertEquals(HttpStatus.SC_FORBIDDEN, rh.executePutRequest("searchguard/config/0","{}",encodeBasicHeader("worf", "worf")).getStatusCode());

            HttpResponse resc = rh.executeGetRequest("_cat/indices/public",encodeBasicHeader("bug108", "nagilum"));
            System.out.println(resc.getBody());
            //Assert.assertTrue(resc.getBody().contains("green"));
            Assert.assertEquals(HttpStatus.SC_OK, resc.getStatusCode());

            Assert.assertEquals(HttpStatus.SC_OK, rh.executeGetRequest("role01_role02/type01/_search?pretty",encodeBasicHeader("user_role01_role02_role03", "user_role01_role02_role03")).getStatusCode());
            Assert.assertEquals(HttpStatus.SC_FORBIDDEN, rh.executeGetRequest("role01_role02/type01/_search?pretty",encodeBasicHeader("user_role01", "user_role01")).getStatusCode());

            Assert.assertEquals(HttpStatus.SC_OK, rh.executeGetRequest("spock/type01/_search?pretty",encodeBasicHeader("spock", "spock")).getStatusCode());
            Assert.assertEquals(HttpStatus.SC_FORBIDDEN, rh.executeGetRequest("spock/type01/_search?pretty",encodeBasicHeader("kirk", "kirk")).getStatusCode());
            Assert.assertEquals(HttpStatus.SC_OK, rh.executeGetRequest("kirk/type01/_search?pretty",encodeBasicHeader("kirk", "kirk")).getStatusCode());

            System.out.println("ok");
    //all


        }

}<|MERGE_RESOLUTION|>--- conflicted
+++ resolved
@@ -493,13 +493,8 @@
                 tc.index(new IndexRequest("starfleet_library").type("public").setRefreshPolicy(RefreshPolicy.IMMEDIATE).source("{\"content\":1}", XContentType.JSON)).actionGet();
                 tc.index(new IndexRequest("klingonempire").type("ships").setRefreshPolicy(RefreshPolicy.IMMEDIATE).source("{\"content\":1}", XContentType.JSON)).actionGet();
                 tc.index(new IndexRequest("public").type("legends").setRefreshPolicy(RefreshPolicy.IMMEDIATE).source("{\"content\":1}", XContentType.JSON)).actionGet();
-<<<<<<< HEAD
-
-=======
                 tc.index(new IndexRequest("v2").type("legends").setRefreshPolicy(RefreshPolicy.IMMEDIATE).source("{\"content\":1}", XContentType.JSON)).actionGet();
                 tc.index(new IndexRequest("v3").type("legends").setRefreshPolicy(RefreshPolicy.IMMEDIATE).source("{\"content\":1}", XContentType.JSON)).actionGet();
-     
->>>>>>> 82201463
                 tc.index(new IndexRequest("spock").type("type01").setRefreshPolicy(RefreshPolicy.IMMEDIATE).source("{\"content\":1}", XContentType.JSON)).actionGet();
                 tc.index(new IndexRequest("kirk").type("type01").setRefreshPolicy(RefreshPolicy.IMMEDIATE).source("{\"content\":1}", XContentType.JSON)).actionGet();
                 tc.index(new IndexRequest("role01_role02").type("type01").setRefreshPolicy(RefreshPolicy.IMMEDIATE).source("{\"content\":1}", XContentType.JSON)).actionGet();
@@ -640,9 +635,6 @@
             Assert.assertTrue(res.getBody().contains("attr.internal.c3"));
             Assert.assertTrue(res.getBody().contains("attr.internal.c1"));
             Assert.assertTrue(PrivilegesInterceptorImpl.count > 0);
-<<<<<<< HEAD
-
-=======
             
             res = rh.executeGetRequest("v2/_search", encodeBasicHeader("custattr", "nagilum"));
             Assert.assertEquals(HttpStatus.SC_OK, res.getStatusCode());
@@ -650,7 +642,6 @@
             res = rh.executeGetRequest("v3/_search", encodeBasicHeader("custattr", "nagilum"));
             Assert.assertEquals(HttpStatus.SC_FORBIDDEN, res.getStatusCode());
             
->>>>>>> 82201463
             final String reindex = "{"+
                     "\"source\": {"+
                       "\"index\": \"starfleet\""+
