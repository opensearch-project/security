/*
 * Copyright 2015 floragunn UG (haftungsbeschränkt)
 * 
 * Licensed under the Apache License, Version 2.0 (the "License");
 * you may not use this file except in compliance with the License.
 * You may obtain a copy of the License at
 * 
 *     http://www.apache.org/licenses/LICENSE-2.0
 *
 * Unless required by applicable law or agreed to in writing, software
 * distributed under the License is distributed on an "AS IS" BASIS,
 * WITHOUT WARRANTIES OR CONDITIONS OF ANY KIND, either express or implied.
 * See the License for the specific language governing permissions and
 * limitations under the License.
 * 
 */

package com.floragunn.searchguard;

import io.netty.handler.ssl.OpenSsl;

import java.io.File;
import java.io.FileInputStream;
import java.io.IOException;
import java.io.Reader;
import java.io.StringReader;
import java.io.StringWriter;
import java.io.UnsupportedEncodingException;
import java.net.URL;
import java.net.URLDecoder;
import java.nio.charset.StandardCharsets;
import java.security.KeyStore;
import java.util.Arrays;
import java.util.Collection;
import java.util.HashSet;
<<<<<<< HEAD
import java.util.List;
=======
>>>>>>> 163f5fda
import java.util.Objects;
import java.util.Set;

import javax.net.ssl.SSLContext;
import javax.xml.bind.DatatypeConverter;

import junit.framework.Assert;

import org.apache.commons.io.FileUtils;
import org.apache.commons.io.IOUtils;
import org.apache.http.Header;
import org.apache.http.client.methods.CloseableHttpResponse;
import org.apache.http.client.methods.HttpDelete;
import org.apache.http.client.methods.HttpGet;
import org.apache.http.client.methods.HttpHead;
import org.apache.http.client.methods.HttpPost;
import org.apache.http.client.methods.HttpPut;
import org.apache.http.client.methods.HttpUriRequest;
import org.apache.http.config.SocketConfig;
import org.apache.http.conn.ssl.SSLConnectionSocketFactory;
import org.apache.http.conn.ssl.SSLContextBuilder;
import org.apache.http.conn.ssl.SSLContexts;
import org.apache.http.entity.StringEntity;
import org.apache.http.impl.client.CloseableHttpClient;
import org.apache.http.impl.client.HttpClientBuilder;
import org.apache.http.impl.client.HttpClients;
import org.elasticsearch.ElasticsearchTimeoutException;
import org.elasticsearch.action.admin.cluster.health.ClusterHealthResponse;
import org.elasticsearch.action.admin.cluster.node.info.NodeInfo;
import org.elasticsearch.action.admin.cluster.node.info.NodesInfoRequest;
import org.elasticsearch.action.admin.cluster.node.info.NodesInfoResponse;
import org.elasticsearch.client.Client;
import org.elasticsearch.client.transport.TransportClient;
import org.elasticsearch.cluster.health.ClusterHealthStatus;
import org.elasticsearch.common.bytes.BytesReference;
import org.apache.logging.log4j.LogManager;
import org.apache.logging.log4j.Logger;
import org.elasticsearch.common.settings.Settings;
import org.elasticsearch.common.transport.InetSocketTransportAddress;
import org.elasticsearch.common.unit.TimeValue;
import org.elasticsearch.common.xcontent.XContentBuilder;
import org.elasticsearch.common.xcontent.XContentFactory;
import org.elasticsearch.common.xcontent.XContentParser;
import org.elasticsearch.common.xcontent.XContentType;
import org.elasticsearch.node.Node;
import org.elasticsearch.node.PluginAwareNode;
import org.elasticsearch.plugins.Plugin;
import org.elasticsearch.transport.Netty4Plugin;
import org.junit.After;
import org.junit.Before;
import org.junit.Rule;
import org.junit.rules.TestName;
import org.junit.rules.TestWatcher;
import org.junit.runner.Description;

import com.floragunn.searchguard.ssl.SearchGuardSSLPlugin;
import com.google.common.base.Strings;

public abstract class AbstractUnitTest {

    static {

        System.out.println("OS: " + System.getProperty("os.name") + " " + System.getProperty("os.arch") + " "
                + System.getProperty("os.version"));
        System.out.println("Java Version: " + System.getProperty("java.version") + " " + System.getProperty("java.vendor"));
        System.out.println("JVM Impl.: " + System.getProperty("java.vm.version") + " " + System.getProperty("java.vm.vendor") + " "
                + System.getProperty("java.vm.name"));
        System.out.println("Open SSL available: "+OpenSsl.isAvailable());
        System.out.println("Open SSL version: "+OpenSsl.versionString());
        
        //System.setProperty("org.apache.logging.log4j.simplelog.StatusLogger.level","TRACE");
    }

    @Rule
    public TestName name = new TestName();
    protected final String clustername = "searchguard_ssl_testcluster";

    protected Node esNode1;
    private Node esNode2;
    private Node esNode3;
    private String httpHost = null;
    private int httpPort = -1;
    protected Set<InetSocketTransportAddress> httpAdresses = new HashSet<InetSocketTransportAddress>();
    protected String nodeHost;
    protected int nodePort;
    protected boolean enableHTTPClientSSL = false;
    protected boolean enableHTTPClientSSLv3Only = false;
    protected boolean sendHTTPClientCertificate = false;
    protected boolean trustHTTPServerCertificate = false;
    protected String keystore = "node-0-keystore.jks";

    @Rule
    public final TestWatcher testWatcher = new TestWatcher() {
        @Override
        protected void starting(final Description description) {
            final String methodName = description.getMethodName();
            String className = description.getClassName();
            className = className.substring(className.lastIndexOf('.') + 1);
            System.out.println("---------------- Starting JUnit-test: " + className + " " + methodName + " ----------------");
        }

        @Override
        protected void failed(final Throwable e, final Description description) {
            final String methodName = description.getMethodName();
            String className = description.getClassName();
            className = className.substring(className.lastIndexOf('.') + 1);
            System.out.println(">>>> " + className + " " + methodName + " FAILED due to " + e);
        }

        @Override
        protected void finished(final Description description) {
            // System.out.println("-----------------------------------------------------------------------------------------");
        }

    };

    protected AbstractUnitTest() {
        super();
    }

    // @formatter:off
    private Settings.Builder getDefaultSettingsBuilder(final int nodenum, final boolean dataNode, final boolean masterNode) {

        return Settings.builder()
                .put("node.name", "searchguard_testnode_" + nodenum)
                .put("node.data", dataNode)
                .put("node.master", masterNode)
                .put("cluster.name", clustername)
                .put("path.data", "data/data")
                //.put("path.work", "data/work")
                .put("path.logs", "data/logs")
                .put("path.conf", "data/config")
                //.put("path.plugins", "data/plugins")
                //.put("index.number_of_shards", "1")
                //.put("index.number_of_replicas", "0")
                .put("http.enabled", true)
                .put("cluster.routing.allocation.disk.watermark.high","1mb")
                .put("cluster.routing.allocation.disk.watermark.low","1mb")
                .put("http.cors.enabled", true)
                .put("node.local", false)
                .put("transport.type.default", "netty4")
                .put("node.max_local_storage_nodes", 3)
                .put("path.home",".");
    }
    // @formatter:on

    protected final Logger log = LogManager.getLogger(this.getClass());

    protected final String getHttpServerUri() {
        final String address = "http" + (enableHTTPClientSSL ? "s" : "") + "://" + httpHost + ":" + httpPort;
        log.debug("Connect to {}", address);
        return address;
    }

    public final void startES(final Settings settings) throws Exception {

        FileUtils.deleteDirectory(new File("data"));

        esNode1 = new PluginAwareNode(getDefaultSettingsBuilder(1, false, true).put(
                settings == null ? Settings.Builder.EMPTY_SETTINGS : settings).build(), Netty4Plugin.class, SearchGuardPlugin.class);
        esNode2 = new PluginAwareNode(getDefaultSettingsBuilder(2, true, true).put(
                settings == null ? Settings.Builder.EMPTY_SETTINGS : settings).build(), Netty4Plugin.class, SearchGuardPlugin.class);
        esNode3 = new PluginAwareNode(getDefaultSettingsBuilder(3, true, false).put(
                settings == null ? Settings.Builder.EMPTY_SETTINGS : settings).build(), Netty4Plugin.class, SearchGuardPlugin.class);

        esNode1.start();
        esNode2.start();
        esNode3.start();

        waitForGreenClusterState(esNode1.client());
    }
    
    protected Client client() {
        return esNode1.client();
    }

    @Before
    public void setUp() throws Exception {
        enableHTTPClientSSL = false;
        enableHTTPClientSSLv3Only = false;
    }

    @After
    public void tearDown() throws Exception {

<<<<<<< HEAD
        if (esNode3 != null) {
            esNode3.close();
        }
        Thread.sleep(300);
        if (esNode2 != null) {
            esNode2.close();
        }
        Thread.sleep(300);
        if (esNode1 != null) {
            esNode1.close();
        }
        Thread.sleep(500);
=======
        Thread.sleep(500);
        if (esNode3 != null) {
            esNode3.close();
        }

        if (esNode2 != null) {
            esNode2.close();
        }

        if (esNode1 != null) {
            esNode1.close();
        }
>>>>>>> 163f5fda
    }

    protected void waitForGreenClusterState(final Client client) throws IOException {
        waitForCluster(ClusterHealthStatus.GREEN, TimeValue.timeValueSeconds(30), client);
    }

    protected void waitForCluster(final ClusterHealthStatus status, final TimeValue timeout, final Client client) throws IOException {
        try {
            log.debug("waiting for cluster state {}", status.name());
            final ClusterHealthResponse healthResponse = client.admin().cluster().prepareHealth().setWaitForStatus(status)
                    .setTimeout(timeout).setWaitForNodes("3").execute().actionGet();
            if (healthResponse.isTimedOut()) {
                throw new IOException("cluster state is " + healthResponse.getStatus().name() + " with "
                        + healthResponse.getNumberOfNodes() + " nodes");
            } else {
                log.debug("... cluster state ok " + healthResponse.getStatus().name() + " with " + healthResponse.getNumberOfNodes()
                        + " nodes");
            }
            
            org.junit.Assert.assertEquals(3, healthResponse.getNumberOfNodes());

            final NodesInfoResponse res = esNode1.client().admin().cluster().nodesInfo(new NodesInfoRequest()).actionGet();
            
            final List<NodeInfo> nodes = res.getNodes();
            for (NodeInfo nodeInfo : nodes) {
                if (nodeInfo.getHttp() != null && nodeInfo.getHttp().address() != null) {
                    final InetSocketTransportAddress is = (InetSocketTransportAddress) nodeInfo.getHttp().address().publishAddress();
                    httpPort = is.getPort();
                    httpHost = is.getHost();
                    httpAdresses.add(is);
                }

                final InetSocketTransportAddress is = (InetSocketTransportAddress) nodeInfo.getTransport().getAddress().publishAddress();
                nodePort = is.getPort();
                nodeHost = is.getHost();				
			}
        } catch (final ElasticsearchTimeoutException e) {
            throw new IOException("timeout, cluster does not respond to health request, cowardly refusing to continue with operations");
        }
    }

    public File getAbsoluteFilePathFromClassPath(final String fileNameFromClasspath) {
        File file = null;
        final URL fileUrl = AbstractUnitTest.class.getClassLoader().getResource(fileNameFromClasspath);
        if (fileUrl != null) {
            try {
                file = new File(URLDecoder.decode(fileUrl.getFile(), "UTF-8"));
            } catch (final UnsupportedEncodingException e) {
                return null;
            }

            if (file.exists() && file.canRead()) {
                return file;
            } else {
                log.error("Cannot read from {}, maybe the file does not exists? ", file.getAbsolutePath());
            }

        } else {
            log.error("Failed to load " + fileNameFromClasspath);
        }
        return null;
    }

    protected String executeSimpleRequest(final String request) throws Exception {

        CloseableHttpClient httpClient = null;
        CloseableHttpResponse response = null;
        try {
            httpClient = getHTTPClient();
            response = httpClient.execute(new HttpGet(getHttpServerUri() + "/" + request));

            if (response.getStatusLine().getStatusCode() >= 300) {
                throw new Exception("Statuscode " + response.getStatusLine().getStatusCode());
            }

            return IOUtils.toString(response.getEntity().getContent(), StandardCharsets.UTF_8);
        } finally {

            if (response != null) {
                response.close();
            }

            if (httpClient != null) {
                httpClient.close();
            }
        }
    }
    
    protected class HttpResponse {
        private final CloseableHttpResponse inner;
        private final String body;
        private final Header[] header;
        private final int statusCode;
        private final String statusReason;

        public HttpResponse(CloseableHttpResponse inner) throws IllegalStateException, IOException {
            super();
            this.inner = inner;
            this.body = inner.getEntity() == null? null : IOUtils.toString(inner.getEntity().getContent(), StandardCharsets.UTF_8);
            this.header = inner.getAllHeaders();
            this.statusCode = inner.getStatusLine().getStatusCode();
            this.statusReason = inner.getStatusLine().getReasonPhrase();
            inner.close();
        }

        public CloseableHttpResponse getInner() {
            return inner;
        }

        public String getBody() {
            return body;
        }

        public Header[] getHeader() {
            return header;
        }

        public int getStatusCode() {
            return statusCode;
        }

        public String getStatusReason() {
            return statusReason;
        }
        
        
        
    }
    
    protected HttpResponse executeGetRequest(final String request, Header... header) throws Exception {
        return executeRequest(new HttpGet(getHttpServerUri() + "/" + request), header);
    }
    
    protected HttpResponse executeHeadRequest(final String request, Header... header) throws Exception {
        return executeRequest(new HttpHead(getHttpServerUri() + "/" + request), header);
    }
    
    protected HttpResponse executePutRequest(final String request, String body, Header... header) throws Exception {
        HttpPut uriRequest = new HttpPut(getHttpServerUri() + "/" + request);
        if(!Strings.isNullOrEmpty(body)) {
            uriRequest.setEntity(new StringEntity(body));
        }
        
        return executeRequest(uriRequest, header);
        
    }
    
    protected HttpResponse executePostRequest(final String request, String body, Header... header) throws Exception {
        HttpPost uriRequest = new HttpPost(getHttpServerUri() + "/" + request);
        if(!Strings.isNullOrEmpty(body)) {
            uriRequest.setEntity(new StringEntity(body));
        }
        
        return executeRequest(uriRequest, header);
    }
    
    protected HttpResponse executeDeleteRequest(final String request, Header... header) throws Exception {
        return executeRequest(new HttpDelete(getHttpServerUri() + "/" + request), header);
    }
    
    protected HttpResponse executeRequest(HttpUriRequest uriRequest, Header... header) throws Exception {

        CloseableHttpClient httpClient = null;
        try {
            
            httpClient = getHTTPClient();
            
            if(header != null && header.length > 0) {
                for (int i = 0; i < header.length; i++) {
                    Header h = header[i];
                    uriRequest.addHeader(h);
                }
            }
            
            HttpResponse res = new HttpResponse(httpClient.execute(uriRequest));
            log.trace(res.getBody());
            return res;
        } finally {

            if (httpClient != null) {
                httpClient.close();
            }
        }
    }

    protected final CloseableHttpClient getHTTPClient() throws Exception {

        final HttpClientBuilder hcb = HttpClients.custom();

        if (enableHTTPClientSSL) {

            log.debug("Configure HTTP client with SSL");

            final KeyStore myTrustStore = KeyStore.getInstance("JKS");
            myTrustStore.load(new FileInputStream(getAbsoluteFilePathFromClassPath("truststore.jks")), "changeit".toCharArray());

            final KeyStore keyStore = KeyStore.getInstance("JKS");
            keyStore.load(new FileInputStream(getAbsoluteFilePathFromClassPath(keystore)), "changeit".toCharArray());

            final SSLContextBuilder sslContextbBuilder = SSLContexts.custom().useTLS();

            if (trustHTTPServerCertificate) {
                sslContextbBuilder.loadTrustMaterial(myTrustStore);
            }

            if (sendHTTPClientCertificate) {
                sslContextbBuilder.loadKeyMaterial(keyStore, "changeit".toCharArray());
            }

            final SSLContext sslContext = sslContextbBuilder.build();

            String[] protocols = null;

            if (enableHTTPClientSSLv3Only) {
                protocols = new String[] { "SSLv3" };
            } else {
                protocols = new String[] { "TLSv1", "TLSv1.1", "TLSv1.2" };
            }

            final SSLConnectionSocketFactory sslsf = new SSLConnectionSocketFactory(sslContext, protocols, null,
                    SSLConnectionSocketFactory.ALLOW_ALL_HOSTNAME_VERIFIER);

            hcb.setSSLSocketFactory(sslsf);
        }

        hcb.setDefaultSocketConfig(SocketConfig.custom().setSoTimeout(60 * 1000).build());

        return hcb.build();
    }
    
    protected final String loadFile(final String file) throws IOException {
        final StringWriter sw = new StringWriter();
        IOUtils.copy(this.getClass().getResourceAsStream("/" + file), sw, StandardCharsets.UTF_8);
        return sw.toString();
    }
    
    protected BytesReference readYamlContent(final String file) {
            try {
                return readXContent(new StringReader(loadFile(file)), XContentType.YAML);
            } catch (IOException e) {
                return null;
            }
    }
    
    protected BytesReference readXContent(final Reader reader, final XContentType xContentType) throws IOException {
        XContentParser parser = null;
        try {
            parser = XContentFactory.xContent(xContentType).createParser(reader);
            parser.nextToken();
            final XContentBuilder builder = XContentFactory.jsonBuilder();
            builder.copyCurrentStructure(parser);
            return builder.bytes();
        } finally {
            if (parser != null) {
                parser.close();
            }
        }
    }
    
    public static String encodeBasicHeader(final String username, final String password) {
        return new String(DatatypeConverter.printBase64Binary((username + ":" + Objects.requireNonNull(password)).getBytes(StandardCharsets.UTF_8)));
    }
<<<<<<< HEAD
    
    protected Collection<Class<? extends Plugin>> asCollection(Class<? extends Plugin>... plugins) {
        return Arrays.asList(plugins);
    }
    
    protected class TransportClientImpl extends TransportClient {

        public TransportClientImpl(Settings settings, Collection<Class<? extends Plugin>> plugins) {
            super(settings, plugins);
        }

        public TransportClientImpl(Settings settings, Settings defaultSettings, Collection<Class<? extends Plugin>> plugins) {
            super(settings, defaultSettings, plugins);
        }       
    }
=======
>>>>>>> 163f5fda
}<|MERGE_RESOLUTION|>--- conflicted
+++ resolved
@@ -33,17 +33,12 @@
 import java.util.Arrays;
 import java.util.Collection;
 import java.util.HashSet;
-<<<<<<< HEAD
 import java.util.List;
-=======
->>>>>>> 163f5fda
 import java.util.Objects;
 import java.util.Set;
 
 import javax.net.ssl.SSLContext;
 import javax.xml.bind.DatatypeConverter;
-
-import junit.framework.Assert;
 
 import org.apache.commons.io.FileUtils;
 import org.apache.commons.io.IOUtils;
@@ -63,6 +58,8 @@
 import org.apache.http.impl.client.CloseableHttpClient;
 import org.apache.http.impl.client.HttpClientBuilder;
 import org.apache.http.impl.client.HttpClients;
+import org.apache.logging.log4j.LogManager;
+import org.apache.logging.log4j.Logger;
 import org.elasticsearch.ElasticsearchTimeoutException;
 import org.elasticsearch.action.admin.cluster.health.ClusterHealthResponse;
 import org.elasticsearch.action.admin.cluster.node.info.NodeInfo;
@@ -72,8 +69,6 @@
 import org.elasticsearch.client.transport.TransportClient;
 import org.elasticsearch.cluster.health.ClusterHealthStatus;
 import org.elasticsearch.common.bytes.BytesReference;
-import org.apache.logging.log4j.LogManager;
-import org.apache.logging.log4j.Logger;
 import org.elasticsearch.common.settings.Settings;
 import org.elasticsearch.common.transport.InetSocketTransportAddress;
 import org.elasticsearch.common.unit.TimeValue;
@@ -92,7 +87,6 @@
 import org.junit.rules.TestWatcher;
 import org.junit.runner.Description;
 
-import com.floragunn.searchguard.ssl.SearchGuardSSLPlugin;
 import com.google.common.base.Strings;
 
 public abstract class AbstractUnitTest {
@@ -222,7 +216,7 @@
     @After
     public void tearDown() throws Exception {
 
-<<<<<<< HEAD
+        Thread.sleep(500);
         if (esNode3 != null) {
             esNode3.close();
         }
@@ -235,20 +229,6 @@
             esNode1.close();
         }
         Thread.sleep(500);
-=======
-        Thread.sleep(500);
-        if (esNode3 != null) {
-            esNode3.close();
-        }
-
-        if (esNode2 != null) {
-            esNode2.close();
-        }
-
-        if (esNode1 != null) {
-            esNode1.close();
-        }
->>>>>>> 163f5fda
     }
 
     protected void waitForGreenClusterState(final Client client) throws IOException {
@@ -511,7 +491,6 @@
     public static String encodeBasicHeader(final String username, final String password) {
         return new String(DatatypeConverter.printBase64Binary((username + ":" + Objects.requireNonNull(password)).getBytes(StandardCharsets.UTF_8)));
     }
-<<<<<<< HEAD
     
     protected Collection<Class<? extends Plugin>> asCollection(Class<? extends Plugin>... plugins) {
         return Arrays.asList(plugins);
@@ -527,6 +506,4 @@
             super(settings, defaultSettings, plugins);
         }       
     }
-=======
->>>>>>> 163f5fda
 }