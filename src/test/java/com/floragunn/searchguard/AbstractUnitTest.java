--- conflicted
+++ resolved
@@ -171,12 +171,9 @@
                 .put("cluster.routing.allocation.disk.watermark.low","1mb")
                 .put("http.cors.enabled", true)
                 .put("node.local", false)
-<<<<<<< HEAD
                 .put("transport.type.default", "netty4")
                 .put("node.max_local_storage_nodes", 3)
-=======
                 .put("discovery.zen.minimum_master_nodes", 1)
->>>>>>> 1fd39848
                 .put("path.home",".");
     }
     // @formatter:on
