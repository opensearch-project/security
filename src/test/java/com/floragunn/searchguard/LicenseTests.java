--- conflicted
+++ resolved
@@ -95,11 +95,6 @@
     }
     
     @Test
-<<<<<<< HEAD
-    @Ignore
-=======
-    @Ignore //ITT-1651
->>>>>>> b803ac33
     public void testComplianceLicense() throws Exception {
       
         final String now = new SimpleDateFormat("yyyy-MM-dd").format(new Date());
