--- conflicted
+++ resolved
@@ -96,7 +96,6 @@
     }
     
     @Test
-<<<<<<< HEAD
     public void testComplianceLicense() throws Exception {
 
         SearchGuardLicense license = SearchGuardLicense.createTrialLicense(new SimpleDateFormat("yyyy-MM-dd").format(new Date()), cs, "");
@@ -131,7 +130,6 @@
     }
 
     @Test
-=======
     public void testFullLicenseRK() throws Exception {
         setup(Settings.EMPTY, new DynamicSgConfig().setSgConfig("sg_config_lic_rk.yml"), Settings.EMPTY);
         
@@ -144,7 +142,6 @@
     }
     
     @Test
->>>>>>> 87f88250
     public void testFullLicenseReload() throws Exception {
         setup(Settings.EMPTY, new DynamicSgConfig().setSgConfig("sg_config_lic.yml"), Settings.EMPTY);
         
