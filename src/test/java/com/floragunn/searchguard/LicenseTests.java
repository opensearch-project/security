--- conflicted
+++ resolved
@@ -96,7 +96,6 @@
     }
     
     @Test
-<<<<<<< HEAD
     public void testComplianceLicense() throws Exception {
 
         SearchGuardLicense license = SearchGuardLicense.createTrialLicense(new SimpleDateFormat("yyyy-MM-dd").format(new Date()), cs, "");
@@ -128,7 +127,9 @@
         
         Assert.assertTrue(license.hasFeature(Feature.COMPLIANCE));
         Assert.assertArrayEquals(license.getFeatures(), Feature.values());
-=======
+    }
+
+    @Test
     public void testFullLicenseReload() throws Exception {
         setup(Settings.EMPTY, new DynamicSgConfig().setSgConfig("sg_config_lic.yml"), Settings.EMPTY);
         
@@ -146,6 +147,5 @@
         Assert.assertTrue(res.getBody().contains("FULL"));
         Assert.assertFalse(res.getBody().contains("TRIAL"));
         Assert.assertTrue(res.getBody().contains("is_valid\" : true"));
->>>>>>> dba29658
     }
 }