--- conflicted
+++ resolved
@@ -111,7 +111,7 @@
     @Test
     public void testCustomInterclusterRequestEvaluator() throws Exception {
         
-        final Settings settings = Settings.settingsBuilder().put("searchguard.ssl.transport.enabled", true)
+        final Settings settings = Settings.builder().put("searchguard.ssl.transport.enabled", true)
                 .put(SSLConfigConstants.SEARCHGUARD_SSL_HTTP_ENABLE_OPENSSL_IF_AVAILABLE, allowOpenSSL)
                 .put(SSLConfigConstants.SEARCHGUARD_SSL_TRANSPORT_ENABLE_OPENSSL_IF_AVAILABLE, allowOpenSSL)
                 .put(SSLConfigConstants.SEARCHGUARD_SSL_TRANSPORT_KEYSTORE_ALIAS, "node-0")
@@ -443,20 +443,10 @@
             tc.index(new IndexRequest("public").type("legends").setRefreshPolicy(RefreshPolicy.IMMEDIATE).source("{\"content\":1}")).actionGet();
             tc.index(new IndexRequest("public").type("hall_of_fame").setRefreshPolicy(RefreshPolicy.IMMEDIATE).source("{\"content\":1}")).actionGet();
             tc.index(new IndexRequest("public").type("hall_of_fame").setRefreshPolicy(RefreshPolicy.IMMEDIATE).source("{\"content\":2}")).actionGet();
-            
-<<<<<<< HEAD
+
             tc.index(new IndexRequest("spock").type("type01").setRefreshPolicy(RefreshPolicy.IMMEDIATE).source("{\"content\":1}")).actionGet();
             tc.index(new IndexRequest("kirk").type("type01").setRefreshPolicy(RefreshPolicy.IMMEDIATE).source("{\"content\":1}")).actionGet();
-=======
-            tc.index(new IndexRequest("public").type("legends").refresh(true).source("{\"content\":1}")).actionGet();
-            tc.index(new IndexRequest("public").type("hall_of_fame").refresh(true).source("{\"content\":1}")).actionGet();
-            tc.index(new IndexRequest("public").type("hall_of_fame").refresh(true).source("{\"content\":2}")).actionGet();
-            
-            tc.index(new IndexRequest("spock").type("type01").refresh(true).source("{\"content\":1}")).actionGet();
-            tc.index(new IndexRequest("kirk").type("type01").refresh(true).source("{\"content\":1}")).actionGet();
-            
-            tc.index(new IndexRequest("role01_role02").type("type01").refresh(true).source("{\"content\":1}")).actionGet();
->>>>>>> 1fd39848
+            tc.index(new IndexRequest("role01_role02").type("type01").setRefreshPolicy(RefreshPolicy.IMMEDIATE).source("{\"content\":1}")).actionGet();
 
             tc.admin().indices().aliases(new IndicesAliasesRequest().addAliasAction(AliasActions.add().indices("starfleet","starfleet_academy","starfleet_library").alias("sf"))).actionGet();
             tc.admin().indices().aliases(new IndicesAliasesRequest().addAliasAction(AliasActions.add().indices("klingonempire","vulcangov").alias("nonsf"))).actionGet();
