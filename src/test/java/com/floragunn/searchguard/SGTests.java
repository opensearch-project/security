/*
 * Copyright 2015 floragunn UG (haftungsbeschränkt)
 * 
 * Licensed under the Apache License, Version 2.0 (the "License");
 * you may not use this file except in compliance with the License.
 * You may obtain a copy of the License at
 * 
 *     http://www.apache.org/licenses/LICENSE-2.0
 *
 * Unless required by applicable law or agreed to in writing, software
 * distributed under the License is distributed on an "AS IS" BASIS,
 * WITHOUT WARRANTIES OR CONDITIONS OF ANY KIND, either express or implied.
 * See the License for the specific language governing permissions and
 * limitations under the License.
 * 
 */

package com.floragunn.searchguard;

import io.netty.handler.ssl.OpenSsl;

import java.io.ByteArrayOutputStream;
import java.io.File;
import java.net.InetSocketAddress;
import java.nio.charset.StandardCharsets;
import java.util.Iterator;

import org.apache.commons.io.FileUtils;
import org.apache.http.HttpStatus;
import org.apache.http.client.methods.HttpGet;
import org.apache.http.message.BasicHeader;
import org.elasticsearch.ElasticsearchSecurityException;
import org.elasticsearch.action.DocWriteResponse.Result;
import org.elasticsearch.action.admin.cluster.health.ClusterHealthRequest;
import org.elasticsearch.action.admin.cluster.node.info.NodesInfoRequest;
import org.elasticsearch.action.admin.cluster.repositories.put.PutRepositoryRequest;
import org.elasticsearch.action.admin.cluster.snapshots.create.CreateSnapshotRequest;
import org.elasticsearch.action.admin.indices.alias.IndicesAliasesRequest;
import org.elasticsearch.action.admin.indices.alias.IndicesAliasesRequest.AliasActions;
import org.elasticsearch.action.admin.indices.alias.IndicesAliasesResponse;
import org.elasticsearch.action.admin.indices.create.CreateIndexRequest;
import org.elasticsearch.action.admin.indices.create.CreateIndexResponse;
import org.elasticsearch.action.get.GetRequest;
import org.elasticsearch.action.get.GetResponse;
import org.elasticsearch.action.index.IndexRequest;
import org.elasticsearch.action.index.IndexResponse;
import org.elasticsearch.action.search.SearchRequest;
import org.elasticsearch.action.search.SearchResponse;
import org.elasticsearch.action.support.WriteRequest.RefreshPolicy;
import org.elasticsearch.client.transport.TransportClient;
import org.elasticsearch.cluster.health.ClusterHealthStatus;
import org.elasticsearch.common.settings.Settings;
import org.elasticsearch.common.transport.InetSocketTransportAddress;
import org.elasticsearch.common.unit.TimeValue;
import org.elasticsearch.common.util.concurrent.ThreadContext;
import org.elasticsearch.common.util.concurrent.ThreadContext.StoredContext;
import org.elasticsearch.common.xcontent.XContentType;
import org.elasticsearch.index.query.QueryBuilders;
import org.elasticsearch.indices.InvalidIndexNameException;
import org.elasticsearch.indices.InvalidTypeNameException;
import org.elasticsearch.node.Node;
import org.elasticsearch.node.PluginAwareNode;
import org.elasticsearch.transport.Netty4Plugin;
import org.junit.Assert;
import org.junit.Rule;
import org.junit.Test;
import org.junit.rules.ExpectedException;
import org.junit.rules.TemporaryFolder;

import com.floragunn.searchguard.action.configupdate.ConfigUpdateAction;
import com.floragunn.searchguard.action.configupdate.ConfigUpdateRequest;
import com.floragunn.searchguard.action.configupdate.ConfigUpdateResponse;
import com.floragunn.searchguard.configuration.PrivilegesInterceptorImpl;
import com.floragunn.searchguard.http.HTTPClientCertAuthenticator;
import com.floragunn.searchguard.ssl.util.SSLConfigConstants;
import com.floragunn.searchguard.support.ConfigConstants;

public class SGTests extends AbstractUnitTest {

    static {
        System.setProperty("sg.nowarn.client","true");
    }
    
    @Rule
    public final ExpectedException thrown = ExpectedException.none();

    @Rule
    public final TemporaryFolder repositoryPath = new TemporaryFolder();

    protected boolean allowOpenSSL = Boolean.parseBoolean(System.getenv("SG_ALLOW_OPENSSL"));

    @Test
    public void testEnsureOpenSSLAvailability() {
        
        if(allowOpenSSL) {
            Assert.assertTrue(String.valueOf(OpenSsl.unavailabilityCause()), OpenSsl.isAvailable());
        }
    }
    
    @Test
    public void testDiscoveryWithoutInitialization() throws Exception {
        
        final Settings settings = Settings.builder().put("searchguard.ssl.transport.enabled", true)
                .put(SSLConfigConstants.SEARCHGUARD_SSL_HTTP_ENABLE_OPENSSL_IF_AVAILABLE, allowOpenSSL)
                .put(SSLConfigConstants.SEARCHGUARD_SSL_TRANSPORT_ENABLE_OPENSSL_IF_AVAILABLE, allowOpenSSL)
                .put(SSLConfigConstants.SEARCHGUARD_SSL_TRANSPORT_KEYSTORE_ALIAS, "node-0")
                .put("searchguard.ssl.transport.keystore_filepath", getAbsoluteFilePathFromClassPath("node-0-keystore.jks"))
                .put("searchguard.ssl.transport.truststore_filepath", getAbsoluteFilePathFromClassPath("truststore.jks"))
                .put("searchguard.ssl.transport.enforce_hostname_verification", false)
                .put("searchguard.ssl.transport.resolve_hostname", false)
                .putArray("searchguard.authcz.admin_dn", "cn=dummy_to_activate_search_guard_plugin")
                .build();

        startES(settings);
        Assert.assertEquals(3, client().admin().cluster().health(new ClusterHealthRequest().waitForGreenStatus()).actionGet().getNumberOfNodes());
        Assert.assertEquals(ClusterHealthStatus.GREEN, client().admin().cluster().health(new ClusterHealthRequest().waitForGreenStatus()).actionGet().getStatus());
        //Assert.assertEquals(3, client().admin().cluster().nodesInfo(new NodesInfoRequest().all()).actionGet().getNodes().size());
    }
    
    @Test
    public void testCustomInterclusterRequestEvaluator() throws Exception {
        
        final Settings settings = Settings.builder().put("searchguard.ssl.transport.enabled", true)
                .put(SSLConfigConstants.SEARCHGUARD_SSL_HTTP_ENABLE_OPENSSL_IF_AVAILABLE, allowOpenSSL)
                .put(SSLConfigConstants.SEARCHGUARD_SSL_TRANSPORT_ENABLE_OPENSSL_IF_AVAILABLE, allowOpenSSL)
                .put(SSLConfigConstants.SEARCHGUARD_SSL_TRANSPORT_KEYSTORE_ALIAS, "node-0")
                .put("searchguard.ssl.transport.keystore_filepath", getAbsoluteFilePathFromClassPath("node-0-keystore.jks"))
                .put("searchguard.ssl.transport.truststore_filepath", getAbsoluteFilePathFromClassPath("truststore.jks"))
                .put("searchguard.ssl.transport.enforce_hostname_verification", false)
                .put("searchguard.ssl.transport.resolve_hostname", false)
                .put(ConfigConstants.SG_INTERCLUSTER_REQUEST_EVALUATOR_CLASS, "com.floragunn.searchguard.AlwaysFalseInterClusterRequestEvaluator")
                .build();

        startES(settings, 5, 1);
        Assert.assertEquals(1, client().admin().cluster().health(new ClusterHealthRequest().waitForGreenStatus()).actionGet().getNumberOfNodes());
        Assert.assertEquals(ClusterHealthStatus.GREEN, client().admin().cluster().health(new ClusterHealthRequest().waitForGreenStatus()).actionGet().getStatus());
    }

    @Test
    public void testNodeClientDisallowedWithNonServerCertificate() throws Exception {
        final Settings settings = Settings.builder().put("searchguard.ssl.transport.enabled", true)
                .put(SSLConfigConstants.SEARCHGUARD_SSL_HTTP_ENABLE_OPENSSL_IF_AVAILABLE, allowOpenSSL)
                .put(SSLConfigConstants.SEARCHGUARD_SSL_TRANSPORT_ENABLE_OPENSSL_IF_AVAILABLE, allowOpenSSL)
                .put(SSLConfigConstants.SEARCHGUARD_SSL_TRANSPORT_KEYSTORE_ALIAS, "node-0")
                .put("searchguard.ssl.transport.keystore_filepath", getAbsoluteFilePathFromClassPath("node-0-keystore.jks"))
                .put("searchguard.ssl.transport.truststore_filepath", getAbsoluteFilePathFromClassPath("truststore.jks"))
                .put("searchguard.ssl.transport.enforce_hostname_verification", false)
                .put("searchguard.ssl.transport.resolve_hostname", false)
                .build();
        
        final Settings esSettings = Settings.builder().put(settings)
                .putArray("searchguard.authcz.admin_dn", "cn=dummy_to_activate_search_guard_plugin").build();

        startES(esSettings);
        Assert.assertEquals(3, client().admin().cluster().health(new ClusterHealthRequest().waitForGreenStatus()).actionGet().getNumberOfNodes());
        Assert.assertEquals(ClusterHealthStatus.GREEN, client().admin().cluster().health(new ClusterHealthRequest().waitForGreenStatus()).actionGet().getStatus());
  
        
        final Settings tcSettings = Settings.builder().put("cluster.name", clustername).put("node.client", true).put("path.home", ".")
                .put(settings)
                .put("searchguard.ssl.transport.keystore_filepath", getAbsoluteFilePathFromClassPath("kirk-keystore.jks"))
                .put(SSLConfigConstants.SEARCHGUARD_SSL_TRANSPORT_KEYSTORE_ALIAS,"kirk")
                .build();

        log.debug("Start node client");
        
        try (Node node = new PluginAwareNode(tcSettings, Netty4Plugin.class, SearchGuardPlugin.class).start()) {
            Assert.assertEquals(1, node.client().admin().cluster().nodesInfo(new NodesInfoRequest()).actionGet().getNodes().size());
            Assert.assertEquals(3, client().admin().cluster().health(new ClusterHealthRequest().waitForGreenStatus()).actionGet().getNumberOfNodes());
           
        }
    }
    
    @Test
    public void testNodeClientDisallowedWithNonServerCertificateFull() throws Exception {
        final Settings settings = Settings.builder().put("searchguard.ssl.transport.enabled", true)
                .put(SSLConfigConstants.SEARCHGUARD_SSL_HTTP_ENABLE_OPENSSL_IF_AVAILABLE, allowOpenSSL)
                .put(SSLConfigConstants.SEARCHGUARD_SSL_TRANSPORT_ENABLE_OPENSSL_IF_AVAILABLE, allowOpenSSL)
                .put(SSLConfigConstants.SEARCHGUARD_SSL_TRANSPORT_KEYSTORE_ALIAS, "node-0")
                .put("searchguard.ssl.transport.keystore_filepath", getAbsoluteFilePathFromClassPath("node-0-keystore.jks"))
                .put("searchguard.ssl.transport.truststore_filepath", getAbsoluteFilePathFromClassPath("truststore.jks"))
                .put("searchguard.ssl.transport.enforce_hostname_verification", false)
                .put("searchguard.ssl.transport.resolve_hostname", false)
                .putArray("searchguard.authcz.admin_dn", "cn=dummy_to_activate_search_guard_plugin")
                .build();

        startES(settings);
        Assert.assertEquals(3, client().admin().cluster().health(new ClusterHealthRequest().waitForGreenStatus()).actionGet().getNumberOfNodes());
        Assert.assertEquals(ClusterHealthStatus.GREEN, client().admin().cluster().health(new ClusterHealthRequest().waitForGreenStatus()).actionGet().getStatus());
  
        
        final Settings tcSettings = Settings.builder().put("cluster.name", clustername)
                 .put("path.home", ".")
                .put(settings)
                .put("searchguard.ssl.transport.keystore_filepath", getAbsoluteFilePathFromClassPath("kirk-keystore.jks"))
                .put(SSLConfigConstants.SEARCHGUARD_SSL_TRANSPORT_KEYSTORE_ALIAS,"kirk")
                .build();

        log.debug("Start node client");
        
        //Node und Transportclient: SG Plugin required? or SSL only ok?
        
        try (Node node = new PluginAwareNode(tcSettings, Netty4Plugin.class, SearchGuardPlugin.class).start()) {
            Assert.assertEquals(1, node.client().admin().cluster().nodesInfo(new NodesInfoRequest()).actionGet().getNodes().size());
            Assert.assertEquals(3, client().admin().cluster().health(new ClusterHealthRequest().waitForGreenStatus()).actionGet().getNumberOfNodes());
            
        }
    }
    
    @Test
    public void testNodeClientAllowedWithServerCertificate() throws Exception {
        final Settings settings = Settings.builder().put("searchguard.ssl.transport.enabled", true)
                .put(SSLConfigConstants.SEARCHGUARD_SSL_HTTP_ENABLE_OPENSSL_IF_AVAILABLE, allowOpenSSL)
                .put(SSLConfigConstants.SEARCHGUARD_SSL_TRANSPORT_ENABLE_OPENSSL_IF_AVAILABLE, allowOpenSSL)
                .put(SSLConfigConstants.SEARCHGUARD_SSL_TRANSPORT_KEYSTORE_ALIAS, "node-0")
                .put("searchguard.ssl.transport.keystore_filepath", getAbsoluteFilePathFromClassPath("node-0-keystore.jks"))
                .put("searchguard.ssl.transport.truststore_filepath", getAbsoluteFilePathFromClassPath("truststore.jks"))
                .put("searchguard.ssl.transport.enforce_hostname_verification", false)
                .put("searchguard.ssl.transport.resolve_hostname", false).build();

        startES(settings);
        Assert.assertEquals(3, client().admin().cluster().health(new ClusterHealthRequest().waitForGreenStatus()).actionGet().getNumberOfNodes());
        Assert.assertEquals(ClusterHealthStatus.GREEN, client().admin().cluster().health(new ClusterHealthRequest().waitForGreenStatus()).actionGet().getStatus());
  
        
        final Settings tcSettings = Settings.builder().put("cluster.name", clustername).put("node.client", true).put("path.home", ".")
                .put(settings)
                .build();

        log.debug("Start node client");
        
        try (Node node = new PluginAwareNode(tcSettings, Netty4Plugin.class, SearchGuardPlugin.class).start()) {
            Thread.sleep(50);
            Assert.assertEquals(4, node.client().admin().cluster().nodesInfo(new NodesInfoRequest()).actionGet().getNodes().size());
            //Assert.assertEquals(4, client().admin().cluster().health(new ClusterHealthRequest().waitForGreenStatus()).actionGet().getNumberOfNodes());     
        }
    }
    
    @Test
    public void ensureInitViaRestDoesWork() throws Exception {
        final Settings settings = Settings.builder().put("searchguard.ssl.transport.enabled", true)
                .put(SSLConfigConstants.SEARCHGUARD_SSL_HTTP_ENABLE_OPENSSL_IF_AVAILABLE, allowOpenSSL)
                .put(SSLConfigConstants.SEARCHGUARD_SSL_TRANSPORT_ENABLE_OPENSSL_IF_AVAILABLE, allowOpenSSL)
                .put(SSLConfigConstants.SEARCHGUARD_SSL_TRANSPORT_KEYSTORE_ALIAS, "node-0")
                .put("searchguard.ssl.transport.keystore_filepath", getAbsoluteFilePathFromClassPath("node-0-keystore.jks"))
                .put("searchguard.ssl.transport.truststore_filepath", getAbsoluteFilePathFromClassPath("truststore.jks"))
                .put("searchguard.ssl.transport.enforce_hostname_verification", false)
                .put("searchguard.ssl.transport.resolve_hostname", false)
                .put("searchguard.ssl.http.clientauth_mode","REQUIRE")
                .put("searchguard.ssl.http.enabled",true)
                .put("searchguard.ssl.http.keystore_filepath", getAbsoluteFilePathFromClassPath("node-0-keystore.jks"))
                .put("searchguard.ssl.http.truststore_filepath", getAbsoluteFilePathFromClassPath("truststore.jks"))
                .putArray("searchguard.authcz.admin_dn", "CN=kirk,OU=client,O=client,l=tEst, C=De")
                
                /*
                searchguard.authcz.impersonation_dn:
                  "cn=technical_user1,ou=Test,ou=ou,dc=company,dc=com":
                    - '*'
                  "cn=webuser,ou=IT,ou=IT,dc=company,dc=com":
                    - 'kirk'
                    - 'user1'
                 
                 */
                
                .putArray("searchguard.authcz.impersonation_dn.CN=spock,OU=client,O=client,L=Test,C=DE", "worf")
                .build();
        
        startES(settings);
        
        this.enableHTTPClientSSL = true;
        this.trustHTTPServerCertificate = true;
        this.sendHTTPClientCertificate = true;
        Assert.assertEquals(HttpStatus.SC_SERVICE_UNAVAILABLE, executePutRequest("searchguard/config/0", "{}",new BasicHeader("Authorization", "Basic "+encodeBasicHeader("___", ""))).getStatusCode());
        
        this.keystore = "kirk-keystore.jks";
        Assert.assertEquals(HttpStatus.SC_CREATED, executePutRequest("searchguard/config/0", "{}",new BasicHeader("Authorization", "Basic "+encodeBasicHeader("___", ""))).getStatusCode());

    }
    
    @Test
    public void testHTTPClientCert() throws Exception {
        final Settings settings = Settings.builder().put("searchguard.ssl.transport.enabled", true)
                .put(SSLConfigConstants.SEARCHGUARD_SSL_HTTP_ENABLE_OPENSSL_IF_AVAILABLE, allowOpenSSL)
                .put(SSLConfigConstants.SEARCHGUARD_SSL_TRANSPORT_ENABLE_OPENSSL_IF_AVAILABLE, allowOpenSSL)
                .put(SSLConfigConstants.SEARCHGUARD_SSL_TRANSPORT_KEYSTORE_ALIAS, "node-0")
                .put("searchguard.ssl.transport.keystore_filepath", getAbsoluteFilePathFromClassPath("node-0-keystore.jks"))
                .put("searchguard.ssl.transport.truststore_filepath", getAbsoluteFilePathFromClassPath("truststore.jks"))
                .put("searchguard.ssl.transport.enforce_hostname_verification", false)
                .put("searchguard.ssl.transport.resolve_hostname", false)
                .put("searchguard.ssl.http.clientauth_mode","REQUIRE")
                .put("searchguard.ssl.http.enabled",true)
                .put("searchguard.ssl.http.keystore_filepath", getAbsoluteFilePathFromClassPath("node-0-keystore.jks"))
                .put("searchguard.ssl.http.truststore_filepath", getAbsoluteFilePathFromClassPath("truststore.jks"))
                .putArray(SSLConfigConstants.SEARCHGUARD_SSL_HTTP_ENABLED_PROTOCOLS, "TLSv1.1","TLSv1.2")
                .putArray(SSLConfigConstants.SEARCHGUARD_SSL_HTTP_ENABLED_CIPHERS, "TLS_ECDHE_RSA_WITH_AES_128_CBC_SHA256")
                .putArray(SSLConfigConstants.SEARCHGUARD_SSL_TRANSPORT_ENABLED_PROTOCOLS, "TLSv1.1","TLSv1.2")
                .putArray(SSLConfigConstants.SEARCHGUARD_SSL_TRANSPORT_ENABLED_CIPHERS, "TLS_ECDHE_RSA_WITH_AES_128_CBC_SHA256")
                .putArray("searchguard.authcz.admin_dn", "CN=kirk,OU=client,O=client,l=tEst, C=De")
                
                /*
                searchguard.authcz.impersonation_dn:
                  "cn=technical_user1,ou=Test,ou=ou,dc=company,dc=com":
                    - '*'
                  "cn=webuser,ou=IT,ou=IT,dc=company,dc=com":
                    - 'kirk'
                    - 'user1'
                 
                 */
                
                .putArray("searchguard.authcz.impersonation_dn.CN=spock,OU=client,O=client,L=Test,C=DE", "worf")
                .build();
        
        startES(settings);
        
        Settings tcSettings = Settings.builder().put("cluster.name", clustername)
                .put(settings)
                .put("searchguard.ssl.transport.keystore_filepath", getAbsoluteFilePathFromClassPath("kirk-keystore.jks"))
                .put(SSLConfigConstants.SEARCHGUARD_SSL_TRANSPORT_KEYSTORE_ALIAS,"kirk")
                .put("path.home", ".")
                .build();

        try (TransportClient tc = new TransportClientImpl(tcSettings, asCollection(Netty4Plugin.class, SearchGuardPlugin.class))) {
            
            log.debug("Start transport client to init");
            
            tc.addTransportAddress(new InetSocketTransportAddress(new InetSocketAddress(nodeHost, nodePort)));
            
            Assert.assertEquals(3, tc.admin().cluster().nodesInfo(new NodesInfoRequest()).actionGet().getNodes().size());

            tc.admin().indices().create(new CreateIndexRequest("searchguard")).actionGet();
            //tc.index(new IndexRequest("searchguard").type("dummy")"-.id("0").source("", readYamlContent("sg_config.yml"))).actionGet();
            
            //Thread.sleep(5000);
            
            tc.index(new IndexRequest("searchguard").type("config").id("0").setRefreshPolicy(RefreshPolicy.IMMEDIATE).source("config", readYamlContent("sg_config_clientcert.yml"))).actionGet();
            tc.index(new IndexRequest("searchguard").type("internalusers").setRefreshPolicy(RefreshPolicy.IMMEDIATE).id("0").source("internalusers", readYamlContent("sg_internal_users.yml"))).actionGet();
            tc.index(new IndexRequest("searchguard").type("roles").id("0").setRefreshPolicy(RefreshPolicy.IMMEDIATE).source("roles", readYamlContent("sg_roles.yml"))).actionGet();
            tc.index(new IndexRequest("searchguard").type("rolesmapping").setRefreshPolicy(RefreshPolicy.IMMEDIATE).id("0").source("rolesmapping", readYamlContent("sg_roles_mapping.yml"))).actionGet();
            tc.index(new IndexRequest("searchguard").type("actiongroups").setRefreshPolicy(RefreshPolicy.IMMEDIATE).id("0").source("actiongroups", readYamlContent("sg_action_groups.yml"))).actionGet();
            
            System.out.println("------- End INIT ---------");
            
            tc.index(new IndexRequest("vulcangov").type("kolinahr").setRefreshPolicy(RefreshPolicy.IMMEDIATE).source("{\"content\":1}", XContentType.JSON)).actionGet();
            tc.index(new IndexRequest("vulcangov").type("secrets").setRefreshPolicy(RefreshPolicy.IMMEDIATE).source("{\"content\":1}", XContentType.JSON)).actionGet();
            tc.index(new IndexRequest("vulcangov").type("planet").setRefreshPolicy(RefreshPolicy.IMMEDIATE).source("{\"content\":1}", XContentType.JSON)).actionGet();
            
            tc.index(new IndexRequest("starfleet").type("ships").setRefreshPolicy(RefreshPolicy.IMMEDIATE).source("{\"content\":1}", XContentType.JSON)).actionGet();
            tc.index(new IndexRequest("starfleet").type("captains").setRefreshPolicy(RefreshPolicy.IMMEDIATE).source("{\"content\":1}", XContentType.JSON)).actionGet();
            tc.index(new IndexRequest("starfleet").type("public").setRefreshPolicy(RefreshPolicy.IMMEDIATE).source("{\"content\":1}", XContentType.JSON)).actionGet();
            
            tc.index(new IndexRequest("starfleet_academy").type("students").setRefreshPolicy(RefreshPolicy.IMMEDIATE).source("{\"content\":1}", XContentType.JSON)).actionGet();
            tc.index(new IndexRequest("starfleet_academy").type("alumni").setRefreshPolicy(RefreshPolicy.IMMEDIATE).source("{\"content\":1}", XContentType.JSON)).actionGet();
            
            tc.index(new IndexRequest("starfleet_library").type("public").setRefreshPolicy(RefreshPolicy.IMMEDIATE).source("{\"content\":1}", XContentType.JSON)).actionGet();
            tc.index(new IndexRequest("starfleet_library").type("administration").setRefreshPolicy(RefreshPolicy.IMMEDIATE).source("{\"content\":1}", XContentType.JSON)).actionGet();
            
            tc.index(new IndexRequest("klingonempire").type("ships").setRefreshPolicy(RefreshPolicy.IMMEDIATE).source("{\"content\":1}", XContentType.JSON)).actionGet();
            tc.index(new IndexRequest("klingonempire").type("praxis").setRefreshPolicy(RefreshPolicy.IMMEDIATE).source("{\"content\":1}", XContentType.JSON)).actionGet();
            
            tc.index(new IndexRequest("public").type("legends").setRefreshPolicy(RefreshPolicy.IMMEDIATE).source("{\"content\":1}", XContentType.JSON)).actionGet();
            tc.index(new IndexRequest("public").type("hall_of_fame").setRefreshPolicy(RefreshPolicy.IMMEDIATE).source("{\"content\":1}", XContentType.JSON)).actionGet();
            tc.index(new IndexRequest("public").type("hall_of_fame").setRefreshPolicy(RefreshPolicy.IMMEDIATE).source("{\"content\":2}", XContentType.JSON)).actionGet();
            
            tc.admin().indices().aliases(new IndicesAliasesRequest().addAliasAction(AliasActions.add().indices("starfleet","starfleet_academy","starfleet_library").alias("sf"))).actionGet();
            tc.admin().indices().aliases(new IndicesAliasesRequest().addAliasAction(AliasActions.add().indices("klingonempire","vulcangov").alias("nonsf"))).actionGet();
            tc.admin().indices().aliases(new IndicesAliasesRequest().addAliasAction(AliasActions.add().indices("public").alias("unrestricted"))).actionGet();
            
            ConfigUpdateResponse cur = tc.execute(ConfigUpdateAction.INSTANCE, new ConfigUpdateRequest(new String[]{"config","roles","rolesmapping","internalusers","actiongroups"})).actionGet();
            Assert.assertEquals(3, cur.getNodes().size());
        }
 
        
        this.enableHTTPClientSSL = true;
        this.trustHTTPServerCertificate = true;
        this.sendHTTPClientCertificate = true;
        this.keystore = "spock-keystore.jks";
        Assert.assertEquals(HttpStatus.SC_OK, executeGetRequest("_search").getStatusCode());
        Assert.assertEquals(HttpStatus.SC_FORBIDDEN, executePutRequest("searchguard/config/0", "{}").getStatusCode());
        
        this.keystore = "kirk-keystore.jks";
        Assert.assertEquals(HttpStatus.SC_OK, executePutRequest("searchguard/config/0", "{}").getStatusCode());
        HttpResponse res;
        Assert.assertEquals(HttpStatus.SC_OK, (res = executeGetRequest("_searchguard/authinfo")).getStatusCode());
        System.out.println(res.getBody());
    }

    @Test
    public void testHTTPBasic() throws Exception {

        final Settings settings = Settings.builder().put("searchguard.ssl.transport.enabled", true)
                .put(SSLConfigConstants.SEARCHGUARD_SSL_HTTP_ENABLE_OPENSSL_IF_AVAILABLE, allowOpenSSL)
                .put(SSLConfigConstants.SEARCHGUARD_SSL_TRANSPORT_ENABLE_OPENSSL_IF_AVAILABLE, allowOpenSSL)
                .put(SSLConfigConstants.SEARCHGUARD_SSL_TRANSPORT_KEYSTORE_ALIAS, "node-0")
                .put("searchguard.ssl.transport.keystore_filepath", getAbsoluteFilePathFromClassPath("node-0-keystore.jks"))
                .put("searchguard.ssl.transport.truststore_filepath", getAbsoluteFilePathFromClassPath("truststore.jks"))
                .put("searchguard.ssl.transport.enforce_hostname_verification", false)
                .put("searchguard.ssl.transport.resolve_hostname", false)
                .putArray("searchguard.authcz.admin_dn", "CN=kirk,OU=client,O=client,l=tEst, C=De")
                
                /*
                searchguard.authcz.impersonation_dn:
                  "cn=technical_user1,ou=Test,ou=ou,dc=company,dc=com":
                    - '*'
                  "cn=webuser,ou=IT,ou=IT,dc=company,dc=com":
                    - 'kirk'
                    - 'user1'
                 
                 */
                
                .putArray("searchguard.authcz.impersonation_dn.CN=spock,OU=client,O=client,L=Test,C=DE", "worf")
                .build();
        
        startES(settings);

        Settings tcSettings = Settings.builder().put("cluster.name", clustername)
                .put(settings)
                .put("searchguard.ssl.transport.keystore_filepath", getAbsoluteFilePathFromClassPath("kirk-keystore.jks"))
                .put(SSLConfigConstants.SEARCHGUARD_SSL_TRANSPORT_KEYSTORE_ALIAS,"kirk")
                .put("path.home", ".").build();

        try (TransportClient tc = new TransportClientImpl(tcSettings, asCollection(Netty4Plugin.class, SearchGuardPlugin.class))) {
            
            log.debug("Start transport client to init");
            
            tc.addTransportAddress(new InetSocketTransportAddress(new InetSocketAddress(nodeHost, nodePort)));
            Assert.assertEquals(3, tc.admin().cluster().nodesInfo(new NodesInfoRequest()).actionGet().getNodes().size());

            tc.admin().indices().create(new CreateIndexRequest("copysf")).actionGet();
            tc.admin().indices().create(new CreateIndexRequest("searchguard")).actionGet();
            
            tc.index(new IndexRequest("searchguard").type("config").id("0").setRefreshPolicy(RefreshPolicy.IMMEDIATE).source("config", readYamlContent("sg_config.yml"))).actionGet();
            tc.index(new IndexRequest("searchguard").type("internalusers").setRefreshPolicy(RefreshPolicy.IMMEDIATE).id("0").source("internalusers", readYamlContent("sg_internal_users.yml"))).actionGet();
            tc.index(new IndexRequest("searchguard").type("roles").id("0").setRefreshPolicy(RefreshPolicy.IMMEDIATE).source("roles", readYamlContent("sg_roles.yml"))).actionGet();
            tc.index(new IndexRequest("searchguard").type("rolesmapping").setRefreshPolicy(RefreshPolicy.IMMEDIATE).id("0").source("rolesmapping", readYamlContent("sg_roles_mapping.yml"))).actionGet();
            tc.index(new IndexRequest("searchguard").type("actiongroups").setRefreshPolicy(RefreshPolicy.IMMEDIATE).id("0").source("actiongroups", readYamlContent("sg_action_groups.yml"))).actionGet();
            
            tc.index(new IndexRequest("vulcangov").type("kolinahr").setRefreshPolicy(RefreshPolicy.IMMEDIATE).source("{\"content\":1}", XContentType.JSON)).actionGet();
            tc.index(new IndexRequest("vulcangov").type("secrets").setRefreshPolicy(RefreshPolicy.IMMEDIATE).source("{\"content\":1}", XContentType.JSON)).actionGet();
            tc.index(new IndexRequest("vulcangov").type("planet").setRefreshPolicy(RefreshPolicy.IMMEDIATE).source("{\"content\":1}", XContentType.JSON)).actionGet();
            
            tc.index(new IndexRequest("starfleet").type("ships").setRefreshPolicy(RefreshPolicy.IMMEDIATE).source("{\"content\":1}", XContentType.JSON)).actionGet();
            tc.index(new IndexRequest("starfleet").type("captains").setRefreshPolicy(RefreshPolicy.IMMEDIATE).source("{\"content\":1}", XContentType.JSON)).actionGet();
            tc.index(new IndexRequest("starfleet").type("public").setRefreshPolicy(RefreshPolicy.IMMEDIATE).source("{\"content\":1}", XContentType.JSON)).actionGet();
            
            tc.index(new IndexRequest("starfleet_academy").type("students").setRefreshPolicy(RefreshPolicy.IMMEDIATE).source("{\"content\":1}", XContentType.JSON)).actionGet();
            tc.index(new IndexRequest("starfleet_academy").type("alumni").setRefreshPolicy(RefreshPolicy.IMMEDIATE).source("{\"content\":1}", XContentType.JSON)).actionGet();
            
            tc.index(new IndexRequest("starfleet_library").type("public").setRefreshPolicy(RefreshPolicy.IMMEDIATE).source("{\"content\":1}", XContentType.JSON)).actionGet();
            tc.index(new IndexRequest("starfleet_library").type("administration").setRefreshPolicy(RefreshPolicy.IMMEDIATE).source("{\"content\":1}", XContentType.JSON)).actionGet();
            
            tc.index(new IndexRequest("klingonempire").type("ships").setRefreshPolicy(RefreshPolicy.IMMEDIATE).source("{\"content\":1}", XContentType.JSON)).actionGet();
            tc.index(new IndexRequest("klingonempire").type("praxis").setRefreshPolicy(RefreshPolicy.IMMEDIATE).source("{\"content\":1}", XContentType.JSON)).actionGet();
            
            tc.index(new IndexRequest("public").type("legends").setRefreshPolicy(RefreshPolicy.IMMEDIATE).source("{\"content\":1}", XContentType.JSON)).actionGet();
            tc.index(new IndexRequest("public").type("hall_of_fame").setRefreshPolicy(RefreshPolicy.IMMEDIATE).source("{\"content\":1}", XContentType.JSON)).actionGet();
            tc.index(new IndexRequest("public").type("hall_of_fame").setRefreshPolicy(RefreshPolicy.IMMEDIATE).source("{\"content\":2}", XContentType.JSON)).actionGet();

            tc.index(new IndexRequest("spock").type("type01").setRefreshPolicy(RefreshPolicy.IMMEDIATE).source("{\"content\":1}", XContentType.JSON)).actionGet();
            tc.index(new IndexRequest("kirk").type("type01").setRefreshPolicy(RefreshPolicy.IMMEDIATE).source("{\"content\":1}", XContentType.JSON)).actionGet();
            tc.index(new IndexRequest("role01_role02").type("type01").setRefreshPolicy(RefreshPolicy.IMMEDIATE).source("{\"content\":1}", XContentType.JSON)).actionGet();

            tc.admin().indices().aliases(new IndicesAliasesRequest().addAliasAction(AliasActions.add().indices("starfleet","starfleet_academy","starfleet_library").alias("sf"))).actionGet();
            tc.admin().indices().aliases(new IndicesAliasesRequest().addAliasAction(AliasActions.add().indices("klingonempire","vulcangov").alias("nonsf"))).actionGet();
            tc.admin().indices().aliases(new IndicesAliasesRequest().addAliasAction(AliasActions.add().indices("public").alias("unrestricted"))).actionGet();
            
            ConfigUpdateResponse cur = tc.execute(ConfigUpdateAction.INSTANCE, new ConfigUpdateRequest(new String[]{"config","roles","rolesmapping","internalusers","actiongroups"})).actionGet();
            Assert.assertEquals(3, cur.getNodes().size());
            
            SearchResponse sr = tc.search(new SearchRequest("searchguard")).actionGet();
            Assert.assertEquals(5L, sr.getHits().getTotalHits());
            
            sr = tc.search(new SearchRequest("searchguard")).actionGet();
            Assert.assertEquals(5L, sr.getHits().getTotalHits());

            Assert.assertTrue(tc.get(new GetRequest("searchguard","config","0")).actionGet().isExists());
            Assert.assertTrue(tc.get(new GetRequest("searchguard","internalusers","0")).actionGet().isExists());
            Assert.assertTrue(tc.get(new GetRequest("searchguard","roles","0")).actionGet().isExists());
            Assert.assertTrue(tc.get(new GetRequest("searchguard","rolesmapping","0")).actionGet().isExists());
            Assert.assertTrue(tc.get(new GetRequest("searchguard","actiongroups","0")).actionGet().isExists());
            Assert.assertFalse(tc.get(new GetRequest("searchguard","rolesmapping","1")).actionGet().isExists());
            Assert.assertTrue(tc.get(new GetRequest("searchguard","config","0")).actionGet().isExists());
        }
        
        System.out.println("------- End INIT ---------");
        
        Assert.assertEquals(HttpStatus.SC_UNAUTHORIZED, executeGetRequest("").getStatusCode());
        Assert.assertEquals(HttpStatus.SC_OK, executeGetRequest("", new BasicHeader("Authorization", "Basic "+encodeBasicHeader("worf", "worf"))).getStatusCode());
        Assert.assertEquals(HttpStatus.SC_OK, executeGetRequest("", new BasicHeader("Authorization", "Basic "+encodeBasicHeader("nagilum", "nagilum"))).getStatusCode());
        Assert.assertEquals(HttpStatus.SC_OK, executeDeleteRequest("nonexistentindex*", new BasicHeader("Authorization", "Basic "+encodeBasicHeader("nagilum", "nagilum"))).getStatusCode());
        Assert.assertEquals(HttpStatus.SC_OK, executeGetRequest(".nonexistentindex*", new BasicHeader("Authorization", "Basic "+encodeBasicHeader("nagilum", "nagilum"))).getStatusCode());
        Assert.assertEquals(HttpStatus.SC_FORBIDDEN, executePutRequest("searchguard/config/2", "{}",new BasicHeader("Authorization", "Basic "+encodeBasicHeader("nagilum", "nagilum"))).getStatusCode());
        Assert.assertEquals(HttpStatus.SC_NOT_FOUND, executeGetRequest("searchguard/config/0", new BasicHeader("Authorization", "Basic "+encodeBasicHeader("nagilum", "nagilum"))).getStatusCode());
        Assert.assertEquals(HttpStatus.SC_NOT_FOUND, executeGetRequest("xxxxyyyy/config/0", new BasicHeader("Authorization", "Basic "+encodeBasicHeader("nagilum", "nagilum"))).getStatusCode());
        Assert.assertEquals(HttpStatus.SC_OK, executeGetRequest("", new BasicHeader("Authorization", "Basic "+encodeBasicHeader("abc", "abc:abc"))).getStatusCode());
        Assert.assertEquals(HttpStatus.SC_UNAUTHORIZED, executeGetRequest("", new BasicHeader("Authorization", "Basic "+encodeBasicHeader("userwithnopassword", ""))).getStatusCode());
        Assert.assertEquals(HttpStatus.SC_UNAUTHORIZED, executeGetRequest("", new BasicHeader("Authorization", "Basic "+encodeBasicHeader("userwithblankpassword", ""))).getStatusCode());
        Assert.assertEquals(HttpStatus.SC_UNAUTHORIZED, executeGetRequest("", new BasicHeader("Authorization", "Basic "+encodeBasicHeader("worf", "wrongpasswd"))).getStatusCode());
        Assert.assertEquals(HttpStatus.SC_UNAUTHORIZED, executeGetRequest("", new BasicHeader("Authorization", "Basic "+"wrongheader")).getStatusCode());
        Assert.assertEquals(HttpStatus.SC_UNAUTHORIZED, executeGetRequest("", new BasicHeader("Authorization", "Basic ")).getStatusCode());
        Assert.assertEquals(HttpStatus.SC_UNAUTHORIZED, executeGetRequest("", new BasicHeader("Authorization", "Basic")).getStatusCode());
        Assert.assertEquals(HttpStatus.SC_UNAUTHORIZED, executeGetRequest("", new BasicHeader("Authorization", "")).getStatusCode());
        Assert.assertEquals(HttpStatus.SC_OK, executeGetRequest("", new BasicHeader("Authorization", "Basic "+encodeBasicHeader("picard", "picard"))).getStatusCode());

        for(int i=0; i< 10; i++) {
            Assert.assertEquals(HttpStatus.SC_UNAUTHORIZED, executeGetRequest("", new BasicHeader("Authorization", "Basic "+encodeBasicHeader("worf", "wrongpasswd"))).getStatusCode());
        }

        Assert.assertEquals(HttpStatus.SC_OK, executePutRequest("/theindex","{}",new BasicHeader("Authorization", "Basic "+encodeBasicHeader("theindexadmin", "theindexadmin"))).getStatusCode());
        Assert.assertEquals(HttpStatus.SC_CREATED, executePutRequest("/theindex/type/1?refresh=true","{\"a\":0}",new BasicHeader("Authorization", "Basic "+encodeBasicHeader("theindexadmin", "theindexadmin"))).getStatusCode());
        Assert.assertEquals(HttpStatus.SC_OK, executeGetRequest("/theindex/_analyze?text=this+is+a+test",new BasicHeader("Authorization", "Basic "+encodeBasicHeader("theindexadmin", "theindexadmin"))).getStatusCode());
        Assert.assertEquals(HttpStatus.SC_FORBIDDEN, executeGetRequest("_analyze?text=this+is+a+test",new BasicHeader("Authorization", "Basic "+encodeBasicHeader("theindexadmin", "theindexadmin"))).getStatusCode());
        Assert.assertEquals(HttpStatus.SC_OK, executeDeleteRequest("/theindex",new BasicHeader("Authorization", "Basic "+encodeBasicHeader("theindexadmin", "theindexadmin"))).getStatusCode());
        Assert.assertEquals(HttpStatus.SC_FORBIDDEN, executeDeleteRequest("/klingonempire",new BasicHeader("Authorization", "Basic "+encodeBasicHeader("theindexadmin", "theindexadmin"))).getStatusCode());
        Assert.assertEquals(HttpStatus.SC_FORBIDDEN, executeGetRequest("starfleet/_search", new BasicHeader("Authorization", "Basic "+encodeBasicHeader("worf", "worf"))).getStatusCode());
        Assert.assertEquals(HttpStatus.SC_FORBIDDEN, executeGetRequest("_search", new BasicHeader("Authorization", "Basic "+encodeBasicHeader("worf", "worf"))).getStatusCode());
        Assert.assertEquals(HttpStatus.SC_OK, executeGetRequest("starfleet/ships/_search?pretty", new BasicHeader("Authorization", "Basic "+encodeBasicHeader("worf", "worf"))).getStatusCode());
        Assert.assertEquals(HttpStatus.SC_FORBIDDEN, executeDeleteRequest("searchguard/", new BasicHeader("Authorization", "Basic "+encodeBasicHeader("worf", "worf"))).getStatusCode());
        Assert.assertEquals(HttpStatus.SC_FORBIDDEN, executePostRequest("/searchguard/_close", null,new BasicHeader("Authorization", "Basic "+encodeBasicHeader("worf", "worf"))).getStatusCode());
        Assert.assertEquals(HttpStatus.SC_FORBIDDEN, executePostRequest("/searchguard/_upgrade", null,new BasicHeader("Authorization", "Basic "+encodeBasicHeader("worf", "worf"))).getStatusCode());
        Assert.assertEquals(HttpStatus.SC_FORBIDDEN, executePutRequest("/searchguard/_mapping/config","{}",new BasicHeader("Authorization", "Basic "+encodeBasicHeader("worf", "worf"))).getStatusCode());

        Assert.assertEquals(HttpStatus.SC_FORBIDDEN, executeGetRequest("searchguard/", new BasicHeader("Authorization", "Basic "+encodeBasicHeader("worf", "worf"))).getStatusCode());
        Assert.assertEquals(HttpStatus.SC_FORBIDDEN, executePutRequest("searchguard/config/2", "{}",new BasicHeader("Authorization", "Basic "+encodeBasicHeader("worf", "worf"))).getStatusCode());
        Assert.assertEquals(HttpStatus.SC_FORBIDDEN, executeGetRequest("searchguard/config/0",new BasicHeader("Authorization", "Basic "+encodeBasicHeader("worf", "worf"))).getStatusCode());
        Assert.assertEquals(HttpStatus.SC_FORBIDDEN, executeDeleteRequest("searchguard/config/0",new BasicHeader("Authorization", "Basic "+encodeBasicHeader("worf", "worf"))).getStatusCode());
        Assert.assertEquals(HttpStatus.SC_FORBIDDEN, executePutRequest("searchguard/config/0","{}",new BasicHeader("Authorization", "Basic "+encodeBasicHeader("worf", "worf"))).getStatusCode());
        
        HttpResponse resc = executeGetRequest("_cat/indices/public",new BasicHeader("Authorization", "Basic "+encodeBasicHeader("bug108", "nagilum")));
        Assert.assertTrue(resc.getBody().contains("green"));
        Assert.assertEquals(HttpStatus.SC_OK, resc.getStatusCode());
        
        Assert.assertEquals(HttpStatus.SC_OK, executeGetRequest("role01_role02/type01/_search?pretty",new BasicHeader("Authorization", "Basic "+encodeBasicHeader("user_role01_role02_role03", "user_role01_role02_role03"))).getStatusCode());
        Assert.assertEquals(HttpStatus.SC_FORBIDDEN, executeGetRequest("role01_role02/type01/_search?pretty",new BasicHeader("Authorization", "Basic "+encodeBasicHeader("user_role01", "user_role01"))).getStatusCode());

        Assert.assertEquals(HttpStatus.SC_OK, executeGetRequest("spock/type01/_search?pretty",new BasicHeader("Authorization", "Basic "+encodeBasicHeader("spock", "spock"))).getStatusCode());
        Assert.assertEquals(HttpStatus.SC_FORBIDDEN, executeGetRequest("spock/type01/_search?pretty",new BasicHeader("Authorization", "Basic "+encodeBasicHeader("kirk", "kirk"))).getStatusCode());
        Assert.assertEquals(HttpStatus.SC_OK, executeGetRequest("kirk/type01/_search?pretty",new BasicHeader("Authorization", "Basic "+encodeBasicHeader("kirk", "kirk"))).getStatusCode());
        
        
//all
        
        Assert.assertEquals(HttpStatus.SC_FORBIDDEN, executePutRequest("_mapping/config","{\"i\" : [\"4\"]}",new BasicHeader("Authorization", "Basic "+encodeBasicHeader("worf", "worf"))).getStatusCode());
        Assert.assertEquals(HttpStatus.SC_FORBIDDEN, executePostRequest("searchguard/_mget","{\"ids\" : [\"0\"]}",new BasicHeader("Authorization", "Basic "+encodeBasicHeader("worf", "worf"))).getStatusCode());
        
        Assert.assertEquals(HttpStatus.SC_OK, executeGetRequest("starfleet/ships/_search?pretty", new BasicHeader("Authorization", "Basic "+encodeBasicHeader("worf", "worf"))).getStatusCode());

        try (TransportClient tc = new TransportClientImpl(tcSettings, asCollection(Netty4Plugin.class, SearchGuardPlugin.class))) {
            
            log.debug("Start transport client to init 2");
            
            tc.addTransportAddress(new InetSocketTransportAddress(new InetSocketAddress(nodeHost, nodePort)));            

            tc.index(new IndexRequest("searchguard").type("roles").id("0").setRefreshPolicy(RefreshPolicy.IMMEDIATE).source("roles", readYamlContent("sg_roles_deny.yml"))).actionGet();
            ConfigUpdateResponse cur = tc.execute(ConfigUpdateAction.INSTANCE, new ConfigUpdateRequest(new String[]{"roles"})).actionGet();
            Assert.assertEquals(3, cur.getNodes().size());
        }
        
        Assert.assertEquals(HttpStatus.SC_FORBIDDEN, executeGetRequest("starfleet/ships/_search?pretty", new BasicHeader("Authorization", "Basic "+encodeBasicHeader("worf", "worf"))).getStatusCode());

        try (TransportClient tc = new TransportClientImpl(tcSettings, asCollection(Netty4Plugin.class, SearchGuardPlugin.class))) {
            
            log.debug("Start transport client to init 3");
            
            tc.addTransportAddress(new InetSocketTransportAddress(new InetSocketAddress(nodeHost, nodePort)));            
            
            tc.index(new IndexRequest("searchguard").type("roles").id("0").setRefreshPolicy(RefreshPolicy.IMMEDIATE).source("roles", readYamlContent("sg_roles.yml"))).actionGet();
            ConfigUpdateResponse cur = tc.execute(ConfigUpdateAction.INSTANCE, new ConfigUpdateRequest(new String[]{"roles"})).actionGet();
            Assert.assertEquals(3, cur.getNodes().size());
        }
        
        Assert.assertEquals(HttpStatus.SC_OK, executeGetRequest("starfleet/ships/_search?pretty", new BasicHeader("Authorization", "Basic "+encodeBasicHeader("worf", "worf"))).getStatusCode());
        HttpResponse res = executeGetRequest("_search?pretty", new BasicHeader("Authorization", "Basic "+encodeBasicHeader("nagilum", "nagilum")));
        Assert.assertEquals(HttpStatus.SC_OK, res.getStatusCode());
        Assert.assertTrue(res.getBody().contains("\"total\" : 18"));
        Assert.assertTrue(!res.getBody().contains("searchguard"));
        
        res = executeGetRequest("_nodes/stats?pretty", new BasicHeader("Authorization", "Basic "+encodeBasicHeader("nagilum", "nagilum")));
        Assert.assertEquals(HttpStatus.SC_OK, res.getStatusCode());
        Assert.assertTrue(res.getBody().contains("total_in_bytes"));
        Assert.assertTrue(res.getBody().contains("max_file_descriptors"));
        Assert.assertTrue(res.getBody().contains("buffer_pools"));
        Assert.assertFalse(res.getBody().contains("\"nodes\" : { }"));
        
        res = executePostRequest("*/_upgrade", "", new BasicHeader("Authorization", "Basic "+encodeBasicHeader("nagilum", "nagilum")));
        System.out.println(res.getBody());
        System.out.println(res.getStatusReason());
        Assert.assertEquals(HttpStatus.SC_OK, res.getStatusCode());
        
        String bulkBody = 
            "{ \"index\" : { \"_index\" : \"test\", \"_type\" : \"type1\", \"_id\" : \"1\" } }"+System.lineSeparator()+
            "{ \"field1\" : \"value1\" }" +System.lineSeparator()+
            "{ \"index\" : { \"_index\" : \"test\", \"_type\" : \"type1\", \"_id\" : \"2\" } }"+System.lineSeparator()+
            "{ \"field2\" : \"value2\" }"+System.lineSeparator();

        res = executePostRequest("_bulk", bulkBody, new BasicHeader("Authorization", "Basic "+encodeBasicHeader("writer", "writer")));
        System.out.println(res.getBody());
        Assert.assertEquals(HttpStatus.SC_OK, res.getStatusCode());  
        Assert.assertTrue(res.getBody().contains("\"errors\":false"));
        Assert.assertTrue(res.getBody().contains("\"status\":201"));  
        
        res = executeGetRequest("_searchguard/authinfo", new BasicHeader("sg_tenant", "unittesttenant"), new BasicHeader("Authorization", "Basic "+encodeBasicHeader("worf", "worf")));
        Assert.assertEquals(HttpStatus.SC_OK, res.getStatusCode());
        Assert.assertTrue(res.getBody().contains("sg_tenants"));
        Assert.assertTrue(res.getBody().contains("unittesttenant"));
        Assert.assertTrue(res.getBody().contains("\"kltentrw\":true"));
        Assert.assertTrue(res.getBody().contains("\"user_name\":\"worf\""));
        
        res = executeGetRequest("_searchguard/authinfo", new BasicHeader("Authorization", "Basic "+encodeBasicHeader("worf", "worf")));
        Assert.assertEquals(HttpStatus.SC_OK, res.getStatusCode());
        Assert.assertTrue(res.getBody().contains("sg_tenants"));
        Assert.assertTrue(res.getBody().contains("\"user_requested_tenant\":null"));
        Assert.assertTrue(res.getBody().contains("\"kltentrw\":true"));
        Assert.assertTrue(res.getBody().contains("\"user_name\":\"worf\""));
        
        Assert.assertTrue(PrivilegesInterceptorImpl.count > 0);
        
        final String reindex = "{"+
                "\"source\": {"+    
                  "\"index\": \"starfleet\""+
                "},"+
                "\"dest\": {"+
                  "\"index\": \"copysf\""+
                "}"+
              "}";

        res = executePostRequest("_reindex?pretty", reindex, new BasicHeader("Authorization", "Basic "+encodeBasicHeader("nagilum", "nagilum")));
        Assert.assertEquals(HttpStatus.SC_OK, res.getStatusCode());
        Assert.assertTrue(res.getBody().contains("\"total\" : 3"));
        Assert.assertTrue(res.getBody().contains("\"batches\" : 1"));
    }
    
    
    @Test
    public void testSnapshot() throws Exception {

        final Settings settings = Settings.builder().put("searchguard.ssl.transport.enabled", true)
                .put(SSLConfigConstants.SEARCHGUARD_SSL_HTTP_ENABLE_OPENSSL_IF_AVAILABLE, allowOpenSSL)
                .put(SSLConfigConstants.SEARCHGUARD_SSL_TRANSPORT_ENABLE_OPENSSL_IF_AVAILABLE, allowOpenSSL)
                .put(SSLConfigConstants.SEARCHGUARD_SSL_TRANSPORT_KEYSTORE_ALIAS, "node-0")
                .put("searchguard.ssl.transport.keystore_filepath", getAbsoluteFilePathFromClassPath("node-0-keystore.jks"))
                .put("searchguard.ssl.transport.truststore_filepath", getAbsoluteFilePathFromClassPath("truststore.jks"))
                .put("searchguard.ssl.transport.enforce_hostname_verification", false)
                .put("searchguard.ssl.transport.resolve_hostname", false)
                .putArray("searchguard.authcz.admin_dn", "CN=kirk,OU=client,O=client,l=tEst, C=De")
                .putArray("path.repo", repositoryPath.getRoot().getAbsolutePath())

                /*
                searchguard.authcz.impersonation_dn:
                  "cn=technical_user1,ou=Test,ou=ou,dc=company,dc=com":
                    - '*'
                  "cn=webuser,ou=IT,ou=IT,dc=company,dc=com":
                    - 'kirk'
                    - 'user1'

                 */

                .putArray("searchguard.authcz.impersonation_dn.CN=spock,OU=client,O=client,L=Test,C=DE", "worf")
                .put("searchguard.enable_snapshot_restore_privilege", true)
                .put("searchguard.check_snapshot_restore_write_privileges", false)
                .build();

        startES(settings);

        Settings tcSettings = Settings.builder().put("cluster.name", clustername)
                .put(settings)
                .put("searchguard.ssl.transport.keystore_filepath", getAbsoluteFilePathFromClassPath("kirk-keystore.jks"))
                .put(SSLConfigConstants.SEARCHGUARD_SSL_TRANSPORT_KEYSTORE_ALIAS,"kirk")
                .put("path.home", ".").build();

        try (TransportClient tc = new TransportClientImpl(tcSettings, asCollection(Netty4Plugin.class, SearchGuardPlugin.class))) {

            log.debug("Start transport client to init");

            tc.addTransportAddress(new InetSocketTransportAddress(new InetSocketAddress(nodeHost, nodePort)));
            Assert.assertEquals(3, tc.admin().cluster().nodesInfo(new NodesInfoRequest()).actionGet().getNodes().size());

            tc.admin().indices().create(new CreateIndexRequest("searchguard")).actionGet();

            tc.index(new IndexRequest("searchguard").type("config").id("0").setRefreshPolicy(RefreshPolicy.IMMEDIATE).source("config", readYamlContent("sg_config.yml"))).actionGet();
            tc.index(new IndexRequest("searchguard").type("internalusers").setRefreshPolicy(RefreshPolicy.IMMEDIATE).id("0").source("internalusers", readYamlContent("sg_internal_users.yml"))).actionGet();
            tc.index(new IndexRequest("searchguard").type("roles").id("0").setRefreshPolicy(RefreshPolicy.IMMEDIATE).source("roles", readYamlContent("sg_roles.yml"))).actionGet();
            tc.index(new IndexRequest("searchguard").type("rolesmapping").setRefreshPolicy(RefreshPolicy.IMMEDIATE).id("0").source("rolesmapping", readYamlContent("sg_roles_mapping.yml"))).actionGet();
            tc.index(new IndexRequest("searchguard").type("actiongroups").setRefreshPolicy(RefreshPolicy.IMMEDIATE).id("0").source("actiongroups", readYamlContent("sg_action_groups.yml"))).actionGet();

            tc.index(new IndexRequest("vulcangov").type("kolinahr").setRefreshPolicy(RefreshPolicy.IMMEDIATE).source("{\"content\":1}", XContentType.JSON)).actionGet();
            tc.index(new IndexRequest("vulcangov").type("secrets").setRefreshPolicy(RefreshPolicy.IMMEDIATE).source("{\"content\":1}", XContentType.JSON)).actionGet();
            tc.index(new IndexRequest("vulcangov").type("planet").setRefreshPolicy(RefreshPolicy.IMMEDIATE).source("{\"content\":1}", XContentType.JSON)).actionGet();

            tc.admin().cluster().putRepository(new PutRepositoryRequest("vulcangov").type("fs").settings(Settings.builder().put("location", repositoryPath.getRoot().getAbsolutePath() + "/vulcangov"))).actionGet();
            tc.admin().cluster().createSnapshot(new CreateSnapshotRequest("vulcangov", "vulcangov_1").indices("vulcangov").includeGlobalState(true).waitForCompletion(true)).actionGet();

            tc.admin().cluster().putRepository(new PutRepositoryRequest("searchguard").type("fs").settings(Settings.builder().put("location", repositoryPath.getRoot().getAbsolutePath() + "/searchguard"))).actionGet();
            tc.admin().cluster().createSnapshot(new CreateSnapshotRequest("searchguard", "searchguard_1").indices("searchguard").includeGlobalState(false).waitForCompletion(true)).actionGet();

            tc.admin().cluster().putRepository(new PutRepositoryRequest("all").type("fs").settings(Settings.builder().put("location", repositoryPath.getRoot().getAbsolutePath() + "/all"))).actionGet();
            tc.admin().cluster().createSnapshot(new CreateSnapshotRequest("all", "all_1").indices("*").includeGlobalState(false).waitForCompletion(true)).actionGet();

            ConfigUpdateResponse cur = tc.execute(ConfigUpdateAction.INSTANCE, new ConfigUpdateRequest(new String[]{"config","roles","rolesmapping","internalusers","actiongroups"})).actionGet();
            Assert.assertEquals(3, cur.getNodes().size());
            System.out.println(cur.getNodesMap());
        }

        System.out.println("------- End INIT ---------");
        Assert.assertEquals(HttpStatus.SC_OK, executeGetRequest("_snapshot/vulcangov", new BasicHeader("Authorization", "Basic "+encodeBasicHeader("nagilum", "nagilum"))).getStatusCode());
        Assert.assertEquals(HttpStatus.SC_OK, executeGetRequest("_snapshot/vulcangov/vulcangov_1", new BasicHeader("Authorization", "Basic "+encodeBasicHeader("nagilum", "nagilum"))).getStatusCode());
        Assert.assertEquals(HttpStatus.SC_OK, executePostRequest("_snapshot/vulcangov/vulcangov_1/_restore?wait_for_completion=true","{ \"rename_pattern\": \"(.+)\", \"rename_replacement\": \"restored_index_$1\" }", new BasicHeader("Authorization", "Basic "+encodeBasicHeader("nagilum", "nagilum"))).getStatusCode());
        Assert.assertEquals(HttpStatus.SC_FORBIDDEN, executePostRequest("_snapshot/vulcangov/vulcangov_1/_restore?wait_for_completion=true","{ \"include_global_state\": true, \"rename_pattern\": \"(.+)\", \"rename_replacement\": \"restored_index_with_global_state_$1\" }", new BasicHeader("Authorization", "Basic "+encodeBasicHeader("nagilum", "nagilum"))).getStatusCode());
        Assert.assertEquals(HttpStatus.SC_FORBIDDEN, executePostRequest("_snapshot/vulcangov/vulcangov_1/_restore?wait_for_completion=true","", new BasicHeader("Authorization", "Basic "+encodeBasicHeader("worf", "worf"))).getStatusCode());
        // Try to restore vulcangov index as searchguard index
        Assert.assertEquals(HttpStatus.SC_FORBIDDEN, executePostRequest("_snapshot/vulcangov/vulcangov_1/_restore?wait_for_completion=true","{ \"indices\": \"vulcangov\", \"rename_pattern\": \"(.+)\", \"rename_replacement\": \"searchguard\" }", new BasicHeader("Authorization", "Basic "+encodeBasicHeader("nagilum", "nagilum"))).getStatusCode());

        // Try to restore searchguard index.
        Assert.assertEquals(HttpStatus.SC_OK, executeGetRequest("_snapshot/searchguard", new BasicHeader("Authorization", "Basic "+encodeBasicHeader("nagilum", "nagilum"))).getStatusCode());
        Assert.assertEquals(HttpStatus.SC_OK, executeGetRequest("_snapshot/searchguard/searchguard_1", new BasicHeader("Authorization", "Basic "+encodeBasicHeader("nagilum", "nagilum"))).getStatusCode());
        Assert.assertEquals(HttpStatus.SC_FORBIDDEN, executePostRequest("_snapshot/searchguard/searchguard_1/_restore?wait_for_completion=true","", new BasicHeader("Authorization", "Basic "+encodeBasicHeader("nagilum", "nagilum"))).getStatusCode());
        // Try to restore searchguard index as serchguard_copy index
        Assert.assertEquals(HttpStatus.SC_FORBIDDEN, executePostRequest("_snapshot/searchguard/searchguard_1/_restore?wait_for_completion=true","{ \"indices\": \"searchguard\", \"rename_pattern\": \"(.+)\", \"rename_replacement\": \"searchguard_copy\" }", new BasicHeader("Authorization", "Basic "+encodeBasicHeader("nagilum", "nagilum"))).getStatusCode());

        // Try to restore all indices.
        Assert.assertEquals(HttpStatus.SC_OK, executeGetRequest("_snapshot/all", new BasicHeader("Authorization", "Basic "+encodeBasicHeader("nagilum", "nagilum"))).getStatusCode());
        Assert.assertEquals(HttpStatus.SC_OK, executeGetRequest("_snapshot/all/all_1", new BasicHeader("Authorization", "Basic "+encodeBasicHeader("nagilum", "nagilum"))).getStatusCode());
        Assert.assertEquals(HttpStatus.SC_FORBIDDEN, executePostRequest("_snapshot/all/all_1/_restore?wait_for_completion=true","", new BasicHeader("Authorization", "Basic "+encodeBasicHeader("nagilum", "nagilum"))).getStatusCode());
        // Try to restore searchguard index as serchguard_copy index
        Assert.assertEquals(HttpStatus.SC_FORBIDDEN, executePostRequest("_snapshot/all/all_1/_restore?wait_for_completion=true","{ \"indices\": \"vulcangov\", \"rename_pattern\": \"(.+)\", \"rename_replacement\": \"searchguard\" }", new BasicHeader("Authorization", "Basic "+encodeBasicHeader("nagilum", "nagilum"))).getStatusCode());
        // Try to restore searchguard index as serchguard_copy index
        Assert.assertEquals(HttpStatus.SC_FORBIDDEN, executePostRequest("_snapshot/all/all_1/_restore?wait_for_completion=true","{ \"indices\": \"searchguard\", \"rename_pattern\": \"(.+)\", \"rename_replacement\": \"searchguard_copy\" }", new BasicHeader("Authorization", "Basic "+encodeBasicHeader("nagilum", "nagilum"))).getStatusCode());

        // Try to restore a unknown snapshot
        Assert.assertEquals(HttpStatus.SC_FORBIDDEN, executePostRequest("_snapshot/all/unknown-snapshot/_restore?wait_for_completion=true", "", new BasicHeader("Authorization", "Basic "+encodeBasicHeader("nagilum", "nagilum"))).getStatusCode());
        // Assert.assertEquals(HttpStatus.SC_FORBIDDEN, executePostRequest("_snapshot/all/unknown-snapshot/_restore?wait_for_completion=true","{ \"indices\": \"the-unknown-index\" }", new BasicHeader("Authorization", "Basic "+encodeBasicHeader("nagilum", "nagilum"))).getStatusCode());
    }

    @Test
    public void testSnapshotCheckWritePrivileges() throws Exception {

        final Settings settings = Settings.builder().put("searchguard.ssl.transport.enabled", true)
                .put(SSLConfigConstants.SEARCHGUARD_SSL_HTTP_ENABLE_OPENSSL_IF_AVAILABLE, allowOpenSSL)
                .put(SSLConfigConstants.SEARCHGUARD_SSL_TRANSPORT_ENABLE_OPENSSL_IF_AVAILABLE, allowOpenSSL)
                .put(SSLConfigConstants.SEARCHGUARD_SSL_TRANSPORT_KEYSTORE_ALIAS, "node-0")
                .put("searchguard.ssl.transport.keystore_filepath", getAbsoluteFilePathFromClassPath("node-0-keystore.jks"))
                .put("searchguard.ssl.transport.truststore_filepath", getAbsoluteFilePathFromClassPath("truststore.jks"))
                .put("searchguard.ssl.transport.enforce_hostname_verification", false)
                .put("searchguard.ssl.transport.resolve_hostname", false)
                .putArray("searchguard.authcz.admin_dn", "CN=kirk,OU=client,O=client,l=tEst, C=De")
                .putArray("path.repo", repositoryPath.getRoot().getAbsolutePath())

                /*
                searchguard.authcz.impersonation_dn:
                  "cn=technical_user1,ou=Test,ou=ou,dc=company,dc=com":
                    - '*'
                  "cn=webuser,ou=IT,ou=IT,dc=company,dc=com":
                    - 'kirk'
                    - 'user1'

                 */

                .putArray("searchguard.authcz.impersonation_dn.CN=spock,OU=client,O=client,L=Test,C=DE", "worf")
                .put("searchguard.enable_snapshot_restore_privilege", true)
                .put("searchguard.check_snapshot_restore_write_privileges", true)
                .build();

        startES(settings);

        Settings tcSettings = Settings.builder().put("cluster.name", clustername)
                .put(settings)
                .put("searchguard.ssl.transport.keystore_filepath", getAbsoluteFilePathFromClassPath("kirk-keystore.jks"))
                .put(SSLConfigConstants.SEARCHGUARD_SSL_TRANSPORT_KEYSTORE_ALIAS,"kirk")
                .put("path.home", ".").build();

        try (TransportClient tc = new TransportClientImpl(tcSettings, asCollection(Netty4Plugin.class, SearchGuardPlugin.class))) {

            log.debug("Start transport client to init");

            tc.addTransportAddress(new InetSocketTransportAddress(new InetSocketAddress(nodeHost, nodePort)));
            Assert.assertEquals(3, tc.admin().cluster().nodesInfo(new NodesInfoRequest()).actionGet().getNodes().size());

            tc.admin().indices().create(new CreateIndexRequest("searchguard")).actionGet();

            tc.index(new IndexRequest("searchguard").type("config").id("0").setRefreshPolicy(RefreshPolicy.IMMEDIATE).source("config", readYamlContent("sg_config.yml"))).actionGet();
            tc.index(new IndexRequest("searchguard").type("internalusers").setRefreshPolicy(RefreshPolicy.IMMEDIATE).id("0").source("internalusers", readYamlContent("sg_internal_users.yml"))).actionGet();
            tc.index(new IndexRequest("searchguard").type("roles").id("0").setRefreshPolicy(RefreshPolicy.IMMEDIATE).source("roles", readYamlContent("sg_roles.yml"))).actionGet();
            tc.index(new IndexRequest("searchguard").type("rolesmapping").setRefreshPolicy(RefreshPolicy.IMMEDIATE).id("0").source("rolesmapping", readYamlContent("sg_roles_mapping.yml"))).actionGet();
            tc.index(new IndexRequest("searchguard").type("actiongroups").setRefreshPolicy(RefreshPolicy.IMMEDIATE).id("0").source("actiongroups", readYamlContent("sg_action_groups.yml"))).actionGet();

            tc.index(new IndexRequest("vulcangov").type("kolinahr").setRefreshPolicy(RefreshPolicy.IMMEDIATE).source("{\"content\":1}", XContentType.JSON)).actionGet();
            tc.index(new IndexRequest("vulcangov").type("secrets").setRefreshPolicy(RefreshPolicy.IMMEDIATE).source("{\"content\":1}", XContentType.JSON)).actionGet();
            tc.index(new IndexRequest("vulcangov").type("planet").setRefreshPolicy(RefreshPolicy.IMMEDIATE).source("{\"content\":1}", XContentType.JSON)).actionGet();

            tc.admin().cluster().putRepository(new PutRepositoryRequest("vulcangov").type("fs").settings(Settings.builder().put("location", repositoryPath.getRoot().getAbsolutePath() + "/vulcangov"))).actionGet();
            tc.admin().cluster().createSnapshot(new CreateSnapshotRequest("vulcangov", "vulcangov_1").indices("vulcangov").includeGlobalState(true).waitForCompletion(true)).actionGet();

            tc.admin().cluster().putRepository(new PutRepositoryRequest("searchguard").type("fs").settings(Settings.builder().put("location", repositoryPath.getRoot().getAbsolutePath() + "/searchguard"))).actionGet();
            tc.admin().cluster().createSnapshot(new CreateSnapshotRequest("searchguard", "searchguard_1").indices("searchguard").includeGlobalState(false).waitForCompletion(true)).actionGet();

            tc.admin().cluster().putRepository(new PutRepositoryRequest("all").type("fs").settings(Settings.builder().put("location", repositoryPath.getRoot().getAbsolutePath() + "/all"))).actionGet();
            tc.admin().cluster().createSnapshot(new CreateSnapshotRequest("all", "all_1").indices("*").includeGlobalState(false).waitForCompletion(true)).actionGet();

            ConfigUpdateResponse cur = tc.execute(ConfigUpdateAction.INSTANCE, new ConfigUpdateRequest(new String[]{"config","roles","rolesmapping","internalusers","actiongroups"})).actionGet();
            Assert.assertEquals(3, cur.getNodes().size());
            System.out.println(cur.getNodesMap());
        }

        System.out.println("------- End INIT ---------");
        Assert.assertEquals(HttpStatus.SC_OK, executeGetRequest("_snapshot/vulcangov", new BasicHeader("Authorization", "Basic "+encodeBasicHeader("nagilum", "nagilum"))).getStatusCode());
        Assert.assertEquals(HttpStatus.SC_OK, executeGetRequest("_snapshot/vulcangov/vulcangov_1", new BasicHeader("Authorization", "Basic "+encodeBasicHeader("nagilum", "nagilum"))).getStatusCode());
        Assert.assertEquals(HttpStatus.SC_OK, executePostRequest("_snapshot/vulcangov/vulcangov_1/_restore?wait_for_completion=true","{ \"rename_pattern\": \"(.+)\", \"rename_replacement\": \"restored_index_$1\" }", new BasicHeader("Authorization", "Basic "+encodeBasicHeader("nagilum", "nagilum"))).getStatusCode());
        Assert.assertEquals(HttpStatus.SC_FORBIDDEN, executePostRequest("_snapshot/vulcangov/vulcangov_1/_restore?wait_for_completion=true","{ \"include_global_state\": true, \"rename_pattern\": \"(.+)\", \"rename_replacement\": \"restored_index_with_global_state_$1\" }", new BasicHeader("Authorization", "Basic "+encodeBasicHeader("nagilum", "nagilum"))).getStatusCode());
        Assert.assertEquals(HttpStatus.SC_FORBIDDEN, executePostRequest("_snapshot/vulcangov/vulcangov_1/_restore?wait_for_completion=true","", new BasicHeader("Authorization", "Basic "+encodeBasicHeader("worf", "worf"))).getStatusCode());
        // Try to restore vulcangov index as searchguard index
        Assert.assertEquals(HttpStatus.SC_FORBIDDEN, executePostRequest("_snapshot/vulcangov/vulcangov_1/_restore?wait_for_completion=true","{ \"indices\": \"vulcangov\", \"rename_pattern\": \"(.+)\", \"rename_replacement\": \"searchguard\" }", new BasicHeader("Authorization", "Basic "+encodeBasicHeader("nagilum", "nagilum"))).getStatusCode());

        // Try to restore searchguard index.
        Assert.assertEquals(HttpStatus.SC_OK, executeGetRequest("_snapshot/searchguard", new BasicHeader("Authorization", "Basic "+encodeBasicHeader("nagilum", "nagilum"))).getStatusCode());
        Assert.assertEquals(HttpStatus.SC_OK, executeGetRequest("_snapshot/searchguard/searchguard_1", new BasicHeader("Authorization", "Basic "+encodeBasicHeader("nagilum", "nagilum"))).getStatusCode());
        Assert.assertEquals(HttpStatus.SC_FORBIDDEN, executePostRequest("_snapshot/searchguard/searchguard_1/_restore?wait_for_completion=true","", new BasicHeader("Authorization", "Basic "+encodeBasicHeader("nagilum", "nagilum"))).getStatusCode());
        // Try to restore searchguard index as serchguard_copy index
        Assert.assertEquals(HttpStatus.SC_FORBIDDEN, executePostRequest("_snapshot/searchguard/searchguard_1/_restore?wait_for_completion=true","{ \"indices\": \"searchguard\", \"rename_pattern\": \"(.+)\", \"rename_replacement\": \"searchguard_copy\" }", new BasicHeader("Authorization", "Basic "+encodeBasicHeader("nagilum", "nagilum"))).getStatusCode());

        // Try to restore all indices.
        Assert.assertEquals(HttpStatus.SC_OK, executeGetRequest("_snapshot/all", new BasicHeader("Authorization", "Basic "+encodeBasicHeader("nagilum", "nagilum"))).getStatusCode());
        Assert.assertEquals(HttpStatus.SC_OK, executeGetRequest("_snapshot/all/all_1", new BasicHeader("Authorization", "Basic "+encodeBasicHeader("nagilum", "nagilum"))).getStatusCode());
        Assert.assertEquals(HttpStatus.SC_FORBIDDEN, executePostRequest("_snapshot/all/all_1/_restore?wait_for_completion=true","", new BasicHeader("Authorization", "Basic "+encodeBasicHeader("nagilum", "nagilum"))).getStatusCode());
        // Try to restore searchguard index as serchguard_copy index
        Assert.assertEquals(HttpStatus.SC_FORBIDDEN, executePostRequest("_snapshot/all/all_1/_restore?wait_for_completion=true","{ \"indices\": \"vulcangov\", \"rename_pattern\": \"(.+)\", \"rename_replacement\": \"searchguard\" }", new BasicHeader("Authorization", "Basic "+encodeBasicHeader("nagilum", "nagilum"))).getStatusCode());
        // Try to restore searchguard index as serchguard_copy index
        Assert.assertEquals(HttpStatus.SC_FORBIDDEN, executePostRequest("_snapshot/all/all_1/_restore?wait_for_completion=true","{ \"indices\": \"searchguard\", \"rename_pattern\": \"(.+)\", \"rename_replacement\": \"searchguard_copy\" }", new BasicHeader("Authorization", "Basic "+encodeBasicHeader("nagilum", "nagilum"))).getStatusCode());

        // Try to restore a unknown snapshot
        Assert.assertEquals(HttpStatus.SC_FORBIDDEN, executePostRequest("_snapshot/all/unknown-snapshot/_restore?wait_for_completion=true", "", new BasicHeader("Authorization", "Basic "+encodeBasicHeader("nagilum", "nagilum"))).getStatusCode());

        // Tests snapshot with write permissions (OK)
        Assert.assertEquals(HttpStatus.SC_OK, executePostRequest("_snapshot/vulcangov/vulcangov_1/_restore?wait_for_completion=true","{ \"rename_pattern\": \"(.+)\", \"rename_replacement\": \"$1_restore_1\" }", new BasicHeader("Authorization", "Basic "+encodeBasicHeader("restoreuser", "restoreuser"))).getStatusCode());
        Assert.assertEquals(HttpStatus.SC_OK, executePostRequest("_snapshot/vulcangov/vulcangov_1/_restore?wait_for_completion=true","{ \"rename_pattern\": \"(.+)\", \"rename_replacement\": \"$1_restore_2a\" }", new BasicHeader("Authorization", "Basic "+encodeBasicHeader("restoreuser", "restoreuser"))).getStatusCode());

        // Test snapshot with write permissions (FAIL)
        Assert.assertEquals(HttpStatus.SC_FORBIDDEN, executePostRequest("_snapshot/vulcangov/vulcangov_1/_restore?wait_for_completion=true","{ \"rename_pattern\": \"(.+)\", \"rename_replacement\": \"$1_no_restore_1\" }", new BasicHeader("Authorization", "Basic "+encodeBasicHeader("restoreuser", "restoreuser"))).getStatusCode());
        Assert.assertEquals(HttpStatus.SC_FORBIDDEN, executePostRequest("_snapshot/vulcangov/vulcangov_1/_restore?wait_for_completion=true","{ \"rename_pattern\": \"(.+)\", \"rename_replacement\": \"$1_no_restore_2\" }", new BasicHeader("Authorization", "Basic "+encodeBasicHeader("restoreuser", "restoreuser"))).getStatusCode());
        Assert.assertEquals(HttpStatus.SC_FORBIDDEN, executePostRequest("_snapshot/vulcangov/vulcangov_1/_restore?wait_for_completion=true","{ \"rename_pattern\": \"(.+)\", \"rename_replacement\": \"$1_no_restore_3\" }", new BasicHeader("Authorization", "Basic "+encodeBasicHeader("restoreuser", "restoreuser"))).getStatusCode());
        Assert.assertEquals(HttpStatus.SC_FORBIDDEN, executePostRequest("_snapshot/vulcangov/vulcangov_1/_restore?wait_for_completion=true","{ \"rename_pattern\": \"(.+)\", \"rename_replacement\": \"$1_no_restore_4\" }", new BasicHeader("Authorization", "Basic "+encodeBasicHeader("restoreuser", "restoreuser"))).getStatusCode());
    }

    @Test
    public void testConfigHotReload() throws Exception {

        final Settings settings = Settings.builder().put("searchguard.ssl.transport.enabled", true)
                .put(SSLConfigConstants.SEARCHGUARD_SSL_HTTP_ENABLE_OPENSSL_IF_AVAILABLE, allowOpenSSL)
                .put(SSLConfigConstants.SEARCHGUARD_SSL_TRANSPORT_ENABLE_OPENSSL_IF_AVAILABLE, allowOpenSSL)
                .put(SSLConfigConstants.SEARCHGUARD_SSL_TRANSPORT_KEYSTORE_ALIAS, "node-0")
                .put("searchguard.ssl.transport.keystore_filepath", getAbsoluteFilePathFromClassPath("node-0-keystore.jks"))
                .put("searchguard.ssl.transport.truststore_filepath", getAbsoluteFilePathFromClassPath("truststore.jks"))
                .put("searchguard.ssl.transport.enforce_hostname_verification", false)
                .put("searchguard.ssl.transport.resolve_hostname", false)
                .putArray("searchguard.authcz.admin_dn", "CN=kirk,OU=client,O=client,l=tEst, C=De")
                
                /*
                searchguard.authcz.impersonation_dn:
                  "cn=technical_user1,ou=Test,ou=ou,dc=company,dc=com":
                    - '*'
                  "cn=webuser,ou=IT,ou=IT,dc=company,dc=com":
                    - 'kirk'
                    - 'user1'
                 
                 */
                
                .putArray("searchguard.authcz.impersonation_dn.CN=spock,OU=client,O=client,L=Test,C=DE", "worf")
                .build();
        
        startES(settings);

        Settings tcSettings = Settings.builder().put("cluster.name", clustername)
                .put(settings)
                .put("searchguard.ssl.transport.keystore_filepath", getAbsoluteFilePathFromClassPath("kirk-keystore.jks"))
                .put(SSLConfigConstants.SEARCHGUARD_SSL_TRANSPORT_KEYSTORE_ALIAS,"kirk")
                .put("path.home", ".").build();

        try (TransportClient tc = new TransportClientImpl(tcSettings, asCollection(Netty4Plugin.class, SearchGuardPlugin.class))) {
            
            log.debug("Start transport client to init");
            
            tc.addTransportAddress(new InetSocketTransportAddress(new InetSocketAddress(nodeHost, nodePort)));
            Assert.assertEquals(3, tc.admin().cluster().nodesInfo(new NodesInfoRequest()).actionGet().getNodes().size());

            System.out.println("ööööö 1");
            
            
            tc.admin().indices().create(new CreateIndexRequest("searchguard")).actionGet();
            //tc.index(new IndexRequest("searchguard").type("dummy")"-.id("0").setRefreshPolicy(RefreshPolicy.IMMEDIATE).source("dummy", readYamlContent("sg_config.yml"))).actionGet();
            
            //Thread.sleep(5000);
            System.out.println("ööööö 2");
            tc.index(new IndexRequest("searchguard").type("config").id("0").setRefreshPolicy(RefreshPolicy.IMMEDIATE).source("config", readYamlContent("sg_config.yml"))).actionGet();
            
            //Thread.sleep(500000);
            System.out.println("ööööö 3");

            tc.index(new IndexRequest("searchguard").type("internalusers").setRefreshPolicy(RefreshPolicy.IMMEDIATE).id("0").source("internalusers", readYamlContent("sg_internal_users.yml"))).actionGet();
            tc.index(new IndexRequest("searchguard").type("roles").id("0").setRefreshPolicy(RefreshPolicy.IMMEDIATE).source("roles", readYamlContent("sg_roles.yml"))).actionGet();
            tc.index(new IndexRequest("searchguard").type("rolesmapping").setRefreshPolicy(RefreshPolicy.IMMEDIATE).id("0").source("rolesmapping", readYamlContent("sg_roles_mapping.yml"))).actionGet();
            tc.index(new IndexRequest("searchguard").type("actiongroups").setRefreshPolicy(RefreshPolicy.IMMEDIATE).id("0").source("actiongroups", readYamlContent("sg_action_groups.yml"))).actionGet();

            ConfigUpdateResponse cur = tc.execute(ConfigUpdateAction.INSTANCE, new ConfigUpdateRequest(new String[]{"config","roles","rolesmapping","internalusers","actiongroups"})).actionGet();
            Assert.assertEquals(3, cur.getNodes().size());

        }
               
        
        BasicHeader spock = new BasicHeader("Authorization", "Basic "+encodeBasicHeader("spock", "spock"));
          
        for (Iterator iterator = httpAdresses.iterator(); iterator.hasNext();) {
            InetSocketTransportAddress inetSocketTransportAddress = (InetSocketTransportAddress) iterator.next();
            HttpResponse res = executeRequest(new HttpGet("http://"+inetSocketTransportAddress.getHost()+":"+inetSocketTransportAddress.getPort() + "/" + "_searchguard/authinfo?pretty=true"), spock);
            Assert.assertTrue(res.getBody().contains("spock"));
            Assert.assertFalse(res.getBody().contains("additionalrole"));
            Assert.assertTrue(res.getBody().contains("vulcan"));
        }
        
        try (TransportClient tc = new TransportClientImpl(tcSettings, asCollection(Netty4Plugin.class, SearchGuardPlugin.class))) {
            
            log.debug("Start transport client to init");
            
            tc.addTransportAddress(new InetSocketTransportAddress(new InetSocketAddress(nodeHost, nodePort)));

            Assert.assertEquals(3, tc.admin().cluster().nodesInfo(new NodesInfoRequest()).actionGet().getNodes().size());
            tc.index(new IndexRequest("searchguard").type("internalusers").setRefreshPolicy(RefreshPolicy.IMMEDIATE).id("0").source("internalusers", readYamlContent("sg_internal_users_spock_add_roles.yml"))).actionGet();
            ConfigUpdateResponse cur = tc.execute(ConfigUpdateAction.INSTANCE, new ConfigUpdateRequest(new String[]{"config","roles","rolesmapping","internalusers","actiongroups"})).actionGet();
            Assert.assertEquals(3, cur.getNodes().size());   
        } 
        
        for (Iterator iterator = httpAdresses.iterator(); iterator.hasNext();) {
            InetSocketTransportAddress inetSocketTransportAddress = (InetSocketTransportAddress) iterator.next();
            log.debug("http://"+inetSocketTransportAddress.getHost()+":"+inetSocketTransportAddress.getPort());
            HttpResponse res = executeRequest(new HttpGet("http://"+inetSocketTransportAddress.getHost()+":"+inetSocketTransportAddress.getPort() + "/" + "_searchguard/authinfo?pretty=true"), spock);
            Assert.assertTrue(res.getBody().contains("spock"));
            Assert.assertTrue(res.getBody().contains("additionalrole1"));
            Assert.assertTrue(res.getBody().contains("additionalrole2"));
            Assert.assertFalse(res.getBody().contains("starfleet"));
        }
        
        try (TransportClient tc = new TransportClientImpl(tcSettings, asCollection(Netty4Plugin.class, SearchGuardPlugin.class))) {
            
            log.debug("Start transport client to init");
            
            tc.addTransportAddress(new InetSocketTransportAddress(new InetSocketAddress(nodeHost, nodePort)));

            Assert.assertEquals(3, tc.admin().cluster().nodesInfo(new NodesInfoRequest()).actionGet().getNodes().size());
            tc.index(new IndexRequest("searchguard").type("config").setRefreshPolicy(RefreshPolicy.IMMEDIATE).id("0").source("config", readYamlContent("sg_config_host.yml"))).actionGet();
            ConfigUpdateResponse cur = tc.execute(ConfigUpdateAction.INSTANCE, new ConfigUpdateRequest(new String[]{"config","roles","rolesmapping","internalusers","actiongroups"})).actionGet();
            Assert.assertEquals(3, cur.getNodes().size());   
        } 
        
        for (Iterator iterator = httpAdresses.iterator(); iterator.hasNext();) {
            InetSocketTransportAddress inetSocketTransportAddress = (InetSocketTransportAddress) iterator.next();
            HttpResponse res = executeRequest(new HttpGet("http://"+inetSocketTransportAddress.getHost()+":"+inetSocketTransportAddress.getPort() + "/" + "_searchguard/authinfo?pretty=true"));
            log.debug(res.getBody());
            Assert.assertTrue(res.getBody().contains("sg_role_host1"));
            Assert.assertTrue(res.getBody().contains("sg_role_host2"));
            Assert.assertTrue(res.getBody().contains("sg_host_127.0.0.1"));
            Assert.assertTrue(res.getBody().contains("roles=[]"));
            Assert.assertEquals(200, res.getStatusCode());
        }
    }
    
    @Test
    public void testCreateIndex() throws Exception {

        final Settings settings = Settings.builder().put("searchguard.ssl.transport.enabled", true)
                .put(SSLConfigConstants.SEARCHGUARD_SSL_HTTP_ENABLE_OPENSSL_IF_AVAILABLE, allowOpenSSL)
                .put(SSLConfigConstants.SEARCHGUARD_SSL_TRANSPORT_ENABLE_OPENSSL_IF_AVAILABLE, allowOpenSSL)
                .put(SSLConfigConstants.SEARCHGUARD_SSL_TRANSPORT_KEYSTORE_ALIAS, "node-0")
                .put("searchguard.ssl.transport.keystore_filepath", getAbsoluteFilePathFromClassPath("node-0-keystore.jks"))
                .put("searchguard.ssl.transport.truststore_filepath", getAbsoluteFilePathFromClassPath("truststore.jks"))
                .put("searchguard.ssl.transport.enforce_hostname_verification", false)
                .put("searchguard.ssl.transport.resolve_hostname", false)
                .putArray("searchguard.authcz.admin_dn", "CN=kirk,OU=client,O=client,l=tEst, C=De")
                //.put("index.number_of_shards", 3)
                //.put("index.number_of_replicas", 0)
                .build();
        
        startES(settings);

        Settings tcSettings = Settings.builder().put("cluster.name", clustername)
                .put(settings)
                .put("searchguard.ssl.transport.keystore_filepath", getAbsoluteFilePathFromClassPath("kirk-keystore.jks"))
                .put(SSLConfigConstants.SEARCHGUARD_SSL_TRANSPORT_KEYSTORE_ALIAS,"kirk")
                .put("path.home", ".").build();

        try (TransportClient tc = new TransportClientImpl(tcSettings, asCollection(Netty4Plugin.class, SearchGuardPlugin.class))) {
            
            log.debug("Start transport client to init");
            
            tc.addTransportAddress(new InetSocketTransportAddress(new InetSocketAddress(nodeHost, nodePort)));

            Assert.assertEquals("Expected 3 nodes", 3, tc.admin().cluster().nodesInfo(new NodesInfoRequest()).actionGet().getNodes().size());

            tc.admin().indices().create(new CreateIndexRequest("searchguard")).actionGet();
            //tc.index(new IndexRequest("searchguard").type("dummy")"-.id("0").setRefreshPolicy(RefreshPolicy.IMMEDIATE).source("", readYamlContent("sg_config.yml"))).actionGet();
            
            //Thread.sleep(5000);
            
            tc.index(new IndexRequest("searchguard").type("config").id("0").setRefreshPolicy(RefreshPolicy.IMMEDIATE).source("config", readYamlContent("sg_config.yml"))).actionGet();
            tc.index(new IndexRequest("searchguard").type("internalusers").setRefreshPolicy(RefreshPolicy.IMMEDIATE).id("0").source("internalusers", readYamlContent("sg_internal_users.yml"))).actionGet();
            tc.index(new IndexRequest("searchguard").type("roles").id("0").setRefreshPolicy(RefreshPolicy.IMMEDIATE).source("roles", readYamlContent("sg_roles.yml"))).actionGet();
            tc.index(new IndexRequest("searchguard").type("rolesmapping").setRefreshPolicy(RefreshPolicy.IMMEDIATE).id("0").source("rolesmapping", readYamlContent("sg_roles_mapping.yml"))).actionGet();
            tc.index(new IndexRequest("searchguard").type("actiongroups").setRefreshPolicy(RefreshPolicy.IMMEDIATE).id("0").source("actiongroups", readYamlContent("sg_action_groups.yml"))).actionGet();
            
            System.out.println("------- End INIT ---------");
                     
            tc.index(new IndexRequest("starfleet").type("ships").setRefreshPolicy(RefreshPolicy.IMMEDIATE).source("{\"content\":1}", XContentType.JSON)).actionGet();
            tc.index(new IndexRequest("starfleet").type("captains").setRefreshPolicy(RefreshPolicy.IMMEDIATE).source("{\"content\":1}", XContentType.JSON)).actionGet();
            tc.index(new IndexRequest("starfleet").type("public").setRefreshPolicy(RefreshPolicy.IMMEDIATE).source("{\"content\":1}", XContentType.JSON)).actionGet();
            
            tc.index(new IndexRequest("starfleet_academy").type("students").setRefreshPolicy(RefreshPolicy.IMMEDIATE).source("{\"content\":1}", XContentType.JSON)).actionGet();
            tc.index(new IndexRequest("starfleet_academy").type("alumni").setRefreshPolicy(RefreshPolicy.IMMEDIATE).source("{\"content\":1}", XContentType.JSON)).actionGet();           
            IndicesAliasesResponse r = tc.admin().indices().aliases(new IndicesAliasesRequest().addAliasAction(AliasActions.add().indices("starfleet","starfleet_academy").alias("sf"))).actionGet();
            Assert.assertTrue("Alias creation not acknowledged", r.isAcknowledged());
            
            ConfigUpdateResponse cur = tc.execute(ConfigUpdateAction.INSTANCE, new ConfigUpdateRequest(new String[]{"config","roles","rolesmapping","internalusers","actiongroups"})).actionGet();
            Assert.assertEquals(3, cur.getNodes().size());
        }
              
        HttpResponse res;
        Assert.assertEquals("Unable to create index 'nag'", HttpStatus.SC_OK, executePutRequest("nag1", null, new BasicHeader("Authorization", "Basic "+encodeBasicHeader("nagilum", "nagilum"))).getStatusCode());
        Assert.assertEquals("Unable to create index 'starfleet_library'", HttpStatus.SC_OK, executePutRequest("starfleet_library", null, new BasicHeader("Authorization", "Basic "+encodeBasicHeader("nagilum", "nagilum"))).getStatusCode());
        
        //Thread.sleep(2000);
        waitForGreenClusterState(esNode1.client());
        
        Assert.assertEquals("Unable to close index 'starfleet_library'", HttpStatus.SC_OK, executePostRequest("starfleet_library/_close", null, new BasicHeader("Authorization", "Basic "+encodeBasicHeader("nagilum", "nagilum"))).getStatusCode());
        
        //TODO open fails with no permissions for internal:gateway/local/started_shards
        //Assert.assertEquals("Unable to open index 'starfleet_library'", HttpStatus.SC_OK, (res = executePostRequest("starfleet_library/_open", null, new BasicHeader("Authorization", "Basic "+encodeBasicHeader("nagilum", "nagilum")))).getStatusCode());
        //Assert.assertEquals("open index 'starfleet_library' not acknowledged", "{\"acknowledged\":true}", res.getBody());
        
        waitForGreenClusterState(esNode1.client());
        
        //Assert.assertEquals(HttpStatus.SC_OK, executePutRequest("public", null, new BasicHeader("Authorization", "Basic "+encodeBasicHeader("spock", "spock"))).getStatusCode());
        
        
    }
    
    @Test
    public void testHTTPProxy() throws Exception {

        final Settings settings = Settings.builder().put("searchguard.ssl.transport.enabled", true)
                .put(SSLConfigConstants.SEARCHGUARD_SSL_HTTP_ENABLE_OPENSSL_IF_AVAILABLE, allowOpenSSL)
                .put(SSLConfigConstants.SEARCHGUARD_SSL_TRANSPORT_ENABLE_OPENSSL_IF_AVAILABLE, allowOpenSSL)
                .put(SSLConfigConstants.SEARCHGUARD_SSL_TRANSPORT_KEYSTORE_ALIAS, "node-0")
                .put("searchguard.ssl.transport.keystore_filepath", getAbsoluteFilePathFromClassPath("node-0-keystore.jks"))
                .put("searchguard.ssl.transport.truststore_filepath", getAbsoluteFilePathFromClassPath("truststore.jks"))
                .put("searchguard.ssl.transport.enforce_hostname_verification", false)
                .put("searchguard.ssl.transport.resolve_hostname", false)
                .putArray("searchguard.authcz.admin_dn", "CN=kirk,OU=client,O=client,l=tEst, C=De")
                .putArray("searchguard.authcz.impersonation_dn.CN=spock,OU=client,O=client,L=Test,C=DE", "worf")
                .put("searchguard.cache.ttl_minutes", 0)
                .build();
        
        startES(settings);

        Settings tcSettings = Settings.builder().put("cluster.name", clustername)
                .put(settings)
                .put("searchguard.ssl.transport.keystore_filepath", getAbsoluteFilePathFromClassPath("kirk-keystore.jks"))
                .put(SSLConfigConstants.SEARCHGUARD_SSL_TRANSPORT_KEYSTORE_ALIAS,"kirk")
                .put("path.home", ".").build();

        try (TransportClient tc = new TransportClientImpl(tcSettings, asCollection(Netty4Plugin.class, SearchGuardPlugin.class))) {
            
            log.debug("Start transport client to init");
            
            tc.addTransportAddress(new InetSocketTransportAddress(new InetSocketAddress(nodeHost, nodePort)));
            Assert.assertEquals(3, tc.admin().cluster().nodesInfo(new NodesInfoRequest()).actionGet().getNodes().size());

            tc.admin().indices().create(new CreateIndexRequest("searchguard")).actionGet();
            //tc.index(new IndexRequest("searchguard").type("dummy")"-.id("0").setRefreshPolicy(RefreshPolicy.IMMEDIATE).source("", readYamlContent("sg_config_proxy.yml"))).actionGet();
            
            //Thread.sleep(5000);
            
            tc.index(new IndexRequest("searchguard").type("config").id("0").setRefreshPolicy(RefreshPolicy.IMMEDIATE).source("config", readYamlContent("sg_config_proxy.yml"))).actionGet();
            tc.index(new IndexRequest("searchguard").type("internalusers").setRefreshPolicy(RefreshPolicy.IMMEDIATE).id("0").source("internalusers", readYamlContent("sg_internal_users.yml"))).actionGet();
            tc.index(new IndexRequest("searchguard").type("roles").id("0").setRefreshPolicy(RefreshPolicy.IMMEDIATE).source("roles", readYamlContent("sg_roles.yml"))).actionGet();
            tc.index(new IndexRequest("searchguard").type("rolesmapping").setRefreshPolicy(RefreshPolicy.IMMEDIATE).id("0").source("rolesmapping", readYamlContent("sg_roles_mapping.yml"))).actionGet();
            tc.index(new IndexRequest("searchguard").type("actiongroups").setRefreshPolicy(RefreshPolicy.IMMEDIATE).id("0").source("actiongroups", readYamlContent("sg_action_groups.yml"))).actionGet();
            
            System.out.println("------- End INIT ---------");
            
            tc.index(new IndexRequest("vulcangov").type("kolinahr").setRefreshPolicy(RefreshPolicy.IMMEDIATE).source("{\"content\":1}", XContentType.JSON)).actionGet();
            tc.index(new IndexRequest("vulcangov").type("secrets").setRefreshPolicy(RefreshPolicy.IMMEDIATE).source("{\"content\":1}", XContentType.JSON)).actionGet();
            tc.index(new IndexRequest("vulcangov").type("planet").setRefreshPolicy(RefreshPolicy.IMMEDIATE).source("{\"content\":1}", XContentType.JSON)).actionGet();
            
            tc.index(new IndexRequest("starfleet").type("ships").setRefreshPolicy(RefreshPolicy.IMMEDIATE).source("{\"content\":1}", XContentType.JSON)).actionGet();
            tc.index(new IndexRequest("starfleet").type("captains").setRefreshPolicy(RefreshPolicy.IMMEDIATE).source("{\"content\":1}", XContentType.JSON)).actionGet();
            tc.index(new IndexRequest("starfleet").type("public").setRefreshPolicy(RefreshPolicy.IMMEDIATE).source("{\"content\":1}", XContentType.JSON)).actionGet();
            
            tc.index(new IndexRequest("starfleet_academy").type("students").setRefreshPolicy(RefreshPolicy.IMMEDIATE).source("{\"content\":1}", XContentType.JSON)).actionGet();
            tc.index(new IndexRequest("starfleet_academy").type("alumni").setRefreshPolicy(RefreshPolicy.IMMEDIATE).source("{\"content\":1}", XContentType.JSON)).actionGet();
            
            tc.index(new IndexRequest("starfleet_library").type("public").setRefreshPolicy(RefreshPolicy.IMMEDIATE).source("{\"content\":1}", XContentType.JSON)).actionGet();
            tc.index(new IndexRequest("starfleet_library").type("administration").setRefreshPolicy(RefreshPolicy.IMMEDIATE).source("{\"content\":1}", XContentType.JSON)).actionGet();
            
            tc.index(new IndexRequest("klingonempire").type("ships").setRefreshPolicy(RefreshPolicy.IMMEDIATE).source("{\"content\":1}", XContentType.JSON)).actionGet();
            tc.index(new IndexRequest("klingonempire").type("praxis").setRefreshPolicy(RefreshPolicy.IMMEDIATE).source("{\"content\":1}", XContentType.JSON)).actionGet();
            
            tc.index(new IndexRequest("public").type("legends").setRefreshPolicy(RefreshPolicy.IMMEDIATE).source("{\"content\":1}", XContentType.JSON)).actionGet();
            tc.index(new IndexRequest("public").type("hall_of_fame").setRefreshPolicy(RefreshPolicy.IMMEDIATE).source("{\"content\":1}", XContentType.JSON)).actionGet();
            tc.index(new IndexRequest("public").type("hall_of_fame").setRefreshPolicy(RefreshPolicy.IMMEDIATE).source("{\"content\":2}", XContentType.JSON)).actionGet();
            
            tc.admin().indices().aliases(new IndicesAliasesRequest().addAliasAction(AliasActions.add().indices("starfleet","starfleet_academy","starfleet_library").alias("sf"))).actionGet();
            tc.admin().indices().aliases(new IndicesAliasesRequest().addAliasAction(AliasActions.add().indices("klingonempire","vulcangov").alias("nonsf"))).actionGet();
            tc.admin().indices().aliases(new IndicesAliasesRequest().addAliasAction(AliasActions.add().indices("public").alias("unrestricted"))).actionGet();

            ConfigUpdateResponse cur = tc.execute(ConfigUpdateAction.INSTANCE, new ConfigUpdateRequest(new String[]{"config","roles","rolesmapping","internalusers","actiongroups"})).actionGet();
            Assert.assertEquals(3, cur.getNodes().size());
        }
        
       
        Assert.assertEquals(HttpStatus.SC_UNAUTHORIZED, executeGetRequest("").getStatusCode());
        Assert.assertEquals(HttpStatus.SC_OK, executeGetRequest("", new BasicHeader("Authorization", "Basic "+encodeBasicHeader("nagilum", "nagilum"))).getStatusCode());
        Assert.assertEquals(HttpStatus.SC_OK, executeGetRequest("", new BasicHeader("x-forwarded-for", "localhost,192.168.0.1,10.0.0.2"),new BasicHeader("x-proxy-user", "scotty"), new BasicHeader("Authorization", "Basic "+encodeBasicHeader("nagilum-wrong", "nagilum-wrong"))).getStatusCode());
        Assert.assertEquals(HttpStatus.SC_OK, executeGetRequest("", new BasicHeader("x-forwarded-for", "localhost,192.168.0.1,10.0.0.2"),new BasicHeader("x-proxy-user-wrong", "scotty"), new BasicHeader("Authorization", "Basic "+encodeBasicHeader("nagilum", "nagilum"))).getStatusCode());
        Assert.assertEquals(HttpStatus.SC_INTERNAL_SERVER_ERROR, executeGetRequest("", new BasicHeader("x-forwarded-for", "a"),new BasicHeader("x-proxy-user", "scotty"), new BasicHeader("Authorization", "Basic "+encodeBasicHeader("nagilum-wrong", "nagilum-wrong"))).getStatusCode());
        Assert.assertEquals(HttpStatus.SC_INTERNAL_SERVER_ERROR, executeGetRequest("", new BasicHeader("x-forwarded-for", "a,b,c"),new BasicHeader("x-proxy-user", "scotty")).getStatusCode());
        Assert.assertEquals(HttpStatus.SC_OK, executeGetRequest("", new BasicHeader("x-forwarded-for", "localhost,192.168.0.1,10.0.0.2"),new BasicHeader("x-proxy-user", "scotty")).getStatusCode());
        Assert.assertEquals(HttpStatus.SC_OK, executeGetRequest("", new BasicHeader("x-forwarded-for", "localhost,192.168.0.1,10.0.0.2"),new BasicHeader("X-Proxy-User", "scotty")).getStatusCode());
        Assert.assertEquals(HttpStatus.SC_OK, executeGetRequest("", new BasicHeader("x-forwarded-for", "localhost,192.168.0.1,10.0.0.2"),new BasicHeader("x-proxy-user", "scotty"),new BasicHeader("x-proxy-roles", "starfleet,engineer")).getStatusCode());
        
    }
    
    /*@Test
    public void testHTTPLdap() throws Exception {

        Assume.assumeTrue(ReflectionHelper.canLoad("com.floragunn.dlic.auth.ldap.srv.EmbeddedLDAPServer"));
        
        final Settings settings = Settings.builder().put("searchguard.ssl.transport.enabled", true)
                .put(SSLConfigConstants.SEARCHGUARD_SSL_HTTP_ENABLE_OPENSSL_IF_AVAILABLE, allowOpenSSL)
                .put(SSLConfigConstants.SEARCHGUARD_SSL_TRANSPORT_ENABLE_OPENSSL_IF_AVAILABLE, allowOpenSSL)
                .put(SSLConfigConstants.SEARCHGUARD_SSL_TRANSPORT_KEYSTORE_ALIAS, "node-0")
                .put("searchguard.ssl.transport.keystore_filepath", getAbsoluteFilePathFromClassPath("node-0-keystore.jks"))
                .put("searchguard.ssl.transport.truststore_filepath", getAbsoluteFilePathFromClassPath("truststore.jks"))
                .put("searchguard.ssl.transport.enforce_hostname_verification", false)
                .put("searchguard.ssl.transport.resolve_hostname", false)
                .putArray("searchguard.authcz.admin_dn", "CN=kirk,OU=client,O=client,l=tEst, C=De")
                .putArray("searchguard.authcz.impersonation_dn.CN=spock,OU=client,O=client,L=Test,C=DE", "worf")
                .build();
        
        startES(settings);
        
        com.floragunn.dlic.auth.ldap.srv.EmbeddedLDAPServer ldapServer = new com.floragunn.dlic.auth.ldap.srv.EmbeddedLDAPServer();
        ldapServer.start();
        ldapServer.applyLdif("ldap.ldif");

        Settings tcSettings = Settings.builder().put("cluster.name", clustername)
                .put(settings)
                .put("searchguard.ssl.transport.keystore_filepath", getAbsoluteFilePathFromClassPath("kirk-keystore.jks"))
                .put(SSLConfigConstants.SEARCHGUARD_SSL_TRANSPORT_KEYSTORE_ALIAS,"kirk")
                .put("path.home", ".").build();

        try (TransportClient tc = TransportClient.builder().settings(tcSettings).build()) {
            
            log.debug("Start transport client to init");
            
            tc.addTransportAddress(new InetSocketTransportAddress(new InetSocketAddress(nodeHost, nodePort)));
            Assert.assertEquals(3, tc.admin().cluster().nodesInfo(new NodesInfoRequest()).actionGet().getNodes().size());

            tc.admin().indices().create(new CreateIndexRequest("searchguard")).actionGet();
            tc.index(new IndexRequest("searchguard").type("dummy")"-.id("0").setRefreshPolicy(RefreshPolicy.IMMEDIATE).source("", readYamlContent("sg_config_ldap.yml"))).actionGet();
            
            //Thread.sleep(5000);
            
            tc.index(new IndexRequest("searchguard").type("config").id("0").setRefreshPolicy(RefreshPolicy.IMMEDIATE).source("", readYamlContent("sg_config_ldap.yml"))).actionGet();
            tc.index(new IndexRequest("searchguard").type("internalusers").setRefreshPolicy(RefreshPolicy.IMMEDIATE).id("0").source("", readYamlContent("sg_internal_users.yml"))).actionGet();
            tc.index(new IndexRequest("searchguard").type("roles").id("0").setRefreshPolicy(RefreshPolicy.IMMEDIATE).source("", readYamlContent("sg_roles.yml"))).actionGet();
            tc.index(new IndexRequest("searchguard").type("rolesmapping").setRefreshPolicy(RefreshPolicy.IMMEDIATE).id("0").source("", readYamlContent("sg_roles_mapping.yml"))).actionGet();
            tc.index(new IndexRequest("searchguard").type("actiongroups").setRefreshPolicy(RefreshPolicy.IMMEDIATE).id("0").source("", readYamlContent("sg_action_groups.yml"))).actionGet();
            
            System.out.println("------- End INIT ---------");
            
            tc.index(new IndexRequest("vulcangov").type("kolinahr").setRefreshPolicy(RefreshPolicy.IMMEDIATE).source("{\"content\":1}", XContentType.JSON)).actionGet();
            tc.index(new IndexRequest("vulcangov").type("secrets").setRefreshPolicy(RefreshPolicy.IMMEDIATE).source("{\"content\":1}", XContentType.JSON)).actionGet();
            tc.index(new IndexRequest("vulcangov").type("planet").setRefreshPolicy(RefreshPolicy.IMMEDIATE).source("{\"content\":1}", XContentType.JSON)).actionGet();
            
            tc.index(new IndexRequest("starfleet").type("ships").setRefreshPolicy(RefreshPolicy.IMMEDIATE).source("{\"content\":1}", XContentType.JSON)).actionGet();
            tc.index(new IndexRequest("starfleet").type("captains").setRefreshPolicy(RefreshPolicy.IMMEDIATE).source("{\"content\":1}", XContentType.JSON)).actionGet();
            tc.index(new IndexRequest("starfleet").type("public").setRefreshPolicy(RefreshPolicy.IMMEDIATE).source("{\"content\":1}", XContentType.JSON)).actionGet();
            
            tc.index(new IndexRequest("starfleet_academy").type("students").setRefreshPolicy(RefreshPolicy.IMMEDIATE).source("{\"content\":1}", XContentType.JSON)).actionGet();
            tc.index(new IndexRequest("starfleet_academy").type("alumni").setRefreshPolicy(RefreshPolicy.IMMEDIATE).source("{\"content\":1}", XContentType.JSON)).actionGet();
            
            tc.index(new IndexRequest("starfleet_library").type("public").setRefreshPolicy(RefreshPolicy.IMMEDIATE).source("{\"content\":1}", XContentType.JSON)).actionGet();
            tc.index(new IndexRequest("starfleet_library").type("administration").setRefreshPolicy(RefreshPolicy.IMMEDIATE).source("{\"content\":1}", XContentType.JSON)).actionGet();
            
            tc.index(new IndexRequest("klingonempire").type("ships").setRefreshPolicy(RefreshPolicy.IMMEDIATE).source("{\"content\":1}", XContentType.JSON)).actionGet();
            tc.index(new IndexRequest("klingonempire").type("praxis").setRefreshPolicy(RefreshPolicy.IMMEDIATE).source("{\"content\":1}", XContentType.JSON)).actionGet();
            
            tc.index(new IndexRequest("public").type("legends").setRefreshPolicy(RefreshPolicy.IMMEDIATE).source("{\"content\":1}", XContentType.JSON)).actionGet();
            tc.index(new IndexRequest("public").type("hall_of_fame").setRefreshPolicy(RefreshPolicy.IMMEDIATE).source("{\"content\":1}", XContentType.JSON)).actionGet();
            tc.index(new IndexRequest("public").type("hall_of_fame").setRefreshPolicy(RefreshPolicy.IMMEDIATE).source("{\"content\":2}", XContentType.JSON)).actionGet();
            
            tc.admin().indices().aliases(new IndicesAliasesRequest().addAlias("sf", "starfleet","starfleet_academy","starfleet_library")).actionGet();
            tc.admin().indices().aliases(new IndicesAliasesRequest().addAlias("nonsf", "klingonempire","vulcangov")).actionGet();
            tc.admin().indices().aliases(new IndicesAliasesRequest().addAlias("unrestricted", "public")).actionGet();
            
        }
        
        try {
            //init is somewhat async
            Thread.sleep(2000);        
            Assert.assertEquals(HttpStatus.SC_UNAUTHORIZED, executeGetRequest("").getStatusCode());
            Assert.assertEquals(HttpStatus.SC_OK, executeGetRequest("", new BasicHeader("Authorization", "Basic "+encodeBasicHeader("spock", "spocksecret"))).getStatusCode());
            HttpResponse res =  executeGetRequest("_searchguard/authinfo?pretty", new BasicHeader("Authorization", "Basic "+encodeBasicHeader("spock", "spocksecret")));
            Assert.assertTrue(res.getBody().contains("nested1"));
            Assert.assertTrue(res.getBody().contains("nested2"));
            Assert.assertTrue(res.getBody().toLowerCase().contains("spock"));
        } finally {
            ldapServer.stop();
        }
    }*/
    
    @Test
    public void testTransportClient() throws Exception {

        final Settings settings = Settings.builder().put("searchguard.ssl.transport.enabled", true)
                .put(SSLConfigConstants.SEARCHGUARD_SSL_HTTP_ENABLE_OPENSSL_IF_AVAILABLE, allowOpenSSL)
                .put(SSLConfigConstants.SEARCHGUARD_SSL_TRANSPORT_ENABLE_OPENSSL_IF_AVAILABLE, allowOpenSSL)
                .put(SSLConfigConstants.SEARCHGUARD_SSL_TRANSPORT_KEYSTORE_ALIAS, "node-0")
                .put("searchguard.ssl.transport.keystore_filepath", getAbsoluteFilePathFromClassPath("node-0-keystore.jks"))
                .put("searchguard.ssl.transport.truststore_filepath", getAbsoluteFilePathFromClassPath("truststore.jks"))
                .put("searchguard.ssl.transport.enforce_hostname_verification", false)
                .put("searchguard.ssl.transport.resolve_hostname", false)
                .build();
        
        final Settings esSettings = Settings.builder().put(settings)
                .putArray("searchguard.authcz.admin_dn", "CN=kirk,OU=client,O=client,l=tEst, C=De")
                
                /*
                searchguard.authcz.impersonation_dn:
                  "cn=technical_user1,ou=Test,ou=ou,dc=company,dc=com":
                    - '*'
                  "cn=webuser,ou=IT,ou=IT,dc=company,dc=com":
                    - 'kirk'
                    - 'user1'
                 
                 */
                
                .putArray("searchguard.authcz.impersonation_dn.CN=spock,OU=client,O=client,L=Test,C=DE", "worf", "nagilum")
                .build();
        
        System.out.println(settings.getAsMap());

        startES(esSettings);

        Settings tcSettings = Settings.builder().put("cluster.name", clustername)
                .put(settings)
                .put("searchguard.ssl.transport.keystore_filepath", getAbsoluteFilePathFromClassPath("kirk-keystore.jks"))
                .put(SSLConfigConstants.SEARCHGUARD_SSL_TRANSPORT_KEYSTORE_ALIAS,"kirk")
                .put("path.home", ".").build();

        try (TransportClient tc = new TransportClientImpl(tcSettings, asCollection(Netty4Plugin.class, SearchGuardPlugin.class))) {
            
            log.debug("Start transport client to init");
            
            tc.addTransportAddress(new InetSocketTransportAddress(new InetSocketAddress(nodeHost, nodePort)));
            Assert.assertEquals(3, tc.admin().cluster().nodesInfo(new NodesInfoRequest()).actionGet().getNodes().size());

            tc.admin().indices().create(new CreateIndexRequest("searchguard")).actionGet();
            //tc.index(new IndexRequest("searchguard").type("dummy")"-.id("0").setRefreshPolicy(RefreshPolicy.IMMEDIATE).source("", readYamlContent("sg_config.yml"))).actionGet();
            
            System.out.println("------- Begin INIT ---------");
            
            //Thread.sleep(5000);
            
            tc.index(new IndexRequest("searchguard").type("config").id("0").setRefreshPolicy(RefreshPolicy.IMMEDIATE).source("config", readYamlContent("sg_config.yml"))).actionGet();
            tc.index(new IndexRequest("searchguard").type("internalusers").setRefreshPolicy(RefreshPolicy.IMMEDIATE).id("0").source("internalusers", readYamlContent("sg_internal_users.yml"))).actionGet();
            tc.index(new IndexRequest("searchguard").type("roles").id("0").setRefreshPolicy(RefreshPolicy.IMMEDIATE).source("roles", readYamlContent("sg_roles.yml"))).actionGet();
            tc.index(new IndexRequest("searchguard").type("rolesmapping").setRefreshPolicy(RefreshPolicy.IMMEDIATE).id("0").source("rolesmapping", readYamlContent("sg_roles_mapping.yml"))).actionGet();
            tc.index(new IndexRequest("searchguard").type("actiongroups").setRefreshPolicy(RefreshPolicy.IMMEDIATE).id("0").source("actiongroups", readYamlContent("sg_action_groups.yml"))).actionGet();
            
            tc.index(new IndexRequest("starfleet").type("ships").setRefreshPolicy(RefreshPolicy.IMMEDIATE).source("{\"content\":1}", XContentType.JSON)).actionGet();
            
            ConfigUpdateResponse cur = tc.execute(ConfigUpdateAction.INSTANCE, new ConfigUpdateRequest(new String[]{"config","roles","rolesmapping","internalusers","actiongroups"})).actionGet();
            Assert.assertEquals(3, cur.getNodes().size());
        
        }
        
        System.out.println("------- INIT complete ---------");
        
        tcSettings = Settings.builder().put("cluster.name", clustername)
                .put(settings)
                .put("searchguard.ssl.transport.keystore_filepath", getAbsoluteFilePathFromClassPath("spock-keystore.jks"))
                .put(SSLConfigConstants.SEARCHGUARD_SSL_TRANSPORT_KEYSTORE_ALIAS,"spock")
                .put("path.home", ".").build();

        System.out.println("------- 0 ---------");
        
        try (TransportClient tc = new TransportClientImpl(tcSettings, asCollection(Netty4Plugin.class, SearchGuardPlugin.class))) {
            
            log.debug("Start transport client to use");
            
            tc.addTransportAddress(new InetSocketTransportAddress(new InetSocketAddress(nodeHost, nodePort)));
            
            //Thread.sleep(10000);
            
            Assert.assertEquals(3, tc.admin().cluster().nodesInfo(new NodesInfoRequest()).actionGet().getNodes().size());
            
            System.out.println("------- 1 ---------");
            
            CreateIndexResponse cir = tc.admin().indices().create(new CreateIndexRequest("vulcan")).actionGet();
            Assert.assertTrue(cir.isAcknowledged());
            
            System.out.println("------- 2 ---------");
            
            IndexResponse ir = tc.index(new IndexRequest("vulcan").type("secrets").id("s1").setRefreshPolicy(RefreshPolicy.IMMEDIATE).source("{\"secret\":true}", XContentType.JSON)).actionGet();
            Assert.assertTrue(ir.getResult() == Result.CREATED);
            
            System.out.println("------- 3 ---------");
            
            GetResponse gr =tc.prepareGet("vulcan", "secrets", "s1").setRealtime(true).get();
            Assert.assertTrue(gr.isExists());
            
            System.out.println("------- 4 ---------");
            
            gr =tc.prepareGet("vulcan", "secrets", "s1").setRealtime(false).get();
            Assert.assertTrue(gr.isExists());
            
            System.out.println("------- 5 ---------");
            
            SearchResponse actionGet = tc.search(new SearchRequest("vulcan").types("secrets")).actionGet();
            Assert.assertEquals(1, actionGet.getHits().getHits().length);
            System.out.println("------- 6 ---------");
            
            gr =tc.prepareGet("searchguard", "config", "0").setRealtime(false).get();
            Assert.assertFalse(gr.isExists());
            
            System.out.println("------- 7 ---------");
            
            gr =tc.prepareGet("searchguard", "config", "0").setRealtime(true).get();
            Assert.assertFalse(gr.isExists());
            
            System.out.println("------- 8 ---------");
            
            actionGet = tc.search(new SearchRequest("searchguard")).actionGet();
            Assert.assertEquals(0, actionGet.getHits().getHits().length);
            
            System.out.println("------- 9 ---------");
            
            try {
                tc.index(new IndexRequest("searchguard").type("config").id("0").source("config", readYamlContent("sg_config.yml"))).actionGet();
                Assert.fail();
            } catch (Exception e) {
                // TODO Auto-generated catch block
                System.out.println(e.getMessage());
            }
            
            System.out.println("------- 10 ---------");
            
            //impersonation
            try {
                
                StoredContext ctx = tc.threadPool().getThreadContext().stashContext();
                try {
                    tc.threadPool().getThreadContext().putHeader("sg_impersonate_as", "worf");
                    gr = tc.prepareGet("vulcan", "secrets", "s1").get();
                } finally {
                    ctx.close();
                }
                Assert.fail();
            } catch (ElasticsearchSecurityException e) {
               Assert.assertEquals("no permissions for indices:data/read/get", e.getMessage());
            }
            
            System.out.println("------- 11 ---------");
   
            StoredContext ctx = tc.threadPool().getThreadContext().stashContext();
            try {
                tc.threadPool().getThreadContext().putHeader("Authorization", "basic "+encodeBasicHeader("worf", "worf"));
                gr = tc.prepareGet("vulcan", "secrets", "s1").get();
                Assert.fail();
            } catch (ElasticsearchSecurityException e) {
               Assert.assertEquals("no permissions for indices:data/read/get", e.getMessage());
            } finally {
                ctx.close();
            }
            
            //TODO 5mg imp
            /*try {
                gr = tc.prepareGet("vulcan", "secrets", "s1").putHeader("Authorization", "basic "+encodeBasicHeader("worf", "worf")).get();
                Assert.fail();
            } catch (ElasticsearchSecurityException e) {
               Assert.assertEquals("no permissions for indices:data/read/get", e.getMessage());
            }*/
            
            System.out.println("------- 12 ---------");
            ctx = tc.threadPool().getThreadContext().stashContext();
            try {
                tc.threadPool().getThreadContext().putHeader("Authorization", "basic "+encodeBasicHeader("worf", "worf111"));
                gr = tc.prepareGet("vulcan", "secrets", "s1").get();
                Assert.fail();
            } catch (ElasticsearchSecurityException e) {
               Assert.assertTrue(e.getCause().getMessage().contains("password does not match"));
            } finally {
                ctx.close();
            }
            
            System.out.println("------- 13 ---------");       
            
            //impersonation
            try {
                ctx = tc.threadPool().getThreadContext().stashContext();
                try {
                    tc.threadPool().getThreadContext().putHeader("sg_impersonate_as", "gkar");
                    gr = tc.prepareGet("vulcan", "secrets", "s1").get();
                    Assert.fail();
                } finally {
                    ctx.close();
                }

            } catch (ElasticsearchSecurityException e) {
                Assert.assertEquals("'CN=spock,OU=client,O=client,L=Test,C=DE' is not allowed to impersonate as 'gkar'", e.getMessage());
            }

/*//impersonation
            try {
                gr = tc.prepareGet("vulcan", "secrets", "s1").putHeader("sg_impersonate_as", "gkar").get();
                Assert.fail();
            } catch (ElasticsearchSecurityException e) {
               Assert.assertEquals("'CN=spock,OU=client,O=client,L=Test,C=DE' is not allowed to impersonate as 'gkar'", e.getMessage());
            }
                   
            System.out.println("------- 14 ---------");
            
            boolean ok=false;
            try {
                gr = tc.prepareGet("vulcan", "secrets", "s1").putHeader("sg_impersonate_as", "nagilum").get();
                ok = true;
                gr = tc.prepareGet("vulcan", "secrets", "s1").putHeader("sg_impersonate_as", "nagilum").putHeader("Authorization", "basic "+encodeBasicHeader("worf", "worf")).get();
                Assert.fail();
            } catch (ElasticsearchSecurityException e) {
               Assert.assertEquals("no permissions for indices:data/read/get", e.getMessage());
               Assert.assertTrue(ok);
            }
            
            System.out.println("------- 15 ---------");
            
            gr = tc.prepareGet("searchguard", "config", "0").putHeader("sg_impersonate_as", "nagilum").setRealtime(Boolean.TRUE).get();
            Assert.assertFalse(gr.isExists());
            Assert.assertTrue(gr.isSourceEmpty());
            
            gr = tc.prepareGet("searchguard", "config", "0").putHeader("Authorization", "basic "+encodeBasicHeader("nagilum", "nagilum")).setRealtime(Boolean.TRUE).get();
            Assert.assertFalse(gr.isExists());
            Assert.assertTrue(gr.isSourceEmpty());

            System.out.println("------- 16---------");
          
            gr = tc.prepareGet("searchguard", "config", "0").putHeader("sg_impersonate_as", "nagilum").setRealtime(Boolean.FALSE).get();
            Assert.assertFalse(gr.isExists());
            Assert.assertTrue(gr.isSourceEmpty());
            
            */
            System.out.println("------- 12 ---------");

            ctx = tc.threadPool().getThreadContext().stashContext();
            try {
                tc.threadPool().getThreadContext().putHeader("sg_impersonate_as", "nagilum");
                gr = tc.prepareGet("searchguard", "config", "0").setRealtime(Boolean.TRUE).get();
                Assert.assertFalse(gr.isExists());
                Assert.assertTrue(gr.isSourceEmpty());
            } finally {
                ctx.close();
            }

            System.out.println("------- 13 ---------");
            ctx = tc.threadPool().getThreadContext().stashContext();
            try {
                tc.threadPool().getThreadContext().putHeader("sg_impersonate_as", "nagilum");
                gr = tc.prepareGet("searchguard", "config", "0").setRealtime(Boolean.FALSE).get();
                Assert.assertFalse(gr.isExists());
                Assert.assertTrue(gr.isSourceEmpty());
            } finally {
                ctx.close();
            }
            
            
            String scrollId = null;
            ctx = tc.threadPool().getThreadContext().stashContext();
            try {
                tc.threadPool().getThreadContext().putHeader("sg_impersonate_as", "nagilum");
                SearchResponse searchRes = tc.prepareSearch("starfleet").setTypes("ships").setScroll(TimeValue.timeValueMinutes(5)).get();
                scrollId = searchRes.getScrollId();
            } finally {
                ctx.close();
            }

            //TODO fails (but this could be ok?)
            ctx = tc.threadPool().getThreadContext().stashContext();
            try {
                tc.threadPool().getThreadContext().putHeader("sg_impersonate_as", "worf");
                SearchResponse scrollRes = tc.prepareSearchScroll(scrollId).get();
            } finally {
                ctx.close();
            }
            
                   
            System.out.println("------- 14 ---------");
            
            boolean ok=false;
            ctx = tc.threadPool().getThreadContext().stashContext();
            try {
                tc.threadPool().getThreadContext().putHeader("sg_impersonate_as", "nagilum");
                gr = tc.prepareGet("vulcan", "secrets", "s1").get();
                ok = true;
                ctx.close();
                ctx = tc.threadPool().getThreadContext().stashContext();
                tc.threadPool().getThreadContext().putHeader("sg_impersonate_as", "nagilum");
                tc.threadPool().getThreadContext().putHeader("Authorization", "basic "+encodeBasicHeader("worf", "worf"));
                gr = tc.prepareGet("vulcan", "secrets", "s1").get();
                Assert.fail();
            } catch (ElasticsearchSecurityException e) {
               Assert.assertEquals("no permissions for indices:data/read/get", e.getMessage());
               Assert.assertTrue(ok);
            } finally {
                ctx.close();
            }
            
            System.out.println("------- 15 ---------");
            ctx = tc.threadPool().getThreadContext().stashContext();
            try {
                tc.threadPool().getThreadContext().putHeader("sg_impersonate_as", "nagilum");
                gr = tc.prepareGet("searchguard", "config", "0").setRealtime(Boolean.TRUE).get();
                Assert.assertFalse(gr.isExists());
                Assert.assertTrue(gr.isSourceEmpty());
            } finally {
                ctx.close();
            }
            
            ctx = tc.threadPool().getThreadContext().stashContext();
            try {
                tc.threadPool().getThreadContext().putHeader("Authorization", "basic "+encodeBasicHeader("nagilum", "nagilum"));
                gr = tc.prepareGet("searchguard", "config", "0").setRealtime(Boolean.TRUE).get();
                Assert.assertFalse(gr.isExists());
                Assert.assertTrue(gr.isSourceEmpty());
            } finally {
                ctx.close();
            }
            System.out.println("------- 16---------");
          
            ctx = tc.threadPool().getThreadContext().stashContext();
            try {
                tc.threadPool().getThreadContext().putHeader("sg_impersonate_as", "nagilum");
                gr = tc.prepareGet("searchguard", "config", "0").setRealtime(Boolean.FALSE).get();
                Assert.assertFalse(gr.isExists());
                Assert.assertTrue(gr.isSourceEmpty());
            } finally {
                ctx.close();
            }
            
            ctx = tc.threadPool().getThreadContext().stashContext();
            SearchResponse searchRes = null;
            try {
                tc.threadPool().getThreadContext().putHeader("sg_impersonate_as", "nagilum");
                searchRes = tc.prepareSearch("starfleet").setTypes("ships").setScroll(TimeValue.timeValueMinutes(5)).get();
            } finally {
                ctx.close();
            }
            
            Assert.assertNotNull(searchRes.getScrollId());
            
            ctx = tc.threadPool().getThreadContext().stashContext();
            try {
                tc.threadPool().getThreadContext().putHeader("sg_impersonate_as", "worf");
                SearchResponse scrollRes = tc.prepareSearchScroll(searchRes.getScrollId()).get(); 
                Assert.assertNotNull(scrollRes);
                Assert.assertEquals(0, scrollRes.getFailedShards());
                Assert.assertEquals(1, scrollRes.getHits().getTotalHits());
                //System.out.println(scrollRes.getHits().getHits().length); //0 ??
                //TODO scrollRes.getScrollId() is null
                //Assert.assertNotNull(scrollRes.getScrollId());
            } finally {
                ctx.close();
            }

            System.out.println("------- TRC end ---------");
        }
        
        System.out.println("------- CTC end ---------");
    }
    
    @Test
    public void testSpecialUsernames() throws Exception {

        final Settings settings = Settings.builder().put("searchguard.ssl.transport.enabled", true)
                .put(SSLConfigConstants.SEARCHGUARD_SSL_HTTP_ENABLE_OPENSSL_IF_AVAILABLE, allowOpenSSL)
                .put(SSLConfigConstants.SEARCHGUARD_SSL_TRANSPORT_ENABLE_OPENSSL_IF_AVAILABLE, allowOpenSSL)
                .put(SSLConfigConstants.SEARCHGUARD_SSL_TRANSPORT_KEYSTORE_ALIAS, "node-0")
                .put("searchguard.ssl.transport.keystore_filepath", getAbsoluteFilePathFromClassPath("node-0-keystore.jks"))
                .put("searchguard.ssl.transport.truststore_filepath", getAbsoluteFilePathFromClassPath("truststore.jks"))
                .put("searchguard.ssl.transport.enforce_hostname_verification", false)
                .put("searchguard.ssl.transport.resolve_hostname", false)
                .putArray("searchguard.authcz.admin_dn", "CN=kirk,OU=client,O=client,l=tEst, C=De")
                
                /*
                searchguard.authcz.impersonation_dn:
                  "cn=technical_user1,ou=Test,ou=ou,dc=company,dc=com":
                    - '*'
                  "cn=webuser,ou=IT,ou=IT,dc=company,dc=com":
                    - 'kirk'
                    - 'user1'
                 
                 */
                
                .putArray("searchguard.authcz.impersonation_dn.CN=spock,OU=client,O=client,L=Test,C=DE", "worf")
                .build();
        
        startES(settings);

        Settings tcSettings = Settings.builder().put("cluster.name", clustername)
                .put(settings)
                .put("searchguard.ssl.transport.keystore_filepath", getAbsoluteFilePathFromClassPath("kirk-keystore.jks"))
                .put(SSLConfigConstants.SEARCHGUARD_SSL_TRANSPORT_KEYSTORE_ALIAS,"kirk")
                .put("path.home", ".").build();

        try (TransportClient tc = new TransportClientImpl(tcSettings, asCollection(Netty4Plugin.class, SearchGuardPlugin.class))) {
            
            log.debug("Start transport client to init");
            
            tc.addTransportAddress(new InetSocketTransportAddress(new InetSocketAddress(nodeHost, nodePort)));
            Assert.assertEquals(3, tc.admin().cluster().nodesInfo(new NodesInfoRequest()).actionGet().getNodes().size());

            tc.admin().indices().create(new CreateIndexRequest("searchguard")).actionGet();
            //tc.index(new IndexRequest("searchguard").type("dummy")"-.id("0").setRefreshPolicy(RefreshPolicy.IMMEDIATE).source("", readYamlContent("sg_config.yml"))).actionGet();
            
            //Thread.sleep(5000);
            
            tc.index(new IndexRequest("searchguard").type("config").id("0").setRefreshPolicy(RefreshPolicy.IMMEDIATE).source("config", readYamlContent("sg_config.yml"))).actionGet();
            tc.index(new IndexRequest("searchguard").type("internalusers").setRefreshPolicy(RefreshPolicy.IMMEDIATE).id("0").source("internalusers", readYamlContent("sg_internal_users.yml"))).actionGet();
            tc.index(new IndexRequest("searchguard").type("roles").id("0").setRefreshPolicy(RefreshPolicy.IMMEDIATE).source("roles", readYamlContent("sg_roles.yml"))).actionGet();
            tc.index(new IndexRequest("searchguard").type("rolesmapping").setRefreshPolicy(RefreshPolicy.IMMEDIATE).id("0").source("rolesmapping", readYamlContent("sg_roles_mapping.yml"))).actionGet();
            tc.index(new IndexRequest("searchguard").type("actiongroups").setRefreshPolicy(RefreshPolicy.IMMEDIATE).id("0").source("actiongroups", readYamlContent("sg_action_groups.yml"))).actionGet();
            
            System.out.println("------- End INIT ---------");
            
            tc.index(new IndexRequest("vulcangov").type("kolinahr").setRefreshPolicy(RefreshPolicy.IMMEDIATE).source("{\"content\":1}", XContentType.JSON)).actionGet();
            tc.index(new IndexRequest("vulcangov").type("secrets").setRefreshPolicy(RefreshPolicy.IMMEDIATE).source("{\"content\":1}", XContentType.JSON)).actionGet();
            tc.index(new IndexRequest("vulcangov").type("planet").setRefreshPolicy(RefreshPolicy.IMMEDIATE).source("{\"content\":1}", XContentType.JSON)).actionGet();
            
            tc.index(new IndexRequest("starfleet").type("ships").setRefreshPolicy(RefreshPolicy.IMMEDIATE).source("{\"content\":1}", XContentType.JSON)).actionGet();
            tc.index(new IndexRequest("starfleet").type("captains").setRefreshPolicy(RefreshPolicy.IMMEDIATE).source("{\"content\":1}", XContentType.JSON)).actionGet();
            tc.index(new IndexRequest("starfleet").type("public").setRefreshPolicy(RefreshPolicy.IMMEDIATE).source("{\"content\":1}", XContentType.JSON)).actionGet();
            
            tc.index(new IndexRequest("starfleet_academy").type("students").setRefreshPolicy(RefreshPolicy.IMMEDIATE).source("{\"content\":1}", XContentType.JSON)).actionGet();
            tc.index(new IndexRequest("starfleet_academy").type("alumni").setRefreshPolicy(RefreshPolicy.IMMEDIATE).source("{\"content\":1}", XContentType.JSON)).actionGet();
            
            tc.index(new IndexRequest("starfleet_library").type("public").setRefreshPolicy(RefreshPolicy.IMMEDIATE).source("{\"content\":1}", XContentType.JSON)).actionGet();
            tc.index(new IndexRequest("starfleet_library").type("administration").setRefreshPolicy(RefreshPolicy.IMMEDIATE).source("{\"content\":1}", XContentType.JSON)).actionGet();
            
            tc.index(new IndexRequest("klingonempire").type("ships").setRefreshPolicy(RefreshPolicy.IMMEDIATE).source("{\"content\":1}", XContentType.JSON)).actionGet();
            tc.index(new IndexRequest("klingonempire").type("praxis").setRefreshPolicy(RefreshPolicy.IMMEDIATE).source("{\"content\":1}", XContentType.JSON)).actionGet();
            
            tc.index(new IndexRequest("public").type("legends").setRefreshPolicy(RefreshPolicy.IMMEDIATE).source("{\"content\":1}", XContentType.JSON)).actionGet();
            tc.index(new IndexRequest("public").type("hall_of_fame").setRefreshPolicy(RefreshPolicy.IMMEDIATE).source("{\"content\":1}", XContentType.JSON)).actionGet();
            tc.index(new IndexRequest("public").type("hall_of_fame").setRefreshPolicy(RefreshPolicy.IMMEDIATE).source("{\"content\":2}", XContentType.JSON)).actionGet();
            
            tc.admin().indices().aliases(new IndicesAliasesRequest().addAliasAction(AliasActions.add().indices("starfleet","starfleet_academy","starfleet_library").alias("sf"))).actionGet();
            tc.admin().indices().aliases(new IndicesAliasesRequest().addAliasAction(AliasActions.add().indices("klingonempire","vulcangov").alias("nonsf"))).actionGet();
            tc.admin().indices().aliases(new IndicesAliasesRequest().addAliasAction(AliasActions.add().indices("public").alias("unrestricted"))).actionGet();
            ConfigUpdateResponse cur = tc.execute(ConfigUpdateAction.INSTANCE, new ConfigUpdateRequest(new String[]{"config","roles","rolesmapping","internalusers","actiongroups"})).actionGet();
            Assert.assertEquals(3, cur.getNodes().size());
        }
       
        Assert.assertEquals(HttpStatus.SC_OK, executeGetRequest("", new BasicHeader("Authorization", "Basic "+encodeBasicHeader("bug.99", "nagilum"))).getStatusCode());
        Assert.assertEquals(HttpStatus.SC_UNAUTHORIZED, executeGetRequest("", new BasicHeader("Authorization", "Basic "+encodeBasicHeader("a", "b"))).getStatusCode());
        Assert.assertEquals(HttpStatus.SC_OK, executeGetRequest("", new BasicHeader("Authorization", "Basic "+encodeBasicHeader("\"'+-,;_?*@<>!$%&/()=#", "nagilum"))).getStatusCode());
        Assert.assertEquals(HttpStatus.SC_OK, executeGetRequest("", new BasicHeader("Authorization", "Basic "+encodeBasicHeader("§ÄÖÜäöüß", "nagilum"))).getStatusCode());

    }

       @Test
        public void testHTTPAnon() throws Exception {
    
            final Settings settings = Settings.builder().put("searchguard.ssl.transport.enabled", true)
                    .put(SSLConfigConstants.SEARCHGUARD_SSL_HTTP_ENABLE_OPENSSL_IF_AVAILABLE, allowOpenSSL)
                    .put(SSLConfigConstants.SEARCHGUARD_SSL_TRANSPORT_ENABLE_OPENSSL_IF_AVAILABLE, allowOpenSSL)
                    .put(SSLConfigConstants.SEARCHGUARD_SSL_TRANSPORT_KEYSTORE_ALIAS, "node-0")
                    .put("searchguard.ssl.transport.keystore_filepath", getAbsoluteFilePathFromClassPath("node-0-keystore.jks"))
                    .put("searchguard.ssl.transport.truststore_filepath", getAbsoluteFilePathFromClassPath("truststore.jks"))
                    .put("searchguard.ssl.transport.enforce_hostname_verification", false)
                    .put("searchguard.ssl.transport.resolve_hostname", false)
                    .putArray("searchguard.authcz.admin_dn", "CN=kirk,OU=client,O=client,l=tEst, C=De")
                    
                    /*
                    searchguard.authcz.impersonation_dn:
                      "cn=technical_user1,ou=Test,ou=ou,dc=company,dc=com":
                        - '*'
                      "cn=webuser,ou=IT,ou=IT,dc=company,dc=com":
                        - 'kirk'
                        - 'user1'
                     
                     */
                    
                    .putArray("searchguard.authcz.impersonation_dn.CN=spock,OU=client,O=client,L=Test,C=DE", "worf")
                    .build();
            
            startES(settings);
    
            Settings tcSettings = Settings.builder().put("cluster.name", clustername)
                    .put(settings)
                    .put("searchguard.ssl.transport.keystore_filepath", getAbsoluteFilePathFromClassPath("kirk-keystore.jks"))
                    .put(SSLConfigConstants.SEARCHGUARD_SSL_TRANSPORT_KEYSTORE_ALIAS,"kirk")
                    .put("path.home", ".").build();
    
            try (TransportClient tc = new TransportClientImpl(tcSettings, asCollection(Netty4Plugin.class, SearchGuardPlugin.class))) {
                
                log.debug("Start transport client to init");
                
                tc.addTransportAddress(new InetSocketTransportAddress(new InetSocketAddress(nodeHost, nodePort)));
                Assert.assertEquals(3, tc.admin().cluster().nodesInfo(new NodesInfoRequest()).actionGet().getNodes().size());
    
                tc.admin().indices().create(new CreateIndexRequest("searchguard")).actionGet();
                //tc.index(new IndexRequest("searchguard").type("dummy")"-.id("0").setRefreshPolicy(RefreshPolicy.IMMEDIATE).source("", readYamlContent("sg_config.yml"))).actionGet();
                
                //Thread.sleep(5000);
                
                tc.index(new IndexRequest("searchguard").type("config").id("0").setRefreshPolicy(RefreshPolicy.IMMEDIATE).source("config", readYamlContent("sg_config_anon.yml"))).actionGet();
                tc.index(new IndexRequest("searchguard").type("internalusers").setRefreshPolicy(RefreshPolicy.IMMEDIATE).id("0").source("internalusers", readYamlContent("sg_internal_users.yml"))).actionGet();
                tc.index(new IndexRequest("searchguard").type("roles").id("0").setRefreshPolicy(RefreshPolicy.IMMEDIATE).source("roles", readYamlContent("sg_roles.yml"))).actionGet();
                tc.index(new IndexRequest("searchguard").type("rolesmapping").setRefreshPolicy(RefreshPolicy.IMMEDIATE).id("0").source("rolesmapping", readYamlContent("sg_roles_mapping.yml"))).actionGet();
                tc.index(new IndexRequest("searchguard").type("actiongroups").setRefreshPolicy(RefreshPolicy.IMMEDIATE).id("0").source("actiongroups", readYamlContent("sg_action_groups.yml"))).actionGet();
                
                System.out.println("------- End INIT ---------");
                
                tc.index(new IndexRequest("vulcangov").type("kolinahr").setRefreshPolicy(RefreshPolicy.IMMEDIATE).source("{\"content\":1}", XContentType.JSON)).actionGet();
                tc.index(new IndexRequest("vulcangov").type("secrets").setRefreshPolicy(RefreshPolicy.IMMEDIATE).source("{\"content\":1}", XContentType.JSON)).actionGet();
                tc.index(new IndexRequest("vulcangov").type("planet").setRefreshPolicy(RefreshPolicy.IMMEDIATE).source("{\"content\":1}", XContentType.JSON)).actionGet();
                
                tc.index(new IndexRequest("starfleet").type("ships").setRefreshPolicy(RefreshPolicy.IMMEDIATE).source("{\"content\":1}", XContentType.JSON)).actionGet();
                tc.index(new IndexRequest("starfleet").type("captains").setRefreshPolicy(RefreshPolicy.IMMEDIATE).source("{\"content\":1}", XContentType.JSON)).actionGet();
                tc.index(new IndexRequest("starfleet").type("public").setRefreshPolicy(RefreshPolicy.IMMEDIATE).source("{\"content\":1}", XContentType.JSON)).actionGet();
                
                tc.index(new IndexRequest("starfleet_academy").type("students").setRefreshPolicy(RefreshPolicy.IMMEDIATE).source("{\"content\":1}", XContentType.JSON)).actionGet();
                tc.index(new IndexRequest("starfleet_academy").type("alumni").setRefreshPolicy(RefreshPolicy.IMMEDIATE).source("{\"content\":1}", XContentType.JSON)).actionGet();
                
                tc.index(new IndexRequest("starfleet_library").type("public").setRefreshPolicy(RefreshPolicy.IMMEDIATE).source("{\"content\":1}", XContentType.JSON)).actionGet();
                tc.index(new IndexRequest("starfleet_library").type("administration").setRefreshPolicy(RefreshPolicy.IMMEDIATE).source("{\"content\":1}", XContentType.JSON)).actionGet();
                
                tc.index(new IndexRequest("klingonempire").type("ships").setRefreshPolicy(RefreshPolicy.IMMEDIATE).source("{\"content\":1}", XContentType.JSON)).actionGet();
                tc.index(new IndexRequest("klingonempire").type("praxis").setRefreshPolicy(RefreshPolicy.IMMEDIATE).source("{\"content\":1}", XContentType.JSON)).actionGet();
                
                tc.index(new IndexRequest("public").type("legends").setRefreshPolicy(RefreshPolicy.IMMEDIATE).source("{\"content\":1}", XContentType.JSON)).actionGet();
                tc.index(new IndexRequest("public").type("hall_of_fame").setRefreshPolicy(RefreshPolicy.IMMEDIATE).source("{\"content\":1}", XContentType.JSON)).actionGet();
                tc.index(new IndexRequest("public").type("hall_of_fame").setRefreshPolicy(RefreshPolicy.IMMEDIATE).source("{\"content\":2}", XContentType.JSON)).actionGet();
                
                tc.admin().indices().aliases(new IndicesAliasesRequest().addAliasAction(AliasActions.add().indices("starfleet","starfleet_academy","starfleet_library").alias("sf"))).actionGet();
                tc.admin().indices().aliases(new IndicesAliasesRequest().addAliasAction(AliasActions.add().indices("klingonempire","vulcangov").alias("nonsf"))).actionGet();
                tc.admin().indices().aliases(new IndicesAliasesRequest().addAliasAction(AliasActions.add().indices("public").alias("unrestricted"))).actionGet();
                ConfigUpdateResponse cur = tc.execute(ConfigUpdateAction.INSTANCE, new ConfigUpdateRequest(new String[]{"config","roles","rolesmapping","internalusers","actiongroups"})).actionGet();
                Assert.assertEquals(3, cur.getNodes().size());
            }
            
       
            Assert.assertEquals(HttpStatus.SC_OK, executeGetRequest("").getStatusCode());
            Assert.assertEquals(HttpStatus.SC_UNAUTHORIZED, executeGetRequest("", new BasicHeader("Authorization", "Basic "+encodeBasicHeader("worf", "wrong"))).getStatusCode());
            Assert.assertEquals(HttpStatus.SC_OK, executeGetRequest("", new BasicHeader("Authorization", "Basic "+encodeBasicHeader("nagilum", "nagilum"))).getStatusCode());
   
            HttpResponse resc = executeGetRequest("_searchguard/authinfo");
            System.out.println(resc.getBody());
            Assert.assertTrue(resc.getBody().contains("sg_anonymous"));
            Assert.assertEquals(HttpStatus.SC_OK, resc.getStatusCode());
            
            resc = executeGetRequest("_searchguard/authinfo?pretty=true");
            System.out.println(resc.getBody());
            Assert.assertTrue(resc.getBody().contains("\"remote_address\" : \"")); //check pretty print
            Assert.assertEquals(HttpStatus.SC_OK, resc.getStatusCode());
            
            resc = executeGetRequest("_searchguard/authinfo", new BasicHeader("Authorization", "Basic "+encodeBasicHeader("nagilum", "nagilum")));
            System.out.println(resc.getBody());
            Assert.assertTrue(resc.getBody().contains("nagilum"));
            Assert.assertFalse(resc.getBody().contains("sg_anonymous"));
            Assert.assertEquals(HttpStatus.SC_OK, resc.getStatusCode());
            
            try (TransportClient tc = new TransportClientImpl(tcSettings, asCollection(Netty4Plugin.class, SearchGuardPlugin.class))) {
                
                log.debug("Start transport client to init");
                
                tc.addTransportAddress(new InetSocketTransportAddress(new InetSocketAddress(nodeHost, nodePort)));
                Assert.assertEquals(3, tc.admin().cluster().nodesInfo(new NodesInfoRequest()).actionGet().getNodes().size());
    
                tc.index(new IndexRequest("searchguard").type("config").id("0").setRefreshPolicy(RefreshPolicy.IMMEDIATE).source("config", readYamlContent("sg_config.yml"))).actionGet();
                tc.index(new IndexRequest("searchguard").type("internalusers").setRefreshPolicy(RefreshPolicy.IMMEDIATE).id("0").source("internalusers", readYamlContent("sg_internal_users.yml"))).actionGet();
                ConfigUpdateResponse cur = tc.execute(ConfigUpdateAction.INSTANCE, new ConfigUpdateRequest(new String[]{"config","roles","rolesmapping","internalusers","actiongroups"})).actionGet();
                Assert.assertEquals(3, cur.getNodes().size());
             }

            
            Assert.assertEquals(HttpStatus.SC_UNAUTHORIZED, executeGetRequest("").getStatusCode());
            Assert.assertEquals(HttpStatus.SC_UNAUTHORIZED, executeGetRequest("_searchguard/authinfo").getStatusCode());
            Assert.assertEquals(HttpStatus.SC_UNAUTHORIZED, executeGetRequest("", new BasicHeader("Authorization", "Basic "+encodeBasicHeader("worf", "wrong"))).getStatusCode());
            Assert.assertEquals(HttpStatus.SC_OK, executeGetRequest("", new BasicHeader("Authorization", "Basic "+encodeBasicHeader("nagilum", "nagilum"))).getStatusCode());
    }

    /*@Test
    public void testHTTPLdap() throws Exception {
    
        Assume.assumeTrue(ReflectionHelper.canLoad("com.floragunn.dlic.auth.ldap.srv.EmbeddedLDAPServer"));
        
        final Settings settings = Settings.builder().put("searchguard.ssl.transport.enabled", true)
                .put(SSLConfigConstants.SEARCHGUARD_SSL_HTTP_ENABLE_OPENSSL_IF_AVAILABLE, allowOpenSSL)
                .put(SSLConfigConstants.SEARCHGUARD_SSL_TRANSPORT_ENABLE_OPENSSL_IF_AVAILABLE, allowOpenSSL)
                .put(SSLConfigConstants.SEARCHGUARD_SSL_TRANSPORT_KEYSTORE_ALIAS, "node-0")
                .put("searchguard.ssl.transport.keystore_filepath", getAbsoluteFilePathFromClassPath("node-0-keystore.jks"))
                .put("searchguard.ssl.transport.truststore_filepath", getAbsoluteFilePathFromClassPath("truststore.jks"))
                .put("searchguard.ssl.transport.enforce_hostname_verification", false)
                .put("searchguard.ssl.transport.resolve_hostname", false)
                .putArray("searchguard.authcz.admin_dn", "CN=kirk,OU=client,O=client,l=tEst, C=De")
                .putArray("searchguard.authcz.impersonation_dn.CN=spock,OU=client,O=client,L=Test,C=DE", "worf")
                .build();
        
        startES(settings);
        
        com.floragunn.dlic.auth.ldap.srv.EmbeddedLDAPServer ldapServer = new com.floragunn.dlic.auth.ldap.srv.EmbeddedLDAPServer();
        ldapServer.start();
        ldapServer.applyLdif("ldap.ldif");
    
        Settings tcSettings = Settings.builder().put("cluster.name", clustername)
                .put(settings)
                .put("searchguard.ssl.transport.keystore_filepath", getAbsoluteFilePathFromClassPath("kirk-keystore.jks"))
                .put(SSLConfigConstants.SEARCHGUARD_SSL_TRANSPORT_KEYSTORE_ALIAS,"kirk")
                .put("path.home", ".").build();
    
        try (TransportClient tc = TransportClient.builder().settings(tcSettings).build()) {
            
            log.debug("Start transport client to init");
            
            tc.addTransportAddress(new InetSocketTransportAddress(new InetSocketAddress(nodeHost, nodePort)));
            Assert.assertEquals(3, tc.admin().cluster().nodesInfo(new NodesInfoRequest()).actionGet().getNodes().size());
    
            tc.admin().indices().create(new CreateIndexRequest("searchguard")).actionGet();
            tc.index(new IndexRequest("searchguard").type("dummy")"-.id("0").setRefreshPolicy(RefreshPolicy.IMMEDIATE).source("", readYamlContent("sg_config_ldap.yml"))).actionGet();
            
            //Thread.sleep(5000);
            
            tc.index(new IndexRequest("searchguard").type("config").id("0").setRefreshPolicy(RefreshPolicy.IMMEDIATE).source("", readYamlContent("sg_config_ldap.yml"))).actionGet();
            tc.index(new IndexRequest("searchguard").type("internalusers").setRefreshPolicy(RefreshPolicy.IMMEDIATE).id("0").source("", readYamlContent("sg_internal_users.yml"))).actionGet();
            tc.index(new IndexRequest("searchguard").type("roles").id("0").setRefreshPolicy(RefreshPolicy.IMMEDIATE).source("", readYamlContent("sg_roles.yml"))).actionGet();
            tc.index(new IndexRequest("searchguard").type("rolesmapping").setRefreshPolicy(RefreshPolicy.IMMEDIATE).id("0").source("", readYamlContent("sg_roles_mapping.yml"))).actionGet();
            tc.index(new IndexRequest("searchguard").type("actiongroups").setRefreshPolicy(RefreshPolicy.IMMEDIATE).id("0").source("", readYamlContent("sg_action_groups.yml"))).actionGet();
            
            System.out.println("------- End INIT ---------");
            
            tc.index(new IndexRequest("vulcangov").type("kolinahr").setRefreshPolicy(RefreshPolicy.IMMEDIATE).source("{\"content\":1}", XContentType.JSON)).actionGet();
            tc.index(new IndexRequest("vulcangov").type("secrets").setRefreshPolicy(RefreshPolicy.IMMEDIATE).source("{\"content\":1}", XContentType.JSON)).actionGet();
            tc.index(new IndexRequest("vulcangov").type("planet").setRefreshPolicy(RefreshPolicy.IMMEDIATE).source("{\"content\":1}", XContentType.JSON)).actionGet();
            
            tc.index(new IndexRequest("starfleet").type("ships").setRefreshPolicy(RefreshPolicy.IMMEDIATE).source("{\"content\":1}", XContentType.JSON)).actionGet();
            tc.index(new IndexRequest("starfleet").type("captains").setRefreshPolicy(RefreshPolicy.IMMEDIATE).source("{\"content\":1}", XContentType.JSON)).actionGet();
            tc.index(new IndexRequest("starfleet").type("public").setRefreshPolicy(RefreshPolicy.IMMEDIATE).source("{\"content\":1}", XContentType.JSON)).actionGet();
            
            tc.index(new IndexRequest("starfleet_academy").type("students").setRefreshPolicy(RefreshPolicy.IMMEDIATE).source("{\"content\":1}", XContentType.JSON)).actionGet();
            tc.index(new IndexRequest("starfleet_academy").type("alumni").setRefreshPolicy(RefreshPolicy.IMMEDIATE).source("{\"content\":1}", XContentType.JSON)).actionGet();
            
            tc.index(new IndexRequest("starfleet_library").type("public").setRefreshPolicy(RefreshPolicy.IMMEDIATE).source("{\"content\":1}", XContentType.JSON)).actionGet();
            tc.index(new IndexRequest("starfleet_library").type("administration").setRefreshPolicy(RefreshPolicy.IMMEDIATE).source("{\"content\":1}", XContentType.JSON)).actionGet();
            
            tc.index(new IndexRequest("klingonempire").type("ships").setRefreshPolicy(RefreshPolicy.IMMEDIATE).source("{\"content\":1}", XContentType.JSON)).actionGet();
            tc.index(new IndexRequest("klingonempire").type("praxis").setRefreshPolicy(RefreshPolicy.IMMEDIATE).source("{\"content\":1}", XContentType.JSON)).actionGet();
            
            tc.index(new IndexRequest("public").type("legends").setRefreshPolicy(RefreshPolicy.IMMEDIATE).source("{\"content\":1}", XContentType.JSON)).actionGet();
            tc.index(new IndexRequest("public").type("hall_of_fame").setRefreshPolicy(RefreshPolicy.IMMEDIATE).source("{\"content\":1}", XContentType.JSON)).actionGet();
            tc.index(new IndexRequest("public").type("hall_of_fame").setRefreshPolicy(RefreshPolicy.IMMEDIATE).source("{\"content\":2}", XContentType.JSON)).actionGet();
            
            tc.admin().indices().aliases(new IndicesAliasesRequest().addAlias("sf", "starfleet","starfleet_academy","starfleet_library")).actionGet();
            tc.admin().indices().aliases(new IndicesAliasesRequest().addAlias("nonsf", "klingonempire","vulcangov")).actionGet();
            tc.admin().indices().aliases(new IndicesAliasesRequest().addAlias("unrestricted", "public")).actionGet();
            
        }
        
        try {
            //init is somewhat async
            Thread.sleep(2000);        
            Assert.assertEquals(HttpStatus.SC_UNAUTHORIZED, executeGetRequest("").getStatusCode());
            Assert.assertEquals(HttpStatus.SC_OK, executeGetRequest("", new BasicHeader("Authorization", "Basic "+encodeBasicHeader("spock", "spocksecret"))).getStatusCode());
            HttpResponse res =  executeGetRequest("_searchguard/authinfo?pretty", new BasicHeader("Authorization", "Basic "+encodeBasicHeader("spock", "spocksecret")));
            Assert.assertTrue(res.getBody().contains("nested1"));
            Assert.assertTrue(res.getBody().contains("nested2"));
            Assert.assertTrue(res.getBody().toLowerCase().contains("spock"));
        } finally {
            ldapServer.stop();
        }
    }*/
    
    @Test
    public void testTransportClientImpersonation() throws Exception {
    
        final Settings settings = Settings.builder().put("searchguard.ssl.transport.enabled", true)
                .put(SSLConfigConstants.SEARCHGUARD_SSL_HTTP_ENABLE_OPENSSL_IF_AVAILABLE, allowOpenSSL)
                .put(SSLConfigConstants.SEARCHGUARD_SSL_TRANSPORT_ENABLE_OPENSSL_IF_AVAILABLE, allowOpenSSL)
                .put(SSLConfigConstants.SEARCHGUARD_SSL_TRANSPORT_KEYSTORE_ALIAS, "node-0")
                .put("searchguard.ssl.transport.keystore_filepath", getAbsoluteFilePathFromClassPath("node-0-keystore.jks"))
                .put("searchguard.ssl.transport.truststore_filepath", getAbsoluteFilePathFromClassPath("truststore.jks"))
                .put("searchguard.ssl.transport.enforce_hostname_verification", false)
                .put("searchguard.ssl.transport.resolve_hostname", false).build();
        
        final Settings esSettings = Settings.builder().put(settings)
                .putArray("searchguard.authcz.admin_dn", "CN=kirk,OU=client,O=client,l=tEst, C=De")
                
                /*
                searchguard.authcz.impersonation_dn:
                  "cn=technical_user1,ou=Test,ou=ou,dc=company,dc=com":
                    - '*'
                  "cn=webuser,ou=IT,ou=IT,dc=company,dc=com":
                    - 'kirk'
                    - 'user1'
                 
                 */
                
                .putArray("searchguard.authcz.impersonation_dn.CN=spock,OU=client,O=client,L=Test,C=DE", "worf", "nagilum")
                .build();
        
        System.out.println(settings.getAsMap());
    
        startES(esSettings);
    
        Settings tcSettings = Settings.builder().put("cluster.name", clustername)
                .put(settings)
                .put("searchguard.ssl.transport.keystore_filepath", getAbsoluteFilePathFromClassPath("kirk-keystore.jks"))
                .put(SSLConfigConstants.SEARCHGUARD_SSL_TRANSPORT_KEYSTORE_ALIAS,"kirk")
                .put("path.home", ".").build();
    
        try (TransportClient tc = new TransportClientImpl(tcSettings, asCollection(Netty4Plugin.class, SearchGuardPlugin.class))) {
            
            log.debug("Start transport client to init");
            
            tc.addTransportAddress(new InetSocketTransportAddress(new InetSocketAddress(nodeHost, nodePort)));
            Assert.assertEquals(3, tc.admin().cluster().nodesInfo(new NodesInfoRequest()).actionGet().getNodes().size());
    
            tc.admin().indices().create(new CreateIndexRequest("searchguard")).actionGet();
            //tc.index(new IndexRequest("searchguard").type("dummy")"-.id("0").setRefreshPolicy(RefreshPolicy.IMMEDIATE).source("", readYamlContent("sg_config.yml"))).actionGet();
            
            System.out.println("------- Begin INIT ---------");
            
            //Thread.sleep(5000);
            
            tc.index(new IndexRequest("searchguard").type("config").id("0").setRefreshPolicy(RefreshPolicy.IMMEDIATE).source("config", readYamlContent("sg_config.yml"))).actionGet();
            tc.index(new IndexRequest("searchguard").type("internalusers").setRefreshPolicy(RefreshPolicy.IMMEDIATE).id("0").source("internalusers", readYamlContent("sg_internal_users.yml"))).actionGet();
            tc.index(new IndexRequest("searchguard").type("roles").id("0").setRefreshPolicy(RefreshPolicy.IMMEDIATE).source("roles", readYamlContent("sg_roles.yml"))).actionGet();
            tc.index(new IndexRequest("searchguard").type("rolesmapping").setRefreshPolicy(RefreshPolicy.IMMEDIATE).id("0").source("rolesmapping", readYamlContent("sg_roles_mapping.yml"))).actionGet();
            tc.index(new IndexRequest("searchguard").type("actiongroups").setRefreshPolicy(RefreshPolicy.IMMEDIATE).id("0").source("actiongroups", readYamlContent("sg_action_groups.yml"))).actionGet();
            
            tc.index(new IndexRequest("starfleet").type("ships").setRefreshPolicy(RefreshPolicy.IMMEDIATE).source("{\"content\":1}", XContentType.JSON)).actionGet();
            
            ConfigUpdateResponse cur = tc.execute(ConfigUpdateAction.INSTANCE, new ConfigUpdateRequest(new String[]{"config","roles","rolesmapping","internalusers","actiongroups"})).actionGet();
            Assert.assertEquals(3, cur.getNodes().size());
        
        }
        
        System.out.println("------- INIT complete ---------");
        
        tcSettings = Settings.builder().put("cluster.name", clustername)
                .put(settings)
                .put("searchguard.ssl.transport.keystore_filepath", getAbsoluteFilePathFromClassPath("spock-keystore.jks"))
                .put(SSLConfigConstants.SEARCHGUARD_SSL_TRANSPORT_KEYSTORE_ALIAS,"spock")
                .put("path.home", ".")
                .put("request.headers.sg_impersonate_as", "worf")
                .build();
    
        System.out.println("------- 0 ---------");
        
        try (TransportClient tc = new TransportClientImpl(tcSettings, asCollection(Netty4Plugin.class, SearchGuardPlugin.class))) {
            
            log.debug("Start transport client to use");
            
            tc.addTransportAddress(new InetSocketTransportAddress(new InetSocketAddress(nodeHost, nodePort)));
            NodesInfoRequest nir = new NodesInfoRequest();
            
            Assert.assertEquals(3, tc.admin().cluster().nodesInfo(nir).actionGet().getNodes().size());
            
            
            System.out.println("------- TRC end ---------");
        }
        
        System.out.println("------- CTC end ---------");
    }
    
    @Test
    public void testTransportClientImpersonationWildcard() throws Exception {
    
        final Settings settings = Settings.builder().put("searchguard.ssl.transport.enabled", true)
                .put(SSLConfigConstants.SEARCHGUARD_SSL_HTTP_ENABLE_OPENSSL_IF_AVAILABLE, allowOpenSSL)
                .put(SSLConfigConstants.SEARCHGUARD_SSL_TRANSPORT_ENABLE_OPENSSL_IF_AVAILABLE, allowOpenSSL)
                .put(SSLConfigConstants.SEARCHGUARD_SSL_TRANSPORT_KEYSTORE_ALIAS, "node-0")
                .put("searchguard.ssl.transport.keystore_filepath", getAbsoluteFilePathFromClassPath("node-0-keystore.jks"))
                .put("searchguard.ssl.transport.truststore_filepath", getAbsoluteFilePathFromClassPath("truststore.jks"))
                .put("searchguard.ssl.transport.enforce_hostname_verification", false)
                .put("searchguard.ssl.transport.resolve_hostname", false).build();
        
        final Settings esSettings = Settings.builder().put(settings)
                .putArray("searchguard.authcz.admin_dn", "CN=kirk,OU=client,O=client,l=tEst, C=De")
                
                /*
                searchguard.authcz.impersonation_dn:
                  "cn=technical_user1,ou=Test,ou=ou,dc=company,dc=com":
                    - '*'
                  "cn=webuser,ou=IT,ou=IT,dc=company,dc=com":
                    - 'kirk'
                    - 'user1'
                 
                 */
                
                .putArray("searchguard.authcz.impersonation_dn.CN=spock,OU=client,O=client,L=Test,C=DE", "*")
                .build();
        
        System.out.println(settings.getAsMap());
    
        startES(esSettings);
    
        Settings tcSettings = Settings.builder().put("cluster.name", clustername)
                .put(settings)
                .put("searchguard.ssl.transport.keystore_filepath", getAbsoluteFilePathFromClassPath("kirk-keystore.jks"))
                .put(SSLConfigConstants.SEARCHGUARD_SSL_TRANSPORT_KEYSTORE_ALIAS,"kirk")
                .put("path.home", ".").build();
    
        try (TransportClient tc = new TransportClientImpl(tcSettings, asCollection(Netty4Plugin.class, SearchGuardPlugin.class))) {
            
            log.debug("Start transport client to init");
            
            tc.addTransportAddress(new InetSocketTransportAddress(new InetSocketAddress(nodeHost, nodePort)));
            Assert.assertEquals(3, tc.admin().cluster().nodesInfo(new NodesInfoRequest()).actionGet().getNodes().size());
    
            tc.admin().indices().create(new CreateIndexRequest("searchguard")).actionGet();
            //tc.index(new IndexRequest("searchguard").type("dummy")"-.id("0").setRefreshPolicy(RefreshPolicy.IMMEDIATE).source("", readYamlContent("sg_config.yml"))).actionGet();
            
            System.out.println("------- Begin INIT ---------");
            
            //Thread.sleep(5000);
            
            tc.index(new IndexRequest("searchguard").type("config").id("0").setRefreshPolicy(RefreshPolicy.IMMEDIATE).source("config", readYamlContent("sg_config.yml"))).actionGet();
            tc.index(new IndexRequest("searchguard").type("internalusers").setRefreshPolicy(RefreshPolicy.IMMEDIATE).id("0").source("internalusers", readYamlContent("sg_internal_users.yml"))).actionGet();
            tc.index(new IndexRequest("searchguard").type("roles").id("0").setRefreshPolicy(RefreshPolicy.IMMEDIATE).source("roles", readYamlContent("sg_roles.yml"))).actionGet();
            tc.index(new IndexRequest("searchguard").type("rolesmapping").setRefreshPolicy(RefreshPolicy.IMMEDIATE).id("0").source("rolesmapping", readYamlContent("sg_roles_mapping.yml"))).actionGet();
            tc.index(new IndexRequest("searchguard").type("actiongroups").setRefreshPolicy(RefreshPolicy.IMMEDIATE).id("0").source("actiongroups", readYamlContent("sg_action_groups.yml"))).actionGet();
            
            tc.index(new IndexRequest("starfleet").type("ships").setRefreshPolicy(RefreshPolicy.IMMEDIATE).source("{\"content\":1}", XContentType.JSON)).actionGet();
            
            ConfigUpdateResponse cur = tc.execute(ConfigUpdateAction.INSTANCE, new ConfigUpdateRequest(new String[]{"config","roles","rolesmapping","internalusers","actiongroups"})).actionGet();
            Assert.assertEquals(3, cur.getNodes().size());
        
        }
        
        System.out.println("------- INIT complete ---------");
        
        tcSettings = Settings.builder().put("cluster.name", clustername)
                .put(settings)
                .put("searchguard.ssl.transport.keystore_filepath", getAbsoluteFilePathFromClassPath("spock-keystore.jks"))
                .put(SSLConfigConstants.SEARCHGUARD_SSL_TRANSPORT_KEYSTORE_ALIAS,"spock")
                .put("path.home", ".")
                .put("request.headers.sg_impersonate_as", "worf")
                .build();
    
        System.out.println("------- 0 ---------");
        
        try (TransportClient tc = new TransportClientImpl(tcSettings, asCollection(Netty4Plugin.class, SearchGuardPlugin.class))) {
            
            log.debug("Start transport client to use");
            
            tc.addTransportAddress(new InetSocketTransportAddress(new InetSocketAddress(nodeHost, nodePort)));
            NodesInfoRequest nir = new NodesInfoRequest();
            //nir.putHeader("_sg_request.headers.sg_impersonate_as", "worf1111");
            
            Assert.assertEquals(3, tc.admin().cluster().nodesInfo(nir).actionGet().getNodes().size());
            
            System.out.println("------- TRC end ---------");
        }
        
        System.out.println("------- CTC end ---------");
    }
    
    @Test
    public void testFilteredAlias() throws Exception {

        final Settings settings = Settings.builder().put("searchguard.ssl.transport.enabled", true)
                .put(SSLConfigConstants.SEARCHGUARD_SSL_HTTP_ENABLE_OPENSSL_IF_AVAILABLE, allowOpenSSL)
                .put(SSLConfigConstants.SEARCHGUARD_SSL_TRANSPORT_ENABLE_OPENSSL_IF_AVAILABLE, allowOpenSSL)
                .put(SSLConfigConstants.SEARCHGUARD_SSL_TRANSPORT_KEYSTORE_ALIAS, "node-0")
                .put("searchguard.ssl.transport.keystore_filepath", getAbsoluteFilePathFromClassPath("node-0-keystore.jks"))
                .put("searchguard.ssl.transport.truststore_filepath", getAbsoluteFilePathFromClassPath("truststore.jks"))
                .put("searchguard.ssl.transport.enforce_hostname_verification", false)
                .put("searchguard.ssl.transport.resolve_hostname", false)
                .putArray("searchguard.authcz.admin_dn", "CN=kirk,OU=client,O=client,l=tEst, C=De")
                .build();
        
        startES(settings);

        Settings tcSettings = Settings.builder().put("cluster.name", clustername)
                .put(settings)
                .put("searchguard.ssl.transport.keystore_filepath", getAbsoluteFilePathFromClassPath("kirk-keystore.jks"))
                .put(SSLConfigConstants.SEARCHGUARD_SSL_TRANSPORT_KEYSTORE_ALIAS,"kirk")
                .put("path.home", ".").build();

        try (TransportClient tc = new TransportClientImpl(tcSettings, asCollection(Netty4Plugin.class, SearchGuardPlugin.class))) {
            
            log.debug("Start transport client to init");
            
            tc.addTransportAddress(new InetSocketTransportAddress(new InetSocketAddress(nodeHost, nodePort)));
            Assert.assertEquals(3, tc.admin().cluster().nodesInfo(new NodesInfoRequest()).actionGet().getNodes().size());

            tc.admin().indices().create(new CreateIndexRequest("searchguard")).actionGet();
            tc.index(new IndexRequest("searchguard").type("config").id("0").setRefreshPolicy(RefreshPolicy.IMMEDIATE).source("config", readYamlContent("sg_config.yml"))).actionGet();
            tc.index(new IndexRequest("searchguard").type("internalusers").setRefreshPolicy(RefreshPolicy.IMMEDIATE).id("0").source("internalusers", readYamlContent("sg_internal_users.yml"))).actionGet();
            tc.index(new IndexRequest("searchguard").type("roles").id("0").setRefreshPolicy(RefreshPolicy.IMMEDIATE).source("roles", readYamlContent("sg_roles.yml"))).actionGet();
            tc.index(new IndexRequest("searchguard").type("rolesmapping").setRefreshPolicy(RefreshPolicy.IMMEDIATE).id("0").source("rolesmapping", readYamlContent("sg_roles_mapping.yml"))).actionGet();
            tc.index(new IndexRequest("searchguard").type("actiongroups").setRefreshPolicy(RefreshPolicy.IMMEDIATE).id("0").source("actiongroups", readYamlContent("sg_action_groups.yml"))).actionGet();
            
            System.out.println("------- End INIT ---------");
            
            tc.index(new IndexRequest("theindex").type("type1").setRefreshPolicy(RefreshPolicy.IMMEDIATE).source("{\"content\":1}", XContentType.JSON)).actionGet();
            tc.index(new IndexRequest("theindex").type("type2").setRefreshPolicy(RefreshPolicy.IMMEDIATE).source("{\"content\":2}", XContentType.JSON)).actionGet();
            
            tc.admin().indices().aliases(new IndicesAliasesRequest().addAliasAction(AliasActions.add().alias("alias1").filter(QueryBuilders.termQuery("_type", "type1")).index("theindex"))).actionGet();
            tc.admin().indices().aliases(new IndicesAliasesRequest().addAliasAction(AliasActions.add().alias("alias2").filter(QueryBuilders.termQuery("_type", "type2")).index("theindex"))).actionGet();
            
            ConfigUpdateResponse cur = tc.execute(ConfigUpdateAction.INSTANCE, new ConfigUpdateRequest(new String[]{"config","roles","rolesmapping","internalusers","actiongroups"})).actionGet();
            Assert.assertEquals(3, cur.getNodes().size());
        }

        //sg_user1 -> worf
        //sg_user2 -> picard
        
        HttpResponse resc = executeGetRequest("alias*/_search",new BasicHeader("Authorization", "Basic "+encodeBasicHeader("worf", "worf")));
        Assert.assertEquals(HttpStatus.SC_FORBIDDEN, resc.getStatusCode());
        
    }
    
    @Test
    public void testMultiget() throws Exception {

        final Settings settings = Settings.builder().put("searchguard.ssl.transport.enabled", true)
                .put(SSLConfigConstants.SEARCHGUARD_SSL_HTTP_ENABLE_OPENSSL_IF_AVAILABLE, allowOpenSSL)
                .put(SSLConfigConstants.SEARCHGUARD_SSL_TRANSPORT_ENABLE_OPENSSL_IF_AVAILABLE, allowOpenSSL)
                .put(SSLConfigConstants.SEARCHGUARD_SSL_TRANSPORT_KEYSTORE_ALIAS, "node-0")
                .put("searchguard.ssl.transport.keystore_filepath", getAbsoluteFilePathFromClassPath("node-0-keystore.jks"))
                .put("searchguard.ssl.transport.truststore_filepath", getAbsoluteFilePathFromClassPath("truststore.jks"))
                .put("searchguard.ssl.transport.enforce_hostname_verification", false)
                .put("searchguard.ssl.transport.resolve_hostname", false)
                .putArray("searchguard.authcz.admin_dn", "CN=kirk,OU=client,O=client,l=tEst, C=De")
                .build();
        
        startES(settings);

        Settings tcSettings = Settings.builder().put("cluster.name", clustername)
                .put(settings)
                .put("searchguard.ssl.transport.keystore_filepath", getAbsoluteFilePathFromClassPath("kirk-keystore.jks"))
                .put(SSLConfigConstants.SEARCHGUARD_SSL_TRANSPORT_KEYSTORE_ALIAS,"kirk")
                .put("path.home", ".").build();

        try (TransportClient tc = new TransportClientImpl(tcSettings, asCollection(Netty4Plugin.class, SearchGuardPlugin.class))) {
            
            log.debug("Start transport client to init");
            
            tc.addTransportAddress(new InetSocketTransportAddress(new InetSocketAddress(nodeHost, nodePort)));
            Assert.assertEquals(3, tc.admin().cluster().nodesInfo(new NodesInfoRequest()).actionGet().getNodes().size());

            tc.admin().indices().create(new CreateIndexRequest("searchguard")).actionGet();        
            tc.index(new IndexRequest("searchguard").type("config").id("0").setRefreshPolicy(RefreshPolicy.IMMEDIATE).source("config", readYamlContent("sg_config.yml"))).actionGet();
            tc.index(new IndexRequest("searchguard").type("internalusers").setRefreshPolicy(RefreshPolicy.IMMEDIATE).id("0").source("internalusers", readYamlContent("sg_internal_users.yml"))).actionGet();
            tc.index(new IndexRequest("searchguard").type("roles").id("0").setRefreshPolicy(RefreshPolicy.IMMEDIATE).source("roles", readYamlContent("sg_roles.yml"))).actionGet();
            tc.index(new IndexRequest("searchguard").type("rolesmapping").setRefreshPolicy(RefreshPolicy.IMMEDIATE).id("0").source("rolesmapping", readYamlContent("sg_roles_mapping.yml"))).actionGet();
            tc.index(new IndexRequest("searchguard").type("actiongroups").setRefreshPolicy(RefreshPolicy.IMMEDIATE).id("0").source("actiongroups", readYamlContent("sg_action_groups.yml"))).actionGet();
                        
            System.out.println("------- End INIT ---------");
            
            tc.index(new IndexRequest("mindex1").type("type").id("1").setRefreshPolicy(RefreshPolicy.IMMEDIATE).source("{\"content\":1}", XContentType.JSON)).actionGet();
            tc.index(new IndexRequest("mindex2").type("type").id("2").setRefreshPolicy(RefreshPolicy.IMMEDIATE).source("{\"content\":2}", XContentType.JSON)).actionGet();
                      
            ConfigUpdateResponse cur = tc.execute(ConfigUpdateAction.INSTANCE, new ConfigUpdateRequest(new String[]{"config","roles","rolesmapping","internalusers","actiongroups"})).actionGet();
            Assert.assertEquals(3, cur.getNodes().size());
            
            System.out.println("------- End INIT2 --------- "+cur.getNodes().size());
            System.out.println(cur.getNodes().get(0));
            System.out.println(cur.getNodes().get(1));
            System.out.println(cur.getNodes().get(2));
        }

        //sg_multiget -> picard
        
        
            String mgetBody = "{"+
            "\"docs\" : ["+
                "{"+
                     "\"_index\" : \"mindex1\","+
                    "\"_type\" : \"type\","+
                    "\"_id\" : \"1\""+
               " },"+
               " {"+
                   "\"_index\" : \"mindex2\","+
                   " \"_type\" : \"type\","+
                   " \"_id\" : \"2\""+
                "}"+
            "]"+
        "}";
        
       HttpResponse resc = executePostRequest("_mget?refresh=true", mgetBody, new BasicHeader("Authorization", "Basic "+encodeBasicHeader("picard", "picard")));
       System.out.println(resc.getBody());
       Assert.assertEquals(HttpStatus.SC_OK, resc.getStatusCode());
       Assert.assertFalse(resc.getBody().contains("type2"));
        
    }
    
    @Test
    public void testSingle() throws Exception {

        final Settings settings = Settings.builder().put("searchguard.ssl.transport.enabled", true)
                .put(SSLConfigConstants.SEARCHGUARD_SSL_HTTP_ENABLE_OPENSSL_IF_AVAILABLE, allowOpenSSL)
                .put(SSLConfigConstants.SEARCHGUARD_SSL_TRANSPORT_ENABLE_OPENSSL_IF_AVAILABLE, allowOpenSSL)
                .put(SSLConfigConstants.SEARCHGUARD_SSL_TRANSPORT_KEYSTORE_ALIAS, "node-0")
                .put("searchguard.ssl.transport.keystore_filepath", getAbsoluteFilePathFromClassPath("node-0-keystore.jks"))
                .put("searchguard.ssl.transport.truststore_filepath", getAbsoluteFilePathFromClassPath("truststore.jks"))
                .put("searchguard.ssl.transport.enforce_hostname_verification", false)
                .put("searchguard.ssl.transport.resolve_hostname", false)
                .putArray("searchguard.authcz.admin_dn", "CN=kirk,OU=client,O=client,l=tEst, C=De")
                .build();
        
        startES(settings);

        Settings tcSettings = Settings.builder().put("cluster.name", clustername)
                .put(settings)
                .put("searchguard.ssl.transport.keystore_filepath", getAbsoluteFilePathFromClassPath("kirk-keystore.jks"))
                .put(SSLConfigConstants.SEARCHGUARD_SSL_TRANSPORT_KEYSTORE_ALIAS,"kirk")
                .put("path.home", ".").build();

        try (TransportClient tc = new TransportClientImpl(tcSettings, asCollection(Netty4Plugin.class, SearchGuardPlugin.class))) {
            
            log.debug("Start transport client to init");
            
            tc.addTransportAddress(new InetSocketTransportAddress(new InetSocketAddress(nodeHost, nodePort)));
            Assert.assertEquals(3, tc.admin().cluster().nodesInfo(new NodesInfoRequest()).actionGet().getNodes().size());

            tc.admin().indices().create(new CreateIndexRequest("searchguard")).actionGet();
            tc.index(new IndexRequest("searchguard").type("config").id("0").setRefreshPolicy(RefreshPolicy.IMMEDIATE).source("config", readYamlContent("sg_config.yml"))).actionGet();
            tc.index(new IndexRequest("searchguard").type("internalusers").setRefreshPolicy(RefreshPolicy.IMMEDIATE).id("0").source("internalusers", readYamlContent("sg_internal_users.yml"))).actionGet();
            tc.index(new IndexRequest("searchguard").type("roles").id("0").setRefreshPolicy(RefreshPolicy.IMMEDIATE).source("roles", readYamlContent("sg_roles.yml"))).actionGet();
            tc.index(new IndexRequest("searchguard").type("rolesmapping").setRefreshPolicy(RefreshPolicy.IMMEDIATE).id("0").source("rolesmapping", readYamlContent("sg_roles_mapping.yml"))).actionGet();
            tc.index(new IndexRequest("searchguard").type("actiongroups").setRefreshPolicy(RefreshPolicy.IMMEDIATE).id("0").source("actiongroups", readYamlContent("sg_action_groups.yml"))).actionGet();
            
            System.out.println("------- End INIT ---------");
            
            tc.index(new IndexRequest("shakespeare").type("type").id("1").setRefreshPolicy(RefreshPolicy.IMMEDIATE).source("{\"content\":1}", XContentType.JSON)).actionGet();
                      
            ConfigUpdateResponse cur = tc.execute(ConfigUpdateAction.INSTANCE, new ConfigUpdateRequest(new String[]{"config","roles","rolesmapping","internalusers","actiongroups"})).actionGet();
            Assert.assertEquals(3, cur.getNodes().size());
        }

        //sg_shakespeare -> picard

        HttpResponse resc = executeGetRequest("shakespeare/_search", new BasicHeader("Authorization", "Basic "+encodeBasicHeader("picard", "picard")));
        System.out.println(resc.getBody());
        Assert.assertEquals(HttpStatus.SC_OK, resc.getStatusCode());
        Assert.assertTrue(resc.getBody().contains("\"content\":1"));
        
        resc = executeHeadRequest("shakespeare", new BasicHeader("Authorization", "Basic "+encodeBasicHeader("picard", "picard")));
        Assert.assertEquals(HttpStatus.SC_OK, resc.getStatusCode());
        
    }
    
    @Test
    public void testComposite() throws Exception {

        final Settings settings = Settings.builder().put("searchguard.ssl.transport.enabled", true)
                .put(SSLConfigConstants.SEARCHGUARD_SSL_HTTP_ENABLE_OPENSSL_IF_AVAILABLE, allowOpenSSL)
                .put(SSLConfigConstants.SEARCHGUARD_SSL_TRANSPORT_ENABLE_OPENSSL_IF_AVAILABLE, allowOpenSSL)
                .put(SSLConfigConstants.SEARCHGUARD_SSL_TRANSPORT_KEYSTORE_ALIAS, "node-0")
                .put("searchguard.ssl.transport.keystore_filepath", getAbsoluteFilePathFromClassPath("node-0-keystore.jks"))
                .put("searchguard.ssl.transport.truststore_filepath", getAbsoluteFilePathFromClassPath("truststore.jks"))
                .put("searchguard.ssl.transport.enforce_hostname_verification", false)
                .put("searchguard.ssl.transport.resolve_hostname", false)
                .putArray("searchguard.authcz.admin_dn", "CN=kirk,OU=client,O=client,l=tEst, C=De")
                .putArray("searchguard.authcz.impersonation_dn.CN=spock,OU=client,O=client,L=Test,C=DE", "worf")
                .build();
        
        startES(settings);

        Settings tcSettings = Settings.builder().put("cluster.name", clustername)
                .put(settings)
                .put("searchguard.ssl.transport.keystore_filepath", getAbsoluteFilePathFromClassPath("kirk-keystore.jks"))
                .put(SSLConfigConstants.SEARCHGUARD_SSL_TRANSPORT_KEYSTORE_ALIAS,"kirk")
                .put("path.home", ".").build();

        try (TransportClient tc = new TransportClientImpl(tcSettings, asCollection(Netty4Plugin.class, SearchGuardPlugin.class))) {
                
            log.debug("Start transport client to init");
            
            tc.addTransportAddress(new InetSocketTransportAddress(new InetSocketAddress(nodeHost, nodePort)));
            Assert.assertEquals(3, tc.admin().cluster().nodesInfo(new NodesInfoRequest()).actionGet().getNodes().size());

            tc.admin().indices().create(new CreateIndexRequest("searchguard")).actionGet();
            tc.index(new IndexRequest("searchguard").type("config").id("0").setRefreshPolicy(RefreshPolicy.IMMEDIATE).source("config", readYamlContent("sg_composite_config.yml"))).actionGet();
            tc.index(new IndexRequest("searchguard").type("internalusers").setRefreshPolicy(RefreshPolicy.IMMEDIATE).id("0").source("internalusers", readYamlContent("sg_internal_users.yml"))).actionGet();
            tc.index(new IndexRequest("searchguard").type("roles").id("0").setRefreshPolicy(RefreshPolicy.IMMEDIATE).source("roles", readYamlContent("sg_roles_composite.yml"))).actionGet();
            tc.index(new IndexRequest("searchguard").type("rolesmapping").setRefreshPolicy(RefreshPolicy.IMMEDIATE).id("0").source("rolesmapping", readYamlContent("sg_roles_mapping.yml"))).actionGet();
            tc.index(new IndexRequest("searchguard").type("actiongroups").setRefreshPolicy(RefreshPolicy.IMMEDIATE).id("0").source("actiongroups", readYamlContent("sg_action_groups.yml"))).actionGet();
            
            System.out.println("------- End INIT ---------");
            
            tc.index(new IndexRequest("starfleet").type("ships").setRefreshPolicy(RefreshPolicy.IMMEDIATE).source("{\"content\":1}", XContentType.JSON)).actionGet();           
            tc.index(new IndexRequest("klingonempire").type("ships").setRefreshPolicy(RefreshPolicy.IMMEDIATE).source("{\"content\":1}", XContentType.JSON)).actionGet();      
            tc.index(new IndexRequest("public").type("legends").setRefreshPolicy(RefreshPolicy.IMMEDIATE).source("{\"content\":1}", XContentType.JSON)).actionGet();            
            ConfigUpdateResponse cur = tc.execute(ConfigUpdateAction.INSTANCE, new ConfigUpdateRequest(new String[]{"config","roles","rolesmapping","internalusers","actiongroups"})).actionGet();
            Assert.assertEquals(3, cur.getNodes().size());
        }
        
        String msearchBody = 
                "{\"index\":\"starfleet\", \"type\":\"ships\", \"ignore_unavailable\": true}"+System.lineSeparator()+
                "{\"size\":10, \"query\":{\"bool\":{\"must\":{\"match_all\":{}}}}}"+System.lineSeparator()+
                "{\"index\":\"klingonempire\", \"type\":\"ships\", \"ignore_unavailable\": true}"+System.lineSeparator()+
                "{\"size\":10, \"query\":{\"bool\":{\"must\":{\"match_all\":{}}}}}"+System.lineSeparator()+
                "{\"index\":\"public\", \"ignore_unavailable\": true}"+System.lineSeparator()+
                "{\"size\":10, \"query\":{\"bool\":{\"must\":{\"match_all\":{}}}}}";
                         
            
        HttpResponse resc = executePostRequest("_msearch", msearchBody, new BasicHeader("Authorization", "Basic "+encodeBasicHeader("worf", "worf")));
        Assert.assertEquals(200, resc.getStatusCode());
        Assert.assertTrue(resc.getBody(), resc.getBody().contains("\"_index\":\"klingonempire\""));
        Assert.assertTrue(resc.getBody(), resc.getBody().contains("hits"));
        Assert.assertTrue(resc.getBody(), resc.getBody().contains("no permissions for indices:data/read/search"));
        
    }
    
    @Test
    public void testIndexTypeEvaluation() throws Exception {

        final Settings settings = Settings.builder().put("searchguard.ssl.transport.enabled", true)
                .put(SSLConfigConstants.SEARCHGUARD_SSL_HTTP_ENABLE_OPENSSL_IF_AVAILABLE, allowOpenSSL)
                .put(SSLConfigConstants.SEARCHGUARD_SSL_TRANSPORT_ENABLE_OPENSSL_IF_AVAILABLE, allowOpenSSL)
                .put(SSLConfigConstants.SEARCHGUARD_SSL_TRANSPORT_KEYSTORE_ALIAS, "node-0")
                .put("searchguard.ssl.transport.keystore_filepath", getAbsoluteFilePathFromClassPath("node-0-keystore.jks"))
                .put("searchguard.ssl.transport.truststore_filepath", getAbsoluteFilePathFromClassPath("truststore.jks"))
                .put("searchguard.ssl.transport.enforce_hostname_verification", false)
                .put("searchguard.ssl.transport.resolve_hostname", false)
                .putArray("searchguard.authcz.admin_dn", "CN=kirk,OU=client,O=client,l=tEst, C=De")
                .build();
        
        startES(settings);

        Settings tcSettings = Settings.builder().put("cluster.name", clustername)
                .put(settings)
                .put("searchguard.ssl.transport.keystore_filepath", getAbsoluteFilePathFromClassPath("kirk-keystore.jks"))
                .put(SSLConfigConstants.SEARCHGUARD_SSL_TRANSPORT_KEYSTORE_ALIAS,"kirk")
                .put("path.home", ".").build();

        try (TransportClient tc = new TransportClientImpl(tcSettings, asCollection(Netty4Plugin.class, SearchGuardPlugin.class))) {
            
            log.debug("Start transport client to init");
            
            tc.addTransportAddress(new InetSocketTransportAddress(new InetSocketAddress(nodeHost, nodePort)));
            Assert.assertEquals(3, tc.admin().cluster().nodesInfo(new NodesInfoRequest()).actionGet().getNodes().size());

            tc.admin().indices().create(new CreateIndexRequest("searchguard")).actionGet();
            tc.index(new IndexRequest("searchguard").type("config").id("0").setRefreshPolicy(RefreshPolicy.IMMEDIATE).source("config", readYamlContent("sg_config.yml"))).actionGet();
            tc.index(new IndexRequest("searchguard").type("internalusers").setRefreshPolicy(RefreshPolicy.IMMEDIATE).id("0").source("internalusers", readYamlContent("sg_internal_users.yml"))).actionGet();
            tc.index(new IndexRequest("searchguard").type("roles").id("0").setRefreshPolicy(RefreshPolicy.IMMEDIATE).source("roles", readYamlContent("sg_roles.yml"))).actionGet();
            tc.index(new IndexRequest("searchguard").type("rolesmapping").setRefreshPolicy(RefreshPolicy.IMMEDIATE).id("0").source("rolesmapping", readYamlContent("sg_roles_mapping.yml"))).actionGet();
            tc.index(new IndexRequest("searchguard").type("actiongroups").setRefreshPolicy(RefreshPolicy.IMMEDIATE).id("0").source("actiongroups", readYamlContent("sg_action_groups.yml"))).actionGet();
            
            System.out.println("------- End INIT ---------");
            
            tc.index(new IndexRequest("foo1").type("bar").id("1").setRefreshPolicy(RefreshPolicy.IMMEDIATE).source("{\"content\":1}", XContentType.JSON)).actionGet();
            tc.index(new IndexRequest("foo2").type("bar").id("2").setRefreshPolicy(RefreshPolicy.IMMEDIATE).source("{\"content\":2}", XContentType.JSON)).actionGet();
            tc.index(new IndexRequest("foo").type("baz").id("3").setRefreshPolicy(RefreshPolicy.IMMEDIATE).source("{\"content\":3}", XContentType.JSON)).actionGet();
            tc.index(new IndexRequest("fooba").type("z").id("4").setRefreshPolicy(RefreshPolicy.IMMEDIATE).source("{\"content\":4}", XContentType.JSON)).actionGet();
            
            try {
                tc.index(new IndexRequest("x#a").type("xxx").id("4a").setRefreshPolicy(RefreshPolicy.IMMEDIATE).source("{\"content\":4}", XContentType.JSON)).actionGet();
                Assert.fail("Indexname can contain #");
            } catch (InvalidIndexNameException e) {
                //expected
            }
            
            
            try {
                tc.index(new IndexRequest("xa").type("x#a").id("4a").setRefreshPolicy(RefreshPolicy.IMMEDIATE).source("{\"content\":4}", XContentType.JSON)).actionGet();
                Assert.fail("Typename can contain #");
            } catch (InvalidTypeNameException e) {
                //expected
            }
            
            
            ConfigUpdateResponse cur = tc.execute(ConfigUpdateAction.INSTANCE, new ConfigUpdateRequest(new String[]{"config","roles","rolesmapping","internalusers","actiongroups"})).actionGet();
            Assert.assertEquals(3, cur.getNodes().size());
        }

        HttpResponse  resc = executeGetRequest("/foo1/bar/_search?pretty", new BasicHeader("Authorization", "Basic "+encodeBasicHeader("baz", "worf")));
        Assert.assertEquals(HttpStatus.SC_OK, resc.getStatusCode());
        Assert.assertTrue(resc.getBody().contains("\"content\" : 1"));
        
        resc = executeGetRequest("/foo2/bar/_search?pretty", new BasicHeader("Authorization", "Basic "+encodeBasicHeader("baz", "worf")));
        Assert.assertEquals(HttpStatus.SC_OK, resc.getStatusCode());
        Assert.assertTrue(resc.getBody().contains("\"content\" : 2"));
        
        resc = executeGetRequest("/foo/baz/_search?pretty", new BasicHeader("Authorization", "Basic "+encodeBasicHeader("baz", "worf")));
        Assert.assertEquals(HttpStatus.SC_OK, resc.getStatusCode());
        Assert.assertTrue(resc.getBody().contains("\"content\" : 3"));
        
        resc = executeGetRequest("/fooba/z/_search?pretty", new BasicHeader("Authorization", "Basic "+encodeBasicHeader("baz", "worf")));
        Assert.assertEquals(HttpStatus.SC_FORBIDDEN, resc.getStatusCode());        

        resc = executeGetRequest("/foo1/bar/1?pretty", new BasicHeader("Authorization", "Basic "+encodeBasicHeader("baz", "worf")));
        Assert.assertEquals(HttpStatus.SC_OK, resc.getStatusCode());
        Assert.assertTrue(resc.getBody().contains("\"found\" : true"));
        Assert.assertTrue(resc.getBody().contains("\"content\" : 1"));
        
        resc = executeGetRequest("/foo2/bar/2?pretty", new BasicHeader("Authorization", "Basic "+encodeBasicHeader("baz", "worf")));
        Assert.assertEquals(HttpStatus.SC_OK, resc.getStatusCode());
        Assert.assertTrue(resc.getBody().contains("\"content\" : 2"));
        Assert.assertTrue(resc.getBody().contains("\"found\" : true"));
        
        resc = executeGetRequest("/foo/baz/3?pretty", new BasicHeader("Authorization", "Basic "+encodeBasicHeader("baz", "worf")));
        Assert.assertEquals(HttpStatus.SC_OK, resc.getStatusCode());
        Assert.assertTrue(resc.getBody().contains("\"content\" : 3"));
        Assert.assertTrue(resc.getBody().contains("\"found\" : true"));
 
        resc = executeGetRequest("/fooba/z/4?pretty", new BasicHeader("Authorization", "Basic "+encodeBasicHeader("baz", "worf")));
        Assert.assertEquals(HttpStatus.SC_FORBIDDEN, resc.getStatusCode());
   
        resc = executeGetRequest("/foo*/_search?pretty", new BasicHeader("Authorization", "Basic "+encodeBasicHeader("baz", "worf")));
        Assert.assertEquals(HttpStatus.SC_FORBIDDEN, resc.getStatusCode());
    
        resc = executeGetRequest("/foo*,-fooba/bar/_search?pretty", new BasicHeader("Authorization", "Basic "+encodeBasicHeader("baz", "worf")));
        Assert.assertEquals(200, resc.getStatusCode());
        Assert.assertTrue(resc.getBody().contains("\"content\" : 1"));
        Assert.assertTrue(resc.getBody().contains("\"content\" : 2"));
    }
    
    @Test
    public void testXff() throws Exception {

        final Settings settings = Settings.builder()
                .put("searchguard.ssl.transport.enabled", true)
                .put(SSLConfigConstants.SEARCHGUARD_SSL_HTTP_ENABLE_OPENSSL_IF_AVAILABLE, allowOpenSSL)
                .put(SSLConfigConstants.SEARCHGUARD_SSL_TRANSPORT_ENABLE_OPENSSL_IF_AVAILABLE, allowOpenSSL)
                .put(SSLConfigConstants.SEARCHGUARD_SSL_TRANSPORT_KEYSTORE_ALIAS, "node-0")
                .put("searchguard.ssl.transport.keystore_filepath", getAbsoluteFilePathFromClassPath("node-0-keystore.jks"))
                .put("searchguard.ssl.transport.truststore_filepath", getAbsoluteFilePathFromClassPath("truststore.jks"))
                .put("searchguard.ssl.transport.enforce_hostname_verification", false)
                .put("searchguard.ssl.transport.resolve_hostname", false)
                .put("searchguard.ssl.http.enabled", false)
                .putArray("searchguard.authcz.admin_dn", "CN=kirk,OU=client,O=client,l=tEst, C=De")
                
                /*
                searchguard.authcz.impersonation_dn:
                  "cn=technical_user1,ou=Test,ou=ou,dc=company,dc=com":
                    - '*'
                  "cn=webuser,ou=IT,ou=IT,dc=company,dc=com":
                    - 'kirk'
                    - 'user1'
                 
                 */
                
                .putArray("searchguard.authcz.impersonation_dn.CN=spock,OU=client,O=client,L=Test,C=DE", "worf")
                .build();
        
        startES(settings);

        Settings tcSettings = Settings.builder().put("cluster.name", clustername)
                .put(settings)
                .put("searchguard.ssl.transport.keystore_filepath", getAbsoluteFilePathFromClassPath("kirk-keystore.jks"))
                .put(SSLConfigConstants.SEARCHGUARD_SSL_TRANSPORT_KEYSTORE_ALIAS,"kirk")
                .put("path.home", ".").build();

        try (TransportClient tc = new TransportClientImpl(tcSettings, asCollection(Netty4Plugin.class, SearchGuardPlugin.class))) {
            
            log.debug("Start transport client to init");
            
            tc.addTransportAddress(new InetSocketTransportAddress(new InetSocketAddress(nodeHost, nodePort)));
            Assert.assertEquals(3, tc.admin().cluster().nodesInfo(new NodesInfoRequest()).actionGet().getNodes().size());

            tc.admin().indices().create(new CreateIndexRequest("searchguard")).actionGet();
            //tc.index(new IndexRequest("searchguard").type("dummy")"-.id("0").setRefreshPolicy(RefreshPolicy.IMMEDIATE).source("", readYamlContent("sg_config.yml"))).actionGet();
            
            //Thread.sleep(5000);
            
            tc.index(new IndexRequest("searchguard").type("config").id("0").setRefreshPolicy(RefreshPolicy.IMMEDIATE).source("config", readYamlContent("sg_config_xff.yml"))).actionGet();
            tc.index(new IndexRequest("searchguard").type("internalusers").setRefreshPolicy(RefreshPolicy.IMMEDIATE).id("0").source("internalusers", readYamlContent("sg_internal_users.yml"))).actionGet();
            tc.index(new IndexRequest("searchguard").type("roles").id("0").setRefreshPolicy(RefreshPolicy.IMMEDIATE).source("roles", readYamlContent("sg_roles.yml"))).actionGet();
            tc.index(new IndexRequest("searchguard").type("rolesmapping").setRefreshPolicy(RefreshPolicy.IMMEDIATE).id("0").source("rolesmapping", readYamlContent("sg_roles_mapping.yml"))).actionGet();
            tc.index(new IndexRequest("searchguard").type("actiongroups").setRefreshPolicy(RefreshPolicy.IMMEDIATE).id("0").source("actiongroups", readYamlContent("sg_action_groups.yml"))).actionGet();
            
            tc.index(new IndexRequest("vulcangov").type("kolinahr").setRefreshPolicy(RefreshPolicy.IMMEDIATE).source("{\"content\":1}", XContentType.JSON)).actionGet();
            tc.index(new IndexRequest("vulcangov").type("secrets").setRefreshPolicy(RefreshPolicy.IMMEDIATE).source("{\"content\":1}", XContentType.JSON)).actionGet();
            tc.index(new IndexRequest("vulcangov").type("planet").setRefreshPolicy(RefreshPolicy.IMMEDIATE).source("{\"content\":1}", XContentType.JSON)).actionGet();
            
            tc.index(new IndexRequest("starfleet").type("ships").setRefreshPolicy(RefreshPolicy.IMMEDIATE).source("{\"content\":1}", XContentType.JSON)).actionGet();
            tc.index(new IndexRequest("starfleet").type("captains").setRefreshPolicy(RefreshPolicy.IMMEDIATE).source("{\"content\":1}", XContentType.JSON)).actionGet();
            tc.index(new IndexRequest("starfleet").type("public").setRefreshPolicy(RefreshPolicy.IMMEDIATE).source("{\"content\":1}", XContentType.JSON)).actionGet();
            
            tc.index(new IndexRequest("starfleet_academy").type("students").setRefreshPolicy(RefreshPolicy.IMMEDIATE).source("{\"content\":1}", XContentType.JSON)).actionGet();
            tc.index(new IndexRequest("starfleet_academy").type("alumni").setRefreshPolicy(RefreshPolicy.IMMEDIATE).source("{\"content\":1}", XContentType.JSON)).actionGet();
            
            tc.index(new IndexRequest("starfleet_library").type("public").setRefreshPolicy(RefreshPolicy.IMMEDIATE).source("{\"content\":1}", XContentType.JSON)).actionGet();
            tc.index(new IndexRequest("starfleet_library").type("administration").setRefreshPolicy(RefreshPolicy.IMMEDIATE).source("{\"content\":1}", XContentType.JSON)).actionGet();
            
            tc.index(new IndexRequest("klingonempire").type("ships").setRefreshPolicy(RefreshPolicy.IMMEDIATE).source("{\"content\":1}", XContentType.JSON)).actionGet();
            tc.index(new IndexRequest("klingonempire").type("praxis").setRefreshPolicy(RefreshPolicy.IMMEDIATE).source("{\"content\":1}", XContentType.JSON)).actionGet();
            
            tc.index(new IndexRequest("public").type("legends").setRefreshPolicy(RefreshPolicy.IMMEDIATE).source("{\"content\":1}", XContentType.JSON)).actionGet();
            tc.index(new IndexRequest("public").type("hall_of_fame").setRefreshPolicy(RefreshPolicy.IMMEDIATE).source("{\"content\":1}", XContentType.JSON)).actionGet();
            tc.index(new IndexRequest("public").type("hall_of_fame").setRefreshPolicy(RefreshPolicy.IMMEDIATE).source("{\"content\":2}", XContentType.JSON)).actionGet();
            
            tc.index(new IndexRequest("spock").type("type01").setRefreshPolicy(RefreshPolicy.IMMEDIATE).source("{\"content\":1}", XContentType.JSON)).actionGet();
            tc.index(new IndexRequest("kirk").type("type01").setRefreshPolicy(RefreshPolicy.IMMEDIATE).source("{\"content\":1}", XContentType.JSON)).actionGet();

            tc.admin().indices().aliases(new IndicesAliasesRequest().addAliasAction(AliasActions.add().indices("starfleet","starfleet_academy","starfleet_library").alias("sf"))).actionGet();
            tc.admin().indices().aliases(new IndicesAliasesRequest().addAliasAction(AliasActions.add().indices("klingonempire","vulcangov").alias("nonsf"))).actionGet();
            tc.admin().indices().aliases(new IndicesAliasesRequest().addAliasAction(AliasActions.add().indices("public").alias("unrestricted"))).actionGet();
            
            ConfigUpdateResponse cur = tc.execute(ConfigUpdateAction.INSTANCE, new ConfigUpdateRequest(new String[]{"config","roles","rolesmapping","internalusers","actiongroups"})).actionGet();
            Assert.assertEquals(3, cur.getNodes().size());
        }
        
        System.out.println("------- End INIT ---------");
        
        HttpResponse resc = executeGetRequest("_searchguard/authinfo", new BasicHeader("x-forwarded-for", "10.0.0.7"), new BasicHeader("Authorization", "Basic "+encodeBasicHeader("worf", "worf")));
        Assert.assertEquals(200, resc.getStatusCode());
        Assert.assertTrue(resc.getBody().contains("10.0.0.7"));
    }


    @Test
    public void testDnParsingCertAuth() throws Exception {
        Settings settings = Settings.builder()
                .put("username_attribute", "cn")
                .build();
        HTTPClientCertAuthenticator auth = new HTTPClientCertAuthenticator(settings);
        Assert.assertEquals("abc", auth.extractCredentials(null, newThreadContext("cn=abc,l=ert,st=zui,c=qwe")).getUsername());
        Assert.assertEquals("abc", auth.extractCredentials(null, newThreadContext("CN=abc,L=ert,st=zui,c=qwe")).getUsername());     
        Assert.assertEquals("abc", auth.extractCredentials(null, newThreadContext("l=ert,cn=abc,st=zui,c=qwe")).getUsername());
        Assert.assertEquals("abc", auth.extractCredentials(null, newThreadContext("L=ert,CN=abc,c,st=zui,c=qwe")).getUsername());
        //Assert.assertEquals("ab,c", auth.extractCredentials(newSSLRestRequest("L=ert,CN=ab\\,c,c,st=zui,c=qwe"),threadContext).getUsername());
        Assert.assertEquals("abc", auth.extractCredentials(null, newThreadContext("l=ert,st=zui,c=qwe,cn=abc")).getUsername());
        Assert.assertEquals("abc", auth.extractCredentials(null, newThreadContext("L=ert,st=zui,c=qwe,CN=abc")).getUsername()); 
        Assert.assertEquals("L=ert,st=zui,c=qwe", auth.extractCredentials(null, newThreadContext("L=ert,st=zui,c=qwe")).getUsername()); 
        
        settings = Settings.builder()
                .build();
        auth = new HTTPClientCertAuthenticator(settings);
        Assert.assertEquals("cn=abc,l=ert,st=zui,c=qwe", auth.extractCredentials(null, newThreadContext("cn=abc,l=ert,st=zui,c=qwe")).getUsername());
    }
    
    @Test
    public void testHTTPPlaintextErrMsg() throws Exception {

        final ByteArrayOutputStream outContent = new ByteArrayOutputStream();
        
        try {
            final Settings settings = Settings.builder().put("searchguard.ssl.transport.enabled", true)
                    .put(SSLConfigConstants.SEARCHGUARD_SSL_HTTP_ENABLE_OPENSSL_IF_AVAILABLE, allowOpenSSL)
                    .put(SSLConfigConstants.SEARCHGUARD_SSL_TRANSPORT_ENABLE_OPENSSL_IF_AVAILABLE, allowOpenSSL)
                    .put(SSLConfigConstants.SEARCHGUARD_SSL_TRANSPORT_KEYSTORE_ALIAS, "node-0")
                    .put("searchguard.ssl.transport.keystore_filepath", getAbsoluteFilePathFromClassPath("node-0-keystore.jks"))
                    .put("searchguard.ssl.transport.truststore_filepath", getAbsoluteFilePathFromClassPath("truststore.jks"))
                    .put("searchguard.ssl.http.keystore_filepath", getAbsoluteFilePathFromClassPath("node-0-keystore.jks"))
                    .put("searchguard.ssl.http.truststore_filepath", getAbsoluteFilePathFromClassPath("truststore.jks"))
                    .put("searchguard.ssl.transport.enforce_hostname_verification", false)
                    .put("searchguard.ssl.transport.resolve_hostname", false)
                    .putArray("searchguard.authcz.admin_dn", "CN=kirk,OU=client,O=client,l=tEst, C=De")
                    .put("searchguard.ssl.http.enabled", true)
                    /*
                    searchguard.authcz.impersonation_dn:
                      "cn=technical_user1,ou=Test,ou=ou,dc=company,dc=com":
                        - '*'
                      "cn=webuser,ou=IT,ou=IT,dc=company,dc=com":
                        - 'kirk'
                        - 'user1'
                     
                     */
                    
                    .putArray("searchguard.authcz.impersonation_dn.CN=spock,OU=client,O=client,L=Test,C=DE", "worf")
                    .build();
            
            startES(settings);

            Settings tcSettings = Settings.builder().put("cluster.name", clustername)
                    .put(settings)
                    .put("searchguard.ssl.transport.keystore_filepath", getAbsoluteFilePathFromClassPath("kirk-keystore.jks"))
                    .put(SSLConfigConstants.SEARCHGUARD_SSL_TRANSPORT_KEYSTORE_ALIAS,"kirk")
                    .put("path.home", ".").build();

            try (TransportClient tc = new TransportClientImpl(tcSettings, asCollection(Netty4Plugin.class, SearchGuardPlugin.class))) {
                
                log.debug("Start transport client to init");
                
                tc.addTransportAddress(new InetSocketTransportAddress(new InetSocketAddress(nodeHost, nodePort)));
                Assert.assertEquals(3, tc.admin().cluster().nodesInfo(new NodesInfoRequest()).actionGet().getNodes().size());

                tc.admin().indices().create(new CreateIndexRequest("searchguard")).actionGet();
                
                tc.index(new IndexRequest("searchguard").type("config").id("0").setRefreshPolicy(RefreshPolicy.IMMEDIATE).source("config", readYamlContent("sg_config.yml"))).actionGet();
                tc.index(new IndexRequest("searchguard").type("internalusers").setRefreshPolicy(RefreshPolicy.IMMEDIATE).id("0").source("internalusers", readYamlContent("sg_internal_users.yml"))).actionGet();
                tc.index(new IndexRequest("searchguard").type("roles").id("0").setRefreshPolicy(RefreshPolicy.IMMEDIATE).source("roles", readYamlContent("sg_roles.yml"))).actionGet();
                tc.index(new IndexRequest("searchguard").type("rolesmapping").setRefreshPolicy(RefreshPolicy.IMMEDIATE).id("0").source("rolesmapping", readYamlContent("sg_roles_mapping.yml"))).actionGet();
                tc.index(new IndexRequest("searchguard").type("actiongroups").setRefreshPolicy(RefreshPolicy.IMMEDIATE).id("0").source("actiongroups", readYamlContent("sg_action_groups.yml"))).actionGet();
      
                ConfigUpdateResponse cur = tc.execute(ConfigUpdateAction.INSTANCE, new ConfigUpdateRequest(new String[]{"config","roles","rolesmapping","internalusers","actiongroups"})).actionGet();
                Assert.assertEquals(3, cur.getNodes().size());
                System.out.println(cur.getNodesMap());
            }
            
            System.out.println("------- End INIT ---------");
            executeGetRequest("", new BasicHeader("Authorization", "Basic "+encodeBasicHeader("worf", "worf")));
            Assert.fail();
        } catch (Exception e) {
            String log = FileUtils.readFileToString(new File("unittest.log"), StandardCharsets.UTF_8);
            Assert.assertTrue(log.contains("speaks http plaintext instead of ssl, will close the channel"));
        }
        
      }

    @Test
    public void testSnapshotRestore() throws Exception {

        final Settings settings = Settings.builder().put("searchguard.ssl.transport.enabled", true)
                .put(SSLConfigConstants.SEARCHGUARD_SSL_HTTP_ENABLE_OPENSSL_IF_AVAILABLE, allowOpenSSL)
                .put(SSLConfigConstants.SEARCHGUARD_SSL_TRANSPORT_ENABLE_OPENSSL_IF_AVAILABLE, allowOpenSSL)
                .put(SSLConfigConstants.SEARCHGUARD_SSL_TRANSPORT_KEYSTORE_ALIAS, "node-0")
                .put("searchguard.ssl.transport.keystore_filepath", getAbsoluteFilePathFromClassPath("node-0-keystore.jks"))
                .put("searchguard.ssl.transport.truststore_filepath", getAbsoluteFilePathFromClassPath("truststore.jks"))
                .put("searchguard.ssl.transport.enforce_hostname_verification", false)
                .put("searchguard.ssl.transport.resolve_hostname", false)
                .putArray("searchguard.authcz.admin_dn", "CN=kirk,OU=client,O=client,l=tEst, C=De")
                .putArray("path.repo", repositoryPath.getRoot().getAbsolutePath())
                .putArray("searchguard.authcz.impersonation_dn.CN=spock,OU=client,O=client,L=Test,C=DE", "worf")
                .put("searchguard.enable_snapshot_restore_privilege", true)
                .put("searchguard.check_snapshot_restore_write_privileges", true)
                .build();

        startES(settings);

        Settings tcSettings = Settings.builder().put("cluster.name", clustername)
                .put(settings)
                .put("searchguard.ssl.transport.keystore_filepath", getAbsoluteFilePathFromClassPath("kirk-keystore.jks"))
                .put(SSLConfigConstants.SEARCHGUARD_SSL_TRANSPORT_KEYSTORE_ALIAS,"kirk")
                .put("path.home", ".").build();

        try (TransportClient tc = new TransportClientImpl(tcSettings, asCollection(Netty4Plugin.class, SearchGuardPlugin.class))) {

            log.debug("Start transport client to init");

            tc.addTransportAddress(new InetSocketTransportAddress(new InetSocketAddress(nodeHost, nodePort)));
            Assert.assertEquals(3, tc.admin().cluster().nodesInfo(new NodesInfoRequest()).actionGet().getNodes().size());

            tc.admin().indices().create(new CreateIndexRequest("searchguard")).actionGet();

            tc.index(new IndexRequest("searchguard").type("config").id("0").setRefreshPolicy(RefreshPolicy.IMMEDIATE).source("config", readYamlContent("sg_config.yml"))).actionGet();
            tc.index(new IndexRequest("searchguard").type("internalusers").setRefreshPolicy(RefreshPolicy.IMMEDIATE).id("0").source("internalusers", readYamlContent("sg_internal_users.yml"))).actionGet();
            tc.index(new IndexRequest("searchguard").type("roles").id("0").setRefreshPolicy(RefreshPolicy.IMMEDIATE).source("roles", readYamlContent("sg_roles.yml"))).actionGet();
            tc.index(new IndexRequest("searchguard").type("rolesmapping").setRefreshPolicy(RefreshPolicy.IMMEDIATE).id("0").source("rolesmapping", readYamlContent("sg_roles_mapping.yml"))).actionGet();
            tc.index(new IndexRequest("searchguard").type("actiongroups").setRefreshPolicy(RefreshPolicy.IMMEDIATE).id("0").source("actiongroups", readYamlContent("sg_action_groups_packaged.yml"))).actionGet();

            tc.index(new IndexRequest("testsnap1").type("kolinahr").setRefreshPolicy(RefreshPolicy.IMMEDIATE).source("{\"content\":1}")).actionGet();
            tc.index(new IndexRequest("testsnap2").type("kolinahr").setRefreshPolicy(RefreshPolicy.IMMEDIATE).source("{\"content\":1}")).actionGet();
            tc.index(new IndexRequest("testsnap3").type("kolinahr").setRefreshPolicy(RefreshPolicy.IMMEDIATE).source("{\"content\":1}")).actionGet();
            tc.index(new IndexRequest("testsnap4").type("kolinahr").setRefreshPolicy(RefreshPolicy.IMMEDIATE).source("{\"content\":1}")).actionGet();
            tc.index(new IndexRequest("testsnap5").type("kolinahr").setRefreshPolicy(RefreshPolicy.IMMEDIATE).source("{\"content\":1}")).actionGet();
            tc.index(new IndexRequest("testsnap6").type("kolinahr").setRefreshPolicy(RefreshPolicy.IMMEDIATE).source("{\"content\":1}")).actionGet();
            
            tc.admin().cluster().putRepository(new PutRepositoryRequest("bckrepo").type("fs").settings(Settings.builder().put("location", repositoryPath.getRoot().getAbsolutePath() + "/bckrepo"))).actionGet();
            
            ConfigUpdateResponse cur = tc.execute(ConfigUpdateAction.INSTANCE, new ConfigUpdateRequest(new String[]{"config","roles","rolesmapping","internalusers","actiongroups"})).actionGet();
            Assert.assertEquals(3, cur.getNodes().size());
        }

        System.out.println("------- End INIT ---------");
        
        String putSnapshot =
        "{"+
          "\"indices\": \"testsnap1\","+
          "\"ignore_unavailable\": false,"+
          "\"include_global_state\": false"+
        "}";
        
        Assert.assertEquals(HttpStatus.SC_OK, executePutRequest("_snapshot/bckrepo/"+putSnapshot.hashCode()+"?wait_for_completion=true&pretty", putSnapshot, new BasicHeader("Authorization", "Basic "+encodeBasicHeader("snapresuser", "nagilum"))).getStatusCode()); 
        Assert.assertEquals(HttpStatus.SC_OK, executePostRequest("_snapshot/bckrepo/"+putSnapshot.hashCode()+"/_restore?wait_for_completion=true&pretty","{ \"rename_pattern\": \"(.+)\", \"rename_replacement\": \"restored_index_$1\" }", new BasicHeader("Authorization", "Basic "+encodeBasicHeader("snapresuser", "nagilum"))).getStatusCode());
        
        putSnapshot =
        "{"+
          "\"indices\": \"searchguard\","+
          "\"ignore_unavailable\": false,"+
          "\"include_global_state\": false"+
        "}";
                
        Assert.assertEquals(HttpStatus.SC_OK, executePutRequest("_snapshot/bckrepo/"+putSnapshot.hashCode()+"?wait_for_completion=true&pretty", putSnapshot, new BasicHeader("Authorization", "Basic "+encodeBasicHeader("snapresuser", "nagilum"))).getStatusCode()); 
        Assert.assertEquals(HttpStatus.SC_FORBIDDEN, executePostRequest("_snapshot/bckrepo/"+putSnapshot.hashCode()+"/_restore?wait_for_completion=true&pretty","{ \"rename_pattern\": \"(.+)\", \"rename_replacement\": \"restored_index_$1\" }", new BasicHeader("Authorization", "Basic "+encodeBasicHeader("snapresuser", "nagilum"))).getStatusCode());
              
        putSnapshot =
        "{"+
          "\"indices\": \"testsnap2\","+
          "\"ignore_unavailable\": false,"+
          "\"include_global_state\": true"+
        "}";
                        
        Assert.assertEquals(HttpStatus.SC_OK, executePutRequest("_snapshot/bckrepo/"+putSnapshot.hashCode()+"?wait_for_completion=true&pretty", putSnapshot, new BasicHeader("Authorization", "Basic "+encodeBasicHeader("snapresuser", "nagilum"))).getStatusCode()); 
        Assert.assertEquals(HttpStatus.SC_FORBIDDEN, executePostRequest("_snapshot/bckrepo/"+putSnapshot.hashCode()+"/_restore?wait_for_completion=true&pretty","{ \"include_global_state\": true, \"rename_pattern\": \"(.+)\", \"rename_replacement\": \"restored_index_$1\" }", new BasicHeader("Authorization", "Basic "+encodeBasicHeader("snapresuser", "nagilum"))).getStatusCode());
    }
    
    @Test
<<<<<<< HEAD
    public void testDNSpecials() throws Exception {

        final Settings settings = Settings.builder().put("searchguard.ssl.transport.enabled", true)
                .put(SSLConfigConstants.SEARCHGUARD_SSL_HTTP_ENABLE_OPENSSL_IF_AVAILABLE, allowOpenSSL)
                .put(SSLConfigConstants.SEARCHGUARD_SSL_TRANSPORT_ENABLE_OPENSSL_IF_AVAILABLE, allowOpenSSL)
                .put("searchguard.ssl.transport.keystore_filepath", getAbsoluteFilePathFromClassPath("node-untspec5-keystore.jks"))
                .put("searchguard.ssl.transport.truststore_filepath", getAbsoluteFilePathFromClassPath("truststore.jks"))
                .put("searchguard.ssl.transport.enforce_hostname_verification", false)
                .put("searchguard.ssl.transport.resolve_hostname", false)
                .putArray("searchguard.nodes_dn", "EMAILADDRESS=unt@tst.com,CN=node-untspec5.example.com,OU=SSL,O=Te\\, st,L=Test,C=DE")
                .putArray("searchguard.authcz.admin_dn", "EMAILADDRESS=abc@xyz.com,CN=unittestspecial1, OU=client, O=cli\\, ent, L=Test, C=DE")
                .put("searchguard.cert.oid","1.2.3.4.5.6")
                .build();
        
        startES(settings);

        Settings tcSettings = Settings.builder().put("cluster.name", clustername)
                .put(settings)
                .put("searchguard.ssl.transport.keystore_filepath", getAbsoluteFilePathFromClassPath("unittestspecial1-keystore.jks"))
                .put("path.home", ".").build();

        try (TransportClient tc = new TransportClientImpl(tcSettings, asCollection(Netty4Plugin.class, SearchGuardPlugin.class))) {
            
            log.debug("Start transport client to init");
            
            tc.addTransportAddress(new InetSocketTransportAddress(new InetSocketAddress(nodeHost, nodePort)));
            Assert.assertEquals(3, tc.admin().cluster().nodesInfo(new NodesInfoRequest()).actionGet().getNodes().size());

            tc.admin().indices().create(new CreateIndexRequest("searchguard")).actionGet();
            
            tc.index(new IndexRequest("searchguard").type("config").id("0").setRefreshPolicy(RefreshPolicy.IMMEDIATE).source("config", readYamlContent("sg_config.yml"))).actionGet();
            tc.index(new IndexRequest("searchguard").type("internalusers").setRefreshPolicy(RefreshPolicy.IMMEDIATE).id("0").source("internalusers", readYamlContent("sg_internal_users.yml"))).actionGet();
            tc.index(new IndexRequest("searchguard").type("roles").id("0").setRefreshPolicy(RefreshPolicy.IMMEDIATE).source("roles", readYamlContent("sg_roles.yml"))).actionGet();
            tc.index(new IndexRequest("searchguard").type("rolesmapping").setRefreshPolicy(RefreshPolicy.IMMEDIATE).id("0").source("rolesmapping", readYamlContent("sg_roles_mapping.yml"))).actionGet();
            tc.index(new IndexRequest("searchguard").type("actiongroups").setRefreshPolicy(RefreshPolicy.IMMEDIATE).id("0").source("actiongroups", readYamlContent("sg_action_groups.yml"))).actionGet();
            
            tc.index(new IndexRequest("vulcangov").type("kolinahr").setRefreshPolicy(RefreshPolicy.IMMEDIATE).source("{\"content\":1}", XContentType.JSON)).actionGet();
            
            ConfigUpdateResponse cur = tc.execute(ConfigUpdateAction.INSTANCE, new ConfigUpdateRequest(new String[]{"config","roles","rolesmapping","internalusers","actiongroups"})).actionGet();
            Assert.assertEquals(3, cur.getNodes().size());
            
            SearchResponse sr = tc.search(new SearchRequest("searchguard")).actionGet();
            Assert.assertEquals(5L, sr.getHits().getTotalHits());
            
            sr = tc.search(new SearchRequest("searchguard")).actionGet();
            Assert.assertEquals(5L, sr.getHits().getTotalHits());

            Assert.assertTrue(tc.get(new GetRequest("searchguard","config","0")).actionGet().isExists());
            Assert.assertTrue(tc.get(new GetRequest("searchguard","internalusers","0")).actionGet().isExists());
            Assert.assertTrue(tc.get(new GetRequest("searchguard","roles","0")).actionGet().isExists());
            Assert.assertTrue(tc.get(new GetRequest("searchguard","rolesmapping","0")).actionGet().isExists());
            Assert.assertTrue(tc.get(new GetRequest("searchguard","actiongroups","0")).actionGet().isExists());
            Assert.assertFalse(tc.get(new GetRequest("searchguard","rolesmapping","1")).actionGet().isExists());
            Assert.assertTrue(tc.get(new GetRequest("searchguard","config","0")).actionGet().isExists());
        }
        
        System.out.println("------- End INIT ---------");
        
        Assert.assertEquals(HttpStatus.SC_UNAUTHORIZED, executeGetRequest("").getStatusCode());
        Assert.assertEquals(HttpStatus.SC_OK, executeGetRequest("", new BasicHeader("Authorization", "Basic "+encodeBasicHeader("worf", "worf"))).getStatusCode());

    }

    @Test
    public void testDNSpecials1() throws Exception {
=======
    public void testDisabled() throws Exception {

        final Settings settings = Settings.builder().put("searchguard.disabled", true).build();
        
        startES(settings);
            
        HttpResponse resc = executeGetRequest("_search");
        Assert.assertEquals(200, resc.getStatusCode());
        Assert.assertTrue(resc.getBody(), resc.getBody().contains("hits"));        
    }
    
    @Test
    public void testFilteredAliasOk() throws Exception {
>>>>>>> 86bcd835

        final Settings settings = Settings.builder().put("searchguard.ssl.transport.enabled", true)
                .put(SSLConfigConstants.SEARCHGUARD_SSL_HTTP_ENABLE_OPENSSL_IF_AVAILABLE, allowOpenSSL)
                .put(SSLConfigConstants.SEARCHGUARD_SSL_TRANSPORT_ENABLE_OPENSSL_IF_AVAILABLE, allowOpenSSL)
<<<<<<< HEAD
                .put("searchguard.ssl.transport.keystore_filepath", getAbsoluteFilePathFromClassPath("node-untspec6-keystore.jks"))
                .put("searchguard.ssl.transport.truststore_filepath", getAbsoluteFilePathFromClassPath("truststore.jks"))
                .put("searchguard.ssl.transport.enforce_hostname_verification", false)
                .put("searchguard.ssl.transport.resolve_hostname", false)
                .putArray("searchguard.nodes_dn", "EMAILADDRESS=unt@tst.com,CN=node-untspec6.example.com,OU=SSL,O=Te\\, st,L=Test,C=DE")
                .putArray("searchguard.authcz.admin_dn", "EMAILADDREss=abc@xyz.com,CN=unittestspecial2, oU=Client, O=cli\\, ent, L=Test, C=DE")
                .put("searchguard.cert.oid","1.2.3.4.5.6")
=======
                .put(SSLConfigConstants.SEARCHGUARD_SSL_TRANSPORT_KEYSTORE_ALIAS, "node-0")
                .put("searchguard.ssl.transport.keystore_filepath", getAbsoluteFilePathFromClassPath("node-0-keystore.jks"))
                .put("searchguard.ssl.transport.truststore_filepath", getAbsoluteFilePathFromClassPath("truststore.jks"))
                .put("searchguard.ssl.transport.enforce_hostname_verification", false)
                .put("searchguard.ssl.transport.resolve_hostname", false)
                .putArray("searchguard.authcz.admin_dn", "CN=kirk,OU=client,O=client,l=tEst, C=De")
>>>>>>> 86bcd835
                .build();
        
        startES(settings);

        Settings tcSettings = Settings.builder().put("cluster.name", clustername)
                .put(settings)
<<<<<<< HEAD
                .put("searchguard.ssl.transport.keystore_filepath", getAbsoluteFilePathFromClassPath("unittestspecial2-keystore.jks"))
=======
                .put("searchguard.ssl.transport.keystore_filepath", getAbsoluteFilePathFromClassPath("kirk-keystore.jks"))
                .put(SSLConfigConstants.SEARCHGUARD_SSL_TRANSPORT_KEYSTORE_ALIAS,"kirk")
>>>>>>> 86bcd835
                .put("path.home", ".").build();

        try (TransportClient tc = new TransportClientImpl(tcSettings, asCollection(Netty4Plugin.class, SearchGuardPlugin.class))) {
            
            log.debug("Start transport client to init");
            
            tc.addTransportAddress(new InetSocketTransportAddress(new InetSocketAddress(nodeHost, nodePort)));
            Assert.assertEquals(3, tc.admin().cluster().nodesInfo(new NodesInfoRequest()).actionGet().getNodes().size());

            tc.admin().indices().create(new CreateIndexRequest("searchguard")).actionGet();
<<<<<<< HEAD
            
=======
>>>>>>> 86bcd835
            tc.index(new IndexRequest("searchguard").type("config").id("0").setRefreshPolicy(RefreshPolicy.IMMEDIATE).source("config", readYamlContent("sg_config.yml"))).actionGet();
            tc.index(new IndexRequest("searchguard").type("internalusers").setRefreshPolicy(RefreshPolicy.IMMEDIATE).id("0").source("internalusers", readYamlContent("sg_internal_users.yml"))).actionGet();
            tc.index(new IndexRequest("searchguard").type("roles").id("0").setRefreshPolicy(RefreshPolicy.IMMEDIATE).source("roles", readYamlContent("sg_roles.yml"))).actionGet();
            tc.index(new IndexRequest("searchguard").type("rolesmapping").setRefreshPolicy(RefreshPolicy.IMMEDIATE).id("0").source("rolesmapping", readYamlContent("sg_roles_mapping.yml"))).actionGet();
            tc.index(new IndexRequest("searchguard").type("actiongroups").setRefreshPolicy(RefreshPolicy.IMMEDIATE).id("0").source("actiongroups", readYamlContent("sg_action_groups.yml"))).actionGet();
            
<<<<<<< HEAD
            tc.index(new IndexRequest("vulcangov").type("kolinahr").setRefreshPolicy(RefreshPolicy.IMMEDIATE).source("{\"content\":1}", XContentType.JSON)).actionGet();
            
            ConfigUpdateResponse cur = tc.execute(ConfigUpdateAction.INSTANCE, new ConfigUpdateRequest(new String[]{"config","roles","rolesmapping","internalusers","actiongroups"})).actionGet();
            Assert.assertEquals(3, cur.getNodes().size());
            
            SearchResponse sr = tc.search(new SearchRequest("searchguard")).actionGet();
            Assert.assertEquals(5L, sr.getHits().getTotalHits());
            
            sr = tc.search(new SearchRequest("searchguard")).actionGet();
            Assert.assertEquals(5L, sr.getHits().getTotalHits());

            Assert.assertTrue(tc.get(new GetRequest("searchguard","config","0")).actionGet().isExists());
            Assert.assertTrue(tc.get(new GetRequest("searchguard","internalusers","0")).actionGet().isExists());
            Assert.assertTrue(tc.get(new GetRequest("searchguard","roles","0")).actionGet().isExists());
            Assert.assertTrue(tc.get(new GetRequest("searchguard","rolesmapping","0")).actionGet().isExists());
            Assert.assertTrue(tc.get(new GetRequest("searchguard","actiongroups","0")).actionGet().isExists());
            Assert.assertFalse(tc.get(new GetRequest("searchguard","rolesmapping","1")).actionGet().isExists());
            Assert.assertTrue(tc.get(new GetRequest("searchguard","config","0")).actionGet().isExists());
        }
        
        System.out.println("------- End INIT ---------");
        
        Assert.assertEquals(HttpStatus.SC_UNAUTHORIZED, executeGetRequest("").getStatusCode());
        Assert.assertEquals(HttpStatus.SC_OK, executeGetRequest("", new BasicHeader("Authorization", "Basic "+encodeBasicHeader("worf", "worf"))).getStatusCode());

=======
            System.out.println("------- End INIT ---------");
            
            tc.index(new IndexRequest("theindex1").type("type1").setRefreshPolicy(RefreshPolicy.IMMEDIATE).source("{\"content\":1}", XContentType.JSON)).actionGet();
            tc.index(new IndexRequest("theindex2").type("type2").setRefreshPolicy(RefreshPolicy.IMMEDIATE).source("{\"content\":2}", XContentType.JSON)).actionGet();
            
            tc.admin().indices().aliases(new IndicesAliasesRequest().addAliasAction(AliasActions.add().alias("alias1").filter(QueryBuilders.termQuery("_type", "type1")).index("theindex1"))).actionGet();
            tc.admin().indices().aliases(new IndicesAliasesRequest().addAliasAction(AliasActions.add().alias("alias2").filter(QueryBuilders.termQuery("_type", "type2")).index("theindex2"))).actionGet();
            
            ConfigUpdateResponse cur = tc.execute(ConfigUpdateAction.INSTANCE, new ConfigUpdateRequest(new String[]{"config","roles","rolesmapping","internalusers","actiongroups"})).actionGet();
            Assert.assertEquals(3, cur.getNodes().size());
        }

        
        HttpResponse resc = executeGetRequest("alias*/_search",new BasicHeader("Authorization", "Basic "+encodeBasicHeader("nagilum", "nagilum")));
        Assert.assertEquals(HttpStatus.SC_OK, resc.getStatusCode());
        
        resc = executeGetRequest("_cat/indices",new BasicHeader("Authorization", "Basic "+encodeBasicHeader("nagilum", "nagilum")));
        Assert.assertEquals(HttpStatus.SC_OK, resc.getStatusCode());
>>>>>>> 86bcd835
    }

    private ThreadContext newThreadContext(String sslPrincipal) {
        ThreadContext threadContext = new ThreadContext(Settings.EMPTY);
        threadContext.putTransient(ConfigConstants.SG_SSL_PRINCIPAL, sslPrincipal);
        return threadContext;
    }

}<|MERGE_RESOLUTION|>--- conflicted
+++ resolved
@@ -2697,7 +2697,6 @@
     }
     
     @Test
-<<<<<<< HEAD
     public void testDNSpecials() throws Exception {
 
         final Settings settings = Settings.builder().put("searchguard.ssl.transport.enabled", true)
@@ -2763,26 +2762,10 @@
 
     @Test
     public void testDNSpecials1() throws Exception {
-=======
-    public void testDisabled() throws Exception {
-
-        final Settings settings = Settings.builder().put("searchguard.disabled", true).build();
-        
-        startES(settings);
-            
-        HttpResponse resc = executeGetRequest("_search");
-        Assert.assertEquals(200, resc.getStatusCode());
-        Assert.assertTrue(resc.getBody(), resc.getBody().contains("hits"));        
-    }
-    
-    @Test
-    public void testFilteredAliasOk() throws Exception {
->>>>>>> 86bcd835
 
         final Settings settings = Settings.builder().put("searchguard.ssl.transport.enabled", true)
                 .put(SSLConfigConstants.SEARCHGUARD_SSL_HTTP_ENABLE_OPENSSL_IF_AVAILABLE, allowOpenSSL)
                 .put(SSLConfigConstants.SEARCHGUARD_SSL_TRANSPORT_ENABLE_OPENSSL_IF_AVAILABLE, allowOpenSSL)
-<<<<<<< HEAD
                 .put("searchguard.ssl.transport.keystore_filepath", getAbsoluteFilePathFromClassPath("node-untspec6-keystore.jks"))
                 .put("searchguard.ssl.transport.truststore_filepath", getAbsoluteFilePathFromClassPath("truststore.jks"))
                 .put("searchguard.ssl.transport.enforce_hostname_verification", false)
@@ -2790,26 +2773,13 @@
                 .putArray("searchguard.nodes_dn", "EMAILADDRESS=unt@tst.com,CN=node-untspec6.example.com,OU=SSL,O=Te\\, st,L=Test,C=DE")
                 .putArray("searchguard.authcz.admin_dn", "EMAILADDREss=abc@xyz.com,CN=unittestspecial2, oU=Client, O=cli\\, ent, L=Test, C=DE")
                 .put("searchguard.cert.oid","1.2.3.4.5.6")
-=======
-                .put(SSLConfigConstants.SEARCHGUARD_SSL_TRANSPORT_KEYSTORE_ALIAS, "node-0")
-                .put("searchguard.ssl.transport.keystore_filepath", getAbsoluteFilePathFromClassPath("node-0-keystore.jks"))
-                .put("searchguard.ssl.transport.truststore_filepath", getAbsoluteFilePathFromClassPath("truststore.jks"))
-                .put("searchguard.ssl.transport.enforce_hostname_verification", false)
-                .put("searchguard.ssl.transport.resolve_hostname", false)
-                .putArray("searchguard.authcz.admin_dn", "CN=kirk,OU=client,O=client,l=tEst, C=De")
->>>>>>> 86bcd835
                 .build();
         
         startES(settings);
 
         Settings tcSettings = Settings.builder().put("cluster.name", clustername)
                 .put(settings)
-<<<<<<< HEAD
                 .put("searchguard.ssl.transport.keystore_filepath", getAbsoluteFilePathFromClassPath("unittestspecial2-keystore.jks"))
-=======
-                .put("searchguard.ssl.transport.keystore_filepath", getAbsoluteFilePathFromClassPath("kirk-keystore.jks"))
-                .put(SSLConfigConstants.SEARCHGUARD_SSL_TRANSPORT_KEYSTORE_ALIAS,"kirk")
->>>>>>> 86bcd835
                 .put("path.home", ".").build();
 
         try (TransportClient tc = new TransportClientImpl(tcSettings, asCollection(Netty4Plugin.class, SearchGuardPlugin.class))) {
@@ -2820,17 +2790,13 @@
             Assert.assertEquals(3, tc.admin().cluster().nodesInfo(new NodesInfoRequest()).actionGet().getNodes().size());
 
             tc.admin().indices().create(new CreateIndexRequest("searchguard")).actionGet();
-<<<<<<< HEAD
-            
-=======
->>>>>>> 86bcd835
+            
             tc.index(new IndexRequest("searchguard").type("config").id("0").setRefreshPolicy(RefreshPolicy.IMMEDIATE).source("config", readYamlContent("sg_config.yml"))).actionGet();
             tc.index(new IndexRequest("searchguard").type("internalusers").setRefreshPolicy(RefreshPolicy.IMMEDIATE).id("0").source("internalusers", readYamlContent("sg_internal_users.yml"))).actionGet();
             tc.index(new IndexRequest("searchguard").type("roles").id("0").setRefreshPolicy(RefreshPolicy.IMMEDIATE).source("roles", readYamlContent("sg_roles.yml"))).actionGet();
             tc.index(new IndexRequest("searchguard").type("rolesmapping").setRefreshPolicy(RefreshPolicy.IMMEDIATE).id("0").source("rolesmapping", readYamlContent("sg_roles_mapping.yml"))).actionGet();
             tc.index(new IndexRequest("searchguard").type("actiongroups").setRefreshPolicy(RefreshPolicy.IMMEDIATE).id("0").source("actiongroups", readYamlContent("sg_action_groups.yml"))).actionGet();
             
-<<<<<<< HEAD
             tc.index(new IndexRequest("vulcangov").type("kolinahr").setRefreshPolicy(RefreshPolicy.IMMEDIATE).source("{\"content\":1}", XContentType.JSON)).actionGet();
             
             ConfigUpdateResponse cur = tc.execute(ConfigUpdateAction.INSTANCE, new ConfigUpdateRequest(new String[]{"config","roles","rolesmapping","internalusers","actiongroups"})).actionGet();
@@ -2856,7 +2822,56 @@
         Assert.assertEquals(HttpStatus.SC_UNAUTHORIZED, executeGetRequest("").getStatusCode());
         Assert.assertEquals(HttpStatus.SC_OK, executeGetRequest("", new BasicHeader("Authorization", "Basic "+encodeBasicHeader("worf", "worf"))).getStatusCode());
 
-=======
+    }
+    
+    @Test
+    public void testDisabled() throws Exception {
+
+        final Settings settings = Settings.builder().put("searchguard.disabled", true).build();
+        
+        startES(settings);
+            
+        HttpResponse resc = executeGetRequest("_search");
+        Assert.assertEquals(200, resc.getStatusCode());
+        Assert.assertTrue(resc.getBody(), resc.getBody().contains("hits"));        
+    }
+    
+    @Test
+    public void testFilteredAliasOk() throws Exception {
+
+        final Settings settings = Settings.builder().put("searchguard.ssl.transport.enabled", true)
+                .put(SSLConfigConstants.SEARCHGUARD_SSL_HTTP_ENABLE_OPENSSL_IF_AVAILABLE, allowOpenSSL)
+                .put(SSLConfigConstants.SEARCHGUARD_SSL_TRANSPORT_ENABLE_OPENSSL_IF_AVAILABLE, allowOpenSSL)
+                .put(SSLConfigConstants.SEARCHGUARD_SSL_TRANSPORT_KEYSTORE_ALIAS, "node-0")
+                .put("searchguard.ssl.transport.keystore_filepath", getAbsoluteFilePathFromClassPath("node-0-keystore.jks"))
+                .put("searchguard.ssl.transport.truststore_filepath", getAbsoluteFilePathFromClassPath("truststore.jks"))
+                .put("searchguard.ssl.transport.enforce_hostname_verification", false)
+                .put("searchguard.ssl.transport.resolve_hostname", false)
+                .putArray("searchguard.authcz.admin_dn", "CN=kirk,OU=client,O=client,l=tEst, C=De")
+                .build();
+        
+        startES(settings);
+
+        Settings tcSettings = Settings.builder().put("cluster.name", clustername)
+                .put(settings)
+                .put("searchguard.ssl.transport.keystore_filepath", getAbsoluteFilePathFromClassPath("kirk-keystore.jks"))
+                .put(SSLConfigConstants.SEARCHGUARD_SSL_TRANSPORT_KEYSTORE_ALIAS,"kirk")
+                .put("path.home", ".").build();
+
+        try (TransportClient tc = new TransportClientImpl(tcSettings, asCollection(Netty4Plugin.class, SearchGuardPlugin.class))) {
+            
+            log.debug("Start transport client to init");
+            
+            tc.addTransportAddress(new InetSocketTransportAddress(new InetSocketAddress(nodeHost, nodePort)));
+            Assert.assertEquals(3, tc.admin().cluster().nodesInfo(new NodesInfoRequest()).actionGet().getNodes().size());
+
+            tc.admin().indices().create(new CreateIndexRequest("searchguard")).actionGet();
+            tc.index(new IndexRequest("searchguard").type("config").id("0").setRefreshPolicy(RefreshPolicy.IMMEDIATE).source("config", readYamlContent("sg_config.yml"))).actionGet();
+            tc.index(new IndexRequest("searchguard").type("internalusers").setRefreshPolicy(RefreshPolicy.IMMEDIATE).id("0").source("internalusers", readYamlContent("sg_internal_users.yml"))).actionGet();
+            tc.index(new IndexRequest("searchguard").type("roles").id("0").setRefreshPolicy(RefreshPolicy.IMMEDIATE).source("roles", readYamlContent("sg_roles.yml"))).actionGet();
+            tc.index(new IndexRequest("searchguard").type("rolesmapping").setRefreshPolicy(RefreshPolicy.IMMEDIATE).id("0").source("rolesmapping", readYamlContent("sg_roles_mapping.yml"))).actionGet();
+            tc.index(new IndexRequest("searchguard").type("actiongroups").setRefreshPolicy(RefreshPolicy.IMMEDIATE).id("0").source("actiongroups", readYamlContent("sg_action_groups.yml"))).actionGet();
+            
             System.out.println("------- End INIT ---------");
             
             tc.index(new IndexRequest("theindex1").type("type1").setRefreshPolicy(RefreshPolicy.IMMEDIATE).source("{\"content\":1}", XContentType.JSON)).actionGet();
@@ -2875,8 +2890,8 @@
         
         resc = executeGetRequest("_cat/indices",new BasicHeader("Authorization", "Basic "+encodeBasicHeader("nagilum", "nagilum")));
         Assert.assertEquals(HttpStatus.SC_OK, resc.getStatusCode());
->>>>>>> 86bcd835
-    }
+    }
+
 
     private ThreadContext newThreadContext(String sslPrincipal) {
         ThreadContext threadContext = new ThreadContext(Settings.EMPTY);
