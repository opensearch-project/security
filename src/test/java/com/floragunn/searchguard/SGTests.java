/*
 * Copyright 2015 floragunn UG (haftungsbeschränkt)
 * 
 * Licensed under the Apache License, Version 2.0 (the "License");
 * you may not use this file except in compliance with the License.
 * You may obtain a copy of the License at
 * 
 *     http://www.apache.org/licenses/LICENSE-2.0
 *
 * Unless required by applicable law or agreed to in writing, software
 * distributed under the License is distributed on an "AS IS" BASIS,
 * WITHOUT WARRANTIES OR CONDITIONS OF ANY KIND, either express or implied.
 * See the License for the specific language governing permissions and
 * limitations under the License.
 * 
 */

package com.floragunn.searchguard;

import io.netty.handler.ssl.OpenSsl;

import java.net.InetSocketAddress;
import java.util.Iterator;

import org.apache.http.HttpStatus;
import org.apache.http.client.methods.HttpGet;
import org.apache.http.message.BasicHeader;
import org.elasticsearch.ElasticsearchSecurityException;
import org.elasticsearch.action.admin.cluster.health.ClusterHealthRequest;
import org.elasticsearch.action.admin.cluster.node.info.NodesInfoRequest;
import org.elasticsearch.action.admin.indices.alias.IndicesAliasesRequest;
import org.elasticsearch.action.admin.indices.alias.IndicesAliasesResponse;
import org.elasticsearch.action.admin.indices.create.CreateIndexRequest;
import org.elasticsearch.action.admin.indices.create.CreateIndexResponse;
import org.elasticsearch.action.get.GetResponse;
import org.elasticsearch.action.index.IndexRequest;
import org.elasticsearch.action.index.IndexResponse;
import org.elasticsearch.action.search.SearchRequest;
import org.elasticsearch.action.search.SearchResponse;
<<<<<<< HEAD
import org.elasticsearch.action.search.SearchType;
import org.elasticsearch.action.support.WriteRequest.RefreshPolicy;
=======
>>>>>>> f5c84426
import org.elasticsearch.client.transport.TransportClient;
import org.elasticsearch.cluster.health.ClusterHealthStatus;
import org.elasticsearch.common.settings.Settings;
import org.elasticsearch.common.transport.InetSocketTransportAddress;
import org.elasticsearch.common.unit.TimeValue;
import org.elasticsearch.node.Node;
import org.elasticsearch.node.PluginAwareNode;
import org.junit.Assert;
import org.junit.Assume;
import org.junit.Ignore;
import org.junit.Rule;
import org.junit.Test;
import org.junit.rules.ExpectedException;

import com.floragunn.searchguard.action.configupdate.ConfigUpdateAction;
import com.floragunn.searchguard.action.configupdate.ConfigUpdateRequest;
import com.floragunn.searchguard.action.configupdate.ConfigUpdateResponse;
import com.floragunn.searchguard.ssl.SearchGuardSSLPlugin;
import com.floragunn.searchguard.ssl.util.SSLConfigConstants;
import com.floragunn.searchguard.support.Base64Helper;
import com.floragunn.searchguard.support.ReflectionHelper;

public class SGTests extends AbstractUnitTest {

    static {
        System.setProperty("sg.nowarn.client","true");
    }
    
    @Rule
    public final ExpectedException thrown = ExpectedException.none();

    protected boolean allowOpenSSL = Boolean.parseBoolean(System.getenv("SG_ALLOW_OPENSSL"));

    @Test
    public void testEnsureOpenSSLAvailability() {
        
        if(allowOpenSSL) {
            Assert.assertTrue(String.valueOf(OpenSsl.unavailabilityCause()), OpenSsl.isAvailable());
        }
    }
    
    @Test
    public void testDiscoveryWithoutInitialization() throws Exception {
        
        final Settings settings = Settings.builder().put("searchguard.ssl.transport.enabled", true)
                .put(SSLConfigConstants.SEARCHGUARD_SSL_HTTP_ENABLE_OPENSSL_IF_AVAILABLE, allowOpenSSL)
                .put(SSLConfigConstants.SEARCHGUARD_SSL_TRANSPORT_ENABLE_OPENSSL_IF_AVAILABLE, allowOpenSSL)
                .put(SSLConfigConstants.SEARCHGUARD_SSL_TRANSPORT_KEYSTORE_ALIAS, "node-0")
                .put("searchguard.ssl.transport.keystore_filepath", getAbsoluteFilePathFromClassPath("node-0-keystore.jks"))
                .put("searchguard.ssl.transport.truststore_filepath", getAbsoluteFilePathFromClassPath("truststore.jks"))
                .put("searchguard.ssl.transport.enforce_hostname_verification", false)
                .put("searchguard.ssl.transport.resolve_hostname", false).build();

        startES(settings);
        Assert.assertEquals(3, client().admin().cluster().health(new ClusterHealthRequest().waitForGreenStatus()).actionGet().getNumberOfNodes());
        Assert.assertEquals(ClusterHealthStatus.GREEN, client().admin().cluster().health(new ClusterHealthRequest().waitForGreenStatus()).actionGet().getStatus());
        //Assert.assertEquals(3, client().admin().cluster().nodesInfo(new NodesInfoRequest().all()).actionGet().getNodes().size());
    }

    @Test
    public void testNodeClientDisallowedWithNonServerCertificate() throws Exception {
        final Settings settings = Settings.builder().put("searchguard.ssl.transport.enabled", true)
                .put(SSLConfigConstants.SEARCHGUARD_SSL_HTTP_ENABLE_OPENSSL_IF_AVAILABLE, allowOpenSSL)
                .put(SSLConfigConstants.SEARCHGUARD_SSL_TRANSPORT_ENABLE_OPENSSL_IF_AVAILABLE, allowOpenSSL)
                .put(SSLConfigConstants.SEARCHGUARD_SSL_TRANSPORT_KEYSTORE_ALIAS, "node-0")
                .put("searchguard.ssl.transport.keystore_filepath", getAbsoluteFilePathFromClassPath("node-0-keystore.jks"))
                .put("searchguard.ssl.transport.truststore_filepath", getAbsoluteFilePathFromClassPath("truststore.jks"))
                .put("searchguard.ssl.transport.enforce_hostname_verification", false)
                .put("searchguard.ssl.transport.resolve_hostname", false).build();

        startES(settings);
        Assert.assertEquals(3, client().admin().cluster().health(new ClusterHealthRequest().waitForGreenStatus()).actionGet().getNumberOfNodes());
        Assert.assertEquals(ClusterHealthStatus.GREEN, client().admin().cluster().health(new ClusterHealthRequest().waitForGreenStatus()).actionGet().getStatus());
  
        
        final Settings tcSettings = Settings.builder().put("cluster.name", clustername).put("node.client", true).put("path.home", ".")
                .put(settings)
                .put("searchguard.ssl.transport.keystore_filepath", getAbsoluteFilePathFromClassPath("kirk-keystore.jks"))
                .put(SSLConfigConstants.SEARCHGUARD_SSL_TRANSPORT_KEYSTORE_ALIAS,"kirk")
                .build();

        log.debug("Start node client");
        
        try (Node node = new PluginAwareNode(tcSettings, SearchGuardSSLPlugin.class).start()) {
            Assert.assertEquals(1, node.client().admin().cluster().nodesInfo(new NodesInfoRequest()).actionGet().getNodes().size());
            Assert.assertEquals(3, client().admin().cluster().health(new ClusterHealthRequest().waitForGreenStatus()).actionGet().getNumberOfNodes());
            
        }
    }
    
    @Test
    public void testNodeClientDisallowedWithNonServerCertificateFull() throws Exception {
        final Settings settings = Settings.builder().put("searchguard.ssl.transport.enabled", true)
                .put(SSLConfigConstants.SEARCHGUARD_SSL_HTTP_ENABLE_OPENSSL_IF_AVAILABLE, allowOpenSSL)
                .put(SSLConfigConstants.SEARCHGUARD_SSL_TRANSPORT_ENABLE_OPENSSL_IF_AVAILABLE, allowOpenSSL)
                .put(SSLConfigConstants.SEARCHGUARD_SSL_TRANSPORT_KEYSTORE_ALIAS, "node-0")
                .put("searchguard.ssl.transport.keystore_filepath", getAbsoluteFilePathFromClassPath("node-0-keystore.jks"))
                .put("searchguard.ssl.transport.truststore_filepath", getAbsoluteFilePathFromClassPath("truststore.jks"))
                .put("searchguard.ssl.transport.enforce_hostname_verification", false)
                .put("searchguard.ssl.transport.resolve_hostname", false).build();

        startES(settings);
        Assert.assertEquals(3, client().admin().cluster().health(new ClusterHealthRequest().waitForGreenStatus()).actionGet().getNumberOfNodes());
        Assert.assertEquals(ClusterHealthStatus.GREEN, client().admin().cluster().health(new ClusterHealthRequest().waitForGreenStatus()).actionGet().getStatus());
  
        
        final Settings tcSettings = Settings.builder().put("cluster.name", clustername)
                 .put("path.home", ".")
                .put(settings)
                .put("searchguard.ssl.transport.keystore_filepath", getAbsoluteFilePathFromClassPath("kirk-keystore.jks"))
                .put(SSLConfigConstants.SEARCHGUARD_SSL_TRANSPORT_KEYSTORE_ALIAS,"kirk")
                .build();

        log.debug("Start node client");
        
        //Node und Transportclient: SG Plugin required? or SSL only ok?
        
        try (Node node = new PluginAwareNode(tcSettings, SearchGuardSSLPlugin.class, SearchGuardPlugin.class).start()) {
            Assert.assertEquals(1, node.client().admin().cluster().nodesInfo(new NodesInfoRequest()).actionGet().getNodes().size());
            Assert.assertEquals(3, client().admin().cluster().health(new ClusterHealthRequest().waitForGreenStatus()).actionGet().getNumberOfNodes());
            
        }
    }
    
    @Test
    @Ignore
    public void testNodeClientAllowedWithServerCertificate() throws Exception {
        final Settings settings = Settings.builder().put("searchguard.ssl.transport.enabled", true)
                .put(SSLConfigConstants.SEARCHGUARD_SSL_HTTP_ENABLE_OPENSSL_IF_AVAILABLE, allowOpenSSL)
                .put(SSLConfigConstants.SEARCHGUARD_SSL_TRANSPORT_ENABLE_OPENSSL_IF_AVAILABLE, allowOpenSSL)
                .put(SSLConfigConstants.SEARCHGUARD_SSL_TRANSPORT_KEYSTORE_ALIAS, "node-0")
                .put("searchguard.ssl.transport.keystore_filepath", getAbsoluteFilePathFromClassPath("node-0-keystore.jks"))
                .put("searchguard.ssl.transport.truststore_filepath", getAbsoluteFilePathFromClassPath("truststore.jks"))
                .put("searchguard.ssl.transport.enforce_hostname_verification", false)
                .put("searchguard.ssl.transport.resolve_hostname", false).build();

        startES(settings);
        Assert.assertEquals(3, client().admin().cluster().health(new ClusterHealthRequest().waitForGreenStatus()).actionGet().getNumberOfNodes());
        Assert.assertEquals(ClusterHealthStatus.GREEN, client().admin().cluster().health(new ClusterHealthRequest().waitForGreenStatus()).actionGet().getStatus());
  
        
        final Settings tcSettings = Settings.builder().put("cluster.name", clustername).put("node.client", true).put("path.home", ".")
                .put(settings)
                .build();

        log.debug("Start node client");
        
        try (Node node = new PluginAwareNode(tcSettings, SearchGuardSSLPlugin.class).start()) {
            Assert.assertEquals(4, node.client().admin().cluster().nodesInfo(new NodesInfoRequest()).actionGet().getNodes().size());
            Assert.assertEquals(4, client().admin().cluster().health(new ClusterHealthRequest().waitForGreenStatus()).actionGet().getNumberOfNodes());
            
        }
    }
    
    @Test
    public void ensureInitViaRestWontWork() throws Exception {
        final Settings settings = Settings.builder().put("searchguard.ssl.transport.enabled", true)
                .put(SSLConfigConstants.SEARCHGUARD_SSL_HTTP_ENABLE_OPENSSL_IF_AVAILABLE, allowOpenSSL)
                .put(SSLConfigConstants.SEARCHGUARD_SSL_TRANSPORT_ENABLE_OPENSSL_IF_AVAILABLE, allowOpenSSL)
                .put(SSLConfigConstants.SEARCHGUARD_SSL_TRANSPORT_KEYSTORE_ALIAS, "node-0")
                .put("searchguard.ssl.transport.keystore_filepath", getAbsoluteFilePathFromClassPath("node-0-keystore.jks"))
                .put("searchguard.ssl.transport.truststore_filepath", getAbsoluteFilePathFromClassPath("truststore.jks"))
                .put("searchguard.ssl.transport.enforce_hostname_verification", false)
                .put("searchguard.ssl.transport.resolve_hostname", false)
                .put("searchguard.ssl.http.clientauth_mode","REQUIRE")
                .put("searchguard.ssl.http.enabled",true)
                .put("searchguard.ssl.http.keystore_filepath", getAbsoluteFilePathFromClassPath("node-0-keystore.jks"))
                .put("searchguard.ssl.http.truststore_filepath", getAbsoluteFilePathFromClassPath("truststore.jks"))
                .putArray("searchguard.authcz.admin_dn", "CN=kirk,OU=client,O=client,l=tEst, C=De")
                
                /*
                searchguard.authcz.impersonation_dn:
                  "cn=technical_user1,ou=Test,ou=ou,dc=company,dc=com":
                    - '*'
                  "cn=webuser,ou=IT,ou=IT,dc=company,dc=com":
                    - 'kirk'
                    - 'user1'
                 
                 */
                
                .putArray("searchguard.authcz.impersonation_dn.CN=spock,OU=client,O=client,L=Test,C=DE", "worf")
                .build();
        
        startES(settings);
        
        this.enableHTTPClientSSL = true;
        this.trustHTTPServerCertificate = true;
        this.sendHTTPClientCertificate = true;
        Assert.assertEquals(HttpStatus.SC_SERVICE_UNAVAILABLE, executePutRequest("searchguard/config/0", "{}",new BasicHeader("Authorization", "Basic "+Base64Helper.encodeBasicHeader("___", ""))).getStatusCode());
        
        this.keystore = "kirk-keystore.jks";
        Assert.assertEquals(HttpStatus.SC_SERVICE_UNAVAILABLE, executePutRequest("searchguard/config/0", "{}",new BasicHeader("Authorization", "Basic "+Base64Helper.encodeBasicHeader("___", ""))).getStatusCode());

    }
    
    @Test
    public void testHTTPClientCert() throws Exception {
        final Settings settings = Settings.builder().put("searchguard.ssl.transport.enabled", true)
                .put(SSLConfigConstants.SEARCHGUARD_SSL_HTTP_ENABLE_OPENSSL_IF_AVAILABLE, allowOpenSSL)
                .put(SSLConfigConstants.SEARCHGUARD_SSL_TRANSPORT_ENABLE_OPENSSL_IF_AVAILABLE, allowOpenSSL)
                .put(SSLConfigConstants.SEARCHGUARD_SSL_TRANSPORT_KEYSTORE_ALIAS, "node-0")
                .put("searchguard.ssl.transport.keystore_filepath", getAbsoluteFilePathFromClassPath("node-0-keystore.jks"))
                .put("searchguard.ssl.transport.truststore_filepath", getAbsoluteFilePathFromClassPath("truststore.jks"))
                .put("searchguard.ssl.transport.enforce_hostname_verification", false)
                .put("searchguard.ssl.transport.resolve_hostname", false)
                .put("searchguard.ssl.http.clientauth_mode","REQUIRE")
                .put("searchguard.ssl.http.enabled",true)
                .put("searchguard.ssl.http.keystore_filepath", getAbsoluteFilePathFromClassPath("node-0-keystore.jks"))
                .put("searchguard.ssl.http.truststore_filepath", getAbsoluteFilePathFromClassPath("truststore.jks"))
                .putArray("searchguard.authcz.admin_dn", "CN=kirk,OU=client,O=client,l=tEst, C=De")
                
                /*
                searchguard.authcz.impersonation_dn:
                  "cn=technical_user1,ou=Test,ou=ou,dc=company,dc=com":
                    - '*'
                  "cn=webuser,ou=IT,ou=IT,dc=company,dc=com":
                    - 'kirk'
                    - 'user1'
                 
                 */
                
                .putArray("searchguard.authcz.impersonation_dn.CN=spock,OU=client,O=client,L=Test,C=DE", "worf")
                .build();
        
        startES(settings);
        
        Settings tcSettings = Settings.builder().put("cluster.name", clustername)
                .put(settings)
                .put("searchguard.ssl.transport.keystore_filepath", getAbsoluteFilePathFromClassPath("kirk-keystore.jks"))
                .put(SSLConfigConstants.SEARCHGUARD_SSL_TRANSPORT_KEYSTORE_ALIAS,"kirk")
                .put("path.home", ".")
                .build();

        try (TransportClient tc = TransportClient.builder().settings(tcSettings).addPlugin(SearchGuardSSLPlugin.class).addPlugin(SearchGuardPlugin.class).build()) {
            
            log.debug("Start transport client to init");
            
            tc.addTransportAddress(new InetSocketTransportAddress(new InetSocketAddress(nodeHost, nodePort)));
            
            Assert.assertEquals(3, tc.admin().cluster().nodesInfo(new NodesInfoRequest()).actionGet().getNodes().size());

            tc.admin().indices().create(new CreateIndexRequest("searchguard")).actionGet();
            tc.index(new IndexRequest("searchguard").type("dummy").id("0").source(readYamlContent("sg_config.yml"))).actionGet();
            
            //Thread.sleep(5000);
            
            tc.index(new IndexRequest("searchguard").type("config").id("0").setRefreshPolicy(RefreshPolicy.IMMEDIATE).source(readYamlContent("sg_config_clientcert.yml"))).actionGet();
            tc.index(new IndexRequest("searchguard").type("internalusers").setRefreshPolicy(RefreshPolicy.IMMEDIATE).id("0").source(readYamlContent("sg_internal_users.yml"))).actionGet();
            tc.index(new IndexRequest("searchguard").type("roles").id("0").setRefreshPolicy(RefreshPolicy.IMMEDIATE).source(readYamlContent("sg_roles.yml"))).actionGet();
            tc.index(new IndexRequest("searchguard").type("rolesmapping").setRefreshPolicy(RefreshPolicy.IMMEDIATE).id("0").source(readYamlContent("sg_roles_mapping.yml"))).actionGet();
            tc.index(new IndexRequest("searchguard").type("actiongroups").setRefreshPolicy(RefreshPolicy.IMMEDIATE).id("0").source(readYamlContent("sg_action_groups.yml"))).actionGet();
            
            System.out.println("------- End INIT ---------");
            
            tc.index(new IndexRequest("vulcangov").type("kolinahr").setRefreshPolicy(RefreshPolicy.IMMEDIATE).source("{\"content\":1}")).actionGet();
            tc.index(new IndexRequest("vulcangov").type("secrets").setRefreshPolicy(RefreshPolicy.IMMEDIATE).source("{\"content\":1}")).actionGet();
            tc.index(new IndexRequest("vulcangov").type("planet").setRefreshPolicy(RefreshPolicy.IMMEDIATE).source("{\"content\":1}")).actionGet();
            
            tc.index(new IndexRequest("starfleet").type("ships").setRefreshPolicy(RefreshPolicy.IMMEDIATE).source("{\"content\":1}")).actionGet();
            tc.index(new IndexRequest("starfleet").type("captains").setRefreshPolicy(RefreshPolicy.IMMEDIATE).source("{\"content\":1}")).actionGet();
            tc.index(new IndexRequest("starfleet").type("public").setRefreshPolicy(RefreshPolicy.IMMEDIATE).source("{\"content\":1}")).actionGet();
            
            tc.index(new IndexRequest("starfleet_academy").type("students").setRefreshPolicy(RefreshPolicy.IMMEDIATE).source("{\"content\":1}")).actionGet();
            tc.index(new IndexRequest("starfleet_academy").type("alumni").setRefreshPolicy(RefreshPolicy.IMMEDIATE).source("{\"content\":1}")).actionGet();
            
            tc.index(new IndexRequest("starfleet_library").type("public").setRefreshPolicy(RefreshPolicy.IMMEDIATE).source("{\"content\":1}")).actionGet();
            tc.index(new IndexRequest("starfleet_library").type("administration").setRefreshPolicy(RefreshPolicy.IMMEDIATE).source("{\"content\":1}")).actionGet();
            
            tc.index(new IndexRequest("klingonempire").type("ships").setRefreshPolicy(RefreshPolicy.IMMEDIATE).source("{\"content\":1}")).actionGet();
            tc.index(new IndexRequest("klingonempire").type("praxis").setRefreshPolicy(RefreshPolicy.IMMEDIATE).source("{\"content\":1}")).actionGet();
            
            tc.index(new IndexRequest("public").type("legends").setRefreshPolicy(RefreshPolicy.IMMEDIATE).source("{\"content\":1}")).actionGet();
            tc.index(new IndexRequest("public").type("hall_of_fame").setRefreshPolicy(RefreshPolicy.IMMEDIATE).source("{\"content\":1}")).actionGet();
            tc.index(new IndexRequest("public").type("hall_of_fame").setRefreshPolicy(RefreshPolicy.IMMEDIATE).source("{\"content\":2}")).actionGet();
            
            tc.admin().indices().aliases(new IndicesAliasesRequest().addAlias("sf", "starfleet","starfleet_academy","starfleet_library")).actionGet();
            tc.admin().indices().aliases(new IndicesAliasesRequest().addAlias("nonsf", "klingonempire","vulcangov")).actionGet();
            tc.admin().indices().aliases(new IndicesAliasesRequest().addAlias("unrestricted", "public")).actionGet();
            
            ConfigUpdateResponse cur = tc.execute(ConfigUpdateAction.INSTANCE, new ConfigUpdateRequest(new String[]{"config","roles","rolesmapping","internalusers","actiongroups"})).actionGet();
            Assert.assertEquals(3, cur.getNodes().length);
        }
 
        
        this.enableHTTPClientSSL = true;
        this.trustHTTPServerCertificate = true;
        this.sendHTTPClientCertificate = true;
        this.keystore = "spock-keystore.jks";
        Assert.assertEquals(HttpStatus.SC_OK, executeGetRequest("_search").getStatusCode());
        Assert.assertEquals(HttpStatus.SC_FORBIDDEN, executePutRequest("searchguard/config/0", "{}").getStatusCode());
        
        this.keystore = "kirk-keystore.jks";
        Assert.assertEquals(HttpStatus.SC_FORBIDDEN, executePutRequest("searchguard/config/0", "{}").getStatusCode());
        HttpResponse res;
        Assert.assertEquals(HttpStatus.SC_FORBIDDEN, (res = executeGetRequest("_searchguard/authinfo")).getStatusCode());
    }

    @Test
    public void testHTTPBasic() throws Exception {

        final Settings settings = Settings.builder().put("searchguard.ssl.transport.enabled", true)
                .put(SSLConfigConstants.SEARCHGUARD_SSL_HTTP_ENABLE_OPENSSL_IF_AVAILABLE, allowOpenSSL)
                .put(SSLConfigConstants.SEARCHGUARD_SSL_TRANSPORT_ENABLE_OPENSSL_IF_AVAILABLE, allowOpenSSL)
                .put(SSLConfigConstants.SEARCHGUARD_SSL_TRANSPORT_KEYSTORE_ALIAS, "node-0")
                .put("searchguard.ssl.transport.keystore_filepath", getAbsoluteFilePathFromClassPath("node-0-keystore.jks"))
                .put("searchguard.ssl.transport.truststore_filepath", getAbsoluteFilePathFromClassPath("truststore.jks"))
                .put("searchguard.ssl.transport.enforce_hostname_verification", false)
                .put("searchguard.ssl.transport.resolve_hostname", false)
                .putArray("searchguard.authcz.admin_dn", "CN=kirk,OU=client,O=client,l=tEst, C=De")
                
                /*
                searchguard.authcz.impersonation_dn:
                  "cn=technical_user1,ou=Test,ou=ou,dc=company,dc=com":
                    - '*'
                  "cn=webuser,ou=IT,ou=IT,dc=company,dc=com":
                    - 'kirk'
                    - 'user1'
                 
                 */
                
                .putArray("searchguard.authcz.impersonation_dn.CN=spock,OU=client,O=client,L=Test,C=DE", "worf")
                .build();
        
        startES(settings);

        Settings tcSettings = Settings.builder().put("cluster.name", clustername)
                .put(settings)
                .put("searchguard.ssl.transport.keystore_filepath", getAbsoluteFilePathFromClassPath("kirk-keystore.jks"))
                .put(SSLConfigConstants.SEARCHGUARD_SSL_TRANSPORT_KEYSTORE_ALIAS,"kirk")
                .put("path.home", ".").build();

        try (TransportClient tc = TransportClient.builder().settings(tcSettings).addPlugin(SearchGuardSSLPlugin.class).addPlugin(SearchGuardPlugin.class).build()) {
            
            log.debug("Start transport client to init");
            
            tc.addTransportAddress(new InetSocketTransportAddress(new InetSocketAddress(nodeHost, nodePort)));
            Assert.assertEquals(3, tc.admin().cluster().nodesInfo(new NodesInfoRequest()).actionGet().getNodes().size());

            tc.admin().indices().create(new CreateIndexRequest("searchguard")).actionGet();
            tc.index(new IndexRequest("searchguard").type("dummy").id("0").setRefreshPolicy(RefreshPolicy.IMMEDIATE).source(readYamlContent("sg_config.yml"))).actionGet();
            
            //Thread.sleep(5000);
            
            tc.index(new IndexRequest("searchguard").type("config").id("0").setRefreshPolicy(RefreshPolicy.IMMEDIATE).source(readYamlContent("sg_config.yml"))).actionGet();
            tc.index(new IndexRequest("searchguard").type("internalusers").setRefreshPolicy(RefreshPolicy.IMMEDIATE).id("0").source(readYamlContent("sg_internal_users.yml"))).actionGet();
            tc.index(new IndexRequest("searchguard").type("roles").id("0").setRefreshPolicy(RefreshPolicy.IMMEDIATE).source(readYamlContent("sg_roles.yml"))).actionGet();
            tc.index(new IndexRequest("searchguard").type("rolesmapping").setRefreshPolicy(RefreshPolicy.IMMEDIATE).id("0").source(readYamlContent("sg_roles_mapping.yml"))).actionGet();
            tc.index(new IndexRequest("searchguard").type("actiongroups").setRefreshPolicy(RefreshPolicy.IMMEDIATE).id("0").source(readYamlContent("sg_action_groups.yml"))).actionGet();
            
            System.out.println("------- End INIT ---------");
            
            tc.index(new IndexRequest("vulcangov").type("kolinahr").setRefreshPolicy(RefreshPolicy.IMMEDIATE).source("{\"content\":1}")).actionGet();
            tc.index(new IndexRequest("vulcangov").type("secrets").setRefreshPolicy(RefreshPolicy.IMMEDIATE).source("{\"content\":1}")).actionGet();
            tc.index(new IndexRequest("vulcangov").type("planet").setRefreshPolicy(RefreshPolicy.IMMEDIATE).source("{\"content\":1}")).actionGet();
            
            tc.index(new IndexRequest("starfleet").type("ships").setRefreshPolicy(RefreshPolicy.IMMEDIATE).source("{\"content\":1}")).actionGet();
            tc.index(new IndexRequest("starfleet").type("captains").setRefreshPolicy(RefreshPolicy.IMMEDIATE).source("{\"content\":1}")).actionGet();
            tc.index(new IndexRequest("starfleet").type("public").setRefreshPolicy(RefreshPolicy.IMMEDIATE).source("{\"content\":1}")).actionGet();
            
            tc.index(new IndexRequest("starfleet_academy").type("students").setRefreshPolicy(RefreshPolicy.IMMEDIATE).source("{\"content\":1}")).actionGet();
            tc.index(new IndexRequest("starfleet_academy").type("alumni").setRefreshPolicy(RefreshPolicy.IMMEDIATE).source("{\"content\":1}")).actionGet();
            
            tc.index(new IndexRequest("starfleet_library").type("public").setRefreshPolicy(RefreshPolicy.IMMEDIATE).source("{\"content\":1}")).actionGet();
            tc.index(new IndexRequest("starfleet_library").type("administration").setRefreshPolicy(RefreshPolicy.IMMEDIATE).source("{\"content\":1}")).actionGet();
            
            tc.index(new IndexRequest("klingonempire").type("ships").setRefreshPolicy(RefreshPolicy.IMMEDIATE).source("{\"content\":1}")).actionGet();
            tc.index(new IndexRequest("klingonempire").type("praxis").setRefreshPolicy(RefreshPolicy.IMMEDIATE).source("{\"content\":1}")).actionGet();
            
            tc.index(new IndexRequest("public").type("legends").setRefreshPolicy(RefreshPolicy.IMMEDIATE).source("{\"content\":1}")).actionGet();
            tc.index(new IndexRequest("public").type("hall_of_fame").setRefreshPolicy(RefreshPolicy.IMMEDIATE).source("{\"content\":1}")).actionGet();
            tc.index(new IndexRequest("public").type("hall_of_fame").setRefreshPolicy(RefreshPolicy.IMMEDIATE).source("{\"content\":2}")).actionGet();
            
            tc.admin().indices().aliases(new IndicesAliasesRequest().addAlias("sf", "starfleet","starfleet_academy","starfleet_library")).actionGet();
            tc.admin().indices().aliases(new IndicesAliasesRequest().addAlias("nonsf", "klingonempire","vulcangov")).actionGet();
            tc.admin().indices().aliases(new IndicesAliasesRequest().addAlias("unrestricted", "public")).actionGet();
            
            ConfigUpdateResponse cur = tc.execute(ConfigUpdateAction.INSTANCE, new ConfigUpdateRequest(new String[]{"config","roles","rolesmapping","internalusers","actiongroups"})).actionGet();
            Assert.assertEquals(3, cur.getNodes().length);
        }
        
        Assert.assertEquals(HttpStatus.SC_UNAUTHORIZED, executeGetRequest("").getStatusCode());
        Assert.assertEquals(HttpStatus.SC_OK, executeGetRequest("", new BasicHeader("Authorization", "Basic "+Base64Helper.encodeBasicHeader("worf", "worf"))).getStatusCode());
        Assert.assertEquals(HttpStatus.SC_OK, executeGetRequest("", new BasicHeader("Authorization", "Basic "+Base64Helper.encodeBasicHeader("nagilum", "nagilum"))).getStatusCode());
        Assert.assertEquals(HttpStatus.SC_NOT_FOUND, executeGetRequest("searchguard/config/0", new BasicHeader("Authorization", "Basic "+Base64Helper.encodeBasicHeader("nagilum", "nagilum"))).getStatusCode());
        Assert.assertEquals(HttpStatus.SC_NOT_FOUND, executeGetRequest("xxxxyyyy/config/0", new BasicHeader("Authorization", "Basic "+Base64Helper.encodeBasicHeader("nagilum", "nagilum"))).getStatusCode());
        Assert.assertEquals(HttpStatus.SC_OK, executeGetRequest("", new BasicHeader("Authorization", "Basic "+Base64Helper.encodeBasicHeader("abc", "abc:abc"))).getStatusCode());
        Assert.assertEquals(HttpStatus.SC_UNAUTHORIZED, executeGetRequest("", new BasicHeader("Authorization", "Basic "+Base64Helper.encodeBasicHeader("userwithnopassword", ""))).getStatusCode());
        Assert.assertEquals(HttpStatus.SC_UNAUTHORIZED, executeGetRequest("", new BasicHeader("Authorization", "Basic "+Base64Helper.encodeBasicHeader("userwithblankpassword", ""))).getStatusCode());
        Assert.assertEquals(HttpStatus.SC_UNAUTHORIZED, executeGetRequest("", new BasicHeader("Authorization", "Basic "+Base64Helper.encodeBasicHeader("worf", "wrongpasswd"))).getStatusCode());
        Assert.assertEquals(HttpStatus.SC_UNAUTHORIZED, executeGetRequest("", new BasicHeader("Authorization", "Basic "+"wrongheader")).getStatusCode());
        Assert.assertEquals(HttpStatus.SC_UNAUTHORIZED, executeGetRequest("", new BasicHeader("Authorization", "Basic ")).getStatusCode());
        Assert.assertEquals(HttpStatus.SC_UNAUTHORIZED, executeGetRequest("", new BasicHeader("Authorization", "Basic")).getStatusCode());
        Assert.assertEquals(HttpStatus.SC_UNAUTHORIZED, executeGetRequest("", new BasicHeader("Authorization", "")).getStatusCode());
        Assert.assertEquals(HttpStatus.SC_OK, executeGetRequest("", new BasicHeader("Authorization", "Basic "+Base64Helper.encodeBasicHeader("picard", "picard"))).getStatusCode());

        for(int i=0; i< 10; i++) {
            Assert.assertEquals(HttpStatus.SC_UNAUTHORIZED, executeGetRequest("", new BasicHeader("Authorization", "Basic "+Base64Helper.encodeBasicHeader("worf", "wrongpasswd"))).getStatusCode());
        }
        
        Assert.assertEquals(HttpStatus.SC_FORBIDDEN, executeGetRequest("starfleet/_search", new BasicHeader("Authorization", "Basic "+Base64Helper.encodeBasicHeader("worf", "worf"))).getStatusCode());
        Assert.assertEquals(HttpStatus.SC_FORBIDDEN, executeGetRequest("_search", new BasicHeader("Authorization", "Basic "+Base64Helper.encodeBasicHeader("worf", "worf"))).getStatusCode());
        Assert.assertEquals(HttpStatus.SC_OK, executeGetRequest("starfleet/ships/_search?pretty", new BasicHeader("Authorization", "Basic "+Base64Helper.encodeBasicHeader("worf", "worf"))).getStatusCode());
        Assert.assertEquals(HttpStatus.SC_FORBIDDEN, executeDeleteRequest("searchguard/", new BasicHeader("Authorization", "Basic "+Base64Helper.encodeBasicHeader("worf", "worf"))).getStatusCode());
        Assert.assertEquals(HttpStatus.SC_FORBIDDEN, executePostRequest("/searchguard/_close", null,new BasicHeader("Authorization", "Basic "+Base64Helper.encodeBasicHeader("worf", "worf"))).getStatusCode());
        Assert.assertEquals(HttpStatus.SC_FORBIDDEN, executePostRequest("/searchguard/_upgrade", null,new BasicHeader("Authorization", "Basic "+Base64Helper.encodeBasicHeader("worf", "worf"))).getStatusCode());
        Assert.assertEquals(HttpStatus.SC_FORBIDDEN, executePutRequest("/searchguard/_mapping/config","{}",new BasicHeader("Authorization", "Basic "+Base64Helper.encodeBasicHeader("worf", "worf"))).getStatusCode());

        Assert.assertEquals(HttpStatus.SC_FORBIDDEN, executeGetRequest("searchguard/", new BasicHeader("Authorization", "Basic "+Base64Helper.encodeBasicHeader("worf", "worf"))).getStatusCode());
        Assert.assertEquals(HttpStatus.SC_FORBIDDEN, executePutRequest("searchguard/config/2", "{}",new BasicHeader("Authorization", "Basic "+Base64Helper.encodeBasicHeader("worf", "worf"))).getStatusCode());
        Assert.assertEquals(HttpStatus.SC_FORBIDDEN, executeGetRequest("searchguard/config/0",new BasicHeader("Authorization", "Basic "+Base64Helper.encodeBasicHeader("worf", "worf"))).getStatusCode());
        Assert.assertEquals(HttpStatus.SC_FORBIDDEN, executeDeleteRequest("searchguard/config/0",new BasicHeader("Authorization", "Basic "+Base64Helper.encodeBasicHeader("worf", "worf"))).getStatusCode());
        Assert.assertEquals(HttpStatus.SC_FORBIDDEN, executePutRequest("searchguard/config/0","{}",new BasicHeader("Authorization", "Basic "+Base64Helper.encodeBasicHeader("worf", "worf"))).getStatusCode());
        
        HttpResponse resc = executeGetRequest("_cat/indices/public",new BasicHeader("Authorization", "Basic "+Base64Helper.encodeBasicHeader("bug108", "nagilum")));
        Assert.assertTrue(resc.getBody().contains("green"));
        Assert.assertEquals(HttpStatus.SC_OK, resc.getStatusCode());
        
        
//all
        
        Assert.assertEquals(HttpStatus.SC_FORBIDDEN, executePutRequest("_mapping/config","{\"i\" : [\"4\"]}",new BasicHeader("Authorization", "Basic "+Base64Helper.encodeBasicHeader("worf", "worf"))).getStatusCode());
        Assert.assertEquals(HttpStatus.SC_FORBIDDEN, executePostRequest("searchguard/_mget","{\"ids\" : [\"0\"]}",new BasicHeader("Authorization", "Basic "+Base64Helper.encodeBasicHeader("worf", "worf"))).getStatusCode());
        
        Assert.assertEquals(HttpStatus.SC_OK, executeGetRequest("starfleet/ships/_search?pretty", new BasicHeader("Authorization", "Basic "+Base64Helper.encodeBasicHeader("worf", "worf"))).getStatusCode());

        try (TransportClient tc = TransportClient.builder().settings(tcSettings).addPlugin(SearchGuardSSLPlugin.class).addPlugin(SearchGuardPlugin.class).build()) {
            
            log.debug("Start transport client to init 2");
            
            tc.addTransportAddress(new InetSocketTransportAddress(new InetSocketAddress(nodeHost, nodePort)));            
<<<<<<< HEAD
            tc.index(new IndexRequest("searchguard").type("roles").id("0").setRefreshPolicy(RefreshPolicy.IMMEDIATE).source(readYamlContent("sg_roles_deny.yml"))).actionGet();
            Thread.sleep(3000);
=======
            tc.index(new IndexRequest("searchguard").type("roles").id("0").refresh(true).source(readYamlContent("sg_roles_deny.yml"))).actionGet();
            ConfigUpdateResponse cur = tc.execute(ConfigUpdateAction.INSTANCE, new ConfigUpdateRequest(new String[]{"config","roles","rolesmapping","internalusers","actiongroups"})).actionGet();
            Assert.assertEquals(3, cur.getNodes().length);
>>>>>>> f5c84426
        }
        
        Assert.assertEquals(HttpStatus.SC_FORBIDDEN, executeGetRequest("starfleet/ships/_search?pretty", new BasicHeader("Authorization", "Basic "+Base64Helper.encodeBasicHeader("worf", "worf"))).getStatusCode());

        try (TransportClient tc = TransportClient.builder().settings(tcSettings).addPlugin(SearchGuardSSLPlugin.class).addPlugin(SearchGuardPlugin.class).build()) {
            
            log.debug("Start transport client to init 3");
            
            tc.addTransportAddress(new InetSocketTransportAddress(new InetSocketAddress(nodeHost, nodePort)));            
<<<<<<< HEAD
            tc.index(new IndexRequest("searchguard").type("roles").id("0").setRefreshPolicy(RefreshPolicy.IMMEDIATE).source(readYamlContent("sg_roles.yml"))).actionGet();
            Thread.sleep(5000);
=======
            tc.index(new IndexRequest("searchguard").type("roles").id("0").refresh(true).source(readYamlContent("sg_roles.yml"))).actionGet();
            ConfigUpdateResponse cur = tc.execute(ConfigUpdateAction.INSTANCE, new ConfigUpdateRequest(new String[]{"config","roles","rolesmapping","internalusers","actiongroups"})).actionGet();
            Assert.assertEquals(3, cur.getNodes().length);
>>>>>>> f5c84426
        }
        
        Assert.assertEquals(HttpStatus.SC_OK, executeGetRequest("starfleet/ships/_search?pretty", new BasicHeader("Authorization", "Basic "+Base64Helper.encodeBasicHeader("worf", "worf"))).getStatusCode());
        HttpResponse res = executeGetRequest("_search?pretty", new BasicHeader("Authorization", "Basic "+Base64Helper.encodeBasicHeader("nagilum", "nagilum")));
        Assert.assertEquals(HttpStatus.SC_OK, res.getStatusCode());
        Assert.assertTrue(res.getBody().contains("\"total\" : 15"));
        Assert.assertTrue(!res.getBody().contains("searchguard"));
        
        res = executeGetRequest("_nodes/stats?pretty", new BasicHeader("Authorization", "Basic "+Base64Helper.encodeBasicHeader("nagilum", "nagilum")));
        Assert.assertEquals(HttpStatus.SC_OK, res.getStatusCode());
        Assert.assertTrue(res.getBody().contains("total_in_bytes"));
        Assert.assertTrue(res.getBody().contains("max_file_descriptors"));
        Assert.assertTrue(res.getBody().contains("buffer_pools"));
        Assert.assertFalse(res.getBody().contains("\"nodes\" : { }"));
    }
    
    
    @Test
    public void testConfigHotReload() throws Exception {

        final Settings settings = Settings.builder().put("searchguard.ssl.transport.enabled", true)
                .put(SSLConfigConstants.SEARCHGUARD_SSL_HTTP_ENABLE_OPENSSL_IF_AVAILABLE, allowOpenSSL)
                .put(SSLConfigConstants.SEARCHGUARD_SSL_TRANSPORT_ENABLE_OPENSSL_IF_AVAILABLE, allowOpenSSL)
                .put(SSLConfigConstants.SEARCHGUARD_SSL_TRANSPORT_KEYSTORE_ALIAS, "node-0")
                .put("searchguard.ssl.transport.keystore_filepath", getAbsoluteFilePathFromClassPath("node-0-keystore.jks"))
                .put("searchguard.ssl.transport.truststore_filepath", getAbsoluteFilePathFromClassPath("truststore.jks"))
                .put("searchguard.ssl.transport.enforce_hostname_verification", false)
                .put("searchguard.ssl.transport.resolve_hostname", false)
                .putArray("searchguard.authcz.admin_dn", "CN=kirk,OU=client,O=client,l=tEst, C=De")
                
                /*
                searchguard.authcz.impersonation_dn:
                  "cn=technical_user1,ou=Test,ou=ou,dc=company,dc=com":
                    - '*'
                  "cn=webuser,ou=IT,ou=IT,dc=company,dc=com":
                    - 'kirk'
                    - 'user1'
                 
                 */
                
                .putArray("searchguard.authcz.impersonation_dn.CN=spock,OU=client,O=client,L=Test,C=DE", "worf")
                .build();
        
        startES(settings);

        Settings tcSettings = Settings.builder().put("cluster.name", clustername)
                .put(settings)
                .put("searchguard.ssl.transport.keystore_filepath", getAbsoluteFilePathFromClassPath("kirk-keystore.jks"))
                .put(SSLConfigConstants.SEARCHGUARD_SSL_TRANSPORT_KEYSTORE_ALIAS,"kirk")
                .put("path.home", ".").build();

        try (TransportClient tc = TransportClient.builder().settings(tcSettings).addPlugin(SearchGuardSSLPlugin.class).addPlugin(SearchGuardPlugin.class).build()) {
            
            log.debug("Start transport client to init");
            
            tc.addTransportAddress(new InetSocketTransportAddress(new InetSocketAddress(nodeHost, nodePort)));
            Assert.assertEquals(3, tc.admin().cluster().nodesInfo(new NodesInfoRequest()).actionGet().getNodes().size());

            tc.admin().indices().create(new CreateIndexRequest("searchguard")).actionGet();
            tc.index(new IndexRequest("searchguard").type("dummy").id("0").setRefreshPolicy(RefreshPolicy.IMMEDIATE).source(readYamlContent("sg_config.yml"))).actionGet();
            
            //Thread.sleep(5000);
            
            tc.index(new IndexRequest("searchguard").type("config").id("0").setRefreshPolicy(RefreshPolicy.IMMEDIATE).source(readYamlContent("sg_config.yml"))).actionGet();
            
            //Thread.sleep(500000);
            
<<<<<<< HEAD
            tc.index(new IndexRequest("searchguard").type("internalusers").setRefreshPolicy(RefreshPolicy.IMMEDIATE).id("0").source(readYamlContent("sg_internal_users.yml"))).actionGet();
            tc.index(new IndexRequest("searchguard").type("roles").id("0").setRefreshPolicy(RefreshPolicy.IMMEDIATE).source(readYamlContent("sg_roles.yml"))).actionGet();
            tc.index(new IndexRequest("searchguard").type("rolesmapping").setRefreshPolicy(RefreshPolicy.IMMEDIATE).id("0").source(readYamlContent("sg_roles_mapping.yml"))).actionGet();
            tc.index(new IndexRequest("searchguard").type("actiongroups").setRefreshPolicy(RefreshPolicy.IMMEDIATE).id("0").source(readYamlContent("sg_action_groups.yml"))).actionGet();
=======
            tc.index(new IndexRequest("searchguard").type("internalusers").refresh(true).id("0").source(readYamlContent("sg_internal_users.yml"))).actionGet();
            tc.index(new IndexRequest("searchguard").type("roles").id("0").refresh(true).source(readYamlContent("sg_roles.yml"))).actionGet();
            tc.index(new IndexRequest("searchguard").type("rolesmapping").refresh(true).id("0").source(readYamlContent("sg_roles_mapping.yml"))).actionGet();
            tc.index(new IndexRequest("searchguard").type("actiongroups").refresh(true).id("0").source(readYamlContent("sg_action_groups.yml"))).actionGet();
            ConfigUpdateResponse cur = tc.execute(ConfigUpdateAction.INSTANCE, new ConfigUpdateRequest(new String[]{"config","roles","rolesmapping","internalusers","actiongroups"})).actionGet();
            Assert.assertEquals(3, cur.getNodes().length);
>>>>>>> f5c84426
        }
               
        
        BasicHeader spock = new BasicHeader("Authorization", "Basic "+Base64Helper.encodeBasicHeader("spock", "spock"));
          
        for (Iterator iterator = httpAdresses.iterator(); iterator.hasNext();) {
            InetSocketTransportAddress inetSocketTransportAddress = (InetSocketTransportAddress) iterator.next();
            HttpResponse res = executeRequest(new HttpGet("http://"+inetSocketTransportAddress.getHost()+":"+inetSocketTransportAddress.getPort() + "/" + "_searchguard/authinfo?pretty=true"), spock);
            Assert.assertTrue(res.getBody().contains("spock"));
            Assert.assertFalse(res.getBody().contains("additionalrole"));
            Assert.assertTrue(res.getBody().contains("vulcan"));
        }
        
        try (TransportClient tc = TransportClient.builder().settings(tcSettings).addPlugin(SearchGuardSSLPlugin.class).addPlugin(SearchGuardPlugin.class).build()) {
            
            log.debug("Start transport client to init");
            
            tc.addTransportAddress(new InetSocketTransportAddress(new InetSocketAddress(nodeHost, nodePort)));
<<<<<<< HEAD
            Assert.assertEquals(3, tc.admin().cluster().nodesInfo(new NodesInfoRequest()).actionGet().getNodes().size());
            tc.index(new IndexRequest("searchguard").type("internalusers").setRefreshPolicy(RefreshPolicy.IMMEDIATE).id("0").source(readYamlContent("sg_internal_users_spock_add_roles.yml"))).actionGet();
           }
        Thread.sleep(2000);  
=======
            Assert.assertEquals(3, tc.admin().cluster().nodesInfo(new NodesInfoRequest()).actionGet().getNodes().length);
            tc.index(new IndexRequest("searchguard").type("internalusers").refresh(true).id("0").source(readYamlContent("sg_internal_users_spock_add_roles.yml"))).actionGet();
            ConfigUpdateResponse cur = tc.execute(ConfigUpdateAction.INSTANCE, new ConfigUpdateRequest(new String[]{"config","roles","rolesmapping","internalusers","actiongroups"})).actionGet();
            Assert.assertEquals(3, cur.getNodes().length);   
        } 
>>>>>>> f5c84426
        
        for (Iterator iterator = httpAdresses.iterator(); iterator.hasNext();) {
            InetSocketTransportAddress inetSocketTransportAddress = (InetSocketTransportAddress) iterator.next();
            log.debug("http://"+inetSocketTransportAddress.getHost()+":"+inetSocketTransportAddress.getPort());
            HttpResponse res = executeRequest(new HttpGet("http://"+inetSocketTransportAddress.getHost()+":"+inetSocketTransportAddress.getPort() + "/" + "_searchguard/authinfo?pretty=true"), spock);
            Assert.assertTrue(res.getBody().contains("spock"));
            Assert.assertTrue(res.getBody().contains("additionalrole1"));
            Assert.assertTrue(res.getBody().contains("additionalrole2"));
            Assert.assertFalse(res.getBody().contains("starfleet"));
        }
        
        try (TransportClient tc = TransportClient.builder().settings(tcSettings).addPlugin(SearchGuardSSLPlugin.class).addPlugin(SearchGuardPlugin.class).build()) {
            
            log.debug("Start transport client to init");
            
            tc.addTransportAddress(new InetSocketTransportAddress(new InetSocketAddress(nodeHost, nodePort)));
<<<<<<< HEAD
            Assert.assertEquals(3, tc.admin().cluster().nodesInfo(new NodesInfoRequest()).actionGet().getNodes().size());
            tc.index(new IndexRequest("searchguard").type("config").setRefreshPolicy(RefreshPolicy.IMMEDIATE).id("0").source(readYamlContent("sg_config_host.yml"))).actionGet();
           }
        Thread.sleep(2000);  
=======
            Assert.assertEquals(3, tc.admin().cluster().nodesInfo(new NodesInfoRequest()).actionGet().getNodes().length);
            tc.index(new IndexRequest("searchguard").type("config").refresh(true).id("0").source(readYamlContent("sg_config_host.yml"))).actionGet();
            ConfigUpdateResponse cur = tc.execute(ConfigUpdateAction.INSTANCE, new ConfigUpdateRequest(new String[]{"config","roles","rolesmapping","internalusers","actiongroups"})).actionGet();
            Assert.assertEquals(3, cur.getNodes().length);   
        } 
>>>>>>> f5c84426
        
        for (Iterator iterator = httpAdresses.iterator(); iterator.hasNext();) {
            InetSocketTransportAddress inetSocketTransportAddress = (InetSocketTransportAddress) iterator.next();
            HttpResponse res = executeRequest(new HttpGet("http://"+inetSocketTransportAddress.getHost()+":"+inetSocketTransportAddress.getPort() + "/" + "_searchguard/authinfo?pretty=true"));
            log.debug(res.getBody());
            Assert.assertTrue(res.getBody().contains("sg_role_host1"));
            Assert.assertTrue(res.getBody().contains("sg_role_host2"));
            Assert.assertTrue(res.getBody().contains("sg_host_127.0.0.1"));
            Assert.assertTrue(res.getBody().contains("roles=[]"));
            Assert.assertEquals(200, res.getStatusCode());
        }
    }
    
    @Test
    public void testCreateIndex() throws Exception {

        final Settings settings = Settings.builder().put("searchguard.ssl.transport.enabled", true)
                .put(SSLConfigConstants.SEARCHGUARD_SSL_HTTP_ENABLE_OPENSSL_IF_AVAILABLE, allowOpenSSL)
                .put(SSLConfigConstants.SEARCHGUARD_SSL_TRANSPORT_ENABLE_OPENSSL_IF_AVAILABLE, allowOpenSSL)
                .put(SSLConfigConstants.SEARCHGUARD_SSL_TRANSPORT_KEYSTORE_ALIAS, "node-0")
                .put("searchguard.ssl.transport.keystore_filepath", getAbsoluteFilePathFromClassPath("node-0-keystore.jks"))
                .put("searchguard.ssl.transport.truststore_filepath", getAbsoluteFilePathFromClassPath("truststore.jks"))
                .put("searchguard.ssl.transport.enforce_hostname_verification", false)
                .put("searchguard.ssl.transport.resolve_hostname", false)
                .putArray("searchguard.authcz.admin_dn", "CN=kirk,OU=client,O=client,l=tEst, C=De")
                .put("index.number_of_shards", 3)
                .put("index.number_of_replicas", 0)
                .build();
        
        startES(settings);

        Settings tcSettings = Settings.builder().put("cluster.name", clustername)
                .put(settings)
                .put("searchguard.ssl.transport.keystore_filepath", getAbsoluteFilePathFromClassPath("kirk-keystore.jks"))
                .put(SSLConfigConstants.SEARCHGUARD_SSL_TRANSPORT_KEYSTORE_ALIAS,"kirk")
                .put("path.home", ".").build();

        try (TransportClient tc = TransportClient.builder().settings(tcSettings).addPlugin(SearchGuardSSLPlugin.class).addPlugin(SearchGuardPlugin.class).build()) {
            
            log.debug("Start transport client to init");
            
            tc.addTransportAddress(new InetSocketTransportAddress(new InetSocketAddress(nodeHost, nodePort)));
<<<<<<< HEAD
            Assert.assertEquals(3, tc.admin().cluster().nodesInfo(new NodesInfoRequest()).actionGet().getNodes().size());
=======
            Assert.assertEquals("Expected 3 nodes", 3, tc.admin().cluster().nodesInfo(new NodesInfoRequest()).actionGet().getNodes().length);
>>>>>>> f5c84426

            tc.admin().indices().create(new CreateIndexRequest("searchguard")).actionGet();
            tc.index(new IndexRequest("searchguard").type("dummy").id("0").setRefreshPolicy(RefreshPolicy.IMMEDIATE).source(readYamlContent("sg_config.yml"))).actionGet();
            
            //Thread.sleep(5000);
            
            tc.index(new IndexRequest("searchguard").type("config").id("0").setRefreshPolicy(RefreshPolicy.IMMEDIATE).source(readYamlContent("sg_config.yml"))).actionGet();
            tc.index(new IndexRequest("searchguard").type("internalusers").setRefreshPolicy(RefreshPolicy.IMMEDIATE).id("0").source(readYamlContent("sg_internal_users.yml"))).actionGet();
            tc.index(new IndexRequest("searchguard").type("roles").id("0").setRefreshPolicy(RefreshPolicy.IMMEDIATE).source(readYamlContent("sg_roles.yml"))).actionGet();
            tc.index(new IndexRequest("searchguard").type("rolesmapping").setRefreshPolicy(RefreshPolicy.IMMEDIATE).id("0").source(readYamlContent("sg_roles_mapping.yml"))).actionGet();
            tc.index(new IndexRequest("searchguard").type("actiongroups").setRefreshPolicy(RefreshPolicy.IMMEDIATE).id("0").source(readYamlContent("sg_action_groups.yml"))).actionGet();
            
            System.out.println("------- End INIT ---------");
                     
            tc.index(new IndexRequest("starfleet").type("ships").setRefreshPolicy(RefreshPolicy.IMMEDIATE).source("{\"content\":1}")).actionGet();
            tc.index(new IndexRequest("starfleet").type("captains").setRefreshPolicy(RefreshPolicy.IMMEDIATE).source("{\"content\":1}")).actionGet();
            tc.index(new IndexRequest("starfleet").type("public").setRefreshPolicy(RefreshPolicy.IMMEDIATE).source("{\"content\":1}")).actionGet();
            
            tc.index(new IndexRequest("starfleet_academy").type("students").setRefreshPolicy(RefreshPolicy.IMMEDIATE).source("{\"content\":1}")).actionGet();
            tc.index(new IndexRequest("starfleet_academy").type("alumni").setRefreshPolicy(RefreshPolicy.IMMEDIATE).source("{\"content\":1}")).actionGet();           
            IndicesAliasesResponse r = tc.admin().indices().aliases(new IndicesAliasesRequest().addAlias("sf", "starfleet","starfleet_academy")).actionGet();
            Assert.assertTrue("Alias creation not acknowledged", r.isAcknowledged());
            
            ConfigUpdateResponse cur = tc.execute(ConfigUpdateAction.INSTANCE, new ConfigUpdateRequest(new String[]{"config","roles","rolesmapping","internalusers","actiongroups"})).actionGet();
            Assert.assertEquals(3, cur.getNodes().length);
        }
              
        HttpResponse res;
        Assert.assertEquals("Unable to create index 'nag'", HttpStatus.SC_OK, executePutRequest("nag1", null, new BasicHeader("Authorization", "Basic "+Base64Helper.encodeBasicHeader("nagilum", "nagilum"))).getStatusCode());
        Assert.assertEquals("Unable to create index 'starfleet_library'", HttpStatus.SC_OK, executePutRequest("starfleet_library", null, new BasicHeader("Authorization", "Basic "+Base64Helper.encodeBasicHeader("nagilum", "nagilum"))).getStatusCode());
        
        Thread.sleep(2000);
        waitForGreenClusterState(esNode1.client());
        
        Assert.assertEquals("Unable to close index 'starfleet_library'", HttpStatus.SC_OK, executePostRequest("starfleet_library/_close", null, new BasicHeader("Authorization", "Basic "+Base64Helper.encodeBasicHeader("nagilum", "nagilum"))).getStatusCode());
        Assert.assertEquals("Unable to open index 'starfleet_library'", HttpStatus.SC_OK, (res = executePostRequest("starfleet_library/_open", null, new BasicHeader("Authorization", "Basic "+Base64Helper.encodeBasicHeader("nagilum", "nagilum")))).getStatusCode());
        Assert.assertEquals("open index 'starfleet_library' not acknowledged", "{\"acknowledged\":true}", res.getBody());
        
        waitForGreenClusterState(esNode1.client());
        
        //Assert.assertEquals(HttpStatus.SC_OK, executePutRequest("public", null, new BasicHeader("Authorization", "Basic "+Base64Helper.encodeBasicHeader("spock", "spock"))).getStatusCode());
        
        
    }
    
    @Test
    public void testHTTPProxy() throws Exception {

        final Settings settings = Settings.builder().put("searchguard.ssl.transport.enabled", true)
                .put(SSLConfigConstants.SEARCHGUARD_SSL_HTTP_ENABLE_OPENSSL_IF_AVAILABLE, allowOpenSSL)
                .put(SSLConfigConstants.SEARCHGUARD_SSL_TRANSPORT_ENABLE_OPENSSL_IF_AVAILABLE, allowOpenSSL)
                .put(SSLConfigConstants.SEARCHGUARD_SSL_TRANSPORT_KEYSTORE_ALIAS, "node-0")
                .put("searchguard.ssl.transport.keystore_filepath", getAbsoluteFilePathFromClassPath("node-0-keystore.jks"))
                .put("searchguard.ssl.transport.truststore_filepath", getAbsoluteFilePathFromClassPath("truststore.jks"))
                .put("searchguard.ssl.transport.enforce_hostname_verification", false)
                .put("searchguard.ssl.transport.resolve_hostname", false)
                .putArray("searchguard.authcz.admin_dn", "CN=kirk,OU=client,O=client,l=tEst, C=De")
                .putArray("searchguard.authcz.impersonation_dn.CN=spock,OU=client,O=client,L=Test,C=DE", "worf")
                .build();
        
        startES(settings);

        Settings tcSettings = Settings.builder().put("cluster.name", clustername)
                .put(settings)
                .put("searchguard.ssl.transport.keystore_filepath", getAbsoluteFilePathFromClassPath("kirk-keystore.jks"))
                .put(SSLConfigConstants.SEARCHGUARD_SSL_TRANSPORT_KEYSTORE_ALIAS,"kirk")
                .put("path.home", ".").build();

        try (TransportClient tc = TransportClient.builder().settings(tcSettings).addPlugin(SearchGuardSSLPlugin.class).addPlugin(SearchGuardPlugin.class).build()) {
            
            log.debug("Start transport client to init");
            
            tc.addTransportAddress(new InetSocketTransportAddress(new InetSocketAddress(nodeHost, nodePort)));
            Assert.assertEquals(3, tc.admin().cluster().nodesInfo(new NodesInfoRequest()).actionGet().getNodes().size());

            tc.admin().indices().create(new CreateIndexRequest("searchguard")).actionGet();
            tc.index(new IndexRequest("searchguard").type("dummy").id("0").setRefreshPolicy(RefreshPolicy.IMMEDIATE).source(readYamlContent("sg_config_proxy.yml"))).actionGet();
            
            //Thread.sleep(5000);
            
            tc.index(new IndexRequest("searchguard").type("config").id("0").setRefreshPolicy(RefreshPolicy.IMMEDIATE).source(readYamlContent("sg_config_proxy.yml"))).actionGet();
            tc.index(new IndexRequest("searchguard").type("internalusers").setRefreshPolicy(RefreshPolicy.IMMEDIATE).id("0").source(readYamlContent("sg_internal_users.yml"))).actionGet();
            tc.index(new IndexRequest("searchguard").type("roles").id("0").setRefreshPolicy(RefreshPolicy.IMMEDIATE).source(readYamlContent("sg_roles.yml"))).actionGet();
            tc.index(new IndexRequest("searchguard").type("rolesmapping").setRefreshPolicy(RefreshPolicy.IMMEDIATE).id("0").source(readYamlContent("sg_roles_mapping.yml"))).actionGet();
            tc.index(new IndexRequest("searchguard").type("actiongroups").setRefreshPolicy(RefreshPolicy.IMMEDIATE).id("0").source(readYamlContent("sg_action_groups.yml"))).actionGet();
            
            System.out.println("------- End INIT ---------");
            
            tc.index(new IndexRequest("vulcangov").type("kolinahr").setRefreshPolicy(RefreshPolicy.IMMEDIATE).source("{\"content\":1}")).actionGet();
            tc.index(new IndexRequest("vulcangov").type("secrets").setRefreshPolicy(RefreshPolicy.IMMEDIATE).source("{\"content\":1}")).actionGet();
            tc.index(new IndexRequest("vulcangov").type("planet").setRefreshPolicy(RefreshPolicy.IMMEDIATE).source("{\"content\":1}")).actionGet();
            
            tc.index(new IndexRequest("starfleet").type("ships").setRefreshPolicy(RefreshPolicy.IMMEDIATE).source("{\"content\":1}")).actionGet();
            tc.index(new IndexRequest("starfleet").type("captains").setRefreshPolicy(RefreshPolicy.IMMEDIATE).source("{\"content\":1}")).actionGet();
            tc.index(new IndexRequest("starfleet").type("public").setRefreshPolicy(RefreshPolicy.IMMEDIATE).source("{\"content\":1}")).actionGet();
            
            tc.index(new IndexRequest("starfleet_academy").type("students").setRefreshPolicy(RefreshPolicy.IMMEDIATE).source("{\"content\":1}")).actionGet();
            tc.index(new IndexRequest("starfleet_academy").type("alumni").setRefreshPolicy(RefreshPolicy.IMMEDIATE).source("{\"content\":1}")).actionGet();
            
            tc.index(new IndexRequest("starfleet_library").type("public").setRefreshPolicy(RefreshPolicy.IMMEDIATE).source("{\"content\":1}")).actionGet();
            tc.index(new IndexRequest("starfleet_library").type("administration").setRefreshPolicy(RefreshPolicy.IMMEDIATE).source("{\"content\":1}")).actionGet();
            
            tc.index(new IndexRequest("klingonempire").type("ships").setRefreshPolicy(RefreshPolicy.IMMEDIATE).source("{\"content\":1}")).actionGet();
            tc.index(new IndexRequest("klingonempire").type("praxis").setRefreshPolicy(RefreshPolicy.IMMEDIATE).source("{\"content\":1}")).actionGet();
            
            tc.index(new IndexRequest("public").type("legends").setRefreshPolicy(RefreshPolicy.IMMEDIATE).source("{\"content\":1}")).actionGet();
            tc.index(new IndexRequest("public").type("hall_of_fame").setRefreshPolicy(RefreshPolicy.IMMEDIATE).source("{\"content\":1}")).actionGet();
            tc.index(new IndexRequest("public").type("hall_of_fame").setRefreshPolicy(RefreshPolicy.IMMEDIATE).source("{\"content\":2}")).actionGet();
            
            tc.admin().indices().aliases(new IndicesAliasesRequest().addAlias("sf", "starfleet","starfleet_academy","starfleet_library")).actionGet();
            tc.admin().indices().aliases(new IndicesAliasesRequest().addAlias("nonsf", "klingonempire","vulcangov")).actionGet();
            tc.admin().indices().aliases(new IndicesAliasesRequest().addAlias("unrestricted", "public")).actionGet();
            ConfigUpdateResponse cur = tc.execute(ConfigUpdateAction.INSTANCE, new ConfigUpdateRequest(new String[]{"config","roles","rolesmapping","internalusers","actiongroups"})).actionGet();
            Assert.assertEquals(3, cur.getNodes().length);
        }
        
       
        Assert.assertEquals(HttpStatus.SC_UNAUTHORIZED, executeGetRequest("").getStatusCode());
        Assert.assertEquals(HttpStatus.SC_OK, executeGetRequest("", new BasicHeader("x-proxy-user", "scotty")).getStatusCode());
        Assert.assertEquals(HttpStatus.SC_OK, executeGetRequest("", new BasicHeader("X-Proxy-User", "scotty")).getStatusCode());
        Assert.assertEquals(HttpStatus.SC_OK, executeGetRequest("", new BasicHeader("x-proxy-user", "scotty"),new BasicHeader("x-proxy-roles", "starfleet,engineer")).getStatusCode());
        
    }
    
    /*@Test
    public void testHTTPLdap() throws Exception {

        Assume.assumeTrue(ReflectionHelper.canLoad("com.floragunn.dlic.auth.ldap.srv.EmbeddedLDAPServer"));
        
        final Settings settings = Settings.builder().put("searchguard.ssl.transport.enabled", true)
                .put(SSLConfigConstants.SEARCHGUARD_SSL_HTTP_ENABLE_OPENSSL_IF_AVAILABLE, allowOpenSSL)
                .put(SSLConfigConstants.SEARCHGUARD_SSL_TRANSPORT_ENABLE_OPENSSL_IF_AVAILABLE, allowOpenSSL)
                .put(SSLConfigConstants.SEARCHGUARD_SSL_TRANSPORT_KEYSTORE_ALIAS, "node-0")
                .put("searchguard.ssl.transport.keystore_filepath", getAbsoluteFilePathFromClassPath("node-0-keystore.jks"))
                .put("searchguard.ssl.transport.truststore_filepath", getAbsoluteFilePathFromClassPath("truststore.jks"))
                .put("searchguard.ssl.transport.enforce_hostname_verification", false)
                .put("searchguard.ssl.transport.resolve_hostname", false)
                .putArray("searchguard.authcz.admin_dn", "CN=kirk,OU=client,O=client,l=tEst, C=De")
                .putArray("searchguard.authcz.impersonation_dn.CN=spock,OU=client,O=client,L=Test,C=DE", "worf")
                .build();
        
        startES(settings);
        
        com.floragunn.dlic.auth.ldap.srv.EmbeddedLDAPServer ldapServer = new com.floragunn.dlic.auth.ldap.srv.EmbeddedLDAPServer();
        ldapServer.start();
        ldapServer.applyLdif("ldap.ldif");

        Settings tcSettings = Settings.builder().put("cluster.name", clustername)
                .put(settings)
                .put("searchguard.ssl.transport.keystore_filepath", getAbsoluteFilePathFromClassPath("kirk-keystore.jks"))
                .put(SSLConfigConstants.SEARCHGUARD_SSL_TRANSPORT_KEYSTORE_ALIAS,"kirk")
                .put("path.home", ".").build();

        try (TransportClient tc = TransportClient.builder().settings(tcSettings).addPlugin(SearchGuardSSLPlugin.class).build()) {
            
            log.debug("Start transport client to init");
            
            tc.addTransportAddress(new InetSocketTransportAddress(new InetSocketAddress(nodeHost, nodePort)));
            Assert.assertEquals(3, tc.admin().cluster().nodesInfo(new NodesInfoRequest()).actionGet().getNodes().size());

            tc.admin().indices().create(new CreateIndexRequest("searchguard")).actionGet();
            tc.index(new IndexRequest("searchguard").type("dummy").id("0").setRefreshPolicy(RefreshPolicy.IMMEDIATE).source(readYamlContent("sg_config_ldap.yml"))).actionGet();
            
            //Thread.sleep(5000);
            
            tc.index(new IndexRequest("searchguard").type("config").id("0").setRefreshPolicy(RefreshPolicy.IMMEDIATE).source(readYamlContent("sg_config_ldap.yml"))).actionGet();
            tc.index(new IndexRequest("searchguard").type("internalusers").setRefreshPolicy(RefreshPolicy.IMMEDIATE).id("0").source(readYamlContent("sg_internal_users.yml"))).actionGet();
            tc.index(new IndexRequest("searchguard").type("roles").id("0").setRefreshPolicy(RefreshPolicy.IMMEDIATE).source(readYamlContent("sg_roles.yml"))).actionGet();
            tc.index(new IndexRequest("searchguard").type("rolesmapping").setRefreshPolicy(RefreshPolicy.IMMEDIATE).id("0").source(readYamlContent("sg_roles_mapping.yml"))).actionGet();
            tc.index(new IndexRequest("searchguard").type("actiongroups").setRefreshPolicy(RefreshPolicy.IMMEDIATE).id("0").source(readYamlContent("sg_action_groups.yml"))).actionGet();
            
            System.out.println("------- End INIT ---------");
            
            tc.index(new IndexRequest("vulcangov").type("kolinahr").setRefreshPolicy(RefreshPolicy.IMMEDIATE).source("{\"content\":1}")).actionGet();
            tc.index(new IndexRequest("vulcangov").type("secrets").setRefreshPolicy(RefreshPolicy.IMMEDIATE).source("{\"content\":1}")).actionGet();
            tc.index(new IndexRequest("vulcangov").type("planet").setRefreshPolicy(RefreshPolicy.IMMEDIATE).source("{\"content\":1}")).actionGet();
            
            tc.index(new IndexRequest("starfleet").type("ships").setRefreshPolicy(RefreshPolicy.IMMEDIATE).source("{\"content\":1}")).actionGet();
            tc.index(new IndexRequest("starfleet").type("captains").setRefreshPolicy(RefreshPolicy.IMMEDIATE).source("{\"content\":1}")).actionGet();
            tc.index(new IndexRequest("starfleet").type("public").setRefreshPolicy(RefreshPolicy.IMMEDIATE).source("{\"content\":1}")).actionGet();
            
            tc.index(new IndexRequest("starfleet_academy").type("students").setRefreshPolicy(RefreshPolicy.IMMEDIATE).source("{\"content\":1}")).actionGet();
            tc.index(new IndexRequest("starfleet_academy").type("alumni").setRefreshPolicy(RefreshPolicy.IMMEDIATE).source("{\"content\":1}")).actionGet();
            
            tc.index(new IndexRequest("starfleet_library").type("public").setRefreshPolicy(RefreshPolicy.IMMEDIATE).source("{\"content\":1}")).actionGet();
            tc.index(new IndexRequest("starfleet_library").type("administration").setRefreshPolicy(RefreshPolicy.IMMEDIATE).source("{\"content\":1}")).actionGet();
            
            tc.index(new IndexRequest("klingonempire").type("ships").setRefreshPolicy(RefreshPolicy.IMMEDIATE).source("{\"content\":1}")).actionGet();
            tc.index(new IndexRequest("klingonempire").type("praxis").setRefreshPolicy(RefreshPolicy.IMMEDIATE).source("{\"content\":1}")).actionGet();
            
            tc.index(new IndexRequest("public").type("legends").setRefreshPolicy(RefreshPolicy.IMMEDIATE).source("{\"content\":1}")).actionGet();
            tc.index(new IndexRequest("public").type("hall_of_fame").setRefreshPolicy(RefreshPolicy.IMMEDIATE).source("{\"content\":1}")).actionGet();
            tc.index(new IndexRequest("public").type("hall_of_fame").setRefreshPolicy(RefreshPolicy.IMMEDIATE).source("{\"content\":2}")).actionGet();
            
            tc.admin().indices().aliases(new IndicesAliasesRequest().addAlias("sf", "starfleet","starfleet_academy","starfleet_library")).actionGet();
            tc.admin().indices().aliases(new IndicesAliasesRequest().addAlias("nonsf", "klingonempire","vulcangov")).actionGet();
            tc.admin().indices().aliases(new IndicesAliasesRequest().addAlias("unrestricted", "public")).actionGet();
            
        }
        
        try {
            //init is somewhat async
            Thread.sleep(2000);        
            Assert.assertEquals(HttpStatus.SC_UNAUTHORIZED, executeGetRequest("").getStatusCode());
            Assert.assertEquals(HttpStatus.SC_OK, executeGetRequest("", new BasicHeader("Authorization", "Basic "+Base64Helper.encodeBasicHeader("spock", "spocksecret"))).getStatusCode());
            HttpResponse res =  executeGetRequest("_searchguard/authinfo?pretty", new BasicHeader("Authorization", "Basic "+Base64Helper.encodeBasicHeader("spock", "spocksecret")));
            Assert.assertTrue(res.getBody().contains("nested1"));
            Assert.assertTrue(res.getBody().contains("nested2"));
            Assert.assertTrue(res.getBody().toLowerCase().contains("spock"));
        } finally {
            ldapServer.stop();
        }
    }*/
    
    @Test
    public void testTransportClient() throws Exception {

        final Settings settings = Settings.builder().put("searchguard.ssl.transport.enabled", true)
                .put(SSLConfigConstants.SEARCHGUARD_SSL_HTTP_ENABLE_OPENSSL_IF_AVAILABLE, allowOpenSSL)
                .put(SSLConfigConstants.SEARCHGUARD_SSL_TRANSPORT_ENABLE_OPENSSL_IF_AVAILABLE, allowOpenSSL)
                .put(SSLConfigConstants.SEARCHGUARD_SSL_TRANSPORT_KEYSTORE_ALIAS, "node-0")
                .put("searchguard.ssl.transport.keystore_filepath", getAbsoluteFilePathFromClassPath("node-0-keystore.jks"))
                .put("searchguard.ssl.transport.truststore_filepath", getAbsoluteFilePathFromClassPath("truststore.jks"))
                .put("searchguard.ssl.transport.enforce_hostname_verification", false)
                .put("searchguard.ssl.transport.resolve_hostname", false)
                .putArray("searchguard.authcz.admin_dn", "CN=kirk,OU=client,O=client,l=tEst, C=De")
                
                /*
                searchguard.authcz.impersonation_dn:
                  "cn=technical_user1,ou=Test,ou=ou,dc=company,dc=com":
                    - '*'
                  "cn=webuser,ou=IT,ou=IT,dc=company,dc=com":
                    - 'kirk'
                    - 'user1'
                 
                 */
                
                .putArray("searchguard.authcz.impersonation_dn.CN=spock,OU=client,O=client,L=Test,C=DE", "worf", "nagilum")
                .build();
        
        System.out.println(settings.getAsMap());

        startES(settings);

        Settings tcSettings = Settings.builder().put("cluster.name", clustername)
                .put(settings)
                .put("searchguard.ssl.transport.keystore_filepath", getAbsoluteFilePathFromClassPath("kirk-keystore.jks"))
                .put(SSLConfigConstants.SEARCHGUARD_SSL_TRANSPORT_KEYSTORE_ALIAS,"kirk")
                .put("path.home", ".").build();

        try (TransportClient tc = TransportClient.builder().settings(tcSettings).addPlugin(SearchGuardSSLPlugin.class).addPlugin(SearchGuardPlugin.class).build()) {
            
            log.debug("Start transport client to init");
            
            tc.addTransportAddress(new InetSocketTransportAddress(new InetSocketAddress(nodeHost, nodePort)));
            Assert.assertEquals(3, tc.admin().cluster().nodesInfo(new NodesInfoRequest()).actionGet().getNodes().size());

            tc.admin().indices().create(new CreateIndexRequest("searchguard")).actionGet();
            tc.index(new IndexRequest("searchguard").type("dummy").id("0").setRefreshPolicy(RefreshPolicy.IMMEDIATE).source(readYamlContent("sg_config.yml"))).actionGet();
            
            System.out.println("------- Begin INIT ---------");
            
            //Thread.sleep(5000);
            
            tc.index(new IndexRequest("searchguard").type("config").id("0").setRefreshPolicy(RefreshPolicy.IMMEDIATE).source(readYamlContent("sg_config.yml"))).actionGet();
            tc.index(new IndexRequest("searchguard").type("internalusers").setRefreshPolicy(RefreshPolicy.IMMEDIATE).id("0").source(readYamlContent("sg_internal_users.yml"))).actionGet();
            tc.index(new IndexRequest("searchguard").type("roles").id("0").setRefreshPolicy(RefreshPolicy.IMMEDIATE).source(readYamlContent("sg_roles.yml"))).actionGet();
            tc.index(new IndexRequest("searchguard").type("rolesmapping").setRefreshPolicy(RefreshPolicy.IMMEDIATE).id("0").source(readYamlContent("sg_roles_mapping.yml"))).actionGet();
            tc.index(new IndexRequest("searchguard").type("actiongroups").setRefreshPolicy(RefreshPolicy.IMMEDIATE).id("0").source(readYamlContent("sg_action_groups.yml"))).actionGet();
            
            tc.index(new IndexRequest("starfleet").type("ships").setRefreshPolicy(RefreshPolicy.IMMEDIATE).source("{\"content\":1}")).actionGet();
            
            ConfigUpdateResponse cur = tc.execute(ConfigUpdateAction.INSTANCE, new ConfigUpdateRequest(new String[]{"config","roles","rolesmapping","internalusers","actiongroups"})).actionGet();
            Assert.assertEquals(3, cur.getNodes().length);
        
        }
        
        System.out.println("------- INIT complete ---------");
        
        tcSettings = Settings.builder().put("cluster.name", clustername)
                .put(settings)
                .put("searchguard.ssl.transport.keystore_filepath", getAbsoluteFilePathFromClassPath("spock-keystore.jks"))
                .put(SSLConfigConstants.SEARCHGUARD_SSL_TRANSPORT_KEYSTORE_ALIAS,"spock")
                .put("path.home", ".").build();

        System.out.println("------- 0 ---------");
        
        try (TransportClient tc = TransportClient.builder().settings(tcSettings).addPlugin(SearchGuardSSLPlugin.class).build()) {
            
            log.debug("Start transport client to use");
            
            tc.addTransportAddress(new InetSocketTransportAddress(new InetSocketAddress(nodeHost, nodePort)));
            Assert.assertEquals(3, tc.admin().cluster().nodesInfo(new NodesInfoRequest()).actionGet().getNodes().size());
            
            System.out.println("------- 1 ---------");
            
            CreateIndexResponse cir = tc.admin().indices().create(new CreateIndexRequest("vulcan")).actionGet();
            Assert.assertTrue(cir.isAcknowledged());
            
            System.out.println("------- 2 ---------");
            
            IndexResponse ir = tc.index(new IndexRequest("vulcan").type("secrets").id("s1").setRefreshPolicy(RefreshPolicy.IMMEDIATE).source("{\"secret\":true}")).actionGet();
            Assert.assertTrue(ir.isCreated());
            
            System.out.println("------- 3 ---------");
            
            GetResponse gr =tc.prepareGet("vulcan", "secrets", "s1").setRealtime(true).get();
            Assert.assertTrue(gr.isExists());
            
            System.out.println("------- 4 ---------");
            
            gr =tc.prepareGet("vulcan", "secrets", "s1").setRealtime(false).get();
            Assert.assertTrue(gr.isExists());
            
            System.out.println("------- 5 ---------");
            
            SearchResponse actionGet = tc.search(new SearchRequest("vulcan").types("secrets")).actionGet();
            Assert.assertEquals(1, actionGet.getHits().getHits().length);
            System.out.println("------- 6 ---------");
            
            gr =tc.prepareGet("searchguard", "config", "0").setRealtime(false).get();
            Assert.assertFalse(gr.isExists());
            
            System.out.println("------- 7 ---------");
            
            gr =tc.prepareGet("searchguard", "config", "0").setRealtime(true).get();
            Assert.assertFalse(gr.isExists());
            
            System.out.println("------- 8 ---------");
            
            actionGet = tc.search(new SearchRequest("searchguard")).actionGet();
            Assert.assertEquals(0, actionGet.getHits().getHits().length);
            
            System.out.println("------- 9 ---------");
            
            try {
                tc.index(new IndexRequest("searchguard").type("config").id("0").source(readYamlContent("sg_config.yml"))).actionGet();
                Assert.fail();
            } catch (Exception e) {
                // TODO Auto-generated catch block
                System.out.println(e.getMessage());
            }
            
            System.out.println("------- 10 ---------");
            
            // TODO 5.0: How to deal with header values here?
//            //impersonation
//            try {
//                gr = tc.prepareGet("vulcan", "secrets", "s1"). putHeader("sg_impersonate_as", "worf").get();
//                Assert.fail();
//            } catch (ElasticsearchSecurityException e) {
//               Assert.assertEquals("no permissions for indices:data/read/get", e.getMessage());
//            }
//            
//            System.out.println("------- 11 ---------");
//            
//            
//            //impersonation
//            try {
//                gr = tc.prepareGet("vulcan", "secrets", "s1").putHeader("sg_impersonate_as", "gkar").get();
//                Assert.fail();
//            } catch (ElasticsearchSecurityException e) {
//               Assert.assertEquals("'CN=spock,OU=client,O=client,L=Test,C=DE' is not allowed to impersonate as 'gkar'", e.getMessage());
//            }
//            
//            System.out.println("------- 12 ---------");
//            
//            gr = tc.prepareGet("searchguard", "config", "0").putHeader("sg_impersonate_as", "nagilum").setRealtime(Boolean.TRUE).get();
//            Assert.assertFalse(gr.isExists());
//            Assert.assertTrue(gr.isSourceEmpty());
//            
//            
//            System.out.println("------- 13 ---------");
//            tc.
//            gr = tc.prepareGet("searchguard", "config", "0").putHeader("sg_impersonate_as", "nagilum").setRealtime(Boolean.FALSE).get();
//            Assert.assertFalse(gr.isExists());
//            Assert.assertTrue(gr.isSourceEmpty());
//            
//            
//            SearchResponse searchRes = tc.prepareSearch("starfleet").setTypes("ships").setScroll(TimeValue.timeValueMinutes(5)).putHeader("sg_impersonate_as", "nagilum").get();
//            SearchResponse scrollRes = tc.prepareSearchScroll(searchRes.getScrollId()).putHeader("sg_impersonate_as", "worf").get();
//            
            
            
            System.out.println("------- TRC end ---------");
        }
        
        System.out.println("------- CTC end ---------");
    }
    
    
    
    
    
    
    
    
    public void testHttps() throws Exception {

        enableHTTPClientSSL = true;
        trustHTTPServerCertificate = true;
        sendHTTPClientCertificate = true;

        final Settings settings = Settings.builder().put("searchguard.ssl.transport.enabled", false)
                .put(SSLConfigConstants.SEARCHGUARD_SSL_HTTP_KEYSTORE_ALIAS, "node-0").put("searchguard.ssl.http.enabled", true)
                .put(SSLConfigConstants.SEARCHGUARD_SSL_HTTP_ENABLE_OPENSSL_IF_AVAILABLE, allowOpenSSL)
                .put(SSLConfigConstants.SEARCHGUARD_SSL_TRANSPORT_ENABLE_OPENSSL_IF_AVAILABLE, allowOpenSSL)
                .put("searchguard.ssl.http.enforce_clientauth", true)
                .put("searchguard.ssl.http.keystore_filepath", getAbsoluteFilePathFromClassPath("node-0-keystore.jks"))
                .put("searchguard.ssl.http.truststore_filepath", getAbsoluteFilePathFromClassPath("truststore.jks")).build();

        startES(settings);

        System.out.println(executeSimpleRequest("_searchguard/sslinfo?pretty"));
        Assert.assertTrue(executeSimpleRequest("_searchguard/sslinfo?pretty").contains("TLS"));
        Assert.assertTrue(executeSimpleRequest("_nodes/settings?pretty").contains(clustername));
        Assert.assertFalse(executeSimpleRequest("_nodes/settings?pretty").contains("\"searchguard\""));
    }
    
    @Test
    public void testSpecialUsernames() throws Exception {

        final Settings settings = Settings.builder().put("searchguard.ssl.transport.enabled", true)
                .put(SSLConfigConstants.SEARCHGUARD_SSL_HTTP_ENABLE_OPENSSL_IF_AVAILABLE, allowOpenSSL)
                .put(SSLConfigConstants.SEARCHGUARD_SSL_TRANSPORT_ENABLE_OPENSSL_IF_AVAILABLE, allowOpenSSL)
                .put(SSLConfigConstants.SEARCHGUARD_SSL_TRANSPORT_KEYSTORE_ALIAS, "node-0")
                .put("searchguard.ssl.transport.keystore_filepath", getAbsoluteFilePathFromClassPath("node-0-keystore.jks"))
                .put("searchguard.ssl.transport.truststore_filepath", getAbsoluteFilePathFromClassPath("truststore.jks"))
                .put("searchguard.ssl.transport.enforce_hostname_verification", false)
                .put("searchguard.ssl.transport.resolve_hostname", false)
                .putArray("searchguard.authcz.admin_dn", "CN=kirk,OU=client,O=client,l=tEst, C=De")
                
                /*
                searchguard.authcz.impersonation_dn:
                  "cn=technical_user1,ou=Test,ou=ou,dc=company,dc=com":
                    - '*'
                  "cn=webuser,ou=IT,ou=IT,dc=company,dc=com":
                    - 'kirk'
                    - 'user1'
                 
                 */
                
                .putArray("searchguard.authcz.impersonation_dn.CN=spock,OU=client,O=client,L=Test,C=DE", "worf")
                .build();
        
        startES(settings);

        Settings tcSettings = Settings.builder().put("cluster.name", clustername)
                .put(settings)
                .put("searchguard.ssl.transport.keystore_filepath", getAbsoluteFilePathFromClassPath("kirk-keystore.jks"))
                .put(SSLConfigConstants.SEARCHGUARD_SSL_TRANSPORT_KEYSTORE_ALIAS,"kirk")
                .put("path.home", ".").build();

        try (TransportClient tc = TransportClient.builder().settings(tcSettings).addPlugin(SearchGuardSSLPlugin.class).addPlugin(SearchGuardPlugin.class).build()) {
            
            log.debug("Start transport client to init");
            
            tc.addTransportAddress(new InetSocketTransportAddress(new InetSocketAddress(nodeHost, nodePort)));
            Assert.assertEquals(3, tc.admin().cluster().nodesInfo(new NodesInfoRequest()).actionGet().getNodes().size());

            tc.admin().indices().create(new CreateIndexRequest("searchguard")).actionGet();
            tc.index(new IndexRequest("searchguard").type("dummy").id("0").setRefreshPolicy(RefreshPolicy.IMMEDIATE).source(readYamlContent("sg_config.yml"))).actionGet();
            
            //Thread.sleep(5000);
            
            tc.index(new IndexRequest("searchguard").type("config").id("0").setRefreshPolicy(RefreshPolicy.IMMEDIATE).source(readYamlContent("sg_config.yml"))).actionGet();
            tc.index(new IndexRequest("searchguard").type("internalusers").setRefreshPolicy(RefreshPolicy.IMMEDIATE).id("0").source(readYamlContent("sg_internal_users.yml"))).actionGet();
            tc.index(new IndexRequest("searchguard").type("roles").id("0").setRefreshPolicy(RefreshPolicy.IMMEDIATE).source(readYamlContent("sg_roles.yml"))).actionGet();
            tc.index(new IndexRequest("searchguard").type("rolesmapping").setRefreshPolicy(RefreshPolicy.IMMEDIATE).id("0").source(readYamlContent("sg_roles_mapping.yml"))).actionGet();
            tc.index(new IndexRequest("searchguard").type("actiongroups").setRefreshPolicy(RefreshPolicy.IMMEDIATE).id("0").source(readYamlContent("sg_action_groups.yml"))).actionGet();
            
            System.out.println("------- End INIT ---------");
            
            tc.index(new IndexRequest("vulcangov").type("kolinahr").setRefreshPolicy(RefreshPolicy.IMMEDIATE).source("{\"content\":1}")).actionGet();
            tc.index(new IndexRequest("vulcangov").type("secrets").setRefreshPolicy(RefreshPolicy.IMMEDIATE).source("{\"content\":1}")).actionGet();
            tc.index(new IndexRequest("vulcangov").type("planet").setRefreshPolicy(RefreshPolicy.IMMEDIATE).source("{\"content\":1}")).actionGet();
            
            tc.index(new IndexRequest("starfleet").type("ships").setRefreshPolicy(RefreshPolicy.IMMEDIATE).source("{\"content\":1}")).actionGet();
            tc.index(new IndexRequest("starfleet").type("captains").setRefreshPolicy(RefreshPolicy.IMMEDIATE).source("{\"content\":1}")).actionGet();
            tc.index(new IndexRequest("starfleet").type("public").setRefreshPolicy(RefreshPolicy.IMMEDIATE).source("{\"content\":1}")).actionGet();
            
            tc.index(new IndexRequest("starfleet_academy").type("students").setRefreshPolicy(RefreshPolicy.IMMEDIATE).source("{\"content\":1}")).actionGet();
            tc.index(new IndexRequest("starfleet_academy").type("alumni").setRefreshPolicy(RefreshPolicy.IMMEDIATE).source("{\"content\":1}")).actionGet();
            
            tc.index(new IndexRequest("starfleet_library").type("public").setRefreshPolicy(RefreshPolicy.IMMEDIATE).source("{\"content\":1}")).actionGet();
            tc.index(new IndexRequest("starfleet_library").type("administration").setRefreshPolicy(RefreshPolicy.IMMEDIATE).source("{\"content\":1}")).actionGet();
            
            tc.index(new IndexRequest("klingonempire").type("ships").setRefreshPolicy(RefreshPolicy.IMMEDIATE).source("{\"content\":1}")).actionGet();
            tc.index(new IndexRequest("klingonempire").type("praxis").setRefreshPolicy(RefreshPolicy.IMMEDIATE).source("{\"content\":1}")).actionGet();
            
            tc.index(new IndexRequest("public").type("legends").setRefreshPolicy(RefreshPolicy.IMMEDIATE).source("{\"content\":1}")).actionGet();
            tc.index(new IndexRequest("public").type("hall_of_fame").setRefreshPolicy(RefreshPolicy.IMMEDIATE).source("{\"content\":1}")).actionGet();
            tc.index(new IndexRequest("public").type("hall_of_fame").setRefreshPolicy(RefreshPolicy.IMMEDIATE).source("{\"content\":2}")).actionGet();
            
            tc.admin().indices().aliases(new IndicesAliasesRequest().addAlias("sf", "starfleet","starfleet_academy","starfleet_library")).actionGet();
            tc.admin().indices().aliases(new IndicesAliasesRequest().addAlias("nonsf", "klingonempire","vulcangov")).actionGet();
            tc.admin().indices().aliases(new IndicesAliasesRequest().addAlias("unrestricted", "public")).actionGet();
            ConfigUpdateResponse cur = tc.execute(ConfigUpdateAction.INSTANCE, new ConfigUpdateRequest(new String[]{"config","roles","rolesmapping","internalusers","actiongroups"})).actionGet();
            Assert.assertEquals(3, cur.getNodes().length);
        }
       
        Assert.assertEquals(HttpStatus.SC_OK, executeGetRequest("", new BasicHeader("Authorization", "Basic "+Base64Helper.encodeBasicHeader("bug.99", "nagilum"))).getStatusCode());
        Assert.assertEquals(HttpStatus.SC_UNAUTHORIZED, executeGetRequest("", new BasicHeader("Authorization", "Basic "+Base64Helper.encodeBasicHeader("a", "b"))).getStatusCode());
        Assert.assertEquals(HttpStatus.SC_OK, executeGetRequest("", new BasicHeader("Authorization", "Basic "+Base64Helper.encodeBasicHeader("\"'+-,;_?*@<>!$%&/()=#", "nagilum"))).getStatusCode());
        Assert.assertEquals(HttpStatus.SC_OK, executeGetRequest("", new BasicHeader("Authorization", "Basic "+Base64Helper.encodeBasicHeader("§ÄÖÜäöüß", "nagilum"))).getStatusCode());

    }

       @Test
        public void testDlsFls() throws Exception {

            Assume.assumeTrue(ReflectionHelper.canLoad("com.floragunn.searchguard.configuration.SearchGuardFlsDlsIndexSearcherWrapper"));
        
            final Settings settings = Settings.builder().put("searchguard.ssl.transport.enabled", true)
                    .put(SSLConfigConstants.SEARCHGUARD_SSL_HTTP_ENABLE_OPENSSL_IF_AVAILABLE, allowOpenSSL)
                    .put(SSLConfigConstants.SEARCHGUARD_SSL_TRANSPORT_ENABLE_OPENSSL_IF_AVAILABLE, allowOpenSSL)
                    .put(SSLConfigConstants.SEARCHGUARD_SSL_TRANSPORT_KEYSTORE_ALIAS, "node-0")
                    .put("searchguard.ssl.transport.keystore_filepath", getAbsoluteFilePathFromClassPath("node-0-keystore.jks"))
                    .put("searchguard.ssl.transport.truststore_filepath", getAbsoluteFilePathFromClassPath("truststore.jks"))
                    .put("searchguard.ssl.transport.enforce_hostname_verification", false)
                    .put("searchguard.ssl.transport.resolve_hostname", false)
                    .putArray("searchguard.authcz.admin_dn", "CN=kirk,OU=client,O=client,l=tEst, C=De")
                    
                    /*
                    searchguard.authcz.impersonation_dn:
                      "cn=technical_user1,ou=Test,ou=ou,dc=company,dc=com":
                        - '*'
                      "cn=webuser,ou=IT,ou=IT,dc=company,dc=com":
                        - 'kirk'
                        - 'user1'
                     
                     */
                    
                    .putArray("searchguard.authcz.impersonation_dn.CN=spock,OU=client,O=client,L=Test,C=DE", "worf")
                    .build();
            
            startES(settings);
    
            Settings tcSettings = Settings.builder().put("cluster.name", clustername)
                    .put(settings)
                    .put("searchguard.ssl.transport.keystore_filepath", getAbsoluteFilePathFromClassPath("kirk-keystore.jks"))
                    .put(SSLConfigConstants.SEARCHGUARD_SSL_TRANSPORT_KEYSTORE_ALIAS,"kirk")
                    .put("path.home", ".").build();
    
            try (TransportClient tc = TransportClient.builder().settings(tcSettings).addPlugin(SearchGuardSSLPlugin.class).addPlugin(SearchGuardPlugin.class).build()) {
                
                log.debug("Start transport client to init");
                
                tc.addTransportAddress(new InetSocketTransportAddress(new InetSocketAddress(nodeHost, nodePort)));
                Assert.assertEquals(3, tc.admin().cluster().nodesInfo(new NodesInfoRequest()).actionGet().getNodes().size());
    
                tc.admin().indices().create(new CreateIndexRequest("searchguard")).actionGet();
                tc.index(new IndexRequest("searchguard").type("dummy").id("0").setRefreshPolicy(RefreshPolicy.IMMEDIATE).source(readYamlContent("sg_config.yml"))).actionGet();
                
                //Thread.sleep(5000);
                
                tc.index(new IndexRequest("searchguard").type("config").id("0").setRefreshPolicy(RefreshPolicy.IMMEDIATE).source(readYamlContent("sg_config.yml"))).actionGet();
                tc.index(new IndexRequest("searchguard").type("internalusers").setRefreshPolicy(RefreshPolicy.IMMEDIATE).id("0").source(readYamlContent("sg_internal_users.yml"))).actionGet();
                tc.index(new IndexRequest("searchguard").type("roles").id("0").setRefreshPolicy(RefreshPolicy.IMMEDIATE).source(readYamlContent("sg_roles.yml"))).actionGet();
                tc.index(new IndexRequest("searchguard").type("rolesmapping").setRefreshPolicy(RefreshPolicy.IMMEDIATE).id("0").source(readYamlContent("sg_roles_mapping.yml"))).actionGet();
                tc.index(new IndexRequest("searchguard").type("actiongroups").setRefreshPolicy(RefreshPolicy.IMMEDIATE).id("0").source(readYamlContent("sg_action_groups.yml"))).actionGet();
                
                System.out.println("------- End INIT ---------");
                
                tc.index(new IndexRequest("vulcangov").type("kolinahr").setRefreshPolicy(RefreshPolicy.IMMEDIATE).source("{\"content\":1}")).actionGet();
                tc.index(new IndexRequest("vulcangov").type("secrets").setRefreshPolicy(RefreshPolicy.IMMEDIATE).source("{\"content\":1}")).actionGet();
                tc.index(new IndexRequest("vulcangov").type("planet").setRefreshPolicy(RefreshPolicy.IMMEDIATE).source("{\"content\":1}")).actionGet();
                
                tc.index(new IndexRequest("starfleet").type("ships").setRefreshPolicy(RefreshPolicy.IMMEDIATE).source("{\"content\":1}")).actionGet();
                tc.index(new IndexRequest("starfleet").type("captains").setRefreshPolicy(RefreshPolicy.IMMEDIATE).source("{\"content\":1}")).actionGet();
                tc.index(new IndexRequest("starfleet").type("public").setRefreshPolicy(RefreshPolicy.IMMEDIATE).source("{\"content\":1}")).actionGet();
                
                tc.index(new IndexRequest("starfleet_academy").type("students").setRefreshPolicy(RefreshPolicy.IMMEDIATE).source("{\"content\":1}")).actionGet();
                tc.index(new IndexRequest("starfleet_academy").type("alumni").setRefreshPolicy(RefreshPolicy.IMMEDIATE).source("{\"content\":1}")).actionGet();
                
                tc.index(new IndexRequest("starfleet_library").type("public").setRefreshPolicy(RefreshPolicy.IMMEDIATE).source("{\"content\":1}")).actionGet();
                tc.index(new IndexRequest("starfleet_library").type("administration").setRefreshPolicy(RefreshPolicy.IMMEDIATE).source("{\"content\":1}")).actionGet();
                
                tc.index(new IndexRequest("klingonempire").type("ships").setRefreshPolicy(RefreshPolicy.IMMEDIATE).source("{\"content\":1}")).actionGet();
                tc.index(new IndexRequest("klingonempire").type("praxis").setRefreshPolicy(RefreshPolicy.IMMEDIATE).source("{\"content\":1}")).actionGet();
                
                tc.index(new IndexRequest("public").type("legends").setRefreshPolicy(RefreshPolicy.IMMEDIATE).source("{\"content\":1}")).actionGet();
                tc.index(new IndexRequest("public").type("hall_of_fame").setRefreshPolicy(RefreshPolicy.IMMEDIATE).source("{\"content\":1}")).actionGet();
                tc.index(new IndexRequest("public").type("hall_of_fame").setRefreshPolicy(RefreshPolicy.IMMEDIATE).source("{\"content\":2}")).actionGet();
                
                tc.admin().indices().aliases(new IndicesAliasesRequest().addAlias("sf", "starfleet","starfleet_academy","starfleet_library")).actionGet();
                tc.admin().indices().aliases(new IndicesAliasesRequest().addAlias("nonsf", "klingonempire","vulcangov")).actionGet();
                tc.admin().indices().aliases(new IndicesAliasesRequest().addAlias("unrestricted", "public")).actionGet();
                ConfigUpdateResponse cur = tc.execute(ConfigUpdateAction.INSTANCE, new ConfigUpdateRequest(new String[]{"config","roles","rolesmapping","internalusers","actiongroups"})).actionGet();
                Assert.assertEquals(3, cur.getNodes().length);
            }
       
            Assert.assertEquals(HttpStatus.SC_UNAUTHORIZED, executeGetRequest("").getStatusCode());
            HttpResponse res;
            Assert.assertEquals(HttpStatus.SC_OK, (res = executeGetRequest("/_search?pretty", new BasicHeader("Authorization", "Basic "+Base64Helper.encodeBasicHeader("sarek", "sarek")))).getStatusCode());
            Assert.assertTrue(res.getBody().contains("\"total\" : 1,"));
            Assert.assertTrue(res.getBody().contains("\"_source\" : { }"));
            
        }

    @Test
        public void testHTTPAnon() throws Exception {
    
            final Settings settings = Settings.builder().put("searchguard.ssl.transport.enabled", true)
                    .put(SSLConfigConstants.SEARCHGUARD_SSL_HTTP_ENABLE_OPENSSL_IF_AVAILABLE, allowOpenSSL)
                    .put(SSLConfigConstants.SEARCHGUARD_SSL_TRANSPORT_ENABLE_OPENSSL_IF_AVAILABLE, allowOpenSSL)
                    .put(SSLConfigConstants.SEARCHGUARD_SSL_TRANSPORT_KEYSTORE_ALIAS, "node-0")
                    .put("searchguard.ssl.transport.keystore_filepath", getAbsoluteFilePathFromClassPath("node-0-keystore.jks"))
                    .put("searchguard.ssl.transport.truststore_filepath", getAbsoluteFilePathFromClassPath("truststore.jks"))
                    .put("searchguard.ssl.transport.enforce_hostname_verification", false)
                    .put("searchguard.ssl.transport.resolve_hostname", false)
                    .putArray("searchguard.authcz.admin_dn", "CN=kirk,OU=client,O=client,l=tEst, C=De")
                    
                    /*
                    searchguard.authcz.impersonation_dn:
                      "cn=technical_user1,ou=Test,ou=ou,dc=company,dc=com":
                        - '*'
                      "cn=webuser,ou=IT,ou=IT,dc=company,dc=com":
                        - 'kirk'
                        - 'user1'
                     
                     */
                    
                    .putArray("searchguard.authcz.impersonation_dn.CN=spock,OU=client,O=client,L=Test,C=DE", "worf")
                    .build();
            
            startES(settings);
    
            Settings tcSettings = Settings.builder().put("cluster.name", clustername)
                    .put(settings)
                    .put("searchguard.ssl.transport.keystore_filepath", getAbsoluteFilePathFromClassPath("kirk-keystore.jks"))
                    .put(SSLConfigConstants.SEARCHGUARD_SSL_TRANSPORT_KEYSTORE_ALIAS,"kirk")
                    .put("path.home", ".").build();
    
            try (TransportClient tc = TransportClient.builder().settings(tcSettings).addPlugin(SearchGuardSSLPlugin.class).addPlugin(SearchGuardPlugin.class).build()) {
                
                log.debug("Start transport client to init");
                
                tc.addTransportAddress(new InetSocketTransportAddress(new InetSocketAddress(nodeHost, nodePort)));
                Assert.assertEquals(3, tc.admin().cluster().nodesInfo(new NodesInfoRequest()).actionGet().getNodes().size());
    
                tc.admin().indices().create(new CreateIndexRequest("searchguard")).actionGet();
                tc.index(new IndexRequest("searchguard").type("dummy").id("0").setRefreshPolicy(RefreshPolicy.IMMEDIATE).source(readYamlContent("sg_config.yml"))).actionGet();
                
                //Thread.sleep(5000);
                
                tc.index(new IndexRequest("searchguard").type("config").id("0").setRefreshPolicy(RefreshPolicy.IMMEDIATE).source(readYamlContent("sg_config_anon.yml"))).actionGet();
                tc.index(new IndexRequest("searchguard").type("internalusers").setRefreshPolicy(RefreshPolicy.IMMEDIATE).id("0").source(readYamlContent("sg_internal_users.yml"))).actionGet();
                tc.index(new IndexRequest("searchguard").type("roles").id("0").setRefreshPolicy(RefreshPolicy.IMMEDIATE).source(readYamlContent("sg_roles.yml"))).actionGet();
                tc.index(new IndexRequest("searchguard").type("rolesmapping").setRefreshPolicy(RefreshPolicy.IMMEDIATE).id("0").source(readYamlContent("sg_roles_mapping.yml"))).actionGet();
                tc.index(new IndexRequest("searchguard").type("actiongroups").setRefreshPolicy(RefreshPolicy.IMMEDIATE).id("0").source(readYamlContent("sg_action_groups.yml"))).actionGet();
                
                System.out.println("------- End INIT ---------");
                
                tc.index(new IndexRequest("vulcangov").type("kolinahr").setRefreshPolicy(RefreshPolicy.IMMEDIATE).source("{\"content\":1}")).actionGet();
                tc.index(new IndexRequest("vulcangov").type("secrets").setRefreshPolicy(RefreshPolicy.IMMEDIATE).source("{\"content\":1}")).actionGet();
                tc.index(new IndexRequest("vulcangov").type("planet").setRefreshPolicy(RefreshPolicy.IMMEDIATE).source("{\"content\":1}")).actionGet();
                
                tc.index(new IndexRequest("starfleet").type("ships").setRefreshPolicy(RefreshPolicy.IMMEDIATE).source("{\"content\":1}")).actionGet();
                tc.index(new IndexRequest("starfleet").type("captains").setRefreshPolicy(RefreshPolicy.IMMEDIATE).source("{\"content\":1}")).actionGet();
                tc.index(new IndexRequest("starfleet").type("public").setRefreshPolicy(RefreshPolicy.IMMEDIATE).source("{\"content\":1}")).actionGet();
                
                tc.index(new IndexRequest("starfleet_academy").type("students").setRefreshPolicy(RefreshPolicy.IMMEDIATE).source("{\"content\":1}")).actionGet();
                tc.index(new IndexRequest("starfleet_academy").type("alumni").setRefreshPolicy(RefreshPolicy.IMMEDIATE).source("{\"content\":1}")).actionGet();
                
                tc.index(new IndexRequest("starfleet_library").type("public").setRefreshPolicy(RefreshPolicy.IMMEDIATE).source("{\"content\":1}")).actionGet();
                tc.index(new IndexRequest("starfleet_library").type("administration").setRefreshPolicy(RefreshPolicy.IMMEDIATE).source("{\"content\":1}")).actionGet();
                
                tc.index(new IndexRequest("klingonempire").type("ships").setRefreshPolicy(RefreshPolicy.IMMEDIATE).source("{\"content\":1}")).actionGet();
                tc.index(new IndexRequest("klingonempire").type("praxis").setRefreshPolicy(RefreshPolicy.IMMEDIATE).source("{\"content\":1}")).actionGet();
                
                tc.index(new IndexRequest("public").type("legends").setRefreshPolicy(RefreshPolicy.IMMEDIATE).source("{\"content\":1}")).actionGet();
                tc.index(new IndexRequest("public").type("hall_of_fame").setRefreshPolicy(RefreshPolicy.IMMEDIATE).source("{\"content\":1}")).actionGet();
                tc.index(new IndexRequest("public").type("hall_of_fame").setRefreshPolicy(RefreshPolicy.IMMEDIATE).source("{\"content\":2}")).actionGet();
                
                tc.admin().indices().aliases(new IndicesAliasesRequest().addAlias("sf", "starfleet","starfleet_academy","starfleet_library")).actionGet();
                tc.admin().indices().aliases(new IndicesAliasesRequest().addAlias("nonsf", "klingonempire","vulcangov")).actionGet();
                tc.admin().indices().aliases(new IndicesAliasesRequest().addAlias("unrestricted", "public")).actionGet();
                ConfigUpdateResponse cur = tc.execute(ConfigUpdateAction.INSTANCE, new ConfigUpdateRequest(new String[]{"config","roles","rolesmapping","internalusers","actiongroups"})).actionGet();
                Assert.assertEquals(3, cur.getNodes().length);
            }
            
       
            Assert.assertEquals(HttpStatus.SC_OK, executeGetRequest("").getStatusCode());
            Assert.assertEquals(HttpStatus.SC_UNAUTHORIZED, executeGetRequest("", new BasicHeader("Authorization", "Basic "+Base64Helper.encodeBasicHeader("worf", "wrong"))).getStatusCode());
            Assert.assertEquals(HttpStatus.SC_OK, executeGetRequest("", new BasicHeader("Authorization", "Basic "+Base64Helper.encodeBasicHeader("nagilum", "nagilum"))).getStatusCode());
   
            HttpResponse resc = executeGetRequest("_searchguard/authinfo");
            System.out.println(resc.getBody());
            Assert.assertTrue(resc.getBody().contains("sg_anonymous"));
            Assert.assertEquals(HttpStatus.SC_OK, resc.getStatusCode());
            
            resc = executeGetRequest("_searchguard/authinfo", new BasicHeader("Authorization", "Basic "+Base64Helper.encodeBasicHeader("nagilum", "nagilum")));
            System.out.println(resc.getBody());
            Assert.assertTrue(resc.getBody().contains("nagilum"));
            Assert.assertFalse(resc.getBody().contains("sg_anonymous"));
            Assert.assertEquals(HttpStatus.SC_OK, resc.getStatusCode());
            
            try (TransportClient tc = TransportClient.builder().settings(tcSettings).addPlugin(SearchGuardSSLPlugin.class).addPlugin(SearchGuardPlugin.class).build()) {
                
                log.debug("Start transport client to init");
                
                tc.addTransportAddress(new InetSocketTransportAddress(new InetSocketAddress(nodeHost, nodePort)));
                Assert.assertEquals(3, tc.admin().cluster().nodesInfo(new NodesInfoRequest()).actionGet().getNodes().size());
    
<<<<<<< HEAD
                tc.index(new IndexRequest("searchguard").type("config").id("0").setRefreshPolicy(RefreshPolicy.IMMEDIATE).source(readYamlContent("sg_config.yml"))).actionGet();
                tc.index(new IndexRequest("searchguard").type("internalusers").setRefreshPolicy(RefreshPolicy.IMMEDIATE).id("0").source(readYamlContent("sg_internal_users.yml"))).actionGet();
               
=======
                tc.index(new IndexRequest("searchguard").type("config").id("0").refresh(true).source(readYamlContent("sg_config.yml"))).actionGet();
                tc.index(new IndexRequest("searchguard").type("internalusers").refresh(true).id("0").source(readYamlContent("sg_internal_users.yml"))).actionGet();
                ConfigUpdateResponse cur = tc.execute(ConfigUpdateAction.INSTANCE, new ConfigUpdateRequest(new String[]{"config","roles","rolesmapping","internalusers","actiongroups"})).actionGet();
                Assert.assertEquals(3, cur.getNodes().length);
>>>>>>> f5c84426
             }

            
            Assert.assertEquals(HttpStatus.SC_UNAUTHORIZED, executeGetRequest("").getStatusCode());
            Assert.assertEquals(HttpStatus.SC_UNAUTHORIZED, executeGetRequest("_searchguard/authinfo").getStatusCode());
            Assert.assertEquals(HttpStatus.SC_UNAUTHORIZED, executeGetRequest("", new BasicHeader("Authorization", "Basic "+Base64Helper.encodeBasicHeader("worf", "wrong"))).getStatusCode());
            Assert.assertEquals(HttpStatus.SC_OK, executeGetRequest("", new BasicHeader("Authorization", "Basic "+Base64Helper.encodeBasicHeader("nagilum", "nagilum"))).getStatusCode());
    }

    /*@Test
    public void testHTTPLdap() throws Exception {
    
        Assume.assumeTrue(ReflectionHelper.canLoad("com.floragunn.dlic.auth.ldap.srv.EmbeddedLDAPServer"));
        
        final Settings settings = Settings.builder().put("searchguard.ssl.transport.enabled", true)
                .put(SSLConfigConstants.SEARCHGUARD_SSL_HTTP_ENABLE_OPENSSL_IF_AVAILABLE, allowOpenSSL)
                .put(SSLConfigConstants.SEARCHGUARD_SSL_TRANSPORT_ENABLE_OPENSSL_IF_AVAILABLE, allowOpenSSL)
                .put(SSLConfigConstants.SEARCHGUARD_SSL_TRANSPORT_KEYSTORE_ALIAS, "node-0")
                .put("searchguard.ssl.transport.keystore_filepath", getAbsoluteFilePathFromClassPath("node-0-keystore.jks"))
                .put("searchguard.ssl.transport.truststore_filepath", getAbsoluteFilePathFromClassPath("truststore.jks"))
                .put("searchguard.ssl.transport.enforce_hostname_verification", false)
                .put("searchguard.ssl.transport.resolve_hostname", false)
                .putArray("searchguard.authcz.admin_dn", "CN=kirk,OU=client,O=client,l=tEst, C=De")
                .putArray("searchguard.authcz.impersonation_dn.CN=spock,OU=client,O=client,L=Test,C=DE", "worf")
                .build();
        
        startES(settings);
        
        com.floragunn.dlic.auth.ldap.srv.EmbeddedLDAPServer ldapServer = new com.floragunn.dlic.auth.ldap.srv.EmbeddedLDAPServer();
        ldapServer.start();
        ldapServer.applyLdif("ldap.ldif");
    
        Settings tcSettings = Settings.builder().put("cluster.name", clustername)
                .put(settings)
                .put("searchguard.ssl.transport.keystore_filepath", getAbsoluteFilePathFromClassPath("kirk-keystore.jks"))
                .put(SSLConfigConstants.SEARCHGUARD_SSL_TRANSPORT_KEYSTORE_ALIAS,"kirk")
                .put("path.home", ".").build();
    
        try (TransportClient tc = TransportClient.builder().settings(tcSettings).addPlugin(SearchGuardSSLPlugin.class).build()) {
            
            log.debug("Start transport client to init");
            
            tc.addTransportAddress(new InetSocketTransportAddress(new InetSocketAddress(nodeHost, nodePort)));
            Assert.assertEquals(3, tc.admin().cluster().nodesInfo(new NodesInfoRequest()).actionGet().getNodes().size());
    
            tc.admin().indices().create(new CreateIndexRequest("searchguard")).actionGet();
            tc.index(new IndexRequest("searchguard").type("dummy").id("0").setRefreshPolicy(RefreshPolicy.IMMEDIATE).source(readYamlContent("sg_config_ldap.yml"))).actionGet();
            
            //Thread.sleep(5000);
            
            tc.index(new IndexRequest("searchguard").type("config").id("0").setRefreshPolicy(RefreshPolicy.IMMEDIATE).source(readYamlContent("sg_config_ldap.yml"))).actionGet();
            tc.index(new IndexRequest("searchguard").type("internalusers").setRefreshPolicy(RefreshPolicy.IMMEDIATE).id("0").source(readYamlContent("sg_internal_users.yml"))).actionGet();
            tc.index(new IndexRequest("searchguard").type("roles").id("0").setRefreshPolicy(RefreshPolicy.IMMEDIATE).source(readYamlContent("sg_roles.yml"))).actionGet();
            tc.index(new IndexRequest("searchguard").type("rolesmapping").setRefreshPolicy(RefreshPolicy.IMMEDIATE).id("0").source(readYamlContent("sg_roles_mapping.yml"))).actionGet();
            tc.index(new IndexRequest("searchguard").type("actiongroups").setRefreshPolicy(RefreshPolicy.IMMEDIATE).id("0").source(readYamlContent("sg_action_groups.yml"))).actionGet();
            
            System.out.println("------- End INIT ---------");
            
            tc.index(new IndexRequest("vulcangov").type("kolinahr").setRefreshPolicy(RefreshPolicy.IMMEDIATE).source("{\"content\":1}")).actionGet();
            tc.index(new IndexRequest("vulcangov").type("secrets").setRefreshPolicy(RefreshPolicy.IMMEDIATE).source("{\"content\":1}")).actionGet();
            tc.index(new IndexRequest("vulcangov").type("planet").setRefreshPolicy(RefreshPolicy.IMMEDIATE).source("{\"content\":1}")).actionGet();
            
            tc.index(new IndexRequest("starfleet").type("ships").setRefreshPolicy(RefreshPolicy.IMMEDIATE).source("{\"content\":1}")).actionGet();
            tc.index(new IndexRequest("starfleet").type("captains").setRefreshPolicy(RefreshPolicy.IMMEDIATE).source("{\"content\":1}")).actionGet();
            tc.index(new IndexRequest("starfleet").type("public").setRefreshPolicy(RefreshPolicy.IMMEDIATE).source("{\"content\":1}")).actionGet();
            
            tc.index(new IndexRequest("starfleet_academy").type("students").setRefreshPolicy(RefreshPolicy.IMMEDIATE).source("{\"content\":1}")).actionGet();
            tc.index(new IndexRequest("starfleet_academy").type("alumni").setRefreshPolicy(RefreshPolicy.IMMEDIATE).source("{\"content\":1}")).actionGet();
            
            tc.index(new IndexRequest("starfleet_library").type("public").setRefreshPolicy(RefreshPolicy.IMMEDIATE).source("{\"content\":1}")).actionGet();
            tc.index(new IndexRequest("starfleet_library").type("administration").setRefreshPolicy(RefreshPolicy.IMMEDIATE).source("{\"content\":1}")).actionGet();
            
            tc.index(new IndexRequest("klingonempire").type("ships").setRefreshPolicy(RefreshPolicy.IMMEDIATE).source("{\"content\":1}")).actionGet();
            tc.index(new IndexRequest("klingonempire").type("praxis").setRefreshPolicy(RefreshPolicy.IMMEDIATE).source("{\"content\":1}")).actionGet();
            
            tc.index(new IndexRequest("public").type("legends").setRefreshPolicy(RefreshPolicy.IMMEDIATE).source("{\"content\":1}")).actionGet();
            tc.index(new IndexRequest("public").type("hall_of_fame").setRefreshPolicy(RefreshPolicy.IMMEDIATE).source("{\"content\":1}")).actionGet();
            tc.index(new IndexRequest("public").type("hall_of_fame").setRefreshPolicy(RefreshPolicy.IMMEDIATE).source("{\"content\":2}")).actionGet();
            
            tc.admin().indices().aliases(new IndicesAliasesRequest().addAlias("sf", "starfleet","starfleet_academy","starfleet_library")).actionGet();
            tc.admin().indices().aliases(new IndicesAliasesRequest().addAlias("nonsf", "klingonempire","vulcangov")).actionGet();
            tc.admin().indices().aliases(new IndicesAliasesRequest().addAlias("unrestricted", "public")).actionGet();
            
        }
        
        try {
            //init is somewhat async
            Thread.sleep(2000);        
            Assert.assertEquals(HttpStatus.SC_UNAUTHORIZED, executeGetRequest("").getStatusCode());
            Assert.assertEquals(HttpStatus.SC_OK, executeGetRequest("", new BasicHeader("Authorization", "Basic "+Base64Helper.encodeBasicHeader("spock", "spocksecret"))).getStatusCode());
            HttpResponse res =  executeGetRequest("_searchguard/authinfo?pretty", new BasicHeader("Authorization", "Basic "+Base64Helper.encodeBasicHeader("spock", "spocksecret")));
            Assert.assertTrue(res.getBody().contains("nested1"));
            Assert.assertTrue(res.getBody().contains("nested2"));
            Assert.assertTrue(res.getBody().toLowerCase().contains("spock"));
        } finally {
            ldapServer.stop();
        }
    }*/
    
    @Test
    public void testTransportClientImpersonation() throws Exception {
    
        final Settings settings = Settings.builder().put("searchguard.ssl.transport.enabled", true)
                .put(SSLConfigConstants.SEARCHGUARD_SSL_HTTP_ENABLE_OPENSSL_IF_AVAILABLE, allowOpenSSL)
                .put(SSLConfigConstants.SEARCHGUARD_SSL_TRANSPORT_ENABLE_OPENSSL_IF_AVAILABLE, allowOpenSSL)
                .put(SSLConfigConstants.SEARCHGUARD_SSL_TRANSPORT_KEYSTORE_ALIAS, "node-0")
                .put("searchguard.ssl.transport.keystore_filepath", getAbsoluteFilePathFromClassPath("node-0-keystore.jks"))
                .put("searchguard.ssl.transport.truststore_filepath", getAbsoluteFilePathFromClassPath("truststore.jks"))
                .put("searchguard.ssl.transport.enforce_hostname_verification", false)
                .put("searchguard.ssl.transport.resolve_hostname", false)
                .putArray("searchguard.authcz.admin_dn", "CN=kirk,OU=client,O=client,l=tEst, C=De")
                
                /*
                searchguard.authcz.impersonation_dn:
                  "cn=technical_user1,ou=Test,ou=ou,dc=company,dc=com":
                    - '*'
                  "cn=webuser,ou=IT,ou=IT,dc=company,dc=com":
                    - 'kirk'
                    - 'user1'
                 
                 */
                
                .putArray("searchguard.authcz.impersonation_dn.CN=spock,OU=client,O=client,L=Test,C=DE", "worf", "nagilum")
                .build();
        
        System.out.println(settings.getAsMap());
    
        startES(settings);
    
        Settings tcSettings = Settings.builder().put("cluster.name", clustername)
                .put(settings)
                .put("searchguard.ssl.transport.keystore_filepath", getAbsoluteFilePathFromClassPath("kirk-keystore.jks"))
                .put(SSLConfigConstants.SEARCHGUARD_SSL_TRANSPORT_KEYSTORE_ALIAS,"kirk")
                .put("path.home", ".").build();
    
        try (TransportClient tc = TransportClient.builder().settings(tcSettings).addPlugin(SearchGuardSSLPlugin.class).addPlugin(SearchGuardPlugin.class).build()) {
            
            log.debug("Start transport client to init");
            
            tc.addTransportAddress(new InetSocketTransportAddress(new InetSocketAddress(nodeHost, nodePort)));
            Assert.assertEquals(3, tc.admin().cluster().nodesInfo(new NodesInfoRequest()).actionGet().getNodes().size());
    
            tc.admin().indices().create(new CreateIndexRequest("searchguard")).actionGet();
            tc.index(new IndexRequest("searchguard").type("dummy").id("0").setRefreshPolicy(RefreshPolicy.IMMEDIATE).source(readYamlContent("sg_config.yml"))).actionGet();
            
            System.out.println("------- Begin INIT ---------");
            
            //Thread.sleep(5000);
            
            tc.index(new IndexRequest("searchguard").type("config").id("0").setRefreshPolicy(RefreshPolicy.IMMEDIATE).source(readYamlContent("sg_config.yml"))).actionGet();
            tc.index(new IndexRequest("searchguard").type("internalusers").setRefreshPolicy(RefreshPolicy.IMMEDIATE).id("0").source(readYamlContent("sg_internal_users.yml"))).actionGet();
            tc.index(new IndexRequest("searchguard").type("roles").id("0").setRefreshPolicy(RefreshPolicy.IMMEDIATE).source(readYamlContent("sg_roles.yml"))).actionGet();
            tc.index(new IndexRequest("searchguard").type("rolesmapping").setRefreshPolicy(RefreshPolicy.IMMEDIATE).id("0").source(readYamlContent("sg_roles_mapping.yml"))).actionGet();
            tc.index(new IndexRequest("searchguard").type("actiongroups").setRefreshPolicy(RefreshPolicy.IMMEDIATE).id("0").source(readYamlContent("sg_action_groups.yml"))).actionGet();
            
            tc.index(new IndexRequest("starfleet").type("ships").setRefreshPolicy(RefreshPolicy.IMMEDIATE).source("{\"content\":1}")).actionGet();
            
            ConfigUpdateResponse cur = tc.execute(ConfigUpdateAction.INSTANCE, new ConfigUpdateRequest(new String[]{"config","roles","rolesmapping","internalusers","actiongroups"})).actionGet();
            Assert.assertEquals(3, cur.getNodes().length);
        
        }
        
        System.out.println("------- INIT complete ---------");
        
        tcSettings = Settings.builder().put("cluster.name", clustername)
                .put(settings)
                .put("searchguard.ssl.transport.keystore_filepath", getAbsoluteFilePathFromClassPath("spock-keystore.jks"))
                .put(SSLConfigConstants.SEARCHGUARD_SSL_TRANSPORT_KEYSTORE_ALIAS,"spock")
                .put("path.home", ".")
                .put("request.headers.sg_impersonate_as", "worf")
                .build();
    
        System.out.println("------- 0 ---------");
        
        try (TransportClient tc = TransportClient.builder().settings(tcSettings).addPlugin(SearchGuardSSLPlugin.class).build()) {
            
            log.debug("Start transport client to use");
            
            tc.addTransportAddress(new InetSocketTransportAddress(new InetSocketAddress(nodeHost, nodePort)));
            NodesInfoRequest nir = new NodesInfoRequest();
            //nir.putHeader("_sg_request.headers.sg_impersonate_as", "worf1111");
            
            Assert.assertEquals(3, tc.admin().cluster().nodesInfo(nir).actionGet().getNodes().size());
            
            
            System.out.println("------- TRC end ---------");
        }
        
        System.out.println("------- CTC end ---------");
    }
    
    @Test
    public void testTransportClientImpersonationWildcard() throws Exception {
    
        final Settings settings = Settings.builder().put("searchguard.ssl.transport.enabled", true)
                .put(SSLConfigConstants.SEARCHGUARD_SSL_HTTP_ENABLE_OPENSSL_IF_AVAILABLE, allowOpenSSL)
                .put(SSLConfigConstants.SEARCHGUARD_SSL_TRANSPORT_ENABLE_OPENSSL_IF_AVAILABLE, allowOpenSSL)
                .put(SSLConfigConstants.SEARCHGUARD_SSL_TRANSPORT_KEYSTORE_ALIAS, "node-0")
                .put("searchguard.ssl.transport.keystore_filepath", getAbsoluteFilePathFromClassPath("node-0-keystore.jks"))
                .put("searchguard.ssl.transport.truststore_filepath", getAbsoluteFilePathFromClassPath("truststore.jks"))
                .put("searchguard.ssl.transport.enforce_hostname_verification", false)
                .put("searchguard.ssl.transport.resolve_hostname", false)
                .putArray("searchguard.authcz.admin_dn", "CN=kirk,OU=client,O=client,l=tEst, C=De")
                
                /*
                searchguard.authcz.impersonation_dn:
                  "cn=technical_user1,ou=Test,ou=ou,dc=company,dc=com":
                    - '*'
                  "cn=webuser,ou=IT,ou=IT,dc=company,dc=com":
                    - 'kirk'
                    - 'user1'
                 
                 */
                
                .putArray("searchguard.authcz.impersonation_dn.CN=spock,OU=client,O=client,L=Test,C=DE", "*")
                .build();
        
        System.out.println(settings.getAsMap());
    
        startES(settings);
    
        Settings tcSettings = Settings.builder().put("cluster.name", clustername)
                .put(settings)
                .put("searchguard.ssl.transport.keystore_filepath", getAbsoluteFilePathFromClassPath("kirk-keystore.jks"))
                .put(SSLConfigConstants.SEARCHGUARD_SSL_TRANSPORT_KEYSTORE_ALIAS,"kirk")
                .put("path.home", ".").build();
    
        try (TransportClient tc = TransportClient.builder().settings(tcSettings).addPlugin(SearchGuardSSLPlugin.class).addPlugin(SearchGuardPlugin.class).build()) {
            
            log.debug("Start transport client to init");
            
            tc.addTransportAddress(new InetSocketTransportAddress(new InetSocketAddress(nodeHost, nodePort)));
            Assert.assertEquals(3, tc.admin().cluster().nodesInfo(new NodesInfoRequest()).actionGet().getNodes().size());
    
            tc.admin().indices().create(new CreateIndexRequest("searchguard")).actionGet();
            tc.index(new IndexRequest("searchguard").type("dummy").id("0").setRefreshPolicy(RefreshPolicy.IMMEDIATE).source(readYamlContent("sg_config.yml"))).actionGet();
            
            System.out.println("------- Begin INIT ---------");
            
            //Thread.sleep(5000);
            
            tc.index(new IndexRequest("searchguard").type("config").id("0").setRefreshPolicy(RefreshPolicy.IMMEDIATE).source(readYamlContent("sg_config.yml"))).actionGet();
            tc.index(new IndexRequest("searchguard").type("internalusers").setRefreshPolicy(RefreshPolicy.IMMEDIATE).id("0").source(readYamlContent("sg_internal_users.yml"))).actionGet();
            tc.index(new IndexRequest("searchguard").type("roles").id("0").setRefreshPolicy(RefreshPolicy.IMMEDIATE).source(readYamlContent("sg_roles.yml"))).actionGet();
            tc.index(new IndexRequest("searchguard").type("rolesmapping").setRefreshPolicy(RefreshPolicy.IMMEDIATE).id("0").source(readYamlContent("sg_roles_mapping.yml"))).actionGet();
            tc.index(new IndexRequest("searchguard").type("actiongroups").setRefreshPolicy(RefreshPolicy.IMMEDIATE).id("0").source(readYamlContent("sg_action_groups.yml"))).actionGet();
            
            tc.index(new IndexRequest("starfleet").type("ships").setRefreshPolicy(RefreshPolicy.IMMEDIATE).source("{\"content\":1}")).actionGet();
            
            ConfigUpdateResponse cur = tc.execute(ConfigUpdateAction.INSTANCE, new ConfigUpdateRequest(new String[]{"config","roles","rolesmapping","internalusers","actiongroups"})).actionGet();
            Assert.assertEquals(3, cur.getNodes().length);
        
        }
        
        System.out.println("------- INIT complete ---------");
        
        tcSettings = Settings.builder().put("cluster.name", clustername)
                .put(settings)
                .put("searchguard.ssl.transport.keystore_filepath", getAbsoluteFilePathFromClassPath("spock-keystore.jks"))
                .put(SSLConfigConstants.SEARCHGUARD_SSL_TRANSPORT_KEYSTORE_ALIAS,"spock")
                .put("path.home", ".")
                .put("request.headers.sg_impersonate_as", "worf")
                .build();
    
        System.out.println("------- 0 ---------");
        
        try (TransportClient tc = TransportClient.builder().settings(tcSettings).addPlugin(SearchGuardSSLPlugin.class).build()) {
            
            log.debug("Start transport client to use");
            
            tc.addTransportAddress(new InetSocketTransportAddress(new InetSocketAddress(nodeHost, nodePort)));
            NodesInfoRequest nir = new NodesInfoRequest();
            //nir.putHeader("_sg_request.headers.sg_impersonate_as", "worf1111");
            
            Assert.assertEquals(3, tc.admin().cluster().nodesInfo(nir).actionGet().getNodes().size());
            
            System.out.println("------- TRC end ---------");
        }
        
        System.out.println("------- CTC end ---------");
    }
}<|MERGE_RESOLUTION|>--- conflicted
+++ resolved
@@ -37,11 +37,8 @@
 import org.elasticsearch.action.index.IndexResponse;
 import org.elasticsearch.action.search.SearchRequest;
 import org.elasticsearch.action.search.SearchResponse;
-<<<<<<< HEAD
 import org.elasticsearch.action.search.SearchType;
 import org.elasticsearch.action.support.WriteRequest.RefreshPolicy;
-=======
->>>>>>> f5c84426
 import org.elasticsearch.client.transport.TransportClient;
 import org.elasticsearch.cluster.health.ClusterHealthStatus;
 import org.elasticsearch.common.settings.Settings;
@@ -322,7 +319,7 @@
             tc.admin().indices().aliases(new IndicesAliasesRequest().addAlias("unrestricted", "public")).actionGet();
             
             ConfigUpdateResponse cur = tc.execute(ConfigUpdateAction.INSTANCE, new ConfigUpdateRequest(new String[]{"config","roles","rolesmapping","internalusers","actiongroups"})).actionGet();
-            Assert.assertEquals(3, cur.getNodes().length);
+            Assert.assertEquals(3, cur.getNodes().size());
         }
  
         
@@ -419,7 +416,7 @@
             tc.admin().indices().aliases(new IndicesAliasesRequest().addAlias("unrestricted", "public")).actionGet();
             
             ConfigUpdateResponse cur = tc.execute(ConfigUpdateAction.INSTANCE, new ConfigUpdateRequest(new String[]{"config","roles","rolesmapping","internalusers","actiongroups"})).actionGet();
-            Assert.assertEquals(3, cur.getNodes().length);
+            Assert.assertEquals(3, cur.getNodes().size());
         }
         
         Assert.assertEquals(HttpStatus.SC_UNAUTHORIZED, executeGetRequest("").getStatusCode());
@@ -472,14 +469,10 @@
             log.debug("Start transport client to init 2");
             
             tc.addTransportAddress(new InetSocketTransportAddress(new InetSocketAddress(nodeHost, nodePort)));            
-<<<<<<< HEAD
+
             tc.index(new IndexRequest("searchguard").type("roles").id("0").setRefreshPolicy(RefreshPolicy.IMMEDIATE).source(readYamlContent("sg_roles_deny.yml"))).actionGet();
-            Thread.sleep(3000);
-=======
-            tc.index(new IndexRequest("searchguard").type("roles").id("0").refresh(true).source(readYamlContent("sg_roles_deny.yml"))).actionGet();
             ConfigUpdateResponse cur = tc.execute(ConfigUpdateAction.INSTANCE, new ConfigUpdateRequest(new String[]{"config","roles","rolesmapping","internalusers","actiongroups"})).actionGet();
-            Assert.assertEquals(3, cur.getNodes().length);
->>>>>>> f5c84426
+            Assert.assertEquals(3, cur.getNodes().size());
         }
         
         Assert.assertEquals(HttpStatus.SC_FORBIDDEN, executeGetRequest("starfleet/ships/_search?pretty", new BasicHeader("Authorization", "Basic "+Base64Helper.encodeBasicHeader("worf", "worf"))).getStatusCode());
@@ -489,14 +482,10 @@
             log.debug("Start transport client to init 3");
             
             tc.addTransportAddress(new InetSocketTransportAddress(new InetSocketAddress(nodeHost, nodePort)));            
-<<<<<<< HEAD
-            tc.index(new IndexRequest("searchguard").type("roles").id("0").setRefreshPolicy(RefreshPolicy.IMMEDIATE).source(readYamlContent("sg_roles.yml"))).actionGet();
-            Thread.sleep(5000);
-=======
-            tc.index(new IndexRequest("searchguard").type("roles").id("0").refresh(true).source(readYamlContent("sg_roles.yml"))).actionGet();
+            
+            tc.index(new IndexRequest("searchguard").type("roles").id("0").setRefreshPolicy(RefreshPolicy.IMMEDIATE).source(readYamlContent("sg_roles_deny.yml"))).actionGet();
             ConfigUpdateResponse cur = tc.execute(ConfigUpdateAction.INSTANCE, new ConfigUpdateRequest(new String[]{"config","roles","rolesmapping","internalusers","actiongroups"})).actionGet();
-            Assert.assertEquals(3, cur.getNodes().length);
->>>>>>> f5c84426
+            Assert.assertEquals(3, cur.getNodes().size());
         }
         
         Assert.assertEquals(HttpStatus.SC_OK, executeGetRequest("starfleet/ships/_search?pretty", new BasicHeader("Authorization", "Basic "+Base64Helper.encodeBasicHeader("worf", "worf"))).getStatusCode());
@@ -564,19 +553,15 @@
             
             //Thread.sleep(500000);
             
-<<<<<<< HEAD
+
             tc.index(new IndexRequest("searchguard").type("internalusers").setRefreshPolicy(RefreshPolicy.IMMEDIATE).id("0").source(readYamlContent("sg_internal_users.yml"))).actionGet();
             tc.index(new IndexRequest("searchguard").type("roles").id("0").setRefreshPolicy(RefreshPolicy.IMMEDIATE).source(readYamlContent("sg_roles.yml"))).actionGet();
             tc.index(new IndexRequest("searchguard").type("rolesmapping").setRefreshPolicy(RefreshPolicy.IMMEDIATE).id("0").source(readYamlContent("sg_roles_mapping.yml"))).actionGet();
             tc.index(new IndexRequest("searchguard").type("actiongroups").setRefreshPolicy(RefreshPolicy.IMMEDIATE).id("0").source(readYamlContent("sg_action_groups.yml"))).actionGet();
-=======
-            tc.index(new IndexRequest("searchguard").type("internalusers").refresh(true).id("0").source(readYamlContent("sg_internal_users.yml"))).actionGet();
-            tc.index(new IndexRequest("searchguard").type("roles").id("0").refresh(true).source(readYamlContent("sg_roles.yml"))).actionGet();
-            tc.index(new IndexRequest("searchguard").type("rolesmapping").refresh(true).id("0").source(readYamlContent("sg_roles_mapping.yml"))).actionGet();
-            tc.index(new IndexRequest("searchguard").type("actiongroups").refresh(true).id("0").source(readYamlContent("sg_action_groups.yml"))).actionGet();
+
             ConfigUpdateResponse cur = tc.execute(ConfigUpdateAction.INSTANCE, new ConfigUpdateRequest(new String[]{"config","roles","rolesmapping","internalusers","actiongroups"})).actionGet();
-            Assert.assertEquals(3, cur.getNodes().length);
->>>>>>> f5c84426
+            Assert.assertEquals(3, cur.getNodes().size());
+
         }
                
         
@@ -595,18 +580,12 @@
             log.debug("Start transport client to init");
             
             tc.addTransportAddress(new InetSocketTransportAddress(new InetSocketAddress(nodeHost, nodePort)));
-<<<<<<< HEAD
+
             Assert.assertEquals(3, tc.admin().cluster().nodesInfo(new NodesInfoRequest()).actionGet().getNodes().size());
             tc.index(new IndexRequest("searchguard").type("internalusers").setRefreshPolicy(RefreshPolicy.IMMEDIATE).id("0").source(readYamlContent("sg_internal_users_spock_add_roles.yml"))).actionGet();
-           }
-        Thread.sleep(2000);  
-=======
-            Assert.assertEquals(3, tc.admin().cluster().nodesInfo(new NodesInfoRequest()).actionGet().getNodes().length);
-            tc.index(new IndexRequest("searchguard").type("internalusers").refresh(true).id("0").source(readYamlContent("sg_internal_users_spock_add_roles.yml"))).actionGet();
             ConfigUpdateResponse cur = tc.execute(ConfigUpdateAction.INSTANCE, new ConfigUpdateRequest(new String[]{"config","roles","rolesmapping","internalusers","actiongroups"})).actionGet();
-            Assert.assertEquals(3, cur.getNodes().length);   
+            Assert.assertEquals(3, cur.getNodes().size());   
         } 
->>>>>>> f5c84426
         
         for (Iterator iterator = httpAdresses.iterator(); iterator.hasNext();) {
             InetSocketTransportAddress inetSocketTransportAddress = (InetSocketTransportAddress) iterator.next();
@@ -623,18 +602,12 @@
             log.debug("Start transport client to init");
             
             tc.addTransportAddress(new InetSocketTransportAddress(new InetSocketAddress(nodeHost, nodePort)));
-<<<<<<< HEAD
+
             Assert.assertEquals(3, tc.admin().cluster().nodesInfo(new NodesInfoRequest()).actionGet().getNodes().size());
             tc.index(new IndexRequest("searchguard").type("config").setRefreshPolicy(RefreshPolicy.IMMEDIATE).id("0").source(readYamlContent("sg_config_host.yml"))).actionGet();
-           }
-        Thread.sleep(2000);  
-=======
-            Assert.assertEquals(3, tc.admin().cluster().nodesInfo(new NodesInfoRequest()).actionGet().getNodes().length);
-            tc.index(new IndexRequest("searchguard").type("config").refresh(true).id("0").source(readYamlContent("sg_config_host.yml"))).actionGet();
             ConfigUpdateResponse cur = tc.execute(ConfigUpdateAction.INSTANCE, new ConfigUpdateRequest(new String[]{"config","roles","rolesmapping","internalusers","actiongroups"})).actionGet();
-            Assert.assertEquals(3, cur.getNodes().length);   
+            Assert.assertEquals(3, cur.getNodes().size());   
         } 
->>>>>>> f5c84426
         
         for (Iterator iterator = httpAdresses.iterator(); iterator.hasNext();) {
             InetSocketTransportAddress inetSocketTransportAddress = (InetSocketTransportAddress) iterator.next();
@@ -677,11 +650,8 @@
             log.debug("Start transport client to init");
             
             tc.addTransportAddress(new InetSocketTransportAddress(new InetSocketAddress(nodeHost, nodePort)));
-<<<<<<< HEAD
-            Assert.assertEquals(3, tc.admin().cluster().nodesInfo(new NodesInfoRequest()).actionGet().getNodes().size());
-=======
-            Assert.assertEquals("Expected 3 nodes", 3, tc.admin().cluster().nodesInfo(new NodesInfoRequest()).actionGet().getNodes().length);
->>>>>>> f5c84426
+
+            Assert.assertEquals("Expected 3 nodes", 3, tc.admin().cluster().nodesInfo(new NodesInfoRequest()).actionGet().getNodes().size());
 
             tc.admin().indices().create(new CreateIndexRequest("searchguard")).actionGet();
             tc.index(new IndexRequest("searchguard").type("dummy").id("0").setRefreshPolicy(RefreshPolicy.IMMEDIATE).source(readYamlContent("sg_config.yml"))).actionGet();
@@ -706,7 +676,7 @@
             Assert.assertTrue("Alias creation not acknowledged", r.isAcknowledged());
             
             ConfigUpdateResponse cur = tc.execute(ConfigUpdateAction.INSTANCE, new ConfigUpdateRequest(new String[]{"config","roles","rolesmapping","internalusers","actiongroups"})).actionGet();
-            Assert.assertEquals(3, cur.getNodes().length);
+            Assert.assertEquals(3, cur.getNodes().size());
         }
               
         HttpResponse res;
@@ -795,7 +765,7 @@
             tc.admin().indices().aliases(new IndicesAliasesRequest().addAlias("nonsf", "klingonempire","vulcangov")).actionGet();
             tc.admin().indices().aliases(new IndicesAliasesRequest().addAlias("unrestricted", "public")).actionGet();
             ConfigUpdateResponse cur = tc.execute(ConfigUpdateAction.INSTANCE, new ConfigUpdateRequest(new String[]{"config","roles","rolesmapping","internalusers","actiongroups"})).actionGet();
-            Assert.assertEquals(3, cur.getNodes().length);
+            Assert.assertEquals(3, cur.getNodes().size());
         }
         
        
@@ -955,7 +925,7 @@
             tc.index(new IndexRequest("starfleet").type("ships").setRefreshPolicy(RefreshPolicy.IMMEDIATE).source("{\"content\":1}")).actionGet();
             
             ConfigUpdateResponse cur = tc.execute(ConfigUpdateAction.INSTANCE, new ConfigUpdateRequest(new String[]{"config","roles","rolesmapping","internalusers","actiongroups"})).actionGet();
-            Assert.assertEquals(3, cur.getNodes().length);
+            Assert.assertEquals(3, cur.getNodes().size());
         
         }
         
@@ -1180,7 +1150,7 @@
             tc.admin().indices().aliases(new IndicesAliasesRequest().addAlias("nonsf", "klingonempire","vulcangov")).actionGet();
             tc.admin().indices().aliases(new IndicesAliasesRequest().addAlias("unrestricted", "public")).actionGet();
             ConfigUpdateResponse cur = tc.execute(ConfigUpdateAction.INSTANCE, new ConfigUpdateRequest(new String[]{"config","roles","rolesmapping","internalusers","actiongroups"})).actionGet();
-            Assert.assertEquals(3, cur.getNodes().length);
+            Assert.assertEquals(3, cur.getNodes().size());
         }
        
         Assert.assertEquals(HttpStatus.SC_OK, executeGetRequest("", new BasicHeader("Authorization", "Basic "+Base64Helper.encodeBasicHeader("bug.99", "nagilum"))).getStatusCode());
@@ -1271,7 +1241,7 @@
                 tc.admin().indices().aliases(new IndicesAliasesRequest().addAlias("nonsf", "klingonempire","vulcangov")).actionGet();
                 tc.admin().indices().aliases(new IndicesAliasesRequest().addAlias("unrestricted", "public")).actionGet();
                 ConfigUpdateResponse cur = tc.execute(ConfigUpdateAction.INSTANCE, new ConfigUpdateRequest(new String[]{"config","roles","rolesmapping","internalusers","actiongroups"})).actionGet();
-                Assert.assertEquals(3, cur.getNodes().length);
+                Assert.assertEquals(3, cur.getNodes().size());
             }
        
             Assert.assertEquals(HttpStatus.SC_UNAUTHORIZED, executeGetRequest("").getStatusCode());
@@ -1361,7 +1331,7 @@
                 tc.admin().indices().aliases(new IndicesAliasesRequest().addAlias("nonsf", "klingonempire","vulcangov")).actionGet();
                 tc.admin().indices().aliases(new IndicesAliasesRequest().addAlias("unrestricted", "public")).actionGet();
                 ConfigUpdateResponse cur = tc.execute(ConfigUpdateAction.INSTANCE, new ConfigUpdateRequest(new String[]{"config","roles","rolesmapping","internalusers","actiongroups"})).actionGet();
-                Assert.assertEquals(3, cur.getNodes().length);
+                Assert.assertEquals(3, cur.getNodes().size());
             }
             
        
@@ -1387,16 +1357,10 @@
                 tc.addTransportAddress(new InetSocketTransportAddress(new InetSocketAddress(nodeHost, nodePort)));
                 Assert.assertEquals(3, tc.admin().cluster().nodesInfo(new NodesInfoRequest()).actionGet().getNodes().size());
     
-<<<<<<< HEAD
                 tc.index(new IndexRequest("searchguard").type("config").id("0").setRefreshPolicy(RefreshPolicy.IMMEDIATE).source(readYamlContent("sg_config.yml"))).actionGet();
                 tc.index(new IndexRequest("searchguard").type("internalusers").setRefreshPolicy(RefreshPolicy.IMMEDIATE).id("0").source(readYamlContent("sg_internal_users.yml"))).actionGet();
-               
-=======
-                tc.index(new IndexRequest("searchguard").type("config").id("0").refresh(true).source(readYamlContent("sg_config.yml"))).actionGet();
-                tc.index(new IndexRequest("searchguard").type("internalusers").refresh(true).id("0").source(readYamlContent("sg_internal_users.yml"))).actionGet();
                 ConfigUpdateResponse cur = tc.execute(ConfigUpdateAction.INSTANCE, new ConfigUpdateRequest(new String[]{"config","roles","rolesmapping","internalusers","actiongroups"})).actionGet();
-                Assert.assertEquals(3, cur.getNodes().length);
->>>>>>> f5c84426
+                Assert.assertEquals(3, cur.getNodes().size());
              }
 
             
@@ -1555,7 +1519,7 @@
             tc.index(new IndexRequest("starfleet").type("ships").setRefreshPolicy(RefreshPolicy.IMMEDIATE).source("{\"content\":1}")).actionGet();
             
             ConfigUpdateResponse cur = tc.execute(ConfigUpdateAction.INSTANCE, new ConfigUpdateRequest(new String[]{"config","roles","rolesmapping","internalusers","actiongroups"})).actionGet();
-            Assert.assertEquals(3, cur.getNodes().length);
+            Assert.assertEquals(3, cur.getNodes().size());
         
         }
         
@@ -1647,7 +1611,7 @@
             tc.index(new IndexRequest("starfleet").type("ships").setRefreshPolicy(RefreshPolicy.IMMEDIATE).source("{\"content\":1}")).actionGet();
             
             ConfigUpdateResponse cur = tc.execute(ConfigUpdateAction.INSTANCE, new ConfigUpdateRequest(new String[]{"config","roles","rolesmapping","internalusers","actiongroups"})).actionGet();
-            Assert.assertEquals(3, cur.getNodes().length);
+            Assert.assertEquals(3, cur.getNodes().size());
         
         }
         
