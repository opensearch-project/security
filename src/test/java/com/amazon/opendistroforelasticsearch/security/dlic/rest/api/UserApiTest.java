--- conflicted
+++ resolved
@@ -46,12 +46,7 @@
                 .executeGetRequest("_opendistro/_security/api/" + CType.INTERNALUSERS.toLCString());
         Assert.assertEquals(response.getBody(), HttpStatus.SC_OK, response.getStatusCode());
         Settings settings = Settings.builder().loadFromSource(response.getBody(), XContentType.JSON).build();
-<<<<<<< HEAD
         Assert.assertEquals(56, settings.size());
-=======
-        Assert.assertEquals(49, settings.size());
->>>>>>> 1d007f78
-
         response = rh.executePatchRequest("/_opendistro/_security/api/internalusers", "[{ \"op\": \"add\", \"path\": \"/newuser\", \"value\": {\"password\": \"newuser\", \"opendistro_security_roles\": [\"opendistro_security_all_access\"] } }]", new Header[0]);
         Assert.assertEquals(response.getBody(), HttpStatus.SC_OK, response.getStatusCode());
 
@@ -75,13 +70,7 @@
                 .executeGetRequest("_opendistro/_security/api/" + CType.INTERNALUSERS.toLCString());
         Assert.assertEquals(response.getBody(), HttpStatus.SC_OK, response.getStatusCode());
         Settings settings = Settings.builder().loadFromSource(response.getBody(), XContentType.JSON).build();
-<<<<<<< HEAD
         Assert.assertEquals(56, settings.size());
-=======
-
-        Assert.assertEquals(49, settings.size());
-
->>>>>>> 1d007f78
         // --- GET
 
         // GET, user admin, exists
@@ -409,11 +398,7 @@
         Assert.assertEquals(HttpStatus.SC_OK, response.getStatusCode());
         System.out.println(response.getBody());
         Settings settings = Settings.builder().loadFromSource(response.getBody(), XContentType.JSON).build();
-<<<<<<< HEAD
         Assert.assertEquals(56, settings.size());
-=======
-        Assert.assertEquals(49, settings.size());
->>>>>>> 1d007f78
 
         addUserWithPassword("tooshoort", "", HttpStatus.SC_BAD_REQUEST);
         addUserWithPassword("tooshoort", "123", HttpStatus.SC_BAD_REQUEST);
@@ -487,11 +472,7 @@
                 .executeGetRequest("_opendistro/_security/api/" + CType.INTERNALUSERS.toLCString());
         Assert.assertEquals(HttpStatus.SC_OK, response.getStatusCode());
         Settings settings = Settings.builder().loadFromSource(response.getBody(), XContentType.JSON).build();
-<<<<<<< HEAD
         Assert.assertEquals(56, settings.size());
-=======
-        Assert.assertEquals(49, settings.size());
->>>>>>> 1d007f78
 
         addUserWithPassword(".my.dotuser0", "$2a$12$n5nubfWATfQjSYHiWtUyeOxMIxFInUHOAx8VMmGmxFNPGpaBmeB.m",
                 HttpStatus.SC_CREATED);
