--- conflicted
+++ resolved
@@ -143,14 +143,7 @@
 
         RestRequest tokenRestRequest = buildTokenExchangeRestRequest(encodedSamlResponse, authenticateHeaders);
 
-<<<<<<< HEAD
-        String responseJson = getResponse(samlAuthenticator, tokenRestRequest);
-=======
-        final BytesRestResponse authenticatorResponse = samlAuthenticator.reRequestAuthentication(tokenRestRequest, null);
-        tokenRestChannel.sendResponse(authenticatorResponse);
-
-        String responseJson = new String(BytesReference.toBytes(tokenRestChannel.response.content()));
->>>>>>> 7924da13
+        String responseJson = getResponse(samlAuthenticator, tokenRestRequest);
         HashMap<String, Object> response = DefaultObjectMapper.objectMapper.readValue(
             responseJson,
             new TypeReference<HashMap<String, Object>>() {
@@ -206,16 +199,7 @@
         String encodedSamlResponse = mockSamlIdpServer.handleSsoGetRequestURI(authenticateHeaders.location);
 
         RestRequest tokenRestRequest = buildTokenExchangeRestRequest(encodedSamlResponse, authenticateHeaders);
-<<<<<<< HEAD
-        String responseJson = getResponse(samlAuthenticator, tokenRestRequest);
-=======
-        TestRestChannel tokenRestChannel = new TestRestChannel(tokenRestRequest);
-
-        final BytesRestResponse authenticatorResponse = samlAuthenticator.reRequestAuthentication(tokenRestRequest, null);
-        tokenRestChannel.sendResponse(authenticatorResponse);
-
-        String responseJson = new String(BytesReference.toBytes(tokenRestChannel.response.content()));
->>>>>>> 7924da13
+        String responseJson = getResponse(samlAuthenticator, tokenRestRequest);
         HashMap<String, Object> response = DefaultObjectMapper.objectMapper.readValue(
             responseJson,
             new TypeReference<HashMap<String, Object>>() {
@@ -259,16 +243,7 @@
         String encodedSamlResponse = mockSamlIdpServer.handleSsoGetRequestURI(authenticateHeaders.location);
 
         RestRequest tokenRestRequest = buildTokenExchangeRestRequest(encodedSamlResponse, authenticateHeaders);
-<<<<<<< HEAD
-        String responseJson = getResponse(samlAuthenticator, tokenRestRequest);
-=======
-        TestRestChannel tokenRestChannel = new TestRestChannel(tokenRestRequest);
-
-        final BytesRestResponse authenticatorResponse = samlAuthenticator.reRequestAuthentication(tokenRestRequest, null);
-        tokenRestChannel.sendResponse(authenticatorResponse);
-
-        String responseJson = new String(BytesReference.toBytes(tokenRestChannel.response.content()));
->>>>>>> 7924da13
+        String responseJson = getResponse(samlAuthenticator, tokenRestRequest);
         HashMap<String, Object> response = DefaultObjectMapper.objectMapper.readValue(
             responseJson,
             new TypeReference<HashMap<String, Object>>() {
@@ -315,16 +290,7 @@
         String encodedSamlResponse = mockSamlIdpServer.handleSsoGetRequestURI(authenticateHeaders.location);
 
         RestRequest tokenRestRequest = buildTokenExchangeRestRequest(encodedSamlResponse, authenticateHeaders);
-<<<<<<< HEAD
-        String responseJson = getResponse(samlAuthenticator, tokenRestRequest);
-=======
-        TestRestChannel tokenRestChannel = new TestRestChannel(tokenRestRequest);
-
-        final BytesRestResponse authenticatorResponse = samlAuthenticator.reRequestAuthentication(tokenRestRequest, null);
-        tokenRestChannel.sendResponse(authenticatorResponse);
-
-        String responseJson = new String(BytesReference.toBytes(tokenRestChannel.response.content()));
->>>>>>> 7924da13
+        String responseJson = getResponse(samlAuthenticator, tokenRestRequest);
         HashMap<String, Object> response = DefaultObjectMapper.objectMapper.readValue(
             responseJson,
             new TypeReference<HashMap<String, Object>>() {
@@ -371,16 +337,7 @@
         String encodedSamlResponse = mockSamlIdpServer.handleSsoGetRequestURI(authenticateHeaders.location);
 
         RestRequest tokenRestRequest = buildTokenExchangeRestRequest(encodedSamlResponse, authenticateHeaders);
-<<<<<<< HEAD
-        String responseJson = getResponse(samlAuthenticator, tokenRestRequest);
-=======
-        TestRestChannel tokenRestChannel = new TestRestChannel(tokenRestRequest);
-
-        final BytesRestResponse authenticatorResponse = samlAuthenticator.reRequestAuthentication(tokenRestRequest, null);
-        tokenRestChannel.sendResponse(authenticatorResponse);
-
-        String responseJson = new String(BytesReference.toBytes(tokenRestChannel.response.content()));
->>>>>>> 7924da13
+        String responseJson = getResponse(samlAuthenticator, tokenRestRequest);
         HashMap<String, Object> response = DefaultObjectMapper.objectMapper.readValue(
             responseJson,
             new TypeReference<HashMap<String, Object>>() {
@@ -427,16 +384,7 @@
         String encodedSamlResponse = mockSamlIdpServer.handleSsoGetRequestURI(authenticateHeaders.location);
 
         RestRequest tokenRestRequest = buildTokenExchangeRestRequest(encodedSamlResponse, authenticateHeaders);
-<<<<<<< HEAD
-        String responseJson = getResponse(samlAuthenticator, tokenRestRequest);
-=======
-        TestRestChannel tokenRestChannel = new TestRestChannel(tokenRestRequest);
-
-        final BytesRestResponse authenticatorResponse = samlAuthenticator.reRequestAuthentication(tokenRestRequest, null);
-        tokenRestChannel.sendResponse(authenticatorResponse);
-
-        String responseJson = new String(BytesReference.toBytes(tokenRestChannel.response.content()));
->>>>>>> 7924da13
+        String responseJson = getResponse(samlAuthenticator, tokenRestRequest);
         HashMap<String, Object> response = DefaultObjectMapper.objectMapper.readValue(
             responseJson,
             new TypeReference<HashMap<String, Object>>() {
@@ -479,16 +427,7 @@
         String encodedSamlResponse = mockSamlIdpServer.handleSsoGetRequestURI(authenticateHeaders.location);
 
         RestRequest tokenRestRequest = buildTokenExchangeRestRequest(encodedSamlResponse, authenticateHeaders);
-<<<<<<< HEAD
-        String responseJson = getResponse(samlAuthenticator, tokenRestRequest);
-=======
-        TestRestChannel tokenRestChannel = new TestRestChannel(tokenRestRequest);
-
-        final BytesRestResponse authenticatorResponse = samlAuthenticator.reRequestAuthentication(tokenRestRequest, null);
-        tokenRestChannel.sendResponse(authenticatorResponse);
-
-        String responseJson = new String(BytesReference.toBytes(tokenRestChannel.response.content()));
->>>>>>> 7924da13
+        String responseJson = getResponse(samlAuthenticator, tokenRestRequest);
         HashMap<String, Object> response = DefaultObjectMapper.objectMapper.readValue(
             responseJson,
             new TypeReference<HashMap<String, Object>>() {
@@ -549,16 +488,7 @@
             null,
             "/opendistrosecurity/saml/acs/idpinitiated"
         );
-<<<<<<< HEAD
-        String responseJson = getResponse(samlAuthenticator, tokenRestRequest);
-=======
-        TestRestChannel tokenRestChannel = new TestRestChannel(tokenRestRequest);
-
-        final BytesRestResponse authenticatorResponse = samlAuthenticator.reRequestAuthentication(tokenRestRequest, null);
-        tokenRestChannel.sendResponse(authenticatorResponse);
-
-        String responseJson = new String(BytesReference.toBytes(tokenRestChannel.response.content()));
->>>>>>> 7924da13
+        String responseJson = getResponse(samlAuthenticator, tokenRestRequest);
         HashMap<String, Object> response = DefaultObjectMapper.objectMapper.readValue(
             responseJson,
             new TypeReference<HashMap<String, Object>>() {
@@ -605,14 +535,7 @@
             authenticateHeaders,
             "/opendistrosecurity/saml/acs/idpinitiated"
         );
-<<<<<<< HEAD
         TestRestChannel tokenRestChannel = sendToAuthenticator(samlAuthenticator, tokenRestRequest);
-=======
-        TestRestChannel tokenRestChannel = new TestRestChannel(tokenRestRequest);
-
-        final BytesRestResponse authenticatorResponse = samlAuthenticator.reRequestAuthentication(tokenRestRequest, null);
-        tokenRestChannel.sendResponse(authenticatorResponse);
->>>>>>> 7924da13
 
         Assert.assertEquals(RestStatus.UNAUTHORIZED, tokenRestChannel.response.status());
     }
@@ -642,14 +565,7 @@
         String encodedSamlResponse = mockSamlIdpServer.handleSsoGetRequestURI(authenticateHeaders.location);
 
         RestRequest tokenRestRequest = buildTokenExchangeRestRequest(encodedSamlResponse, authenticateHeaders);
-<<<<<<< HEAD
         TestRestChannel tokenRestChannel = sendToAuthenticator(samlAuthenticator, tokenRestRequest);
-=======
-        TestRestChannel tokenRestChannel = new TestRestChannel(tokenRestRequest);
-
-        final BytesRestResponse authenticatorResponse = samlAuthenticator.reRequestAuthentication(tokenRestRequest, null);
-        tokenRestChannel.sendResponse(authenticatorResponse);
->>>>>>> 7924da13
 
         Assert.assertEquals(401, tokenRestChannel.response.status().getStatus());
     }
@@ -676,14 +592,7 @@
         String encodedSamlResponse = mockSamlIdpServer.handleSsoGetRequestURI(authenticateHeaders.location);
 
         RestRequest tokenRestRequest = buildTokenExchangeRestRequest(encodedSamlResponse, authenticateHeaders);
-<<<<<<< HEAD
         TestRestChannel tokenRestChannel = sendToAuthenticator(samlAuthenticator, tokenRestRequest);
-=======
-        TestRestChannel tokenRestChannel = new TestRestChannel(tokenRestRequest);
-
-        final BytesRestResponse authenticatorResponse = samlAuthenticator.reRequestAuthentication(tokenRestRequest, null);
-        tokenRestChannel.sendResponse(authenticatorResponse);
->>>>>>> 7924da13
 
         Assert.assertEquals(401, tokenRestChannel.response.status().getStatus());
     }
@@ -714,16 +623,7 @@
         String encodedSamlResponse = mockSamlIdpServer.handleSsoGetRequestURI(authenticateHeaders.location);
 
         RestRequest tokenRestRequest = buildTokenExchangeRestRequest(encodedSamlResponse, authenticateHeaders);
-<<<<<<< HEAD
-        String responseJson = getResponse(samlAuthenticator, tokenRestRequest);
-=======
-        TestRestChannel tokenRestChannel = new TestRestChannel(tokenRestRequest);
-
-        final BytesRestResponse authenticatorResponse = samlAuthenticator.reRequestAuthentication(tokenRestRequest, null);
-        tokenRestChannel.sendResponse(authenticatorResponse);
-
-        String responseJson = new String(BytesReference.toBytes(tokenRestChannel.response.content()));
->>>>>>> 7924da13
+        String responseJson = getResponse(samlAuthenticator, tokenRestRequest);
         HashMap<String, Object> response = DefaultObjectMapper.objectMapper.readValue(
             responseJson,
             new TypeReference<HashMap<String, Object>>() {
@@ -766,16 +666,7 @@
         String encodedSamlResponse = mockSamlIdpServer.handleSsoGetRequestURI(authenticateHeaders.location);
 
         RestRequest tokenRestRequest = buildTokenExchangeRestRequest(encodedSamlResponse, authenticateHeaders);
-<<<<<<< HEAD
-        String responseJson = getResponse(samlAuthenticator, tokenRestRequest);
-=======
-        TestRestChannel tokenRestChannel = new TestRestChannel(tokenRestRequest);
-
-        final BytesRestResponse authenticatorResponse = samlAuthenticator.reRequestAuthentication(tokenRestRequest, null);
-        tokenRestChannel.sendResponse(authenticatorResponse);
-
-        String responseJson = new String(BytesReference.toBytes(tokenRestChannel.response.content()));
->>>>>>> 7924da13
+        String responseJson = getResponse(samlAuthenticator, tokenRestRequest);
         HashMap<String, Object> response = DefaultObjectMapper.objectMapper.readValue(
             responseJson,
             new TypeReference<HashMap<String, Object>>() {
@@ -825,16 +716,7 @@
         String encodedSamlResponse = mockSamlIdpServer.handleSsoGetRequestURI(authenticateHeaders.location);
 
         RestRequest tokenRestRequest = buildTokenExchangeRestRequest(encodedSamlResponse, authenticateHeaders);
-<<<<<<< HEAD
-        String responseJson = getResponse(samlAuthenticator, tokenRestRequest);
-=======
-        TestRestChannel tokenRestChannel = new TestRestChannel(tokenRestRequest);
-
-        final BytesRestResponse authenticatorResponse = samlAuthenticator.reRequestAuthentication(tokenRestRequest, null);
-        tokenRestChannel.sendResponse(authenticatorResponse);
-
-        String responseJson = new String(BytesReference.toBytes(tokenRestChannel.response.content()));
->>>>>>> 7924da13
+        String responseJson = getResponse(samlAuthenticator, tokenRestRequest);
         HashMap<String, Object> response = DefaultObjectMapper.objectMapper.readValue(
             responseJson,
             new TypeReference<HashMap<String, Object>>() {
@@ -934,13 +816,7 @@
             HTTPSamlAuthenticator samlAuthenticator = new HTTPSamlAuthenticator(settings, null);
 
             RestRequest restRequest = new FakeRestRequest(ImmutableMap.of(), new HashMap<String, String>());
-<<<<<<< HEAD
             TestRestChannel restChannel = sendToAuthenticator(samlAuthenticator, restRequest);
-=======
-            TestRestChannel restChannel = new TestRestChannel(restRequest);
-            BytesRestResponse authenticatorResponse = samlAuthenticator.reRequestAuthentication(restRequest, null);
-            restChannel.sendResponse(authenticatorResponse);
->>>>>>> 7924da13
 
             Assert.assertNull(restChannel.response);
 
@@ -958,16 +834,7 @@
             String encodedSamlResponse = mockSamlIdpServer.handleSsoGetRequestURI(authenticateHeaders.location);
 
             RestRequest tokenRestRequest = buildTokenExchangeRestRequest(encodedSamlResponse, authenticateHeaders);
-<<<<<<< HEAD
             String responseJson = getResponse(samlAuthenticator, tokenRestRequest);
-=======
-            TestRestChannel tokenRestChannel = new TestRestChannel(tokenRestRequest);
-
-            authenticatorResponse = samlAuthenticator.reRequestAuthentication(tokenRestRequest, null);
-            tokenRestChannel.sendResponse(authenticatorResponse);
-
-            String responseJson = new String(BytesReference.toBytes(tokenRestChannel.response.content()));
->>>>>>> 7924da13
             HashMap<String, Object> response = DefaultObjectMapper.objectMapper.readValue(
                 responseJson,
                 new TypeReference<HashMap<String, Object>>() {
@@ -986,14 +853,7 @@
 
     private AuthenticateHeaders getAutenticateHeaders(HTTPSamlAuthenticator samlAuthenticator) {
         RestRequest restRequest = new FakeRestRequest(ImmutableMap.of(), new HashMap<String, String>());
-<<<<<<< HEAD
         TestRestChannel restChannel = sendToAuthenticator(samlAuthenticator, restRequest);
-=======
-        TestRestChannel restChannel = new TestRestChannel(restRequest);
-
-        final BytesRestResponse authenticatorResponse = samlAuthenticator.reRequestAuthentication(restRequest, null);
-        restChannel.sendResponse(authenticatorResponse);
->>>>>>> 7924da13
 
         List<String> wwwAuthenticateHeaders = restChannel.response.getHeaders().get("WWW-Authenticate");
 
