/*
 * SPDX-License-Identifier: Apache-2.0
 *
 * The OpenSearch Contributors require contributions made to
 * this file be licensed under the Apache-2.0 license or a
 * compatible open source license.
 *
 * Modifications Copyright OpenSearch Contributors. See
 * GitHub history for details.
 */

package com.amazon.dlic.auth.http.saml;

import java.io.FileInputStream;
import java.io.IOException;
import java.io.InputStream;
import java.security.KeyStore;
import java.security.KeyStoreException;
import java.security.NoSuchAlgorithmException;
import java.security.PrivateKey;
import java.security.UnrecoverableKeyException;
import java.security.cert.CertificateException;
import java.security.cert.X509Certificate;
import java.util.Arrays;
import java.util.Base64;
import java.util.HashMap;
import java.util.List;
import java.util.Optional;
import java.util.regex.Matcher;
import java.util.regex.Pattern;

import javax.net.ssl.KeyManagerFactory;

import com.fasterxml.jackson.core.type.TypeReference;
import com.google.common.collect.ImmutableMap;
<<<<<<< HEAD
import com.nimbusds.jwt.SignedJWT;
=======
import org.apache.cxf.rs.security.jose.jws.JwsJwtCompactConsumer;
import org.apache.cxf.rs.security.jose.jwt.JwtToken;
import org.hamcrest.Matchers;
>>>>>>> 999339e7
import org.junit.After;
import org.junit.Assert;
import org.junit.Before;
import org.junit.BeforeClass;
import org.junit.Test;
import org.opensaml.saml.saml2.core.NameIDType;

import org.opensearch.core.common.bytes.BytesArray;
import org.opensearch.common.io.stream.BytesStreamOutput;
import org.opensearch.common.settings.Settings;
import org.opensearch.core.xcontent.MediaType;
import org.opensearch.core.xcontent.XContentBuilder;
import org.opensearch.rest.RestChannel;
import org.opensearch.rest.RestRequest;
import org.opensearch.rest.RestRequest.Method;
import org.opensearch.rest.RestResponse;
import org.opensearch.core.rest.RestStatus;
import org.opensearch.security.DefaultObjectMapper;
import org.opensearch.security.filter.SecurityRequestFactory;
import org.opensearch.security.filter.SecurityResponse;
import org.opensearch.security.filter.SecurityRequest;
import org.opensearch.security.test.helper.file.FileHelper;
import org.opensearch.security.user.AuthCredentials;
import org.opensearch.security.util.FakeRestRequest;

import static com.amazon.dlic.auth.http.saml.HTTPSamlAuthenticator.IDP_METADATA_CONTENT;
import static com.amazon.dlic.auth.http.saml.HTTPSamlAuthenticator.IDP_METADATA_URL;
import static org.hamcrest.MatcherAssert.assertThat;

public class HTTPSamlAuthenticatorTest {
    protected MockSamlIdpServer mockSamlIdpServer;
    private static final Pattern WWW_AUTHENTICATE_PATTERN = Pattern.compile(
        "([^\\s]+)\\s*([^\\s=]+)=\"([^\"]+)\"\\s*([^\\s=]+)=\"([^\"]+)\"\\s*([^\\s=]+)=\"([^\"]+)\"\\s*"
    );

    private static final String SPOCK_KEY = "-----BEGIN ENCRYPTED PRIVATE KEY-----\n"
        + "MIIE6TAbBgkqhkiG9w0BBQMwDgQI0JMa7PyPedwCAggABIIEyLdPL2RXj8jjKqFT\n"
        + "p+7vywwyxyUQOQvvIIU6H+lKZPd/y6pxzYtGd1suT2aermrrlh4b/ZXXfj/EcKcw\n"
        + "GgcXB60Kr7UHIv7Xr498S4EKa9R7UG0NtWtsA3FVR5ndwXI+CiRSShhkskmpseVH\n"
        + "dNWAoUsKQFbZRLnoINMKIw1/lpQBUwAUcYVB7LxLeKSTVHn/h9kvq0tad1kbE5OY\n"
        + "GnOLEVW311++XQ3Ep/13tGEZCrxef+QsnmXuYxXBq4RvbyGZOvyM2FC7va8KzJxl\n"
        + "P38SPEL1TzqokQB/eLDBMBOCqkhTbP/8lNuoEVm44T6//ijBp6VdBB+YRIFh3NrS\n"
        + "1fPuDVgHr1jrRGICe8lzWy/bSa+4FlxYjn5qpEzZQtbC6C+iRzlwtlCiDdKl8zJ1\n"
        + "YF80OW9Gr3Kvph2LJukBiODcyWUAsAf5vJH3vfPV4T9kWTNMu2NCy3Ch8u9d906k\n"
        + "zojB/tRRdZ/XCftkU05gYU/5ruU1YA49U60s0KWXvSLmecFo2SjkcEoPDI+Y80Uw\n"
        + "OB/5kdh1M1uu/qjoJTPWBbZ28L6e0fiMsr7eWSG7PQFwnN6VzY6Oesm8AS8LMe3V\n"
        + "Dr4Syec8vVfGg/EDsjNC1yeZTzlO66NQYGkpnHwK1kgX/XXe7fjDfztPyM9crBXj\n"
        + "YcYpNULAkMj9QUVDQqQ7L8TjoAFQiSdvNa+kkDhaxnAXoxfqeacTtkpKcHADsAQL\n"
        + "azfoyflnpuZ1dIn0noRFsVuguKDp4k990bhXu9RkQ1H5IzIoYqJwypacVdt3m74o\n"
        + "jpZvBY6z0EtBNkze6WA0Vj0BSWpy/IzndDwroG4Xf+54hn0R/Tp5K5UNttOaJN8c\n"
        + "9U/NTiGJTJg1O4x6xbPD7C5bBdoJ/MH5yJuk/dUc7pVkisLpuH9sAPETjYCdFIjX\n"
        + "MSRJCtq2ouT0ZRW1yBIrKIadgHLExhjZjTSQCBXJMbO7r2DjPHMZU23GTiPtC8ua\n"
        + "L2BmC+AW7RQ2Fyo3hJDT2TM4XlMMlTtGuFxkWwmjV+FiwfjbiR3cp0+99/X6OFu5\n"
        + "ysgZLuTMQsmWNJ8ZARZqBnkGnN92Aw4D5GLCFv3QXO+fqJnOP1PbkPwpjq59Yytf\n"
        + "U4XqyTwRYSXRzwPFFb7RcgL9HbmjpRBEnvqEjKYeXxkBnhs+WOWN/PuJzGgP5uAk\n"
        + "jAjQbtgLEPd4WpGcwEhkX6S1DBi8NrGapuehCjXsN1axify8Kx4eRuTiPdINlgsq\n"
        + "d2MsPIuDgU2+0QXrXjRLwABcMGuKcmmfZjC+zZomj+yr4+Togs3vhSj9yGK3HHMh\n"
        + "NgOlPBTibruXXa4AI07c28j3sEry+CMZrUGyYg6o1HLBpBfOmp7V5HJcvkMFWCVy\n"
        + "DPFm5LZu0jZMDj9a+oGkv4hfp1xSXSUjhjiGz47xFJb6PH9pOUIkhTEdFCgEXbaR\n"
        + "fXcR+kakLOotL4X1cT9cpxdimN3CCTBpr03gCv2NCVYMYhHKHK+CQVngJrY+PzMH\n"
        + "q6fw81bUNcixZyeXFfLFN6GK75k51UV7YS/X2H8YkqGeIVNaFjrcqUoVAN8jQOeb\n"
        + "XXIa8gT/MdNT0+W3NHKcbE31pDhOI92COZWlhOyp1cLhyo1ytayjxPTl/2RM/Vtj\n"
        + "T9IKkp7810LOKhrCDQ==\n"
        + "-----END ENCRYPTED PRIVATE KEY-----";

    private final static String PRIVATE_KEY_PATTERN = "-----BEGIN PRIVATE KEY-----\n%s\n-----END PRIVATE KEY-----";

    private static X509Certificate spSigningCertificate;
    private static PrivateKey spSigningPrivateKey;

    @Before
    public void setUp() throws Exception {
        mockSamlIdpServer = new MockSamlIdpServer();
        mockSamlIdpServer.start();
    }

    @After
    public void tearDown() {
        if (mockSamlIdpServer != null) {
            try {
                mockSamlIdpServer.close();
            } catch (Exception ignored) {}
        }
    }

    @Test
    public void testRawHMACSettings() throws Exception {
        mockSamlIdpServer.setSignResponses(true);
        mockSamlIdpServer.loadSigningKeys("saml/kirk-keystore.jks", "kirk");
        mockSamlIdpServer.setAuthenticateUser("horst");
        mockSamlIdpServer.setEndpointQueryString(null);

        Settings settings = Settings.builder()
            .put(IDP_METADATA_URL, mockSamlIdpServer.getMetadataUri())
            .put("kibana_url", "http://wherever")
            .put("idp.entity_id", mockSamlIdpServer.getIdpEntityId())
            .put("roles_key", "roles")
            .put("jwt.key.kty", "oct")
            .put("jwt.key.k", "abc")
            .put("path.home", ".")
            .build();

        HTTPSamlAuthenticator samlAuthenticator = new HTTPSamlAuthenticator(settings, null);

        AuthenticateHeaders authenticateHeaders = getAutenticateHeaders(samlAuthenticator);

        String encodedSamlResponse = mockSamlIdpServer.handleSsoGetRequestURI(authenticateHeaders.location);

        RestRequest tokenRestRequest = buildTokenExchangeRestRequest(encodedSamlResponse, authenticateHeaders);
        TestRestChannel tokenRestChannel = new TestRestChannel(tokenRestRequest);

        final BytesRestResponse authenticatorResponse = samlAuthenticator.reRequestAuthentication(tokenRestRequest, null);
        tokenRestChannel.sendResponse(authenticatorResponse);

        String responseJson = new String(BytesReference.toBytes(tokenRestChannel.response.content()));
        HashMap<String, Object> response = DefaultObjectMapper.objectMapper.readValue(
            responseJson,
            new TypeReference<HashMap<String, Object>>() {
            }
        );
        String authorization = (String) response.get("authorization");

        Assert.assertNotNull("Expected authorization attribute in JSON: " + responseJson, authorization);

        SignedJWT jwt = SignedJWT.parse(authorization.replaceAll("\\s*bearer\\s*", ""));

        Assert.assertEquals("horst", jwt.getJWTClaimsSet().getClaim("sub"));
    }

    @Test
    public void basicTest() throws Exception {
        mockSamlIdpServer.setSignResponses(true);
        mockSamlIdpServer.loadSigningKeys("saml/kirk-keystore.jks", "kirk");
        mockSamlIdpServer.setAuthenticateUser("horst");
        mockSamlIdpServer.setEndpointQueryString(null);

        Settings settings = Settings.builder()
            .put(IDP_METADATA_URL, mockSamlIdpServer.getMetadataUri())
            .put("kibana_url", "http://wherever")
            .put("idp.entity_id", mockSamlIdpServer.getIdpEntityId())
            .put("exchange_key", "abc")
            .put("roles_key", "roles")
            .put("path.home", ".")
            .build();

        HTTPSamlAuthenticator samlAuthenticator = new HTTPSamlAuthenticator(settings, null);

        AuthenticateHeaders authenticateHeaders = getAutenticateHeaders(samlAuthenticator);

        String encodedSamlResponse = mockSamlIdpServer.handleSsoGetRequestURI(authenticateHeaders.location);

        RestRequest tokenRestRequest = buildTokenExchangeRestRequest(encodedSamlResponse, authenticateHeaders);

        String responseJson = getResponse(samlAuthenticator, tokenRestRequest);
        HashMap<String, Object> response = DefaultObjectMapper.objectMapper.readValue(
            responseJson,
            new TypeReference<HashMap<String, Object>>() {
            }
        );
        String authorization = (String) response.get("authorization");

        Assert.assertNotNull("Expected authorization attribute in JSON: " + responseJson, authorization);

        SignedJWT jwt = SignedJWT.parse(authorization.replaceAll("\\s*bearer\\s*", ""));

        Assert.assertEquals("horst", jwt.getJWTClaimsSet().getClaim("sub"));
    }

    private Optional<SecurityResponse> sendToAuthenticator(HTTPSamlAuthenticator samlAuthenticator, RestRequest request) {
        final SecurityRequest tokenRestChannel = SecurityRequestFactory.from(request);

        return samlAuthenticator.reRequestAuthentication(tokenRestChannel, null);
    }

    private String getResponse(HTTPSamlAuthenticator samlAuthenticator, RestRequest request) throws Exception {
        SecurityResponse response = sendToAuthenticator(samlAuthenticator, request).orElseThrow();
        return response.getBody();
    }

    @Test
    public void decryptAssertionsTest() throws Exception {
        mockSamlIdpServer.setAuthenticateUser("horst");
        mockSamlIdpServer.setEndpointQueryString(null);
        mockSamlIdpServer.setSpSignatureCertificate(spSigningCertificate);
        mockSamlIdpServer.setEncryptAssertion(true);

        Settings settings = Settings.builder()
            .put(IDP_METADATA_URL, mockSamlIdpServer.getMetadataUri())
            .put("kibana_url", "http://wherever")
            .put("idp.entity_id", mockSamlIdpServer.getIdpEntityId())
            .put(
                "sp.signature_private_key",
                String.format(PRIVATE_KEY_PATTERN, Base64.getEncoder().encodeToString(spSigningPrivateKey.getEncoded()))
            )
            .put("exchange_key", "abc")
            .put("roles_key", "roles")
            .put("path.home", ".")
            .build();

        HTTPSamlAuthenticator samlAuthenticator = new HTTPSamlAuthenticator(settings, null);

        AuthenticateHeaders authenticateHeaders = getAutenticateHeaders(samlAuthenticator);

        String encodedSamlResponse = mockSamlIdpServer.handleSsoGetRequestURI(authenticateHeaders.location);

        RestRequest tokenRestRequest = buildTokenExchangeRestRequest(encodedSamlResponse, authenticateHeaders);
        String responseJson = getResponse(samlAuthenticator, tokenRestRequest);
        HashMap<String, Object> response = DefaultObjectMapper.objectMapper.readValue(
            responseJson,
            new TypeReference<HashMap<String, Object>>() {
            }
        );
        String authorization = (String) response.get("authorization");

        Assert.assertNotNull("Expected authorization attribute in JSON: " + responseJson, authorization);

        SignedJWT jwt = SignedJWT.parse(authorization.replaceAll("\\s*bearer\\s*", ""));

        Assert.assertEquals("horst", jwt.getJWTClaimsSet().getClaim("sub"));
    }

    @Test
    public void shouldUnescapeSamlEntitiesTest() throws Exception {
        mockSamlIdpServer.setAuthenticateUser("ABC\\User1");
        mockSamlIdpServer.setEndpointQueryString(null);
        mockSamlIdpServer.setSpSignatureCertificate(spSigningCertificate);
        mockSamlIdpServer.setEncryptAssertion(true);
        mockSamlIdpServer.setAuthenticateUserRoles(Arrays.asList("ABC\\Admin"));

        Settings settings = Settings.builder()
            .put(IDP_METADATA_URL, mockSamlIdpServer.getMetadataUri())
            .put("kibana_url", "http://wherever")
            .put("idp.entity_id", mockSamlIdpServer.getIdpEntityId())
            .put(
                "sp.signature_private_key",
                String.format(PRIVATE_KEY_PATTERN, Base64.getEncoder().encodeToString(spSigningPrivateKey.getEncoded()))
            )
            .put("exchange_key", "abc")
            .put("roles_key", "roles")
            .put("path.home", ".")
            .build();

        HTTPSamlAuthenticator samlAuthenticator = new HTTPSamlAuthenticator(settings, null);

        AuthenticateHeaders authenticateHeaders = getAutenticateHeaders(samlAuthenticator);

        String encodedSamlResponse = mockSamlIdpServer.handleSsoGetRequestURI(authenticateHeaders.location);

        RestRequest tokenRestRequest = buildTokenExchangeRestRequest(encodedSamlResponse, authenticateHeaders);
        String responseJson = getResponse(samlAuthenticator, tokenRestRequest);
        HashMap<String, Object> response = DefaultObjectMapper.objectMapper.readValue(
            responseJson,
            new TypeReference<HashMap<String, Object>>() {
            }
        );
        String authorization = (String) response.get("authorization");

        Assert.assertNotNull("Expected authorization attribute in JSON: " + responseJson, authorization);

        SignedJWT jwt = SignedJWT.parse(authorization.replaceAll("\\s*bearer\\s*", ""));
        Assert.assertEquals("ABC\\User1", jwt.getJWTClaimsSet().getClaim("sub"));
        Assert.assertEquals("ABC\\User1", samlAuthenticator.httpJwtAuthenticator.extractSubject(jwt.getJWTClaimsSet()));
        Assert.assertEquals("[ABC\\Admin]", String.valueOf(jwt.getJWTClaimsSet().getClaim("roles")));
        Assert.assertEquals("ABC\\Admin", samlAuthenticator.httpJwtAuthenticator.extractRoles(jwt.getJWTClaimsSet())[0]);

    }

    @Test
    public void shouldUnescapeSamlEntitiesTest2() throws Exception {
        mockSamlIdpServer.setAuthenticateUser("ABC\"User1");
        mockSamlIdpServer.setEndpointQueryString(null);
        mockSamlIdpServer.setSpSignatureCertificate(spSigningCertificate);
        mockSamlIdpServer.setEncryptAssertion(true);
        mockSamlIdpServer.setAuthenticateUserRoles(Arrays.asList("ABC\"Admin"));

        Settings settings = Settings.builder()
            .put(IDP_METADATA_URL, mockSamlIdpServer.getMetadataUri())
            .put("kibana_url", "http://wherever")
            .put("idp.entity_id", mockSamlIdpServer.getIdpEntityId())
            .put(
                "sp.signature_private_key",
                String.format(PRIVATE_KEY_PATTERN, Base64.getEncoder().encodeToString(spSigningPrivateKey.getEncoded()))
            )
            .put("exchange_key", "abc")
            .put("roles_key", "roles")
            .put("path.home", ".")
            .build();

        HTTPSamlAuthenticator samlAuthenticator = new HTTPSamlAuthenticator(settings, null);

        AuthenticateHeaders authenticateHeaders = getAutenticateHeaders(samlAuthenticator);

        String encodedSamlResponse = mockSamlIdpServer.handleSsoGetRequestURI(authenticateHeaders.location);

        RestRequest tokenRestRequest = buildTokenExchangeRestRequest(encodedSamlResponse, authenticateHeaders);
        String responseJson = getResponse(samlAuthenticator, tokenRestRequest);
        HashMap<String, Object> response = DefaultObjectMapper.objectMapper.readValue(
            responseJson,
            new TypeReference<HashMap<String, Object>>() {
            }
        );
        String authorization = (String) response.get("authorization");

        Assert.assertNotNull("Expected authorization attribute in JSON: " + responseJson, authorization);

        SignedJWT jwt = SignedJWT.parse(authorization.replaceAll("\\s*bearer\\s*", ""));
        Assert.assertEquals("ABC\"User1", jwt.getJWTClaimsSet().getClaim("sub"));
        Assert.assertEquals("ABC\"User1", samlAuthenticator.httpJwtAuthenticator.extractSubject(jwt.getJWTClaimsSet()));
        Assert.assertEquals("[ABC\"Admin]", String.valueOf(jwt.getJWTClaimsSet().getClaim("roles")));
        Assert.assertEquals("ABC\"Admin", samlAuthenticator.httpJwtAuthenticator.extractRoles(jwt.getJWTClaimsSet())[0]);
    }

    @Test
    public void shouldNotEscapeSamlEntities() throws Exception {
        mockSamlIdpServer.setAuthenticateUser("ABC/User1");
        mockSamlIdpServer.setEndpointQueryString(null);
        mockSamlIdpServer.setSpSignatureCertificate(spSigningCertificate);
        mockSamlIdpServer.setEncryptAssertion(true);
        mockSamlIdpServer.setAuthenticateUserRoles(Arrays.asList("ABC/Admin"));

        Settings settings = Settings.builder()
            .put(IDP_METADATA_URL, mockSamlIdpServer.getMetadataUri())
            .put("kibana_url", "http://wherever")
            .put("idp.entity_id", mockSamlIdpServer.getIdpEntityId())
            .put(
                "sp.signature_private_key",
                String.format(PRIVATE_KEY_PATTERN, Base64.getEncoder().encodeToString(spSigningPrivateKey.getEncoded()))
            )
            .put("exchange_key", "abc")
            .put("roles_key", "roles")
            .put("path.home", ".")
            .build();

        HTTPSamlAuthenticator samlAuthenticator = new HTTPSamlAuthenticator(settings, null);

        AuthenticateHeaders authenticateHeaders = getAutenticateHeaders(samlAuthenticator);

        String encodedSamlResponse = mockSamlIdpServer.handleSsoGetRequestURI(authenticateHeaders.location);

        RestRequest tokenRestRequest = buildTokenExchangeRestRequest(encodedSamlResponse, authenticateHeaders);
        String responseJson = getResponse(samlAuthenticator, tokenRestRequest);
        HashMap<String, Object> response = DefaultObjectMapper.objectMapper.readValue(
            responseJson,
            new TypeReference<HashMap<String, Object>>() {
            }
        );
        String authorization = (String) response.get("authorization");

        Assert.assertNotNull("Expected authorization attribute in JSON: " + responseJson, authorization);

        SignedJWT jwt = SignedJWT.parse(authorization.replaceAll("\\s*bearer\\s*", ""));
        Assert.assertEquals("ABC/User1", jwt.getJWTClaimsSet().getClaim("sub"));
        Assert.assertEquals("ABC/User1", samlAuthenticator.httpJwtAuthenticator.extractSubject(jwt.getJWTClaimsSet()));
        Assert.assertEquals("[ABC/Admin]", String.valueOf(jwt.getJWTClaimsSet().getClaim("roles")));
        Assert.assertEquals("ABC/Admin", samlAuthenticator.httpJwtAuthenticator.extractRoles(jwt.getJWTClaimsSet())[0]);
    }

    @Test
    public void shouldNotTrimWhitespaceInJwtRoles() throws Exception {
        mockSamlIdpServer.setAuthenticateUser("ABC/User1");
        mockSamlIdpServer.setEndpointQueryString(null);
        mockSamlIdpServer.setSpSignatureCertificate(spSigningCertificate);
        mockSamlIdpServer.setEncryptAssertion(true);
        mockSamlIdpServer.setAuthenticateUserRoles(Arrays.asList(" ABC/Admin "));

        Settings settings = Settings.builder()
            .put(IDP_METADATA_URL, mockSamlIdpServer.getMetadataUri())
            .put("kibana_url", "http://wherever")
            .put("idp.entity_id", mockSamlIdpServer.getIdpEntityId())
            .put(
                "sp.signature_private_key",
                String.format(PRIVATE_KEY_PATTERN, Base64.getEncoder().encodeToString(spSigningPrivateKey.getEncoded()))
            )
            .put("exchange_key", "abc")
            .put("roles_key", "roles")
            .put("path.home", ".")
            .build();

        HTTPSamlAuthenticator samlAuthenticator = new HTTPSamlAuthenticator(settings, null);

        AuthenticateHeaders authenticateHeaders = getAutenticateHeaders(samlAuthenticator);

        String encodedSamlResponse = mockSamlIdpServer.handleSsoGetRequestURI(authenticateHeaders.location);

        RestRequest tokenRestRequest = buildTokenExchangeRestRequest(encodedSamlResponse, authenticateHeaders);
        String responseJson = getResponse(samlAuthenticator, tokenRestRequest);
        HashMap<String, Object> response = DefaultObjectMapper.objectMapper.readValue(
            responseJson,
            new TypeReference<HashMap<String, Object>>() {
            }
        );
        String authorization = (String) response.get("authorization");

        Assert.assertNotNull("Expected authorization attribute in JSON: " + responseJson, authorization);

        SignedJWT jwt = SignedJWT.parse(authorization.replaceAll("\\s*bearer\\s*", ""));
        Assert.assertEquals("ABC/Admin", samlAuthenticator.httpJwtAuthenticator.extractRoles(jwt.getJWTClaimsSet())[0]);

    }

    @Test
    public void testMetadataBody() throws Exception {
        mockSamlIdpServer.setSignResponses(true);
        mockSamlIdpServer.loadSigningKeys("saml/kirk-keystore.jks", "kirk");
        mockSamlIdpServer.setAuthenticateUser("horst");
        mockSamlIdpServer.setEndpointQueryString(null);

        // Note: We need to replace endpoint with mockSamlIdpServer endpoint
        final String metadataBody = FileHelper.loadFile("saml/metadata.xml")
            .replaceAll("http://localhost:33667/", mockSamlIdpServer.getMetadataUri());

        Settings settings = Settings.builder()
            .put(IDP_METADATA_CONTENT, metadataBody)
            .put("kibana_url", "http://wherever")
            .put("idp.entity_id", mockSamlIdpServer.getIdpEntityId())
            .put("exchange_key", "abc")
            .put("roles_key", "roles")
            .put("path.home", ".")
            .build();

        HTTPSamlAuthenticator samlAuthenticator = new HTTPSamlAuthenticator(settings, null);

        AuthenticateHeaders authenticateHeaders = getAutenticateHeaders(samlAuthenticator);

        String encodedSamlResponse = mockSamlIdpServer.handleSsoGetRequestURI(authenticateHeaders.location);

        RestRequest tokenRestRequest = buildTokenExchangeRestRequest(encodedSamlResponse, authenticateHeaders);
        String responseJson = getResponse(samlAuthenticator, tokenRestRequest);
        HashMap<String, Object> response = DefaultObjectMapper.objectMapper.readValue(
            responseJson,
            new TypeReference<HashMap<String, Object>>() {
            }
        );
        String authorization = (String) response.get("authorization");

        Assert.assertNotNull("Expected authorization attribute in JSON: " + responseJson, authorization);

        SignedJWT jwt = SignedJWT.parse(authorization.replaceAll("\\s*bearer\\s*", ""));

        Assert.assertEquals("horst", jwt.getJWTClaimsSet().getClaim("sub"));
    }

    @Test(expected = RuntimeException.class)
    public void testEmptyMetadataBody() throws Exception {
        mockSamlIdpServer.setSignResponses(true);
        mockSamlIdpServer.loadSigningKeys("saml/kirk-keystore.jks", "kirk");
        mockSamlIdpServer.setAuthenticateUser("horst");
        mockSamlIdpServer.setEndpointQueryString(null);

        Settings settings = Settings.builder()
            .put(IDP_METADATA_CONTENT, "")
            .put("kibana_url", "http://wherever")
            .put("idp.entity_id", mockSamlIdpServer.getIdpEntityId())
            .put("exchange_key", "abc")
            .put("roles_key", "roles")
            .put("path.home", ".")
            .build();

        new HTTPSamlAuthenticator(settings, null);
    }

    @Test
    public void unsolicitedSsoTest() throws Exception {
        mockSamlIdpServer.setSignResponses(true);
        mockSamlIdpServer.loadSigningKeys("saml/kirk-keystore.jks", "kirk");
        mockSamlIdpServer.setAuthenticateUser("horst");
        mockSamlIdpServer.setEndpointQueryString(null);
        mockSamlIdpServer.setDefaultAssertionConsumerService("http://wherever/opendistrosecurity/saml/acs/idpinitiated");

        Settings settings = Settings.builder()
            .put(IDP_METADATA_URL, mockSamlIdpServer.getMetadataUri())
            .put("kibana_url", "http://wherever")
            .put("idp.entity_id", mockSamlIdpServer.getIdpEntityId())
            .put("exchange_key", "abc")
            .put("roles_key", "roles")
            .put("path.home", ".")
            .build();

        HTTPSamlAuthenticator samlAuthenticator = new HTTPSamlAuthenticator(settings, null);

        String encodedSamlResponse = mockSamlIdpServer.createUnsolicitedSamlResponse();

        RestRequest tokenRestRequest = buildTokenExchangeRestRequest(
            encodedSamlResponse,
            null,
            "/opendistrosecurity/saml/acs/idpinitiated"
        );
        String responseJson = getResponse(samlAuthenticator, tokenRestRequest);
        HashMap<String, Object> response = DefaultObjectMapper.objectMapper.readValue(
            responseJson,
            new TypeReference<HashMap<String, Object>>() {
            }
        );
        String authorization = (String) response.get("authorization");

        Assert.assertNotNull("Expected authorization attribute in JSON: " + responseJson, authorization);

        SignedJWT jwt = SignedJWT.parse(authorization.replaceAll("\\s*bearer\\s*", ""));

        Assert.assertEquals("horst", jwt.getJWTClaimsSet().getClaim("sub"));
    }

    @Test
    public void badUnsolicitedSsoTest() throws Exception {
        mockSamlIdpServer.setSignResponses(true);
        mockSamlIdpServer.loadSigningKeys("saml/kirk-keystore.jks", "kirk");
        mockSamlIdpServer.setAuthenticateUser("horst");
        mockSamlIdpServer.setEndpointQueryString(null);
        mockSamlIdpServer.setDefaultAssertionConsumerService("http://wherever/opendistrosecurity/saml/acs/idpinitiated");

        Settings settings = Settings.builder()
            .put(IDP_METADATA_URL, mockSamlIdpServer.getMetadataUri())
            .put("kibana_url", "http://wherever")
            .put("idp.entity_id", mockSamlIdpServer.getIdpEntityId())
            .put("exchange_key", "abc")
            .put("roles_key", "roles")
            .put("path.home", ".")
            .build();

        HTTPSamlAuthenticator samlAuthenticator = new HTTPSamlAuthenticator(settings, null);

        String encodedSamlResponse = mockSamlIdpServer.createUnsolicitedSamlResponse();

        AuthenticateHeaders authenticateHeaders = new AuthenticateHeaders(
            "http://wherever/opendistrosecurity/saml/acs/",
            "wrong_request_id"
        );

        RestRequest tokenRestRequest = buildTokenExchangeRestRequest(
            encodedSamlResponse,
            authenticateHeaders,
            "/opendistrosecurity/saml/acs/idpinitiated"
        );
        SecurityResponse response = sendToAuthenticator(samlAuthenticator, tokenRestRequest).orElseThrow();

        Assert.assertEquals(RestStatus.UNAUTHORIZED.getStatus(), response.getStatus());
    }

    @Test
    public void wrongCertTest() throws Exception {
        mockSamlIdpServer.setSignResponses(true);
        mockSamlIdpServer.loadSigningKeys("saml/kirk-keystore.jks", "kirk");
        mockSamlIdpServer.setAuthenticateUser("horst");
        mockSamlIdpServer.setEndpointQueryString(null);

        Settings settings = Settings.builder()
            .put(IDP_METADATA_URL, mockSamlIdpServer.getMetadataUri())
            .put("kibana_url", "http://wherever")
            .put("idp.entity_id", mockSamlIdpServer.getIdpEntityId())
            .put("exchange_key", "abc")
            .put("roles_key", "roles")
            .put("path.home", ".")
            .build();

        HTTPSamlAuthenticator samlAuthenticator = new HTTPSamlAuthenticator(settings, null);

        AuthenticateHeaders authenticateHeaders = getAutenticateHeaders(samlAuthenticator);

        mockSamlIdpServer.loadSigningKeys("saml/spock-keystore.jks", "spock");

        String encodedSamlResponse = mockSamlIdpServer.handleSsoGetRequestURI(authenticateHeaders.location);

        RestRequest tokenRestRequest = buildTokenExchangeRestRequest(encodedSamlResponse, authenticateHeaders);
        SecurityResponse response = sendToAuthenticator(samlAuthenticator, tokenRestRequest).orElseThrow();

        Assert.assertEquals(401, response.getStatus());
    }

    @Test
    public void noSignatureTest() throws Exception {
        mockSamlIdpServer.setSignResponses(false);
        mockSamlIdpServer.setAuthenticateUser("horst");
        mockSamlIdpServer.setEndpointQueryString(null);

        Settings settings = Settings.builder()
            .put(IDP_METADATA_URL, mockSamlIdpServer.getMetadataUri())
            .put("kibana_url", "http://wherever")
            .put("idp.entity_id", mockSamlIdpServer.getIdpEntityId())
            .put("exchange_key", "abc")
            .put("roles_key", "roles")
            .put("path.home", ".")
            .build();

        HTTPSamlAuthenticator samlAuthenticator = new HTTPSamlAuthenticator(settings, null);

        AuthenticateHeaders authenticateHeaders = getAutenticateHeaders(samlAuthenticator);

        String encodedSamlResponse = mockSamlIdpServer.handleSsoGetRequestURI(authenticateHeaders.location);

        RestRequest tokenRestRequest = buildTokenExchangeRestRequest(encodedSamlResponse, authenticateHeaders);
        SecurityResponse response = sendToAuthenticator(samlAuthenticator, tokenRestRequest).orElseThrow();

        Assert.assertEquals(401, response.getStatus());
    }

    @SuppressWarnings("unchecked")
    @Test
    public void rolesTest() throws Exception {
        mockSamlIdpServer.setSignResponses(true);
        mockSamlIdpServer.loadSigningKeys("saml/kirk-keystore.jks", "kirk");
        mockSamlIdpServer.setAuthenticateUser("horst");
        mockSamlIdpServer.setAuthenticateUserRoles(Arrays.asList("a ,c", "b   ,d,   e", "f", "g,,h, ,i"));
        mockSamlIdpServer.setEndpointQueryString(null);

        Settings settings = Settings.builder()
            .put(IDP_METADATA_URL, mockSamlIdpServer.getMetadataUri())
            .put("kibana_url", "http://wherever")
            .put("idp.entity_id", mockSamlIdpServer.getIdpEntityId())
            .put("exchange_key", "abc")
            .put("roles_key", "roles")
            .put("path.home", ".")
            .put("roles_seperator", ",")
            .build();

        HTTPSamlAuthenticator samlAuthenticator = new HTTPSamlAuthenticator(settings, null);

        AuthenticateHeaders authenticateHeaders = getAutenticateHeaders(samlAuthenticator);

        String encodedSamlResponse = mockSamlIdpServer.handleSsoGetRequestURI(authenticateHeaders.location);

        RestRequest tokenRestRequest = buildTokenExchangeRestRequest(encodedSamlResponse, authenticateHeaders);
        String responseJson = getResponse(samlAuthenticator, tokenRestRequest);
        HashMap<String, Object> response = DefaultObjectMapper.objectMapper.readValue(
            responseJson,
            new TypeReference<HashMap<String, Object>>() {
            }
        );
        String authorization = (String) response.get("authorization");

        Assert.assertNotNull("Expected authorization attribute in JSON: " + responseJson, authorization);

        SignedJWT jwt = SignedJWT.parse(authorization.replaceAll("\\s*bearer\\s*", ""));

        Assert.assertEquals("horst", jwt.getJWTClaimsSet().getClaim("sub"));
        Assert.assertArrayEquals(
            new String[] { "a ", "c", "b   ", "d", "   e", "f", "g", "h", " ", "i" },
            ((List<String>) jwt.getJWTClaimsSet().getClaim("roles")).toArray(new String[0])
        );
    }

    @Test
    public void idpEndpointWithQueryStringTest() throws Exception {
        mockSamlIdpServer.setSignResponses(true);
        mockSamlIdpServer.loadSigningKeys("saml/kirk-keystore.jks", "kirk");
        mockSamlIdpServer.setAuthenticateUser("horst");
        mockSamlIdpServer.setEndpointQueryString("extra=query");

        Settings settings = Settings.builder()
            .put(IDP_METADATA_URL, mockSamlIdpServer.getMetadataUri())
            .put("kibana_url", "http://wherever")
            .put("idp.entity_id", mockSamlIdpServer.getIdpEntityId())
            .put("exchange_key", "abc")
            .put("roles_key", "roles")
            .put("path.home", ".")
            .build();

        HTTPSamlAuthenticator samlAuthenticator = new HTTPSamlAuthenticator(settings, null);

        AuthenticateHeaders authenticateHeaders = getAutenticateHeaders(samlAuthenticator);

        String encodedSamlResponse = mockSamlIdpServer.handleSsoGetRequestURI(authenticateHeaders.location);

        RestRequest tokenRestRequest = buildTokenExchangeRestRequest(encodedSamlResponse, authenticateHeaders);
        String responseJson = getResponse(samlAuthenticator, tokenRestRequest);
        HashMap<String, Object> response = DefaultObjectMapper.objectMapper.readValue(
            responseJson,
            new TypeReference<HashMap<String, Object>>() {
            }
        );
        String authorization = (String) response.get("authorization");

        Assert.assertNotNull("Expected authorization attribute in JSON: " + responseJson, authorization);

        SignedJWT jwt = SignedJWT.parse(authorization.replaceAll("\\s*bearer\\s*", ""));

        Assert.assertEquals("horst", jwt.getJWTClaimsSet().getClaim("sub"));
    }

    @Test
    public void commaSeparatedRolesTest() throws Exception {
        final Settings.Builder settingsBuilder = Settings.builder().put("roles_seperator", ";").put("roles_separator", ",");
        commaSeparatedRoles("a,b", settingsBuilder);
    }

    @Test
    public void legacyCommaSeparatedRolesTest() throws Exception {
        final Settings.Builder settingsBuilder = Settings.builder().put("roles_seperator", ";");
        commaSeparatedRoles("a;b", settingsBuilder);
    }

    @SuppressWarnings("unchecked")
    private void commaSeparatedRoles(final String rolesAsString, final Settings.Builder settingsBuilder) throws Exception {
        mockSamlIdpServer.setAuthenticateUser("horst");
        mockSamlIdpServer.setSignResponses(true);
        mockSamlIdpServer.loadSigningKeys("saml/kirk-keystore.jks", "kirk");
        mockSamlIdpServer.setAuthenticateUserRoles(Arrays.asList(rolesAsString));
        mockSamlIdpServer.setEndpointQueryString(null);

        Settings settings = settingsBuilder.put(IDP_METADATA_URL, mockSamlIdpServer.getMetadataUri())
            .put("kibana_url", "http://wherever")
            .put("idp.entity_id", mockSamlIdpServer.getIdpEntityId())
            .put("exchange_key", "abc")
            .put("roles_key", "roles")
            .put("path.home", ".")
            .build();
        HTTPSamlAuthenticator samlAuthenticator = new HTTPSamlAuthenticator(settings, null);

        AuthenticateHeaders authenticateHeaders = getAutenticateHeaders(samlAuthenticator);

        String encodedSamlResponse = mockSamlIdpServer.handleSsoGetRequestURI(authenticateHeaders.location);

        RestRequest tokenRestRequest = buildTokenExchangeRestRequest(encodedSamlResponse, authenticateHeaders);
        String responseJson = getResponse(samlAuthenticator, tokenRestRequest);
        HashMap<String, Object> response = DefaultObjectMapper.objectMapper.readValue(
            responseJson,
            new TypeReference<HashMap<String, Object>>() {
            }
        );
        String authorization = (String) response.get("authorization");

        Assert.assertNotNull("Expected authorization attribute in JSON: " + responseJson, authorization);

        SignedJWT jwt = SignedJWT.parse(authorization.replaceAll("\\s*bearer\\s*", ""));

        Assert.assertEquals("horst", jwt.getJWTClaimsSet().getClaim("sub"));
        Assert.assertArrayEquals(
            new String[] { "a", "b" },
            ((List<String>) jwt.getJWTClaimsSet().getClaim("roles")).toArray(new String[0])
        );
    }

    @Test
    public void basicLogoutTest() throws Exception {
        mockSamlIdpServer.setSignResponses(true);
        mockSamlIdpServer.loadSigningKeys("saml/kirk-keystore.jks", "kirk");
        mockSamlIdpServer.setAuthenticateUser("horst");
        mockSamlIdpServer.setSpSignatureCertificate(spSigningCertificate);
        mockSamlIdpServer.setEndpointQueryString(null);

        Settings settings = Settings.builder()
            .put(IDP_METADATA_URL, mockSamlIdpServer.getMetadataUri())
            .put("kibana_url", "http://wherever")
            .put("idp.entity_id", mockSamlIdpServer.getIdpEntityId())
            .put("exchange_key", "abc")
            .put("roles_key", "roles")
            .put(
                "sp.signature_private_key",
                String.format(PRIVATE_KEY_PATTERN, Base64.getEncoder().encodeToString(spSigningPrivateKey.getEncoded()))
            )
            .put("path.home", ".")
            .build();

        HTTPSamlAuthenticator samlAuthenticator = new HTTPSamlAuthenticator(settings, null);

        AuthCredentials authCredentials = new AuthCredentials("horst");
        authCredentials.addAttribute("attr.jwt.sub", "horst");
        authCredentials.addAttribute("attr.jwt.saml_nif", NameIDType.UNSPECIFIED);
        authCredentials.addAttribute("attr.jwt.saml_si", "si123");

        String logoutUrl = samlAuthenticator.buildLogoutUrl(authCredentials);

        mockSamlIdpServer.handleSloGetRequestURI(logoutUrl);

    }

    @Test
    public void basicLogoutTestEncryptedKey() throws Exception {
        mockSamlIdpServer.setSignResponses(true);
        mockSamlIdpServer.loadSigningKeys("saml/kirk-keystore.jks", "kirk");
        mockSamlIdpServer.setAuthenticateUser("horst");
        mockSamlIdpServer.setSpSignatureCertificate(spSigningCertificate);
        mockSamlIdpServer.setEndpointQueryString(null);

        Settings settings = Settings.builder()
            .put(IDP_METADATA_URL, mockSamlIdpServer.getMetadataUri())
            .put("kibana_url", "http://wherever")
            .put("idp.entity_id", mockSamlIdpServer.getIdpEntityId())
            .put("exchange_key", "abc")
            .put("roles_key", "roles")
            .put("sp.signature_private_key", SPOCK_KEY)
            .put("sp.signature_private_key_password", "changeit")
            .put("path.home", ".")
            .build();

        HTTPSamlAuthenticator samlAuthenticator = new HTTPSamlAuthenticator(settings, null);

        AuthCredentials authCredentials = new AuthCredentials("horst");
        authCredentials.addAttribute("attr.jwt.sub", "horst");
        authCredentials.addAttribute("attr.jwt.saml_nif", NameIDType.UNSPECIFIED);
        authCredentials.addAttribute("attr.jwt.saml_si", "si123");

        String logoutUrl = samlAuthenticator.buildLogoutUrl(authCredentials);

        mockSamlIdpServer.handleSloGetRequestURI(logoutUrl);

    }

    @Test
    public void initialConnectionFailureTest() throws Exception {
        try (MockSamlIdpServer mockSamlIdpServer = new MockSamlIdpServer()) {

            Settings settings = Settings.builder()
                .put(IDP_METADATA_URL, mockSamlIdpServer.getMetadataUri())
                .put("idp.min_refresh_delay", 100)
                .put("kibana_url", "http://wherever")
                .put("idp.entity_id", mockSamlIdpServer.getIdpEntityId())
                .put("exchange_key", "abc")
                .put("roles_key", "roles")
                .put("path.home", ".")
                .build();

            HTTPSamlAuthenticator samlAuthenticator = new HTTPSamlAuthenticator(settings, null);

            RestRequest restRequest = new FakeRestRequest(ImmutableMap.of(), new HashMap<String, String>());
            Optional<SecurityResponse> maybeResponse = sendToAuthenticator(samlAuthenticator, restRequest);

            assertThat(maybeResponse.isPresent(), Matchers.equalTo(false));

            mockSamlIdpServer.start();

            mockSamlIdpServer.setSignResponses(true);
            mockSamlIdpServer.loadSigningKeys("saml/kirk-keystore.jks", "kirk");
            mockSamlIdpServer.setAuthenticateUser("horst");
            mockSamlIdpServer.setEndpointQueryString(null);

            Thread.sleep(500);

            AuthenticateHeaders authenticateHeaders = getAutenticateHeaders(samlAuthenticator);

            String encodedSamlResponse = mockSamlIdpServer.handleSsoGetRequestURI(authenticateHeaders.location);

            RestRequest tokenRestRequest = buildTokenExchangeRestRequest(encodedSamlResponse, authenticateHeaders);
            String responseJson = getResponse(samlAuthenticator, tokenRestRequest);
            HashMap<String, Object> response = DefaultObjectMapper.objectMapper.readValue(
                responseJson,
                new TypeReference<HashMap<String, Object>>() {
                }
            );
            String authorization = (String) response.get("authorization");

            Assert.assertNotNull("Expected authorization attribute in JSON: " + responseJson, authorization);

            SignedJWT jwt = SignedJWT.parse(authorization.replaceAll("\\s*bearer\\s*", ""));
            Assert.assertEquals("horst", jwt.getJWTClaimsSet().getClaim("sub"));
        }
    }

    private AuthenticateHeaders getAutenticateHeaders(HTTPSamlAuthenticator samlAuthenticator) {
        RestRequest restRequest = new FakeRestRequest(ImmutableMap.of(), new HashMap<String, String>());
        SecurityResponse response = sendToAuthenticator(samlAuthenticator, restRequest).orElseThrow();

        String wwwAuthenticateHeader = response.getHeaders().get("WWW-Authenticate");

        Assert.assertNotNull(wwwAuthenticateHeader);

        Matcher wwwAuthenticateHeaderMatcher = WWW_AUTHENTICATE_PATTERN.matcher(wwwAuthenticateHeader);

        if (!wwwAuthenticateHeaderMatcher.matches()) {
            Assert.fail("Invalid WWW-Authenticate header: " + wwwAuthenticateHeader);
        }

        Assert.assertEquals("X-Security-IdP", wwwAuthenticateHeaderMatcher.group(1));
        Assert.assertEquals("location", wwwAuthenticateHeaderMatcher.group(4));
        Assert.assertEquals("requestId", wwwAuthenticateHeaderMatcher.group(6));

        String location = wwwAuthenticateHeaderMatcher.group(5);
        String requestId = wwwAuthenticateHeaderMatcher.group(7);

        return new AuthenticateHeaders(location, requestId);
    }

    private RestRequest buildTokenExchangeRestRequest(String encodedSamlResponse, AuthenticateHeaders authenticateHeaders) {
        return buildTokenExchangeRestRequest(encodedSamlResponse, authenticateHeaders, "/opendistrosecurity/saml/acs");
    }

    private RestRequest buildTokenExchangeRestRequest(
        String encodedSamlResponse,
        AuthenticateHeaders authenticateHeaders,
        String acsEndpoint
    ) {
        String authtokenPostJson;

        if (authenticateHeaders != null) {
            authtokenPostJson = "{\"SAMLResponse\": \""
                + encodedSamlResponse
                + "\", \"RequestId\": \""
                + authenticateHeaders.requestId
                + "\"}";
        } else {
            authtokenPostJson = "{\"SAMLResponse\": \""
                + encodedSamlResponse
                + "\", \"RequestId\": null, \"acsEndpoint\": \""
                + acsEndpoint
                + "\" }";
        }

        return new FakeRestRequest.Builder().withPath("/_opendistro/_security/api/authtoken")
            .withMethod(Method.POST)
            .withContent(new BytesArray(authtokenPostJson))
            .withHeaders(ImmutableMap.of("Content-Type", "application/json"))
            .build();
    }

    @BeforeClass
    public static void initSpSigningKeys() {
        try {
            KeyManagerFactory kmf = KeyManagerFactory.getInstance(KeyManagerFactory.getDefaultAlgorithm());

            KeyStore keyStore = KeyStore.getInstance("JKS");
            InputStream keyStream = new FileInputStream(FileHelper.getAbsoluteFilePathFromClassPath("saml/spock-keystore.jks").toFile());

            keyStore.load(keyStream, "changeit".toCharArray());
            kmf.init(keyStore, "changeit".toCharArray());

            spSigningCertificate = (X509Certificate) keyStore.getCertificate("spock");

            spSigningPrivateKey = (PrivateKey) keyStore.getKey("spock", "changeit".toCharArray());

        } catch (NoSuchAlgorithmException | KeyStoreException | CertificateException | IOException | UnrecoverableKeyException e) {
            throw new RuntimeException(e);
        }
    }

    static class TestRestChannel implements RestChannel {

        final RestRequest restRequest;
        RestResponse response;

        TestRestChannel(RestRequest restRequest) {
            this.restRequest = restRequest;
        }

        @Override
        public XContentBuilder newBuilder() throws IOException {
            return null;
        }

        @Override
        public XContentBuilder newErrorBuilder() throws IOException {
            return null;
        }

        @Override
        public XContentBuilder newBuilder(MediaType mediaType, boolean useFiltering) throws IOException {
            return null;
        }

        @Override
        public BytesStreamOutput bytesOutput() {
            return null;
        }

        @Override
        public RestRequest request() {
            return restRequest;
        }

        @Override
        public boolean detailedErrorsEnabled() {
            return false;
        }

        @Override
        public void sendResponse(RestResponse response) {
            this.response = response;

        }

        @Override
        public XContentBuilder newBuilder(MediaType mediaType, MediaType responseContentType, boolean useFiltering) throws IOException {
            return null;
        }

    }

    static class AuthenticateHeaders {
        final String location;
        final String requestId;

        AuthenticateHeaders(String location, String requestId) {
            this.location = location;
            this.requestId = requestId;
        }
    }
}<|MERGE_RESOLUTION|>--- conflicted
+++ resolved
@@ -33,13 +33,8 @@
 
 import com.fasterxml.jackson.core.type.TypeReference;
 import com.google.common.collect.ImmutableMap;
-<<<<<<< HEAD
 import com.nimbusds.jwt.SignedJWT;
-=======
-import org.apache.cxf.rs.security.jose.jws.JwsJwtCompactConsumer;
-import org.apache.cxf.rs.security.jose.jwt.JwtToken;
 import org.hamcrest.Matchers;
->>>>>>> 999339e7
 import org.junit.After;
 import org.junit.Assert;
 import org.junit.Before;
@@ -149,12 +144,8 @@
         String encodedSamlResponse = mockSamlIdpServer.handleSsoGetRequestURI(authenticateHeaders.location);
 
         RestRequest tokenRestRequest = buildTokenExchangeRestRequest(encodedSamlResponse, authenticateHeaders);
-        TestRestChannel tokenRestChannel = new TestRestChannel(tokenRestRequest);
-
-        final BytesRestResponse authenticatorResponse = samlAuthenticator.reRequestAuthentication(tokenRestRequest, null);
-        tokenRestChannel.sendResponse(authenticatorResponse);
-
-        String responseJson = new String(BytesReference.toBytes(tokenRestChannel.response.content()));
+
+        String responseJson = getResponse(samlAuthenticator, tokenRestRequest);
         HashMap<String, Object> response = DefaultObjectMapper.objectMapper.readValue(
             responseJson,
             new TypeReference<HashMap<String, Object>>() {
