/*
 * SPDX-License-Identifier: Apache-2.0
 *
 * The OpenSearch Contributors require contributions made to
 * this file be licensed under the Apache-2.0 license or a
 * compatible open source license.
 *
 * Modifications Copyright OpenSearch Contributors. See
 * GitHub history for details.
 */
package com.amazon.dlic.auth.http.jwt.keybyoidc;

import java.util.HashMap;
import java.util.List;

import com.google.common.collect.ImmutableMap;
import org.junit.AfterClass;
import org.junit.Assert;
import org.junit.BeforeClass;
import org.junit.Test;

import org.opensearch.OpenSearchSecurityException;
import org.opensearch.common.settings.Settings;
import org.opensearch.security.user.AuthCredentials;
import org.opensearch.security.util.FakeRestRequest;

public class HTTPJwtKeyByOpenIdConnectAuthenticatorTest {

    protected static MockIpdServer mockIdpServer;

    @BeforeClass
    public static void setUp() throws Exception {
        mockIdpServer = new MockIpdServer(TestJwk.Jwks.ALL);
    }

    @AfterClass
    public static void tearDown() {
        if (mockIdpServer != null) {
            try {
                mockIdpServer.close();
            } catch (Exception e) {}
        }
    }

    @Test
    public void basicTest() {
        Settings settings = Settings.builder()
            .put("openid_connect_url", mockIdpServer.getDiscoverUri())
            .put("required_issuer", TestJwts.TEST_ISSUER)
            .put("required_audience", TestJwts.TEST_AUDIENCE)
            .build();

        HTTPJwtKeyByOpenIdConnectAuthenticator jwtAuth = new HTTPJwtKeyByOpenIdConnectAuthenticator(settings, null);

        AuthCredentials creds = jwtAuth.extractCredentials(
<<<<<<< HEAD
            new FakeRestRequest(ImmutableMap.of("Authorization", TestJwts.MC_COY_SIGNED_OCT_1), new HashMap<>()),
=======
            new FakeRestRequest(ImmutableMap.of("Authorization", TestJwts.MC_COY_SIGNED_OCT_1), new HashMap<String, String>())
                .asSecurityRequest(),
>>>>>>> 999339e7
            null
        );

        Assert.assertNotNull(creds);
        Assert.assertEquals(TestJwts.MCCOY_SUBJECT, creds.getUsername());
        Assert.assertEquals(List.of(TestJwts.TEST_AUDIENCE).toString(), creds.getAttributes().get("attr.jwt.aud"));
        Assert.assertEquals(0, creds.getBackendRoles().size());
        Assert.assertEquals(4, creds.getAttributes().size());
    }

    @Test
    public void jwksUriTest() {
        Settings settings = Settings.builder()
            .put("jwks_uri", mockIdpServer.getJwksUri())
            .put("required_issuer", TestJwts.TEST_ISSUER)
            .put("required_audience", TestJwts.TEST_AUDIENCE)
            .build();

        HTTPJwtKeyByOpenIdConnectAuthenticator jwtAuth = new HTTPJwtKeyByOpenIdConnectAuthenticator(settings, null);

        AuthCredentials creds = jwtAuth.extractCredentials(
            new FakeRestRequest(ImmutableMap.of("Authorization", TestJwts.MC_COY_SIGNED_OCT_2), new HashMap<>()).asSecurityRequest(),
            null
        );

        Assert.assertNotNull(creds);
        Assert.assertEquals(TestJwts.MCCOY_SUBJECT, creds.getUsername());
        Assert.assertEquals(List.of(TestJwts.TEST_AUDIENCE).toString(), creds.getAttributes().get("attr.jwt.aud"));
        Assert.assertEquals(0, creds.getBackendRoles().size());
        Assert.assertEquals(4, creds.getAttributes().size());
    }

    @Test
    public void jwksMissingRequiredIssuerInClaimTest() {
        Settings settings = Settings.builder()
            .put("jwks_uri", mockIdpServer.getJwksUri())
            .put("required_issuer", TestJwts.TEST_ISSUER)
            .build();

        HTTPJwtKeyByOpenIdConnectAuthenticator jwtAuth = new HTTPJwtKeyByOpenIdConnectAuthenticator(settings, null);

        AuthCredentials creds = jwtAuth.extractCredentials(
            new FakeRestRequest(ImmutableMap.of("Authorization", TestJwts.MC_COY_SIGNED_NO_ISSUER_OCT_1), new HashMap<>())
                .asSecurityRequest(),
            null
        );

        Assert.assertNull(creds);
    }

    @Test
    public void jwksNotMatchingRequiredIssuerInClaimTest() {
        Settings settings = Settings.builder().put("jwks_uri", mockIdpServer.getJwksUri()).put("required_issuer", "Wrong Issuer").build();

        HTTPJwtKeyByOpenIdConnectAuthenticator jwtAuth = new HTTPJwtKeyByOpenIdConnectAuthenticator(settings, null);

        AuthCredentials creds = jwtAuth.extractCredentials(
            new FakeRestRequest(ImmutableMap.of("Authorization", TestJwts.MC_COY_SIGNED_OCT_2), new HashMap<>()).asSecurityRequest(),
            null
        );

        Assert.assertNull(creds);
    }

    @Test
    public void jwksMissingRequiredAudienceInClaimTest() {
        Settings settings = Settings.builder()
            .put("jwks_uri", mockIdpServer.getJwksUri())
            .put("required_audience", TestJwts.TEST_AUDIENCE)
            .build();

        HTTPJwtKeyByOpenIdConnectAuthenticator jwtAuth = new HTTPJwtKeyByOpenIdConnectAuthenticator(settings, null);

        AuthCredentials creds = jwtAuth.extractCredentials(
            new FakeRestRequest(ImmutableMap.of("Authorization", TestJwts.MC_COY_SIGNED_NO_AUDIENCE_OCT_1), new HashMap<>())
                .asSecurityRequest(),
            null
        );

        Assert.assertNull(creds);
    }

    @Test
    public void jwksNotMatchingRequiredAudienceInClaimTest() {
        Settings settings = Settings.builder()
            .put("jwks_uri", mockIdpServer.getJwksUri())
            .put("required_audience", "Wrong Audience")
            .build();

        HTTPJwtKeyByOpenIdConnectAuthenticator jwtAuth = new HTTPJwtKeyByOpenIdConnectAuthenticator(settings, null);

        AuthCredentials creds = jwtAuth.extractCredentials(
            new FakeRestRequest(ImmutableMap.of("Authorization", TestJwts.MC_COY_SIGNED_OCT_2), new HashMap<>()).asSecurityRequest(),
            null
        );

        Assert.assertNull(creds);
    }

    @Test
    public void jwksUriMissingTest() {
        var exception = Assert.assertThrows(Exception.class, () -> {
            HTTPJwtKeyByOpenIdConnectAuthenticator jwtAuth = new HTTPJwtKeyByOpenIdConnectAuthenticator(Settings.builder().build(), null);
            jwtAuth.extractCredentials(
                new FakeRestRequest(ImmutableMap.of("Authorization", TestJwts.MC_COY_SIGNED_OCT_1), new HashMap<>()).asSecurityRequest(),
                null
            );
        });

        Assert.assertEquals("Authentication backend failed", exception.getMessage());
        Assert.assertEquals(OpenSearchSecurityException.class, exception.getClass());
    }

    @Test
    public void testEscapeKid() {
        Settings settings = Settings.builder()
            .put("openid_connect_url", mockIdpServer.getDiscoverUri())
            .put("required_issuer", TestJwts.TEST_ISSUER)
            .put("required_audience", TestJwts.TEST_AUDIENCE)
            .build();

        HTTPJwtKeyByOpenIdConnectAuthenticator jwtAuth = new HTTPJwtKeyByOpenIdConnectAuthenticator(settings, null);

        AuthCredentials creds = jwtAuth.extractCredentials(
<<<<<<< HEAD
            new FakeRestRequest(ImmutableMap.of("Authorization", "Bearer " + TestJwts.MC_COY_SIGNED_OCT_1_INVALID_KID), new HashMap<>()),
=======
            new FakeRestRequest(
                ImmutableMap.of("Authorization", "Bearer " + TestJwts.MC_COY_SIGNED_OCT_1_INVALID_KID),
                new HashMap<String, String>()
            ).asSecurityRequest(),
>>>>>>> 999339e7
            null
        );

        Assert.assertNotNull(creds);
        Assert.assertEquals(TestJwts.MCCOY_SUBJECT, creds.getUsername());
        Assert.assertEquals(List.of(TestJwts.TEST_AUDIENCE).toString(), creds.getAttributes().get("attr.jwt.aud"));
        Assert.assertEquals(0, creds.getBackendRoles().size());
        Assert.assertEquals(4, creds.getAttributes().size());
    }

    @Test
    public void bearerTest() {
        Settings settings = Settings.builder()
            .put("openid_connect_url", mockIdpServer.getDiscoverUri())
            .put("required_issuer", TestJwts.TEST_ISSUER)
            .put("required_audience", TestJwts.TEST_AUDIENCE)
            .build();

        HTTPJwtKeyByOpenIdConnectAuthenticator jwtAuth = new HTTPJwtKeyByOpenIdConnectAuthenticator(settings, null);

        AuthCredentials creds = jwtAuth.extractCredentials(
<<<<<<< HEAD
            new FakeRestRequest(ImmutableMap.of("Authorization", "Bearer " + TestJwts.MC_COY_SIGNED_OCT_1), new HashMap<>()),
=======
            new FakeRestRequest(ImmutableMap.of("Authorization", "Bearer " + TestJwts.MC_COY_SIGNED_OCT_1), new HashMap<String, String>())
                .asSecurityRequest(),
>>>>>>> 999339e7
            null
        );

        Assert.assertNotNull(creds);
        Assert.assertEquals(TestJwts.MCCOY_SUBJECT, creds.getUsername());
        Assert.assertEquals(List.of(TestJwts.TEST_AUDIENCE).toString(), creds.getAttributes().get("attr.jwt.aud"));
        Assert.assertEquals(0, creds.getBackendRoles().size());
        Assert.assertEquals(4, creds.getAttributes().size());
    }

    @Test
    public void testRoles() {
        Settings settings = Settings.builder()
            .put("openid_connect_url", mockIdpServer.getDiscoverUri())
            .put("roles_key", TestJwts.ROLES_CLAIM)
            .put("required_issuer", TestJwts.TEST_ISSUER)
            .put("required_audience", TestJwts.TEST_AUDIENCE)
            .build();

        HTTPJwtKeyByOpenIdConnectAuthenticator jwtAuth = new HTTPJwtKeyByOpenIdConnectAuthenticator(settings, null);

        AuthCredentials creds = jwtAuth.extractCredentials(
<<<<<<< HEAD
            new FakeRestRequest(ImmutableMap.of("Authorization", TestJwts.MC_COY_SIGNED_OCT_1), new HashMap<>()),
=======
            new FakeRestRequest(ImmutableMap.of("Authorization", TestJwts.MC_COY_SIGNED_OCT_1), new HashMap<String, String>())
                .asSecurityRequest(),
>>>>>>> 999339e7
            null
        );

        Assert.assertNotNull(creds);
        Assert.assertEquals(TestJwts.MCCOY_SUBJECT, creds.getUsername());
        Assert.assertEquals(TestJwts.TEST_ROLES, creds.getBackendRoles());
    }

    @Test
    public void testExp() {
        Settings settings = Settings.builder().put("openid_connect_url", mockIdpServer.getDiscoverUri()).build();

        HTTPJwtKeyByOpenIdConnectAuthenticator jwtAuth = new HTTPJwtKeyByOpenIdConnectAuthenticator(settings, null);

        AuthCredentials creds = jwtAuth.extractCredentials(
<<<<<<< HEAD
            new FakeRestRequest(ImmutableMap.of("Authorization", "Bearer " + TestJwts.MC_COY_EXPIRED_SIGNED_OCT_1), new HashMap<>()),
=======
            new FakeRestRequest(
                ImmutableMap.of("Authorization", "Bearer " + TestJwts.MC_COY_EXPIRED_SIGNED_OCT_1),
                new HashMap<String, String>()
            ).asSecurityRequest(),
>>>>>>> 999339e7
            null
        );

        Assert.assertNull(creds);
    }

    @Test
    public void testExpInSkew() {
        Settings settings = Settings.builder()
            .put("openid_connect_url", mockIdpServer.getDiscoverUri())
            .put("jwt_clock_skew_tolerance_seconds", "10")
            .put("required_issuer", TestJwts.TEST_ISSUER)
            .put("required_audience", TestJwts.TEST_AUDIENCE)
            .build();

        HTTPJwtKeyByOpenIdConnectAuthenticator jwtAuth = new HTTPJwtKeyByOpenIdConnectAuthenticator(settings, null);

        long expiringDate = System.currentTimeMillis() / 1000 - 5;
        long notBeforeDate = System.currentTimeMillis() / 1000 - 25;

        AuthCredentials creds = jwtAuth.extractCredentials(
            new FakeRestRequest(
                ImmutableMap.of("Authorization", "Bearer " + TestJwts.createMcCoySignedOct1(notBeforeDate, expiringDate)),
<<<<<<< HEAD
                new HashMap<>()
            ),
=======
                new HashMap<String, String>()
            ).asSecurityRequest(),
>>>>>>> 999339e7
            null
        );

        Assert.assertNotNull(creds);
    }

    @Test
    public void testNbf() {
        Settings settings = Settings.builder()
            .put("openid_connect_url", mockIdpServer.getDiscoverUri())
            .put("jwt_clock_skew_tolerance_seconds", "0")
            .put("required_issuer", TestJwts.TEST_ISSUER)
            .put("required_audience", TestJwts.TEST_AUDIENCE)
            .build();

        HTTPJwtKeyByOpenIdConnectAuthenticator jwtAuth = new HTTPJwtKeyByOpenIdConnectAuthenticator(settings, null);

        long expiringDate = 20 + System.currentTimeMillis() / 1000;
        long notBeforeDate = 5 + System.currentTimeMillis() / 1000;

        AuthCredentials creds = jwtAuth.extractCredentials(
            new FakeRestRequest(
                ImmutableMap.of("Authorization", "Bearer " + TestJwts.createMcCoySignedOct1(notBeforeDate, expiringDate)),
<<<<<<< HEAD
                new HashMap<>()
            ),
=======
                new HashMap<String, String>()
            ).asSecurityRequest(),
>>>>>>> 999339e7
            null
        );

        Assert.assertNull(creds);
    }

    @Test
    public void testNbfInSkew() {
        Settings settings = Settings.builder()
            .put("openid_connect_url", mockIdpServer.getDiscoverUri())
            .put("jwt_clock_skew_tolerance_seconds", "10")
            .put("required_issuer", TestJwts.TEST_ISSUER)
            .put("required_audience", TestJwts.TEST_AUDIENCE)
            .build();

        HTTPJwtKeyByOpenIdConnectAuthenticator jwtAuth = new HTTPJwtKeyByOpenIdConnectAuthenticator(settings, null);

        long expiringDate = 20 + System.currentTimeMillis() / 1000;
        long notBeforeDate = 5 + System.currentTimeMillis() / 1000;

        AuthCredentials creds = jwtAuth.extractCredentials(
            new FakeRestRequest(
                ImmutableMap.of("Authorization", "Bearer " + TestJwts.createMcCoySignedOct1(notBeforeDate, expiringDate)),
<<<<<<< HEAD
                new HashMap<>()
            ),
=======
                new HashMap<String, String>()
            ).asSecurityRequest(),
>>>>>>> 999339e7
            null
        );

        Assert.assertNotNull(creds);
    }

    @Test
    public void testRS256() {

        Settings settings = Settings.builder()
            .put("openid_connect_url", mockIdpServer.getDiscoverUri())
            .put("required_issuer", TestJwts.TEST_ISSUER)
            .put("required_audience", TestJwts.TEST_AUDIENCE)
            .build();

        HTTPJwtKeyByOpenIdConnectAuthenticator jwtAuth = new HTTPJwtKeyByOpenIdConnectAuthenticator(settings, null);

        AuthCredentials creds = jwtAuth.extractCredentials(
<<<<<<< HEAD
            new FakeRestRequest(ImmutableMap.of("Authorization", TestJwts.MC_COY_SIGNED_RSA_1), new HashMap<>()),
=======
            new FakeRestRequest(ImmutableMap.of("Authorization", TestJwts.MC_COY_SIGNED_RSA_1), new HashMap<String, String>())
                .asSecurityRequest(),
>>>>>>> 999339e7
            null
        );

        Assert.assertNotNull(creds);
        Assert.assertEquals(TestJwts.MCCOY_SUBJECT, creds.getUsername());
        Assert.assertEquals(List.of(TestJwts.TEST_AUDIENCE).toString(), creds.getAttributes().get("attr.jwt.aud"));
        Assert.assertEquals(0, creds.getBackendRoles().size());
        Assert.assertEquals(4, creds.getAttributes().size());
    }

    @Test
    public void testBadSignature() {

        Settings settings = Settings.builder().put("openid_connect_url", mockIdpServer.getDiscoverUri()).build();

        HTTPJwtKeyByOpenIdConnectAuthenticator jwtAuth = new HTTPJwtKeyByOpenIdConnectAuthenticator(settings, null);

        AuthCredentials creds = jwtAuth.extractCredentials(
<<<<<<< HEAD
            new FakeRestRequest(ImmutableMap.of("Authorization", TestJwts.MC_COY_SIGNED_RSA_X), new HashMap<>()),
=======
            new FakeRestRequest(ImmutableMap.of("Authorization", TestJwts.MC_COY_SIGNED_RSA_X), new HashMap<String, String>())
                .asSecurityRequest(),
>>>>>>> 999339e7
            null
        );

        Assert.assertNull(creds);
    }

    @Test
    public void testPeculiarJsonEscaping() {
        Settings settings = Settings.builder()
            .put("openid_connect_url", mockIdpServer.getDiscoverUri())
            .put("required_issuer", TestJwts.TEST_ISSUER)
            .put("required_audience", TestJwts.TEST_AUDIENCE)
            .build();

        HTTPJwtKeyByOpenIdConnectAuthenticator jwtAuth = new HTTPJwtKeyByOpenIdConnectAuthenticator(settings, null);

        AuthCredentials creds = jwtAuth.extractCredentials(
<<<<<<< HEAD
            new FakeRestRequest(ImmutableMap.of("Authorization", TestJwts.PeculiarEscaping.MC_COY_SIGNED_RSA_1), new HashMap<>()),
=======
            new FakeRestRequest(
                ImmutableMap.of("Authorization", TestJwts.PeculiarEscaping.MC_COY_SIGNED_RSA_1),
                new HashMap<String, String>()
            ).asSecurityRequest(),
>>>>>>> 999339e7
            null
        );

        Assert.assertNotNull(creds);
        Assert.assertEquals(TestJwts.MCCOY_SUBJECT, creds.getUsername());
        Assert.assertEquals(List.of(TestJwts.TEST_AUDIENCE).toString(), creds.getAttributes().get("attr.jwt.aud"));
        Assert.assertEquals(0, creds.getBackendRoles().size());
        Assert.assertEquals(4, creds.getAttributes().size());
    }

}<|MERGE_RESOLUTION|>--- conflicted
+++ resolved
@@ -53,12 +53,7 @@
         HTTPJwtKeyByOpenIdConnectAuthenticator jwtAuth = new HTTPJwtKeyByOpenIdConnectAuthenticator(settings, null);
 
         AuthCredentials creds = jwtAuth.extractCredentials(
-<<<<<<< HEAD
-            new FakeRestRequest(ImmutableMap.of("Authorization", TestJwts.MC_COY_SIGNED_OCT_1), new HashMap<>()),
-=======
-            new FakeRestRequest(ImmutableMap.of("Authorization", TestJwts.MC_COY_SIGNED_OCT_1), new HashMap<String, String>())
-                .asSecurityRequest(),
->>>>>>> 999339e7
+            new FakeRestRequest(ImmutableMap.of("Authorization", TestJwts.MC_COY_SIGNED_OCT_1), new HashMap<>()).asSecurityRequest(),
             null
         );
 
@@ -183,14 +178,10 @@
         HTTPJwtKeyByOpenIdConnectAuthenticator jwtAuth = new HTTPJwtKeyByOpenIdConnectAuthenticator(settings, null);
 
         AuthCredentials creds = jwtAuth.extractCredentials(
-<<<<<<< HEAD
-            new FakeRestRequest(ImmutableMap.of("Authorization", "Bearer " + TestJwts.MC_COY_SIGNED_OCT_1_INVALID_KID), new HashMap<>()),
-=======
             new FakeRestRequest(
                 ImmutableMap.of("Authorization", "Bearer " + TestJwts.MC_COY_SIGNED_OCT_1_INVALID_KID),
                 new HashMap<String, String>()
             ).asSecurityRequest(),
->>>>>>> 999339e7
             null
         );
 
@@ -212,12 +203,8 @@
         HTTPJwtKeyByOpenIdConnectAuthenticator jwtAuth = new HTTPJwtKeyByOpenIdConnectAuthenticator(settings, null);
 
         AuthCredentials creds = jwtAuth.extractCredentials(
-<<<<<<< HEAD
-            new FakeRestRequest(ImmutableMap.of("Authorization", "Bearer " + TestJwts.MC_COY_SIGNED_OCT_1), new HashMap<>()),
-=======
             new FakeRestRequest(ImmutableMap.of("Authorization", "Bearer " + TestJwts.MC_COY_SIGNED_OCT_1), new HashMap<String, String>())
                 .asSecurityRequest(),
->>>>>>> 999339e7
             null
         );
 
@@ -240,12 +227,8 @@
         HTTPJwtKeyByOpenIdConnectAuthenticator jwtAuth = new HTTPJwtKeyByOpenIdConnectAuthenticator(settings, null);
 
         AuthCredentials creds = jwtAuth.extractCredentials(
-<<<<<<< HEAD
-            new FakeRestRequest(ImmutableMap.of("Authorization", TestJwts.MC_COY_SIGNED_OCT_1), new HashMap<>()),
-=======
             new FakeRestRequest(ImmutableMap.of("Authorization", TestJwts.MC_COY_SIGNED_OCT_1), new HashMap<String, String>())
                 .asSecurityRequest(),
->>>>>>> 999339e7
             null
         );
 
@@ -261,14 +244,8 @@
         HTTPJwtKeyByOpenIdConnectAuthenticator jwtAuth = new HTTPJwtKeyByOpenIdConnectAuthenticator(settings, null);
 
         AuthCredentials creds = jwtAuth.extractCredentials(
-<<<<<<< HEAD
-            new FakeRestRequest(ImmutableMap.of("Authorization", "Bearer " + TestJwts.MC_COY_EXPIRED_SIGNED_OCT_1), new HashMap<>()),
-=======
-            new FakeRestRequest(
-                ImmutableMap.of("Authorization", "Bearer " + TestJwts.MC_COY_EXPIRED_SIGNED_OCT_1),
-                new HashMap<String, String>()
-            ).asSecurityRequest(),
->>>>>>> 999339e7
+            new FakeRestRequest(ImmutableMap.of("Authorization", "Bearer " + TestJwts.MC_COY_EXPIRED_SIGNED_OCT_1), new HashMap<>())
+                .asSecurityRequest(),
             null
         );
 
@@ -292,13 +269,8 @@
         AuthCredentials creds = jwtAuth.extractCredentials(
             new FakeRestRequest(
                 ImmutableMap.of("Authorization", "Bearer " + TestJwts.createMcCoySignedOct1(notBeforeDate, expiringDate)),
-<<<<<<< HEAD
                 new HashMap<>()
-            ),
-=======
-                new HashMap<String, String>()
             ).asSecurityRequest(),
->>>>>>> 999339e7
             null
         );
 
@@ -322,13 +294,8 @@
         AuthCredentials creds = jwtAuth.extractCredentials(
             new FakeRestRequest(
                 ImmutableMap.of("Authorization", "Bearer " + TestJwts.createMcCoySignedOct1(notBeforeDate, expiringDate)),
-<<<<<<< HEAD
                 new HashMap<>()
-            ),
-=======
-                new HashMap<String, String>()
             ).asSecurityRequest(),
->>>>>>> 999339e7
             null
         );
 
@@ -352,13 +319,8 @@
         AuthCredentials creds = jwtAuth.extractCredentials(
             new FakeRestRequest(
                 ImmutableMap.of("Authorization", "Bearer " + TestJwts.createMcCoySignedOct1(notBeforeDate, expiringDate)),
-<<<<<<< HEAD
                 new HashMap<>()
-            ),
-=======
-                new HashMap<String, String>()
             ).asSecurityRequest(),
->>>>>>> 999339e7
             null
         );
 
@@ -377,12 +339,7 @@
         HTTPJwtKeyByOpenIdConnectAuthenticator jwtAuth = new HTTPJwtKeyByOpenIdConnectAuthenticator(settings, null);
 
         AuthCredentials creds = jwtAuth.extractCredentials(
-<<<<<<< HEAD
-            new FakeRestRequest(ImmutableMap.of("Authorization", TestJwts.MC_COY_SIGNED_RSA_1), new HashMap<>()),
-=======
-            new FakeRestRequest(ImmutableMap.of("Authorization", TestJwts.MC_COY_SIGNED_RSA_1), new HashMap<String, String>())
-                .asSecurityRequest(),
->>>>>>> 999339e7
+            new FakeRestRequest(ImmutableMap.of("Authorization", TestJwts.MC_COY_SIGNED_RSA_1), new HashMap<>()).asSecurityRequest(),
             null
         );
 
@@ -401,12 +358,7 @@
         HTTPJwtKeyByOpenIdConnectAuthenticator jwtAuth = new HTTPJwtKeyByOpenIdConnectAuthenticator(settings, null);
 
         AuthCredentials creds = jwtAuth.extractCredentials(
-<<<<<<< HEAD
-            new FakeRestRequest(ImmutableMap.of("Authorization", TestJwts.MC_COY_SIGNED_RSA_X), new HashMap<>()),
-=======
-            new FakeRestRequest(ImmutableMap.of("Authorization", TestJwts.MC_COY_SIGNED_RSA_X), new HashMap<String, String>())
-                .asSecurityRequest(),
->>>>>>> 999339e7
+            new FakeRestRequest(ImmutableMap.of("Authorization", TestJwts.MC_COY_SIGNED_RSA_X), new HashMap<>()).asSecurityRequest(),
             null
         );
 
@@ -424,14 +376,8 @@
         HTTPJwtKeyByOpenIdConnectAuthenticator jwtAuth = new HTTPJwtKeyByOpenIdConnectAuthenticator(settings, null);
 
         AuthCredentials creds = jwtAuth.extractCredentials(
-<<<<<<< HEAD
-            new FakeRestRequest(ImmutableMap.of("Authorization", TestJwts.PeculiarEscaping.MC_COY_SIGNED_RSA_1), new HashMap<>()),
-=======
-            new FakeRestRequest(
-                ImmutableMap.of("Authorization", TestJwts.PeculiarEscaping.MC_COY_SIGNED_RSA_1),
-                new HashMap<String, String>()
-            ).asSecurityRequest(),
->>>>>>> 999339e7
+            new FakeRestRequest(ImmutableMap.of("Authorization", TestJwts.PeculiarEscaping.MC_COY_SIGNED_RSA_1), new HashMap<>())
+                .asSecurityRequest(),
             null
         );
 
