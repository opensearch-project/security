/*
 * Copyright OpenSearch Contributors
 *
 *  Licensed under the Apache License, Version 2.0 (the "License").
 *  You may not use this file except in compliance with the License.
 *  A copy of the License is located at
 *
 *  http://www.apache.org/licenses/LICENSE-2.0
 *
 *  or in the "license" file accompanying this file. This file is distributed
 *  on an "AS IS" BASIS, WITHOUT WARRANTIES OR CONDITIONS OF ANY KIND, either
 *  express or implied. See the License for the specific language governing
 *  permissions and limitations under the License.
 */
package com.amazon.dlic.auth.http.jwt.keybyoidc;

import java.util.HashMap;

import org.opensearch.common.settings.Settings;
import org.junit.AfterClass;
import org.junit.Assert;
import org.junit.BeforeClass;
import org.junit.Test;

import org.opensearch.security.user.AuthCredentials;
import org.opensearch.security.util.FakeRestRequest;
import com.google.common.collect.ImmutableMap;

public class HTTPJwtKeyByOpenIdConnectAuthenticatorTest {

	protected static MockIpdServer mockIdpServer;

	@BeforeClass
	public static void setUp() throws Exception {
		mockIdpServer = new MockIpdServer(TestJwk.Jwks.ALL);
	}

	@AfterClass
	public static void tearDown() {
		if (mockIdpServer != null) {
			try {
				mockIdpServer.close();
			} catch (Exception e) {
				e.printStackTrace();
			}
		}
	}

	@Test
	public void basicTest() {
		Settings settings = Settings.builder().put("openid_connect_url", mockIdpServer.getDiscoverUri()).build();

		HTTPJwtKeyByOpenIdConnectAuthenticator jwtAuth = new HTTPJwtKeyByOpenIdConnectAuthenticator(settings, null);

		AuthCredentials creds = jwtAuth.extractCredentials(new FakeRestRequest(
				ImmutableMap.of("Authorization", TestJwts.MC_COY_SIGNED_OCT_1), new HashMap<String, String>()).asSecurityRequest(), null);

		Assert.assertNotNull(creds);
		Assert.assertEquals(TestJwts.MCCOY_SUBJECT, creds.getUsername());
		Assert.assertEquals(TestJwts.TEST_AUDIENCE, creds.getAttributes().get("attr.jwt.aud"));
		Assert.assertEquals(0, creds.getBackendRoles().size());
		Assert.assertEquals(3, creds.getAttributes().size());
	}

	@Test
	public void testEscapeKid() {
		Settings settings = Settings.builder().put("openid_connect_url", mockIdpServer.getDiscoverUri()).build();

		HTTPJwtKeyByOpenIdConnectAuthenticator jwtAuth = new HTTPJwtKeyByOpenIdConnectAuthenticator(settings, null);

		AuthCredentials creds = jwtAuth.extractCredentials(new FakeRestRequest(
				ImmutableMap.of("Authorization",  "Bearer " + TestJwts.MC_COY_SIGNED_OCT_1_INVALID_KID), new HashMap<String, String>()).asSecurityRequest(), null);

		Assert.assertNotNull(creds);
		Assert.assertEquals(TestJwts.MCCOY_SUBJECT, creds.getUsername());
		Assert.assertEquals(TestJwts.TEST_AUDIENCE, creds.getAttributes().get("attr.jwt.aud"));
		Assert.assertEquals(0, creds.getBackendRoles().size());
		Assert.assertEquals(3, creds.getAttributes().size());
	}

	@Test
	public void bearerTest() {
		Settings settings = Settings.builder().put("openid_connect_url", mockIdpServer.getDiscoverUri()).build();

		HTTPJwtKeyByOpenIdConnectAuthenticator jwtAuth = new HTTPJwtKeyByOpenIdConnectAuthenticator(settings, null);

		AuthCredentials creds = jwtAuth.extractCredentials(
				new FakeRestRequest(ImmutableMap.of("Authorization", "Bearer " + TestJwts.MC_COY_SIGNED_OCT_1),
						new HashMap<String, String>()).asSecurityRequest(),
				null);

		Assert.assertNotNull(creds);
		Assert.assertEquals(TestJwts.MCCOY_SUBJECT, creds.getUsername());
		Assert.assertEquals(TestJwts.TEST_AUDIENCE, creds.getAttributes().get("attr.jwt.aud"));
		Assert.assertEquals(0, creds.getBackendRoles().size());
		Assert.assertEquals(3, creds.getAttributes().size());
	}

	@Test
	public void testRoles() throws Exception {
		Settings settings = Settings.builder().put("openid_connect_url", mockIdpServer.getDiscoverUri())
				.put("roles_key", TestJwts.ROLES_CLAIM).build();

		HTTPJwtKeyByOpenIdConnectAuthenticator jwtAuth = new HTTPJwtKeyByOpenIdConnectAuthenticator(settings, null);

		AuthCredentials creds = jwtAuth.extractCredentials(new FakeRestRequest(
				ImmutableMap.of("Authorization", TestJwts.MC_COY_SIGNED_OCT_1), new HashMap<String, String>()).asSecurityRequest(), null);

		Assert.assertNotNull(creds);
		Assert.assertEquals(TestJwts.MCCOY_SUBJECT, creds.getUsername());
		Assert.assertEquals(TestJwts.TEST_ROLES, creds.getBackendRoles());
	}

	@Test
	public void testExp() throws Exception {
		Settings settings = Settings.builder().put("openid_connect_url", mockIdpServer.getDiscoverUri()).build();

		HTTPJwtKeyByOpenIdConnectAuthenticator jwtAuth = new HTTPJwtKeyByOpenIdConnectAuthenticator(settings, null);
		
		AuthCredentials creds = jwtAuth.extractCredentials(
				new FakeRestRequest(ImmutableMap.of("Authorization", TestJwts.MC_COY_EXPIRED_SIGNED_OCT_1),
						new HashMap<String, String>()).asSecurityRequest(),
				null);

		Assert.assertNull(creds);
	}	

	@Test
	public void testExpInSkew() throws Exception {
		Settings settings = Settings.builder()
			.put("openid_connect_url", mockIdpServer.getDiscoverUri())
			.put("jwt_clock_skew_tolerance_seconds", "10")
			.build();

		HTTPJwtKeyByOpenIdConnectAuthenticator jwtAuth = new HTTPJwtKeyByOpenIdConnectAuthenticator(settings, null);

		long expiringDate = System.currentTimeMillis()/1000-5;
		long notBeforeDate = System.currentTimeMillis()/1000-25;

		AuthCredentials creds = jwtAuth.extractCredentials(
			new FakeRestRequest(
				ImmutableMap.of(
					"Authorization", 
					"bearer "+TestJwts.createMcCoySignedOct1(notBeforeDate, expiringDate)),
<<<<<<< HEAD
				new HashMap<String, String>()),
			null);

		Assert.assertNotNull(creds);
	}

	@Test
	public void testNbf() throws Exception {
		Settings settings = Settings.builder()
			.put("openid_connect_url", mockIdpServer.getDiscoverUri())
			.put("jwt_clock_skew_tolerance_seconds", "0")
			.build();

		HTTPJwtKeyByOpenIdConnectAuthenticator jwtAuth = new HTTPJwtKeyByOpenIdConnectAuthenticator(settings, null);

		long expiringDate = 20+System.currentTimeMillis()/1000;
		long notBeforeDate = 5+System.currentTimeMillis()/1000;

		AuthCredentials creds = jwtAuth.extractCredentials(
			new FakeRestRequest(
				ImmutableMap.of(
					"Authorization", 
					"bearer "+TestJwts.createMcCoySignedOct1(notBeforeDate, expiringDate)),
				new HashMap<String, String>()),
			null);

		Assert.assertNull(creds);
	}

	@Test
=======
				new HashMap<String, String>()).asSecurityRequest(),
			null);

		Assert.assertNotNull(creds);
	}

	@Test
	public void testNbf() throws Exception {
		Settings settings = Settings.builder()
			.put("openid_connect_url", mockIdpServer.getDiscoverUri())
			.put("jwt_clock_skew_tolerance_seconds", "0")
			.build();

		HTTPJwtKeyByOpenIdConnectAuthenticator jwtAuth = new HTTPJwtKeyByOpenIdConnectAuthenticator(settings, null);

		long expiringDate = 20+System.currentTimeMillis()/1000;
		long notBeforeDate = 5+System.currentTimeMillis()/1000;

		AuthCredentials creds = jwtAuth.extractCredentials(
			new FakeRestRequest(
				ImmutableMap.of(
					"Authorization", 
					"bearer "+TestJwts.createMcCoySignedOct1(notBeforeDate, expiringDate)),
				new HashMap<String, String>()).asSecurityRequest(),
			null);

		Assert.assertNull(creds);
	}

	@Test
>>>>>>> 41a166be
	public void testNbfInSkew() throws Exception {
		Settings settings = Settings.builder()
			.put("openid_connect_url", mockIdpServer.getDiscoverUri())
			.put("jwt_clock_skew_tolerance_seconds", "10")
			.build();

		HTTPJwtKeyByOpenIdConnectAuthenticator jwtAuth = new HTTPJwtKeyByOpenIdConnectAuthenticator(settings, null);

		long expiringDate = 20+System.currentTimeMillis()/1000;
		long notBeforeDate = 5+System.currentTimeMillis()/1000;;

		AuthCredentials creds = jwtAuth.extractCredentials(
				new FakeRestRequest(
						ImmutableMap.of("Authorization", "bearer "+TestJwts.createMcCoySignedOct1(notBeforeDate, expiringDate)),
<<<<<<< HEAD
						new HashMap<String, String>()),
=======
						new HashMap<String, String>()).asSecurityRequest(),
>>>>>>> 41a166be
				null);

		Assert.assertNotNull(creds);
	}	


	@Test
	public void testRS256() throws Exception {

		Settings settings = Settings.builder().put("openid_connect_url", mockIdpServer.getDiscoverUri()).build();

		HTTPJwtKeyByOpenIdConnectAuthenticator jwtAuth = new HTTPJwtKeyByOpenIdConnectAuthenticator(settings, null);

		AuthCredentials creds = jwtAuth.extractCredentials(new FakeRestRequest(
				ImmutableMap.of("Authorization", TestJwts.MC_COY_SIGNED_RSA_1), new HashMap<String, String>()).asSecurityRequest(), null);

		Assert.assertNotNull(creds);
		Assert.assertEquals(TestJwts.MCCOY_SUBJECT, creds.getUsername());
		Assert.assertEquals(TestJwts.TEST_AUDIENCE, creds.getAttributes().get("attr.jwt.aud"));
		Assert.assertEquals(0, creds.getBackendRoles().size());
		Assert.assertEquals(3, creds.getAttributes().size());
	}

	@Test
	public void testBadSignature() throws Exception {

		Settings settings = Settings.builder().put("openid_connect_url", mockIdpServer.getDiscoverUri()).build();

		HTTPJwtKeyByOpenIdConnectAuthenticator jwtAuth = new HTTPJwtKeyByOpenIdConnectAuthenticator(settings, null);

		AuthCredentials creds = jwtAuth.extractCredentials(new FakeRestRequest(
				ImmutableMap.of("Authorization", TestJwts.MC_COY_SIGNED_RSA_X), new HashMap<String, String>()).asSecurityRequest(), null);

		Assert.assertNull(creds);
	}

	@Test
	public void testPeculiarJsonEscaping() {
		Settings settings = Settings.builder().put("openid_connect_url", mockIdpServer.getDiscoverUri()).build();

		HTTPJwtKeyByOpenIdConnectAuthenticator jwtAuth = new HTTPJwtKeyByOpenIdConnectAuthenticator(settings, null);

		AuthCredentials creds = jwtAuth.extractCredentials(
				new FakeRestRequest(ImmutableMap.of("Authorization", TestJwts.PeculiarEscaping.MC_COY_SIGNED_RSA_1), new HashMap<String, String>()).asSecurityRequest(),
				null);

		Assert.assertNotNull(creds);
		Assert.assertEquals(TestJwts.MCCOY_SUBJECT, creds.getUsername());
		Assert.assertEquals(TestJwts.TEST_AUDIENCE, creds.getAttributes().get("attr.jwt.aud"));
		Assert.assertEquals(0, creds.getBackendRoles().size());
		Assert.assertEquals(3, creds.getAttributes().size());
	}

}<|MERGE_RESOLUTION|>--- conflicted
+++ resolved
@@ -142,38 +142,6 @@
 				ImmutableMap.of(
 					"Authorization", 
 					"bearer "+TestJwts.createMcCoySignedOct1(notBeforeDate, expiringDate)),
-<<<<<<< HEAD
-				new HashMap<String, String>()),
-			null);
-
-		Assert.assertNotNull(creds);
-	}
-
-	@Test
-	public void testNbf() throws Exception {
-		Settings settings = Settings.builder()
-			.put("openid_connect_url", mockIdpServer.getDiscoverUri())
-			.put("jwt_clock_skew_tolerance_seconds", "0")
-			.build();
-
-		HTTPJwtKeyByOpenIdConnectAuthenticator jwtAuth = new HTTPJwtKeyByOpenIdConnectAuthenticator(settings, null);
-
-		long expiringDate = 20+System.currentTimeMillis()/1000;
-		long notBeforeDate = 5+System.currentTimeMillis()/1000;
-
-		AuthCredentials creds = jwtAuth.extractCredentials(
-			new FakeRestRequest(
-				ImmutableMap.of(
-					"Authorization", 
-					"bearer "+TestJwts.createMcCoySignedOct1(notBeforeDate, expiringDate)),
-				new HashMap<String, String>()),
-			null);
-
-		Assert.assertNull(creds);
-	}
-
-	@Test
-=======
 				new HashMap<String, String>()).asSecurityRequest(),
 			null);
 
@@ -204,7 +172,6 @@
 	}
 
 	@Test
->>>>>>> 41a166be
 	public void testNbfInSkew() throws Exception {
 		Settings settings = Settings.builder()
 			.put("openid_connect_url", mockIdpServer.getDiscoverUri())
@@ -219,11 +186,7 @@
 		AuthCredentials creds = jwtAuth.extractCredentials(
 				new FakeRestRequest(
 						ImmutableMap.of("Authorization", "bearer "+TestJwts.createMcCoySignedOct1(notBeforeDate, expiringDate)),
-<<<<<<< HEAD
-						new HashMap<String, String>()),
-=======
 						new HashMap<String, String>()).asSecurityRequest(),
->>>>>>> 41a166be
 				null);
 
 		Assert.assertNotNull(creds);
