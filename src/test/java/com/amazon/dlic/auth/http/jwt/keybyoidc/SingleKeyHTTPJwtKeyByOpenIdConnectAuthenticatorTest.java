--- conflicted
+++ resolved
@@ -23,189 +23,6 @@
 
 public class SingleKeyHTTPJwtKeyByOpenIdConnectAuthenticatorTest {
 
-<<<<<<< HEAD
-	@Test
-	public void basicTest() throws Exception {
-		MockIpdServer mockIdpServer = new MockIpdServer(TestJwk.Jwks.RSA_1);
-		try {
-			Settings settings = Settings.builder().put("openid_connect_url", mockIdpServer.getDiscoverUri()).build();
-
-			HTTPJwtKeyByOpenIdConnectAuthenticator jwtAuth = new HTTPJwtKeyByOpenIdConnectAuthenticator(settings, null);
-
-			AuthCredentials creds = jwtAuth.extractCredentials(
-					new FakeRestRequest(ImmutableMap.of("Authorization", TestJwts.MC_COY_SIGNED_RSA_1),
-							new HashMap<String, String>()),
-					null);
-
-			Assert.assertNotNull(creds);
-			Assert.assertEquals(TestJwts.MCCOY_SUBJECT, creds.getUsername());
-			Assert.assertEquals(TestJwts.TEST_AUDIENCE, creds.getAttributes().get("attr.jwt.aud"));
-			Assert.assertEquals(0, creds.getBackendRoles().size());
-			Assert.assertEquals(4, creds.getAttributes().size());
-
-		} finally {
-			try {
-				mockIdpServer.close();
-			} catch (Exception e) {
-				e.printStackTrace();
-			}
-		}
-	}
-
-	@Test
-	public void wrongSigTest() throws Exception {
-		MockIpdServer mockIdpServer = new MockIpdServer(TestJwk.Jwks.RSA_1);
-		try {
-			Settings settings = Settings.builder().put("openid_connect_url", mockIdpServer.getDiscoverUri()).build();
-
-			HTTPJwtKeyByOpenIdConnectAuthenticator jwtAuth = new HTTPJwtKeyByOpenIdConnectAuthenticator(settings, null);
-
-			AuthCredentials creds = jwtAuth.extractCredentials(
-					new FakeRestRequest(ImmutableMap.of("Authorization", TestJwts.NoKid.MC_COY_SIGNED_RSA_X),
-							new HashMap<String, String>()),
-					null);
-
-			Assert.assertNull(creds);
-
-		} finally {
-			try {
-				mockIdpServer.close();
-			} catch (Exception e) {
-				e.printStackTrace();
-			}
-		}
-	}
-
-	@Test
-	public void noAlgTest() throws Exception {
-		MockIpdServer mockIdpServer = new MockIpdServer(TestJwk.Jwks.RSA_1_NO_ALG);
-		try {
-			Settings settings = Settings.builder().put("openid_connect_url", mockIdpServer.getDiscoverUri()).build();
-
-			HTTPJwtKeyByOpenIdConnectAuthenticator jwtAuth = new HTTPJwtKeyByOpenIdConnectAuthenticator(settings, null);
-
-			AuthCredentials creds = jwtAuth.extractCredentials(
-					new FakeRestRequest(ImmutableMap.of("Authorization", TestJwts.MC_COY_SIGNED_RSA_1),
-							new HashMap<String, String>()),
-					null);
-
-			Assert.assertNotNull(creds);
-			Assert.assertEquals(TestJwts.MCCOY_SUBJECT, creds.getUsername());
-			Assert.assertEquals(TestJwts.TEST_AUDIENCE, creds.getAttributes().get("attr.jwt.aud"));
-			Assert.assertEquals(0, creds.getBackendRoles().size());
-			Assert.assertEquals(4, creds.getAttributes().size());
-		} finally {
-			try {
-				mockIdpServer.close();
-			} catch (Exception e) {
-				e.printStackTrace();
-			}
-		}
-	}
-
-	@Test
-	public void mismatchedAlgTest() throws Exception {
-		MockIpdServer mockIdpServer = new MockIpdServer(TestJwk.Jwks.RSA_1_WRONG_ALG);
-		try {
-			Settings settings = Settings.builder().put("openid_connect_url", mockIdpServer.getDiscoverUri()).build();
-
-			HTTPJwtKeyByOpenIdConnectAuthenticator jwtAuth = new HTTPJwtKeyByOpenIdConnectAuthenticator(settings, null);
-
-			AuthCredentials creds = jwtAuth.extractCredentials(
-					new FakeRestRequest(ImmutableMap.of("Authorization", TestJwts.NoKid.MC_COY_SIGNED_RSA_1),
-							new HashMap<String, String>()),
-					null);
-
-			Assert.assertNull(creds);
-
-		} finally {
-			try {
-				mockIdpServer.close();
-			} catch (Exception e) {
-				e.printStackTrace();
-			}
-		}
-	}
-
-
-	@Test
-	public void keyExchangeTest() throws Exception {
-		MockIpdServer mockIdpServer = new MockIpdServer(TestJwk.Jwks.RSA_1);
-
-		Settings settings = Settings.builder().put("openid_connect_url", mockIdpServer.getDiscoverUri()).build();
-
-		HTTPJwtKeyByOpenIdConnectAuthenticator jwtAuth = new HTTPJwtKeyByOpenIdConnectAuthenticator(settings, null);
-
-		try {
-			AuthCredentials creds = jwtAuth.extractCredentials(
-					new FakeRestRequest(ImmutableMap.of("Authorization", TestJwts.NoKid.MC_COY_SIGNED_RSA_1),
-							new HashMap<String, String>()),
-					null);
-
-			Assert.assertNotNull(creds);
-			Assert.assertEquals(TestJwts.MCCOY_SUBJECT, creds.getUsername());
-			Assert.assertEquals(TestJwts.TEST_AUDIENCE, creds.getAttributes().get("attr.jwt.aud"));
-			Assert.assertEquals(0, creds.getBackendRoles().size());
-			Assert.assertEquals(4, creds.getAttributes().size());
-
-			creds = jwtAuth.extractCredentials(
-					new FakeRestRequest(ImmutableMap.of("Authorization", TestJwts.NoKid.MC_COY_SIGNED_RSA_2),
-							new HashMap<String, String>()),
-					null);
-
-			Assert.assertNull(creds);
-
-			creds = jwtAuth.extractCredentials(
-					new FakeRestRequest(ImmutableMap.of("Authorization", TestJwts.NoKid.MC_COY_SIGNED_RSA_X),
-							new HashMap<String, String>()),
-					null);
-
-			Assert.assertNull(creds);
-
-			creds = jwtAuth.extractCredentials(
-					new FakeRestRequest(ImmutableMap.of("Authorization", TestJwts.NoKid.MC_COY_SIGNED_RSA_1),
-							new HashMap<String, String>()),
-					null);
-
-			Assert.assertNotNull(creds);
-			Assert.assertEquals(TestJwts.MCCOY_SUBJECT, creds.getUsername());
-			Assert.assertEquals(TestJwts.TEST_AUDIENCE, creds.getAttributes().get("attr.jwt.aud"));
-			Assert.assertEquals(0, creds.getBackendRoles().size());
-			Assert.assertEquals(4, creds.getAttributes().size());
-
-		} finally {
-			try {
-				mockIdpServer.close();
-			} catch (Exception e) {
-				e.printStackTrace();
-			}
-		}
-
-		mockIdpServer = new MockIpdServer(TestJwk.Jwks.RSA_2);
-		settings = Settings.builder().put("openid_connect_url", mockIdpServer.getDiscoverUri()).build(); //port changed
-		jwtAuth = new HTTPJwtKeyByOpenIdConnectAuthenticator(settings, null);
-
-		try {
-			AuthCredentials creds = jwtAuth.extractCredentials(
-					new FakeRestRequest(ImmutableMap.of("Authorization", TestJwts.NoKid.MC_COY_SIGNED_RSA_2),
-							new HashMap<String, String>()),
-					null);
-
-			Assert.assertNotNull(creds);
-			Assert.assertEquals(TestJwts.MCCOY_SUBJECT, creds.getUsername());
-			Assert.assertEquals(TestJwts.TEST_AUDIENCE, creds.getAttributes().get("attr.jwt.aud"));
-			Assert.assertEquals(0, creds.getBackendRoles().size());
-			Assert.assertEquals(4, creds.getAttributes().size());
-
-		} finally {
-			try {
-				mockIdpServer.close();
-			} catch (Exception e) {
-				e.printStackTrace();
-			}
-		}
-	}
-=======
     @Test
     public void basicTest() throws Exception {
         MockIpdServer mockIdpServer = new MockIpdServer(TestJwk.Jwks.RSA_1);
@@ -386,6 +203,5 @@
             }
         }
     }
->>>>>>> ceb5ad29
 
 }