--- conflicted
+++ resolved
@@ -45,131 +45,6 @@
 import static com.amazon.dlic.auth.http.jwt.keybyoidc.CxfTestTools.toJson;
 
 class MockIpdServer implements Closeable {
-<<<<<<< HEAD
-	final static String CTX_DISCOVER = "/discover";
-	final static String CTX_KEYS = "/api/oauth/keys";
-
-	private final HttpServer httpServer;
-	private final int port;
-	private final String uri;
-	private final boolean ssl;
-	private final JsonWebKeys jwks;
-
-	MockIpdServer(JsonWebKeys jwks) throws IOException {
-		this(jwks, SocketUtils.findAvailableTcpPort(), false);
-	}
-
-	MockIpdServer(JsonWebKeys jwks, int port, boolean ssl) throws IOException {
-		this.port = port;
-		this.uri = (ssl ? "https" : "http") + "://localhost:" + port;
-		this.ssl = ssl;
-		this.jwks = jwks;
-
-		ServerBootstrap serverBootstrap = ServerBootstrap.bootstrap().setListenerPort(port)
-				.register(CTX_DISCOVER, new HttpRequestHandler() {
-
-					@Override
-					public void handle(ClassicHttpRequest request, ClassicHttpResponse response, HttpContext context) throws HttpException, IOException {
-						handleDiscoverRequest(request, response, context);
-					}
-				}).register(CTX_KEYS, new HttpRequestHandler() {
-
-					@Override
-					public void handle(ClassicHttpRequest request, ClassicHttpResponse response, HttpContext context) throws HttpException, IOException {
-						handleKeysRequest(request, response, context);
-					}
-				});
-
-		if (ssl) {
-			serverBootstrap = serverBootstrap.setSslContext(createSSLContext())
-					.setSslSetupHandler(new Callback<SSLParameters>() {
-						@Override
-						public void execute(SSLParameters object) {
-							object.setNeedClientAuth(true);
-						}
-					}).setConnectionFactory(new HttpConnectionFactory<DefaultBHttpServerConnection>() {
-						@Override
-						public DefaultBHttpServerConnection createConnection(final Socket socket) throws IOException {
-							final DefaultBHttpServerConnection conn = new DefaultBHttpServerConnection(ssl ? "https" : "http", Http1Config.DEFAULT);
-							conn.bind(socket);
-							return conn;
-						}
-					});
-		}
-
-		this.httpServer = serverBootstrap.create();
-
-		httpServer.start();
-	}
-
-	@Override
-	public void close() throws IOException {
-		httpServer.stop();
-	}
-
-	public HttpServer getHttpServer() {
-		return httpServer;
-	}
-
-	public String getUri() {
-		return uri;
-	}
-
-	public String getDiscoverUri() {
-		return uri + CTX_DISCOVER;
-	}
-
-	public String getJwksUri() {
-		return uri + CTX_KEYS;
-	}
-
-	public int getPort() {
-		return port;
-	}
-
-	protected void handleDiscoverRequest(HttpRequest request, ClassicHttpResponse response, HttpContext context)
-			throws HttpException, IOException {
-		response.setCode(200);
-		response.setHeader("Cache-Control", "public, max-age=31536000");
-		response.setEntity(new StringEntity("{\"jwks_uri\": \"" + uri + CTX_KEYS + "\",\n" + "\"issuer\": \"" + uri
-				+ "\", \"unknownPropertyToBeIgnored\": 42}"));
-	}
-
-	protected void handleKeysRequest(HttpRequest request, ClassicHttpResponse response, HttpContext context)
-			throws HttpException, IOException {
-		response.setCode(200);
-		response.setEntity(new StringEntity(toJson(jwks)));
-	}
-
-	private SSLContext createSSLContext() {
-		if (!this.ssl) {
-			return null;
-		}
-
-		try {
-			final TrustManagerFactory tmf = TrustManagerFactory.getInstance(TrustManagerFactory.getDefaultAlgorithm());
-			final KeyStore trustStore = KeyStore.getInstance("JKS");
-			InputStream trustStream = new FileInputStream(
-					FileHelper.getAbsoluteFilePathFromClassPath("jwt/truststore.jks").toFile());
-			trustStore.load(trustStream, "changeit".toCharArray());
-			tmf.init(trustStore);
-
-			final KeyManagerFactory kmf = KeyManagerFactory.getInstance(KeyManagerFactory.getDefaultAlgorithm());
-			final KeyStore keyStore = KeyStore.getInstance("JKS");
-			InputStream keyStream = new FileInputStream(
-					FileHelper.getAbsoluteFilePathFromClassPath("jwt/node-0-keystore.jks").toFile());
-
-			keyStore.load(keyStream, "changeit".toCharArray());
-			kmf.init(keyStore, "changeit".toCharArray());
-
-			SSLContext sslContext = SSLContext.getInstance("TLSv1.2");
-			sslContext.init(kmf.getKeyManagers(), tmf.getTrustManagers(), null);
-			return sslContext;
-		} catch (GeneralSecurityException | IOException e) {
-			throw new RuntimeException(e);
-		}
-	}
-=======
     final static String CTX_DISCOVER = "/discover";
     final static String CTX_KEYS = "/api/oauth/keys";
 
@@ -297,5 +172,4 @@
             throw new RuntimeException(e);
         }
     }
->>>>>>> ceb5ad29
 }