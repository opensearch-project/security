--- conflicted
+++ resolved
@@ -154,12 +154,8 @@
     
 sg_ccsresolv:
   users:
-<<<<<<< HEAD
     - ccsresolv
-=======
-    - ccsresolv
-    
+
 sg_underscore:
   users:
-    - underscore
->>>>>>> f0773d8b
+    - underscore