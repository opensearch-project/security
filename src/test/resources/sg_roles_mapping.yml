sg_role_starfleet:
  backendroles:
    - starfleet
    - captains
    - defectors
  hosts:
    - "*.starfleetintranet.com"
  users:
    - nagilum

sg_role_starfleet_captains:
  backendroles:
    - captains

sg_role_starfleet_library:
  backendroles:
    - 'starfleet*'
    - ambassador

sg_role_vulcans:
  backendroles:
    - vulcangov
  users:
    - kirk

sg_role_vulcans_admin:
  backendroles:
    - vulcanadmin
    
sg_role_klingons1:
  backendroles:
    - klingon

sg_role_klingons2:
  backendroles:
    - klingon


sg_all_access:
  users:
    - nagilum
    
sg_public:
  users:
    - '*'
sg_flsdls:
  users:
    - sarek

sg_kibana4:
  users:
    - bug108
    
sg_zdummy_all:
  users:
    - bug108

sg_unittest_1:
  users:
    - 'CN=spock,OU=client,O=client,L=Test,C=DE'
    
sg_role_host1:
  hosts:
    - 127.0.0.1
    - localhost
    
sg_role_host2:
  users:
    - sg_host_127.0.0.1
    - sg_host_localhost

sg_theindex_admin:
  users:
    - theindexadmin
    
sg_user1:
  users:
    - worf
     
sg_user2:
  users:
    - picard
    
sg_multiget:
  users:
    - picard
    
sg_shakespeare:
  users:
<<<<<<< HEAD
    - picard
=======
    - picard

sg_own_index:
  users:
    - spock
    - kirk

sg_writer:
  users:
    - writer

sg_dlsnoinvest:
  users:
    - dlsnoinvest
>>>>>>> 163f5fda
<|MERGE_RESOLUTION|>--- conflicted
+++ resolved
@@ -87,9 +87,6 @@
     
 sg_shakespeare:
   users:
-<<<<<<< HEAD
-    - picard
-=======
     - picard
 
 sg_own_index:
@@ -103,5 +100,4 @@
 
 sg_dlsnoinvest:
   users:
-    - dlsnoinvest
->>>>>>> 163f5fda
+    - dlsnoinvest