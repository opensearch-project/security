# CHANGELOG
All notable changes to this project are documented in this file.

The format is based on [Keep a Changelog](https://keepachangelog.com/en/1.0.0/), and this project adheres to the [Semantic Versioning](https://semver.org/spec/v2.0.0.html). See the [CONTRIBUTING guide](./CONTRIBUTING.md#Changelog) for instructions on how to add changelog entries.

## [Unreleased 3.x]

### Features

* Introduced new experimental versioned security configuration management feature ([#5357] (https://github.com/opensearch-project/security/pull/5357))

### Enhancements

* Create a mechanism for plugins to explicitly declare actions they need to perform with their assigned PluginSubject ([#5341](https://github.com/opensearch-project/security/pull/5341))
<<<<<<< HEAD
* Moves OpenSAML jars to a Shadow Jar configuration to facilitate its use in FIPS enabled environments ([#5400](https://github.com/opensearch-project/security/pull/5404))
* [Resource Sharing] Adds a Resource Access Evaluator for standalone Resource access authorization ([#5408](https://github.com/opensearch-project/security/pull/5408))
=======
* Moved OpenSAML jars to a Shadow Jar configuration to facilitate its use in FIPS enabled environments ([#5400](https://github.com/opensearch-project/security/pull/5404))
* Replaced the standard distribution of BouncyCastle with BC-FIPS ([#5439](https://github.com/opensearch-project/security/pull/5439))
>>>>>>> 6ced331b

### Bug Fixes

* Fix compilation issue after change to Subject interface in core and bump to 3.2.0 ([#5423](https://github.com/opensearch-project/security/pull/5423))

### Refactoring

* Refactor JWT Vender to take a claims builder and rename oboEnabled to enabled ([#5436](https://github.com/opensearch-project/security/pull/5436))

### Maintenance

- Bump `org.eclipse.platform:org.eclipse.core.runtime` from 3.33.0 to 3.33.100 ([#5400](https://github.com/opensearch-project/security/pull/5400))
- Bump `org.eclipse.platform:org.eclipse.equinox.common` from 3.20.0 to 3.20.100 ([#5402](https://github.com/opensearch-project/security/pull/5402))
- Bump `spring_version` from 6.2.7 to 6.2.8 ([#5403](https://github.com/opensearch-project/security/pull/5403))
- Bump `stefanzweifel/git-auto-commit-action` from 5 to 6 ([#5401](https://github.com/opensearch-project/security/pull/5401))
- Bump `com.github.spotbugs` from 5.2.5 to 6.3.0 and checkstyle to 10.25.0 ([#5409](https://github.com/opensearch-project/security/pull/5409))
- Bump `org.codehaus.plexus:plexus-utils` from 3.3.0 to 3.6.0 ([#5429](https://github.com/opensearch-project/security/pull/5429))
- Bump `net.bytebuddy:byte-buddy` from 1.17.5 to 1.17.6 ([#5427](https://github.com/opensearch-project/security/pull/5427))
- Bump `io.dropwizard.metrics:metrics-core` from 4.2.32 to 4.2.33 ([#5428](https://github.com/opensearch-project/security/pull/5428))

### Documentation


[Unreleased 3.x]: https://github.com/opensearch-project/security/compare/3.1...main<|MERGE_RESOLUTION|>--- conflicted
+++ resolved
@@ -12,13 +12,10 @@
 ### Enhancements
 
 * Create a mechanism for plugins to explicitly declare actions they need to perform with their assigned PluginSubject ([#5341](https://github.com/opensearch-project/security/pull/5341))
-<<<<<<< HEAD
 * Moves OpenSAML jars to a Shadow Jar configuration to facilitate its use in FIPS enabled environments ([#5400](https://github.com/opensearch-project/security/pull/5404))
 * [Resource Sharing] Adds a Resource Access Evaluator for standalone Resource access authorization ([#5408](https://github.com/opensearch-project/security/pull/5408))
-=======
 * Moved OpenSAML jars to a Shadow Jar configuration to facilitate its use in FIPS enabled environments ([#5400](https://github.com/opensearch-project/security/pull/5404))
 * Replaced the standard distribution of BouncyCastle with BC-FIPS ([#5439](https://github.com/opensearch-project/security/pull/5439))
->>>>>>> 6ced331b
 
 ### Bug Fixes
 
