--- conflicted
+++ resolved
@@ -9,11 +9,8 @@
 
 ### Enhancements
 
-<<<<<<< HEAD
 - [Resource Sharing] Use DLS to automatically filter sharable resources for authenticated user based on `all_shared_principals` ([#5600](https://github.com/opensearch-project/security/pull/5600))
-=======
 - [Resource Sharing] Keep track of tenant for sharable resources by persisting user requested tenant with sharing info ([#5588](https://github.com/opensearch-project/security/pull/5588))
->>>>>>> d29095f2
 
 ### Bug Fixes
 
